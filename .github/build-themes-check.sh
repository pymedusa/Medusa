--- conflicted
+++ resolved
@@ -21,14 +21,8 @@
     build_mode="development"
 fi
 
-<<<<<<< HEAD
-# Keep track of the current themes sizes.
-size_before=$(du -sb themes/ | cut -f1)
-echo "Size before: $size_before"
-=======
 # Keep track of the current themes size.
 size_before=$(du -sb themes/ | cut -f1)
->>>>>>> 4268f848
 
 # Build themes.
 cd themes-default/slim/
@@ -36,17 +30,11 @@
 run_verbose "yarn gulp sync"
 cd ../../
 
-<<<<<<< HEAD
-# Keep track of the new themes sizes.
-size_after=$(du -sb themes/ | cut -f1)
-echo "Size after: $size_after"
-=======
 # Keep track of the new themes size.
 size_after=$(du -sb themes/ | cut -f1)
 
 echo "Themes size before: $size_before"
 echo "Themes size after: $size_after"
->>>>>>> 4268f848
 
 # Check if the themes changed.
 status="$(git status --porcelain -- themes/)";
