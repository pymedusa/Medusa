--- conflicted
+++ resolved
@@ -16,15 +16,9 @@
   - 'curl -o- -L https://yarnpkg.com/install.sh | bash'
   - 'export PATH="$HOME/.yarn/bin:$PATH" && yarn install'
 script:
-<<<<<<< HEAD
   - yarn test:lint
   - tox -v --recreate
   - yarn test:api
-=======
-  - tox -v --recreate
-  - 'cd vue && yarn test && cd ..'
-  - yarn test
->>>>>>> da5c216b
 cache:
   yarn: true
   directories:
