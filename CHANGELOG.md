--- conflicted
+++ resolved
@@ -10,12 +10,9 @@
 #### Fixes
 - Fixed many release name parsing issues as a result of updating `guessit` ([#4244](https://github.com/pymedusa/Medusa/pull/4244))
 - Fixed UI bugs in home page (when using "split home in tabs") and status page ([#5126](https://github.com/pymedusa/Medusa/pull/5126) + [#5127](https://github.com/pymedusa/Medusa/pull/5127))
-<<<<<<< HEAD
-- Fixed bug in TorrentLeech provider when fetching multiple pages of results ([#5172](https://github.com/pymedusa/Medusa/pull/5172))
-=======
 - Fixed error due to `null` values in the episodes database table ([#5132](https://github.com/pymedusa/Medusa/pull/5132))
 - Fixed extraneous calls to AniDB when navigating to any show's page ([#5166](https://github.com/pymedusa/Medusa/pull/5166))
->>>>>>> 31171bc8
+- Fixed bug in TorrentLeech provider when fetching multiple pages of results ([#5172](https://github.com/pymedusa/Medusa/pull/5172))
 
 -----
 
