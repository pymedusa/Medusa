## Unreleased

#### New Features

#### Improvements
- Updated `guessit` to version 3.0.0 ([#4244](https://github.com/pymedusa/Medusa/pull/4244))
- Updated the API v2 endpoint to handle concurrent requests ([#4970](https://github.com/pymedusa/Medusa/pull/4970))
- Converted some of the show header to Vue ([#5087](https://github.com/pymedusa/Medusa/pull/5087))
- Converted "Add Show" options into a Vue SFC ([#4848](https://github.com/pymedusa/Medusa/pull/4848))
- Added publishing date to Speed.CD provider ([#5190](https://github.com/pymedusa/Medusa/pull/5190))
- Converted the "quality pill" into a Vue SFC ([#5103](https://github.com/pymedusa/Medusa/pull/5103))
- Vueify restart page, move JS files to Vue, add `state-switch` component and misc changes ([#5159](https://github.com/pymedusa/Medusa/pull/5159))

#### Fixes
- Fixed many release name parsing issues as a result of updating `guessit` ([#4244](https://github.com/pymedusa/Medusa/pull/4244))
- Fixed Speed.CD provider exception during searches ([#5190](https://github.com/pymedusa/Medusa/pull/5190))
- Fixed adba lib trowing exceptions getting release groups for some anime shows ([#5125](https://github.com/pymedusa/Medusa/pull/5125))
- Fixed trakt icon not showing on the displayShow page, when a trakt id is available ([#5300](https://github.com/pymedusa/Medusa/pull/5300))
- Fixed editShow page crashing because of a memory overflow ([#5314](https://github.com/pymedusa/Medusa/pull/5314))
- Fix exception when downloading missed subtitles ([#5356](https://github.com/pymedusa/Medusa/pull/5356))
- Fix popularShows path on router ([#5356](https://github.com/pymedusa/Medusa/pull/5356))

-----

## 0.2.10 (2018-09-09)

#### Fixes
- Fixed error due to `null` values in the episodes database table ([#5132](https://github.com/pymedusa/Medusa/pull/5132))
- Fixed extraneous calls to AniDB when navigating to any show's page ([#5166](https://github.com/pymedusa/Medusa/pull/5166))
- Fixed being unable to start Medusa due to an import error ([#5145](https://github.com/pymedusa/Medusa/pull/5145))
<<<<<<< HEAD
- Fixed rare exception caused by season searches with Binsearch provider ([#5175](https://github.com/pymedusa/Medusa/pull/5175))
=======
- Fixed UI bugs on:
  - Home page (when using "split home in tabs") ([#5126](https://github.com/pymedusa/Medusa/pull/5126))
  - Status page ([#5127](https://github.com/pymedusa/Medusa/pull/5127))
  - Preview Rename page ([#5169](https://github.com/pymedusa/Medusa/pull/5169))
  - Post Processing Config page - saving `select-list` values incorrectly ([#5165](https://github.com/pymedusa/Medusa/pull/5165))
- Fixed bug in TorrentLeech provider when fetching multiple pages of results ([#5172](https://github.com/pymedusa/Medusa/pull/5172))
>>>>>>> acd797b6

-----

## 0.2.9 (2018-09-06)

#### Improvements
- Converted Post-Processing Config to a Vue SFC ([#4259](https://github.com/pymedusa/Medusa/pull/4259) + [#4946](https://github.com/pymedusa/Medusa/pull/4946))
- Bundled the web application using Webpack ([#4692](https://github.com/pymedusa/Medusa/pull/4692))
- Updated adba (anidb) client to version 1.0.0 (python 2/3 compatible) ([#4822](https://github.com/pymedusa/Medusa/pull/4822))
- Changed caching location for the adba and simpleanidb libs to the default Medusa cache location ([#4822](https://github.com/pymedusa/Medusa/pull/4822))
- Added a new field name 'watched' to the tv_episodes db table. UI will be added in future ([#4825](https://github.com/pymedusa/Medusa/pull/4825))
- Standardized most titles and headers ([#4663](https://github.com/pymedusa/Medusa/pull/4663))
- Converted IRC page into a Vue SFC ([#5089](https://github.com/pymedusa/Medusa/pull/5089))

#### Fixes
- Fixed error when changing episode status from episode status management ([#4783](https://github.com/pymedusa/Medusa/pull/4783))
- Fixed multi-episode snatches not being marked as snatched in history ([#229](https://github.com/pymedusa/Medusa/issues/229))
- Fixed whole seasons being downloaded as multi-episode replacement ([#4750](https://github.com/pymedusa/Medusa/issues/4750))
- Fixed yggtorrent changed url to new url ([#4843](https://github.com/pymedusa/Medusa/issues/4843))
- Fixed excessive anidb udp calls when opening editShow ([#4822](https://github.com/pymedusa/Medusa/pull/4822))
- Fixed UI not loading using edge browser, when using a reverse proxy (without an alternative port) ([#4928](https://github.com/pymedusa/Medusa/pull/4928))
- Fixed episode lookup with conflicting show IDs ([#4933](https://github.com/pymedusa/Medusa/pull/4933))
- Fixed error getting season scene exceptions on show page [#4964](https://github.com/pymedusa/Medusa/pull/4964)
- Fixed testing email notification with TLS ([#4972](https://github.com/pymedusa/Medusa/pull/4972))
- Fixed provider hd-space parsing pubdate like 'yesterday at 12:00:00' ([#5111](https://github.com/pymedusa/Medusa/pull/5111))
- Fixed apiv2 call hanging, when opening an anime show, that has malformed data on anidb (with anidb enabled) ([#4961](https://github.com/pymedusa/Medusa/pull/4961))

-----

## 0.2.8 (2018-07-28)

#### Fixes
- Fixed tabs on home page when using the split home layout ([#4764](https://github.com/pymedusa/Medusa/pull/4764))
- Fixed black screen after update ([#4774](https://github.com/pymedusa/Medusa/pull/4774))
- Fixed error when trying to rename episodes ([#4774](https://github.com/pymedusa/Medusa/pull/4774))

-----

## 0.2.7 (2018-07-27)

#### New Features
- Hot-swap themes: No need to restart Medusa after changing the theme ([#4271](https://github.com/pymedusa/Medusa/pull/4271))

#### Improvements
- Moved the following routes to use `VueRouter` + `http-vue-loader`:
  - `/config` - Help & Info ([#4374](https://github.com/pymedusa/Medusa/pull/4374))
  - `/addShows` - Add Shows ([#4564](https://github.com/pymedusa/Medusa/pull/4564))
  - `/addRecommended` - Add Recommended Shows ([#4564](https://github.com/pymedusa/Medusa/pull/4564))
  - `/login` - Login ([#4634](https://github.com/pymedusa/Medusa/pull/4634))
- Removed the old `/ui` route ([#4565](https://github.com/pymedusa/Medusa/pull/4565))
- Added a simple "Loading..." message while the page is loading ([#4629](https://github.com/pymedusa/Medusa/pull/4629))
- Expanded episode status management capabilities, added support for Downloaded, Archived ([#4647](https://github.com/pymedusa/Medusa/pull/4647))
- Added ability to manually change episode quality ([#4658](https://github.com/pymedusa/Medusa/pull/4658))
- Converted to Vue components:
  - header ([#4519](https://github.com/pymedusa/Medusa/pull/4519))
  - sub-menu ([#4739](https://github.com/pymedusa/Medusa/pull/4739))
- Add Viaplay network logo ([#4691](https://github.com/pymedusa/Medusa/pull/4691))
- Convert Vue components to SFC - Single-File Components ([#4696](https://github.com/pymedusa/Medusa/pull/4696))

#### Fixes
- Fixed malformed non-ASCII characters displaying for Windows users on "View Logs" page ([#4492](https://github.com/pymedusa/Medusa/pull/4492))
- Fixed Emby test notification ([#4622](https://github.com/pymedusa/Medusa/pull/4622))
- Fixed NorBits provider formatting download URL incorrectly ([#4642](https://github.com/pymedusa/Medusa/pull/4642))
- Fixed reference linking ([#4463](https://github.com/pymedusa/Medusa/pull/4463))
- Fixed the Show Selector not honoring user option to split shows & anime ([#4625](https://github.com/pymedusa/Medusa/pull/4625))
- Fixed unhandled request error on Add Existing Show ([#4639](https://github.com/pymedusa/Medusa/pull/4639))
- Fixed Telegram & Growl message encoding ([#4657](https://github.com/pymedusa/Medusa/pull/4657))
- Fixed being unable to change scene numbering for first 2 episodes of each season on displayShow ([#4656](https://github.com/pymedusa/Medusa/pull/4656))
- Fixed YggTorrents provider downloads by updating the provider's URL ([#4725](https://github.com/pymedusa/Medusa/pull/4725))
- Fixed Abnormal provider login check ([#4727](https://github.com/pymedusa/Medusa/pull/4727))
- Fixed IMDB cache location ([#4745](https://github.com/pymedusa/Medusa/pull/4745))
- Fixed "Edit Show" page sometimes failing to load the show ([#4756](https://github.com/pymedusa/Medusa/pull/4756))

-----

### [**Previous versions**](https://github.com/pymedusa/medusa.github.io/blob/master/news/CHANGES.md#v026)<|MERGE_RESOLUTION|>--- conflicted
+++ resolved
@@ -19,6 +19,7 @@
 - Fixed editShow page crashing because of a memory overflow ([#5314](https://github.com/pymedusa/Medusa/pull/5314))
 - Fix exception when downloading missed subtitles ([#5356](https://github.com/pymedusa/Medusa/pull/5356))
 - Fix popularShows path on router ([#5356](https://github.com/pymedusa/Medusa/pull/5356))
+- Fixed rare exception caused by season searches with Binsearch provider ([#5175](https://github.com/pymedusa/Medusa/pull/5175))
 
 -----
 
@@ -28,16 +29,12 @@
 - Fixed error due to `null` values in the episodes database table ([#5132](https://github.com/pymedusa/Medusa/pull/5132))
 - Fixed extraneous calls to AniDB when navigating to any show's page ([#5166](https://github.com/pymedusa/Medusa/pull/5166))
 - Fixed being unable to start Medusa due to an import error ([#5145](https://github.com/pymedusa/Medusa/pull/5145))
-<<<<<<< HEAD
-- Fixed rare exception caused by season searches with Binsearch provider ([#5175](https://github.com/pymedusa/Medusa/pull/5175))
-=======
 - Fixed UI bugs on:
   - Home page (when using "split home in tabs") ([#5126](https://github.com/pymedusa/Medusa/pull/5126))
   - Status page ([#5127](https://github.com/pymedusa/Medusa/pull/5127))
   - Preview Rename page ([#5169](https://github.com/pymedusa/Medusa/pull/5169))
   - Post Processing Config page - saving `select-list` values incorrectly ([#5165](https://github.com/pymedusa/Medusa/pull/5165))
 - Fixed bug in TorrentLeech provider when fetching multiple pages of results ([#5172](https://github.com/pymedusa/Medusa/pull/5172))
->>>>>>> acd797b6
 
 -----
 
