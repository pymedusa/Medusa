## Unreleased

#### New Features
- Added notifier for Discord (discordapp.com) ([#7189](https://github.com/pymedusa/Medusa/pull/7189))

#### Improvements
- Shows without any episodes can now be added ([#6977](https://github.com/pymedusa/Medusa/pull/6977))
- Vueified displayShow ([#6709](https://github.com/pymedusa/Medusa/pull/6709))
  - New subtitles search ui component
  - Direct toggle of show options on displayShow page like the checks for Subtitles, Season Folders, Paused, etc.
  - Mark episodes as "watched"
  - Added pagination
  - Added search field, that searches columns like Title, File and Episode number

#### Fixes
- Fixed AnimeBytes daily search, for multi-ep results ([#7190](https://github.com/pymedusa/Medusa/pull/7190))
- Fixed rare UnicodeDecodeError when parsing titles with Python 2.7 ([#7192](https://github.com/pymedusa/Medusa/pull/7192))
<<<<<<< HEAD
- Fixed displayShow loading of large shows with many seasons like "the daily show" ([#6977](https://github.com/pymedusa/Medusa/pull/6977))
=======
- Fixed torrent checker for client Transmission running on python 3 ([#7250](https://github.com/pymedusa/Medusa/pull/7250))
- Fixed provider beyond-hd due to layout changes ([#7250](https://github.com/pymedusa/Medusa/pull/7250))
- Fixed provider bj-share due to layout changes ([#7250](https://github.com/pymedusa/Medusa/pull/7250))
- Fixed provider btdb due date format change in layout ([#7250](https://github.com/pymedusa/Medusa/pull/7250))
- Fixed exception when there is no anime XML ([#7256](https://github.com/pymedusa/Medusa/pull/7256))
>>>>>>> b28ea1c9

-----

## 0.3.5 (2019-09-08)

#### New Features
- Added multi-episode naming style with lowercase `e` ([#6910](https://github.com/pymedusa/Medusa/pull/6910))

#### Improvements
- Converted the footer to a Vue component ([#4520](https://github.com/pymedusa/Medusa/pull/4520))
- Converted Edit Show to a Vue SFC ([#4486](https://github.com/pymedusa/Medusa/pull/4486)
- Improved API v2 exception reporting on Python 2 ([#6931](https://github.com/pymedusa/Medusa/pull/6931))
- Added support for qbittorrent api v2. Required from qbittorrent version > 3.2.0. ([#7040](https://github.com/pymedusa/Medusa/pull/7040))
- Removed the forced search queue item in favor of the backlog search queue item. ([#6718](https://github.com/pymedusa/Medusa/pull/6718))
- Show Header: Improved visibility of local and global configured required and ignored words. ([#7085](https://github.com/pymedusa/Medusa/pull/7085))
- Reduced frequency of file system access when not strictly required ([#7102](https://github.com/pymedusa/Medusa/pull/7102))

#### Fixes
- Fixed hdtorrent provider parse the publishing date with the day first ([#6847](https://github.com/pymedusa/Medusa/pull/6847))
- Fixed release link on Help & Info page ([#6854](https://github.com/pymedusa/Medusa/pull/6854))
- Fixed FreeMobile notifier message encode error ([#6867](https://github.com/pymedusa/Medusa/pull/6867))
- Fixed charset on API v2 responses with plain text content ([#6931](https://github.com/pymedusa/Medusa/pull/6931))
- Fixed logger causing an exception in certain cases ([#6932](https://github.com/pymedusa/Medusa/pull/6932))
- Fixed testing Plex media server when using multiple hosts ([#6976](https://github.com/pymedusa/Medusa/pull/6976))
- Fixed snatching for Xthor provider with Python 3 ([#7103](https://github.com/pymedusa/Medusa/pull/7103))

-----

## 0.3.4 (2019-06-13)

#### Fixes
- Fixed Jackett providers returning empty torrents on magnet redirect (2) ([#6827](https://github.com/pymedusa/Medusa/pull/6827))
- Fixed APIv2 exception when serializing allowed extensions to JSON ([#6835](https://github.com/pymedusa/Medusa/pull/6835))

-----

## 0.3.3 (2019-06-12)

#### New Features
- Added new provider Beyond-hd ([#6802](https://github.com/pymedusa/Medusa/pull/6802))

#### Fixes
- Fixed error when changing episode quality but not changing status ([#6784](https://github.com/pymedusa/Medusa/pull/6784))
- Fixed Jackett providers returning empty torrents on magnet redirect ([#6790](https://github.com/pymedusa/Medusa/pull/6790))
- Fixed error when using KnowIt with MediaInfo ([#6796](https://github.com/pymedusa/Medusa/pull/6796))

-----

## 0.3.2 (2019-06-05)

#### New Features
- Added nCore torrent provider ([#6537](https://github.com/pymedusa/Medusa/pull/6537))
- Added Gimmepeers torrent provider (credits to @mystycs) ([#6635](https://github.com/pymedusa/Medusa/pull/6635))
- Added BTDB torrent provider ([#6678](https://github.com/pymedusa/Medusa/pull/6678))

#### Improvements
- Converted the sub-menu into a Vue SFC ([#6724](https://github.com/pymedusa/Medusa/pull/6724))
- Converted View Log page into a Vue SFC ([#6738](https://github.com/pymedusa/Medusa/pull/6738))
- Converted the Quality Chooser into a Vue SFC ([#6737](https://github.com/pymedusa/Medusa/pull/6737))

#### Fixes
- Fixed lists not being saved when used with comma separated items ([#6428](https://github.com/pymedusa/Medusa/pull/6428))
- Fixed extra scripts running with Python 3 ([#6428](https://github.com/pymedusa/Medusa/pull/6428))
- Fixed Torrenting provider exception when offline ([#6430](https://github.com/pymedusa/Medusa/pull/6430))
- Fixed not displaying quality preferred in show-header when configured ([#6455](https://github.com/pymedusa/Medusa/pull/6455))
- Fixed snatching of air by date shows specials ([#6457](https://github.com/pymedusa/Medusa/pull/6457))
- Fixed email notifier name parser warning for ABD episodes ([#6527](https://github.com/pymedusa/Medusa/pull/6527))
- Fixed download of multi episode releases without single results ([#6537](https://github.com/pymedusa/Medusa/pull/6537))
- Fixed "send to trash" option not doing anything (Python 3.6 and higher) ([#6625](https://github.com/pymedusa/Medusa/pull/6625))
- Fixed setting episodes to archived in backlog overview ([#6636](https://github.com/pymedusa/Medusa/pull/6636))
- Fixed exception in Elite-Tracker provider when no result is found ([#6680](https://github.com/pymedusa/Medusa/pull/6680))
- Fixed exception in API v2 when an incorrect API key was provided, or none was provided ([#6703](https://github.com/pymedusa/Medusa/pull/6703))
- Removed legacy log-censoring code for Newznab providers ([#6705](https://github.com/pymedusa/Medusa/pull/6705))
- Fixed DelugeD remove torrents when ratio is reached (Python 2.7) ([#6702](https://github.com/pymedusa/Medusa/pull/6702))
- Fixed home page slow down issue ([#6754](https://github.com/pymedusa/Medusa/pull/6754))

## 0.3.1 (2019-03-20)

#### Fixes
- Fixed auto update causing DB issues ([#6356](https://github.com/pymedusa/Medusa/pull/6356))
- Fixed sending Kodi notifications (Python 3) ([#6355](https://github.com/pymedusa/Medusa/pull/6355))
- Fixed sending Slack notifications (Python 3) ([#6355](https://github.com/pymedusa/Medusa/pull/6355))
- Fixed possible error while getting AniDB scene exceptions (Python 3) ([#6355](https://github.com/pymedusa/Medusa/pull/6355))

-----

## 0.3.0 (2019-03-13)

#### New Features
- Added support for Python 3 (>= 3.5.0) ([#4982](https://github.com/pymedusa/Medusa/pull/4982))
- Added feature to search episodes early or late compared to their scheduled airdate ([#5874](https://github.com/pymedusa/Medusa/pull/5874))
- Added per show required/preferred words exclude option ([#6033](https://github.com/pymedusa/Medusa/pull/6033))

#### Improvements
- Vueified the partial mako template showheader.mako into show-header.vue ([#6189](https://github.com/pymedusa/Medusa/pull/6189))

#### Fixes
- Fixed saving newznab provider API key ([#5918](https://github.com/pymedusa/Medusa/pull/5918))
- Fixed permanent Docker update message ([#6018](https://github.com/pymedusa/Medusa/pull/6018))

-----

## 0.2.14 (2018-12-19)

#### New Features
- Added provider nordicbits ([#5854](https://github.com/pymedusa/Medusa/pull/5854))

#### Improvements
- Change the way we calculate and check the daily search interval for providers ([#5855](https://github.com/pymedusa/Medusa/issues/5855))
- During a backlog search, we searched for "any" cache result. And if the case, didn't attempt pulling new results from the provider. Now we search the provider when we didn't get any "candidates" from cache. ([#5816](https://github.com/pymedusa/Medusa/issues/5816))

#### Fixes
- Fixed double absolute numbers for anime shows where thexem sets an absolute which already exists ([#5801](https://github.com/pymedusa/Medusa/pull/5801))
- Fixed image cache not properly created from metadata for images other then posters ([#5810](https://github.com/pymedusa/Medusa/pull/5810))
- Fixed episode status comparison in subtitleMissedPP ([#5813](https://github.com/pymedusa/Medusa/pull/5813))
- Fixed anidex title parsing ([#5837](https://github.com/pymedusa/Medusa/pull/5837))
- Fixed (restore) the posibilty or configuring the default daily search search interval ([#5823](https://github.com/pymedusa/Medusa/pull/5823))
- Fixed notifications - kodi, 'allways on' config option ([#5871](https://github.com/pymedusa/Medusa/pull/5871))
- Fixed mis-mapped proper search interval config option of 24 hours, added 30 minutes ([#5896](https://github.com/pymedusa/Medusa/pull/5896))
- Fixed config - search settings, test nzb client connectivity ([#5897](https://github.com/pymedusa/Medusa/pull/5897))
- Fixed adding an episode to the my anidb list on post processing when enabled ([#5897](https://github.com/pymedusa/Medusa/pull/5897))
- Fixed creating banner and fanart from metadata. Any metadata images in the shows folder other then the poster, will now also become visible in Medusa ([#5808](https://github.com/pymedusa/Medusa/pull/5808))

-----

## 0.2.13 (2018-11-21)

#### Improvements
- Improved perfect match for subtitles downloading by making it a bit less strict ([#5729](https://github.com/pymedusa/Medusa/issues/5729))

#### Fixes
- Fixed ImportError when using Download Station client ([#5748](https://github.com/pymedusa/Medusa/pull/5748))
- Fixed Torrent Search path option not being saved ([#5736](https://github.com/pymedusa/Medusa/pull/5736))
- Fixed adding anime release group when adding show ([#5749](https://github.com/pymedusa/Medusa/pull/5749))
- Fixed Pushover debug log causing BraceException ([#5759](https://github.com/pymedusa/Medusa/pull/5759))
- Fixed torrent method Downloadstation not selected after restart ([#5761](https://github.com/pymedusa/Medusa/pull/5761))
- Fixed changing show location, should now also utilise the option 'CREATE_MISSING_SHOW_DIRS' ([#5795](https://github.com/pymedusa/Medusa/pull/5795))

-----

## 0.2.12 (2018-11-16)

#### New Features
- Added Join notifier ([#5241](https://github.com/pymedusa/Medusa/pull/5241))

#### Improvements
- Vueified "config - notifications" page:
  - Improved components: config-textbox, select-list, show-selector, config-textbox-number
  - Improved responsiveness of the notification page on smaller screens ([#4913](https://github.com/pymedusa/Medusa/pull/4913))
- Allowed the use of priorities in the Pushover notifier ([#5567](https://github.com/pymedusa/Medusa/pull/5567))
- Added delete method to EpisodeHandler (apiv2), for deleting a single episode ([#5685](https://github.com/pymedusa/Medusa/pull/5685))
- Allowed Nyaa and Anidex to search for non-anime shows ([#5680](https://github.com/pymedusa/Medusa/pull/5680) & [#5681](https://github.com/pymedusa/Medusa/pull/5681))
- Do not allow to enable the anime options, when using tmdb or tvmaze ([#5701](https://github.com/pymedusa/Medusa/pull/5701))
- Vueified "config - search" page. Improved responsiveness of the notification page on smaller screens. ([#5553](https://github.com/pymedusa/Medusa/pull/5553))

#### Fixes
- Fixed test not working for Download Station ([#5561](https://github.com/pymedusa/Medusa/pull/5561))
- Fixed wrong placeholder reference in log ([#5562](https://github.com/pymedusa/Medusa/pull/5562))
- Fixed guessit exception when parsing release without title ([#5569](https://github.com/pymedusa/Medusa/pull/5569))
- Fixed Download Station BraceAdapter exception ([#5573](https://github.com/pymedusa/Medusa/pull/5573))
- Fixed saving multiple metadata providers ([#5576](https://github.com/pymedusa/Medusa/pull/5576))
- Fixed show-selector for libraries with more than 1k shows ([#5623](https://github.com/pymedusa/Medusa/pull/5623))
- Fixed Growl registration error ([#5684](https://github.com/pymedusa/Medusa/pull/5684))

-----

## 0.2.11 (2018-10-29)

#### Improvements
- Updated `guessit` to version 3.0.0 ([#4244](https://github.com/pymedusa/Medusa/pull/4244))
- Updated the API v2 endpoint to handle concurrent requests ([#4970](https://github.com/pymedusa/Medusa/pull/4970))
- Converted some of the show header to Vue ([#5087](https://github.com/pymedusa/Medusa/pull/5087))
- Converted "Add Show" options into a Vue SFC ([#4848](https://github.com/pymedusa/Medusa/pull/4848))
- Added publishing date to Speed.CD provider ([#5190](https://github.com/pymedusa/Medusa/pull/5190))
- Converted the "quality pill" into a Vue SFC ([#5103](https://github.com/pymedusa/Medusa/pull/5103))
- Vueified restart page, moved JS files to Vue, added `state-switch` component and misc changes ([#5159](https://github.com/pymedusa/Medusa/pull/5159))
- Added support for SABnzbd's Direct Unpack feature ([#5385](https://github.com/pymedusa/Medusa/pull/5385))
- Added config/search values to apiv2 ([#5079](https://github.com/pymedusa/Medusa/pull/5079))
- Improved the add new show page responsiveness on smaller width viewports ([#5509](https://github.com/pymedusa/Medusa/pull/5509))

#### Fixes
- Fixed many release name parsing issues as a result of updating `guessit` ([#4244](https://github.com/pymedusa/Medusa/pull/4244))
- Fixed Speed.CD provider exception during searches ([#5190](https://github.com/pymedusa/Medusa/pull/5190))
- Fixed adba lib trowing exceptions getting release groups for some anime shows ([#5125](https://github.com/pymedusa/Medusa/pull/5125))
- Fixed trakt icon not showing on the displayShow page, when a trakt id is available ([#5300](https://github.com/pymedusa/Medusa/pull/5300))
- Fixed editShow page crashing because of a memory overflow ([#5314](https://github.com/pymedusa/Medusa/pull/5314))
- Fixed exception when downloading missed subtitles ([#5356](https://github.com/pymedusa/Medusa/pull/5356))
- Fixed popularShows path on router ([#5356](https://github.com/pymedusa/Medusa/pull/5356))
- Fixed imdbpie exception on connection error ([#5386](https://github.com/pymedusa/Medusa/pull/5386))
- Fixed metadata settings not being saved ([#5385](https://github.com/pymedusa/Medusa/pull/5385))
- Fixed Synology DS missing location and wrong icon ([#5443](https://github.com/pymedusa/Medusa/pull/5443))
- Fixed saving "config - postprocessing frequency" value ([#5482](https://github.com/pymedusa/Medusa/pull/5482))
- Fixed database trying to update even if up to date ([#5543](https://github.com/pymedusa/Medusa/pull/5543))

-----

## 0.2.10 (2018-09-09)

#### Fixes
- Fixed error due to `null` values in the episodes database table ([#5132](https://github.com/pymedusa/Medusa/pull/5132))
- Fixed extraneous calls to AniDB when navigating to any show's page ([#5166](https://github.com/pymedusa/Medusa/pull/5166))
- Fixed being unable to start Medusa due to an import error ([#5145](https://github.com/pymedusa/Medusa/pull/5145))
- Fixed UI bugs on:
  - Home page (when using "split home in tabs") ([#5126](https://github.com/pymedusa/Medusa/pull/5126))
  - Status page ([#5127](https://github.com/pymedusa/Medusa/pull/5127))
  - Preview Rename page ([#5169](https://github.com/pymedusa/Medusa/pull/5169))
  - Post Processing Config page - saving `select-list` values incorrectly ([#5165](https://github.com/pymedusa/Medusa/pull/5165))
- Fixed bug in TorrentLeech provider when fetching multiple pages of results ([#5172](https://github.com/pymedusa/Medusa/pull/5172))

-----

## 0.2.9 (2018-09-06)

#### Improvements
- Converted Post-Processing Config to a Vue SFC ([#4259](https://github.com/pymedusa/Medusa/pull/4259) + [#4946](https://github.com/pymedusa/Medusa/pull/4946))
- Bundled the web application using Webpack ([#4692](https://github.com/pymedusa/Medusa/pull/4692))
- Updated adba (anidb) client to version 1.0.0 (python 2/3 compatible) ([#4822](https://github.com/pymedusa/Medusa/pull/4822))
- Changed caching location for the adba and simpleanidb libs to the default Medusa cache location ([#4822](https://github.com/pymedusa/Medusa/pull/4822))
- Added a new field name 'watched' to the tv_episodes db table. UI will be added in future ([#4825](https://github.com/pymedusa/Medusa/pull/4825))
- Standardized most titles and headers ([#4663](https://github.com/pymedusa/Medusa/pull/4663))
- Converted IRC page into a Vue SFC ([#5089](https://github.com/pymedusa/Medusa/pull/5089))

#### Fixes
- Fixed error when changing episode status from episode status management ([#4783](https://github.com/pymedusa/Medusa/pull/4783))
- Fixed multi-episode snatches not being marked as snatched in history ([#229](https://github.com/pymedusa/Medusa/issues/229))
- Fixed whole seasons being downloaded as multi-episode replacement ([#4750](https://github.com/pymedusa/Medusa/issues/4750))
- Fixed yggtorrent changed url to new url ([#4843](https://github.com/pymedusa/Medusa/issues/4843))
- Fixed excessive anidb udp calls when opening editShow ([#4822](https://github.com/pymedusa/Medusa/pull/4822))
- Fixed UI not loading using edge browser, when using a reverse proxy (without an alternative port) ([#4928](https://github.com/pymedusa/Medusa/pull/4928))
- Fixed episode lookup with conflicting show IDs ([#4933](https://github.com/pymedusa/Medusa/pull/4933))
- Fixed error getting season scene exceptions on show page [#4964](https://github.com/pymedusa/Medusa/pull/4964)
- Fixed testing email notification with TLS ([#4972](https://github.com/pymedusa/Medusa/pull/4972))
- Fixed provider hd-space parsing pubdate like 'yesterday at 12:00:00' ([#5111](https://github.com/pymedusa/Medusa/pull/5111))
- Fixed apiv2 call hanging, when opening an anime show, that has malformed data on anidb (with anidb enabled) ([#4961](https://github.com/pymedusa/Medusa/pull/4961))

-----

## 0.2.8 (2018-07-28)

#### Fixes
- Fixed tabs on home page when using the split home layout ([#4764](https://github.com/pymedusa/Medusa/pull/4764))
- Fixed black screen after update ([#4774](https://github.com/pymedusa/Medusa/pull/4774))
- Fixed error when trying to rename episodes ([#4774](https://github.com/pymedusa/Medusa/pull/4774))

-----

## 0.2.7 (2018-07-27)

#### New Features
- Hot-swap themes: No need to restart Medusa after changing the theme ([#4271](https://github.com/pymedusa/Medusa/pull/4271))

#### Improvements
- Moved the following routes to use `VueRouter` + `http-vue-loader`:
  - `/config` - Help & Info ([#4374](https://github.com/pymedusa/Medusa/pull/4374))
  - `/addShows` - Add Shows ([#4564](https://github.com/pymedusa/Medusa/pull/4564))
  - `/addRecommended` - Add Recommended Shows ([#4564](https://github.com/pymedusa/Medusa/pull/4564))
  - `/login` - Login ([#4634](https://github.com/pymedusa/Medusa/pull/4634))
- Removed the old `/ui` route ([#4565](https://github.com/pymedusa/Medusa/pull/4565))
- Added a simple "Loading..." message while the page is loading ([#4629](https://github.com/pymedusa/Medusa/pull/4629))
- Expanded episode status management capabilities, added support for Downloaded, Archived ([#4647](https://github.com/pymedusa/Medusa/pull/4647))
- Added ability to manually change episode quality ([#4658](https://github.com/pymedusa/Medusa/pull/4658))
- Converted to Vue components:
  - header ([#4519](https://github.com/pymedusa/Medusa/pull/4519))
  - sub-menu ([#4739](https://github.com/pymedusa/Medusa/pull/4739))
- Add Viaplay network logo ([#4691](https://github.com/pymedusa/Medusa/pull/4691))
- Convert Vue components to SFC - Single-File Components ([#4696](https://github.com/pymedusa/Medusa/pull/4696))

#### Fixes
- Fixed malformed non-ASCII characters displaying for Windows users on "View Logs" page ([#4492](https://github.com/pymedusa/Medusa/pull/4492))
- Fixed Emby test notification ([#4622](https://github.com/pymedusa/Medusa/pull/4622))
- Fixed NorBits provider formatting download URL incorrectly ([#4642](https://github.com/pymedusa/Medusa/pull/4642))
- Fixed reference linking ([#4463](https://github.com/pymedusa/Medusa/pull/4463))
- Fixed the Show Selector not honoring user option to split shows & anime ([#4625](https://github.com/pymedusa/Medusa/pull/4625))
- Fixed unhandled request error on Add Existing Show ([#4639](https://github.com/pymedusa/Medusa/pull/4639))
- Fixed Telegram & Growl message encoding ([#4657](https://github.com/pymedusa/Medusa/pull/4657))
- Fixed being unable to change scene numbering for first 2 episodes of each season on displayShow ([#4656](https://github.com/pymedusa/Medusa/pull/4656))
- Fixed YggTorrents provider downloads by updating the provider's URL ([#4725](https://github.com/pymedusa/Medusa/pull/4725))
- Fixed Abnormal provider login check ([#4727](https://github.com/pymedusa/Medusa/pull/4727))
- Fixed IMDB cache location ([#4745](https://github.com/pymedusa/Medusa/pull/4745))
- Fixed "Edit Show" page sometimes failing to load the show ([#4756](https://github.com/pymedusa/Medusa/pull/4756))

-----

### [**Previous versions**](https://github.com/pymedusa/medusa.github.io/blob/master/news/CHANGES.md#v026)<|MERGE_RESOLUTION|>--- conflicted
+++ resolved
@@ -6,7 +6,7 @@
 #### Improvements
 - Shows without any episodes can now be added ([#6977](https://github.com/pymedusa/Medusa/pull/6977))
 - Vueified displayShow ([#6709](https://github.com/pymedusa/Medusa/pull/6709))
-  - New subtitles search ui component
+  - New subtitles search UI component
   - Direct toggle of show options on displayShow page like the checks for Subtitles, Season Folders, Paused, etc.
   - Mark episodes as "watched"
   - Added pagination
@@ -15,15 +15,12 @@
 #### Fixes
 - Fixed AnimeBytes daily search, for multi-ep results ([#7190](https://github.com/pymedusa/Medusa/pull/7190))
 - Fixed rare UnicodeDecodeError when parsing titles with Python 2.7 ([#7192](https://github.com/pymedusa/Medusa/pull/7192))
-<<<<<<< HEAD
-- Fixed displayShow loading of large shows with many seasons like "the daily show" ([#6977](https://github.com/pymedusa/Medusa/pull/6977))
-=======
+- Fixed displayShow loading of large shows with many seasons e.g. daily shows ([#6977](https://github.com/pymedusa/Medusa/pull/6977))
 - Fixed torrent checker for client Transmission running on python 3 ([#7250](https://github.com/pymedusa/Medusa/pull/7250))
 - Fixed provider beyond-hd due to layout changes ([#7250](https://github.com/pymedusa/Medusa/pull/7250))
 - Fixed provider bj-share due to layout changes ([#7250](https://github.com/pymedusa/Medusa/pull/7250))
 - Fixed provider btdb due date format change in layout ([#7250](https://github.com/pymedusa/Medusa/pull/7250))
 - Fixed exception when there is no anime XML ([#7256](https://github.com/pymedusa/Medusa/pull/7256))
->>>>>>> b28ea1c9
 
 -----
 
