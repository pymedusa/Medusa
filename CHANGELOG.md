## Unreleased

#### New Features
- Added support for Python 3 (>= 3.5.0) ([#4982](https://github.com/pymedusa/Medusa/pull/4982))

#### Improvements

#### Fixes

-----

## 0.2.14 (2018-12-19)

#### New Features
- Added provider nordicbits ([#5854](https://github.com/pymedusa/Medusa/pull/5854))

#### Improvements
- Change the way we calculate and check the daily search interval for providers ([#5855](https://github.com/pymedusa/Medusa/issues/5855))
- During a backlog search, we searched for "any" cache result. And if the case, didn't attempt pulling new results from the provider. Now we search the provider when we didn't get any "candidates" from cache. ([#5816](https://github.com/pymedusa/Medusa/issues/5816))

#### Fixes
- Fixed double absolute numbers for anime shows where thexem sets an absolute which already exists ([#5801](https://github.com/pymedusa/Medusa/pull/5801))
- Fixed image cache not properly created from metadata for images other then posters ([#5810](https://github.com/pymedusa/Medusa/pull/5810))
- Fixed episode status comparison in subtitleMissedPP ([#5813](https://github.com/pymedusa/Medusa/pull/5813))
- Fixed anidex title parsing ([#5837](https://github.com/pymedusa/Medusa/pull/5837))
<<<<<<< HEAD
- Fixed saving newznab provider api key ([#5918](https://github.com/pymedusa/Medusa/pull/5918))
=======
- Fixed (restore) the posibilty or configuring the default daily search search interval ([#5823](https://github.com/pymedusa/Medusa/pull/5823))
- Fixed notifications - kodi, 'allways on' config option ([#5871](https://github.com/pymedusa/Medusa/pull/5871))
- Fixed mis-mapped proper search interval config option of 24 hours, added 30 minutes ([#5896](https://github.com/pymedusa/Medusa/pull/5896))
- Fixed config - search settings, test nzb client connectivity ([#5897](https://github.com/pymedusa/Medusa/pull/5897))
- Fixed adding an episode to the my anidb list on post processing when enabled ([#5897](https://github.com/pymedusa/Medusa/pull/5897))
- Fixed creating banner and fanart from metadata. Any metadata images in the shows folder other then the poster, will now also become visible in Medusa ([#5808](https://github.com/pymedusa/Medusa/pull/5808))
>>>>>>> 63d31d45

-----

## 0.2.13 (2018-11-21)

#### Improvements
- Improved perfect match for subtitles downloading by making it a bit less strict ([#5729](https://github.com/pymedusa/Medusa/issues/5729))

#### Fixes
- Fixed ImportError when using Download Station client ([#5748](https://github.com/pymedusa/Medusa/pull/5748))
- Fixed Torrent Search path option not being saved ([#5736](https://github.com/pymedusa/Medusa/pull/5736))
- Fixed adding anime release group when adding show ([#5749](https://github.com/pymedusa/Medusa/pull/5749))
- Fixed Pushover debug log causing BraceException ([#5759](https://github.com/pymedusa/Medusa/pull/5759))
- Fixed torrent method Downloadstation not selected after restart ([#5761](https://github.com/pymedusa/Medusa/pull/5761))

-----

## 0.2.12 (2018-11-16)

#### New Features
- Added Join notifier ([#5241](https://github.com/pymedusa/Medusa/pull/5241))

#### Improvements
- Vueified "config - notifications" page:
  - Improved components: config-textbox, select-list, show-selector, config-textbox-number
  - Improved responsiveness of the notification page on smaller screens ([#4913](https://github.com/pymedusa/Medusa/pull/4913))
- Allowed the use of priorities in the Pushover notifier ([#5567](https://github.com/pymedusa/Medusa/pull/5567))
- Added delete method to EpisodeHandler (apiv2), for deleting a single episode ([#5685](https://github.com/pymedusa/Medusa/pull/5685))
- Allowed Nyaa and Anidex to search for non-anime shows ([#5680](https://github.com/pymedusa/Medusa/pull/5680) & [#5681](https://github.com/pymedusa/Medusa/pull/5681))
- Do not allow to enable the anime options, when using tmdb or tvmaze ([#5701](https://github.com/pymedusa/Medusa/pull/5701))
- Vueified "config - search" page. Improved responsiveness of the notification page on smaller screens. ([#5553](https://github.com/pymedusa/Medusa/pull/5553))

#### Fixes
- Fixed test not working for Download Station ([#5561](https://github.com/pymedusa/Medusa/pull/5561))
- Fixed wrong placeholder reference in log ([#5562](https://github.com/pymedusa/Medusa/pull/5562))
- Fixed guessit exception when parsing release without title ([#5569](https://github.com/pymedusa/Medusa/pull/5569))
- Fixed Download Station BraceAdapter exception ([#5573](https://github.com/pymedusa/Medusa/pull/5573))
- Fixed saving multiple metadata providers ([#5576](https://github.com/pymedusa/Medusa/pull/5576))
- Fixed show-selector for libraries with more than 1k shows ([#5623](https://github.com/pymedusa/Medusa/pull/5623))
- Fixed Growl registration error ([#5684](https://github.com/pymedusa/Medusa/pull/5684))

-----

## 0.2.11 (2018-10-29)

#### Improvements
- Updated `guessit` to version 3.0.0 ([#4244](https://github.com/pymedusa/Medusa/pull/4244))
- Updated the API v2 endpoint to handle concurrent requests ([#4970](https://github.com/pymedusa/Medusa/pull/4970))
- Converted some of the show header to Vue ([#5087](https://github.com/pymedusa/Medusa/pull/5087))
- Converted "Add Show" options into a Vue SFC ([#4848](https://github.com/pymedusa/Medusa/pull/4848))
- Added publishing date to Speed.CD provider ([#5190](https://github.com/pymedusa/Medusa/pull/5190))
- Converted the "quality pill" into a Vue SFC ([#5103](https://github.com/pymedusa/Medusa/pull/5103))
- Vueified restart page, moved JS files to Vue, added `state-switch` component and misc changes ([#5159](https://github.com/pymedusa/Medusa/pull/5159))
- Added support for SABnzbd's Direct Unpack feature ([#5385](https://github.com/pymedusa/Medusa/pull/5385))
- Added config/search values to apiv2 ([#5079](https://github.com/pymedusa/Medusa/pull/5079))
- Improved the add new show page responsiveness on smaller width viewports ([#5509](https://github.com/pymedusa/Medusa/pull/5509))

#### Fixes
- Fixed many release name parsing issues as a result of updating `guessit` ([#4244](https://github.com/pymedusa/Medusa/pull/4244))
- Fixed Speed.CD provider exception during searches ([#5190](https://github.com/pymedusa/Medusa/pull/5190))
- Fixed adba lib trowing exceptions getting release groups for some anime shows ([#5125](https://github.com/pymedusa/Medusa/pull/5125))
- Fixed trakt icon not showing on the displayShow page, when a trakt id is available ([#5300](https://github.com/pymedusa/Medusa/pull/5300))
- Fixed editShow page crashing because of a memory overflow ([#5314](https://github.com/pymedusa/Medusa/pull/5314))
- Fixed exception when downloading missed subtitles ([#5356](https://github.com/pymedusa/Medusa/pull/5356))
- Fixed popularShows path on router ([#5356](https://github.com/pymedusa/Medusa/pull/5356))
- Fixed imdbpie exception on connection error ([#5386](https://github.com/pymedusa/Medusa/pull/5386))
- Fixed metadata settings not being saved ([#5385](https://github.com/pymedusa/Medusa/pull/5385))
- Fixed Synology DS missing location and wrong icon ([#5443](https://github.com/pymedusa/Medusa/pull/5443))
- Fixed saving "config - postprocessing frequency" value ([#5482](https://github.com/pymedusa/Medusa/pull/5482))
- Fixed database trying to update even if up to date ([#5543](https://github.com/pymedusa/Medusa/pull/5543))

-----

## 0.2.10 (2018-09-09)

#### Fixes
- Fixed error due to `null` values in the episodes database table ([#5132](https://github.com/pymedusa/Medusa/pull/5132))
- Fixed extraneous calls to AniDB when navigating to any show's page ([#5166](https://github.com/pymedusa/Medusa/pull/5166))
- Fixed being unable to start Medusa due to an import error ([#5145](https://github.com/pymedusa/Medusa/pull/5145))
- Fixed UI bugs on:
  - Home page (when using "split home in tabs") ([#5126](https://github.com/pymedusa/Medusa/pull/5126))
  - Status page ([#5127](https://github.com/pymedusa/Medusa/pull/5127))
  - Preview Rename page ([#5169](https://github.com/pymedusa/Medusa/pull/5169))
  - Post Processing Config page - saving `select-list` values incorrectly ([#5165](https://github.com/pymedusa/Medusa/pull/5165))
- Fixed bug in TorrentLeech provider when fetching multiple pages of results ([#5172](https://github.com/pymedusa/Medusa/pull/5172))

-----

## 0.2.9 (2018-09-06)

#### Improvements
- Converted Post-Processing Config to a Vue SFC ([#4259](https://github.com/pymedusa/Medusa/pull/4259) + [#4946](https://github.com/pymedusa/Medusa/pull/4946))
- Bundled the web application using Webpack ([#4692](https://github.com/pymedusa/Medusa/pull/4692))
- Updated adba (anidb) client to version 1.0.0 (python 2/3 compatible) ([#4822](https://github.com/pymedusa/Medusa/pull/4822))
- Changed caching location for the adba and simpleanidb libs to the default Medusa cache location ([#4822](https://github.com/pymedusa/Medusa/pull/4822))
- Added a new field name 'watched' to the tv_episodes db table. UI will be added in future ([#4825](https://github.com/pymedusa/Medusa/pull/4825))
- Standardized most titles and headers ([#4663](https://github.com/pymedusa/Medusa/pull/4663))
- Converted IRC page into a Vue SFC ([#5089](https://github.com/pymedusa/Medusa/pull/5089))

#### Fixes
- Fixed error when changing episode status from episode status management ([#4783](https://github.com/pymedusa/Medusa/pull/4783))
- Fixed multi-episode snatches not being marked as snatched in history ([#229](https://github.com/pymedusa/Medusa/issues/229))
- Fixed whole seasons being downloaded as multi-episode replacement ([#4750](https://github.com/pymedusa/Medusa/issues/4750))
- Fixed yggtorrent changed url to new url ([#4843](https://github.com/pymedusa/Medusa/issues/4843))
- Fixed excessive anidb udp calls when opening editShow ([#4822](https://github.com/pymedusa/Medusa/pull/4822))
- Fixed UI not loading using edge browser, when using a reverse proxy (without an alternative port) ([#4928](https://github.com/pymedusa/Medusa/pull/4928))
- Fixed episode lookup with conflicting show IDs ([#4933](https://github.com/pymedusa/Medusa/pull/4933))
- Fixed error getting season scene exceptions on show page [#4964](https://github.com/pymedusa/Medusa/pull/4964)
- Fixed testing email notification with TLS ([#4972](https://github.com/pymedusa/Medusa/pull/4972))
- Fixed provider hd-space parsing pubdate like 'yesterday at 12:00:00' ([#5111](https://github.com/pymedusa/Medusa/pull/5111))
- Fixed apiv2 call hanging, when opening an anime show, that has malformed data on anidb (with anidb enabled) ([#4961](https://github.com/pymedusa/Medusa/pull/4961))

-----

## 0.2.8 (2018-07-28)

#### Fixes
- Fixed tabs on home page when using the split home layout ([#4764](https://github.com/pymedusa/Medusa/pull/4764))
- Fixed black screen after update ([#4774](https://github.com/pymedusa/Medusa/pull/4774))
- Fixed error when trying to rename episodes ([#4774](https://github.com/pymedusa/Medusa/pull/4774))

-----

## 0.2.7 (2018-07-27)

#### New Features
- Hot-swap themes: No need to restart Medusa after changing the theme ([#4271](https://github.com/pymedusa/Medusa/pull/4271))

#### Improvements
- Moved the following routes to use `VueRouter` + `http-vue-loader`:
  - `/config` - Help & Info ([#4374](https://github.com/pymedusa/Medusa/pull/4374))
  - `/addShows` - Add Shows ([#4564](https://github.com/pymedusa/Medusa/pull/4564))
  - `/addRecommended` - Add Recommended Shows ([#4564](https://github.com/pymedusa/Medusa/pull/4564))
  - `/login` - Login ([#4634](https://github.com/pymedusa/Medusa/pull/4634))
- Removed the old `/ui` route ([#4565](https://github.com/pymedusa/Medusa/pull/4565))
- Added a simple "Loading..." message while the page is loading ([#4629](https://github.com/pymedusa/Medusa/pull/4629))
- Expanded episode status management capabilities, added support for Downloaded, Archived ([#4647](https://github.com/pymedusa/Medusa/pull/4647))
- Added ability to manually change episode quality ([#4658](https://github.com/pymedusa/Medusa/pull/4658))
- Converted to Vue components:
  - header ([#4519](https://github.com/pymedusa/Medusa/pull/4519))
  - sub-menu ([#4739](https://github.com/pymedusa/Medusa/pull/4739))
- Add Viaplay network logo ([#4691](https://github.com/pymedusa/Medusa/pull/4691))
- Convert Vue components to SFC - Single-File Components ([#4696](https://github.com/pymedusa/Medusa/pull/4696))

#### Fixes
- Fixed malformed non-ASCII characters displaying for Windows users on "View Logs" page ([#4492](https://github.com/pymedusa/Medusa/pull/4492))
- Fixed Emby test notification ([#4622](https://github.com/pymedusa/Medusa/pull/4622))
- Fixed NorBits provider formatting download URL incorrectly ([#4642](https://github.com/pymedusa/Medusa/pull/4642))
- Fixed reference linking ([#4463](https://github.com/pymedusa/Medusa/pull/4463))
- Fixed the Show Selector not honoring user option to split shows & anime ([#4625](https://github.com/pymedusa/Medusa/pull/4625))
- Fixed unhandled request error on Add Existing Show ([#4639](https://github.com/pymedusa/Medusa/pull/4639))
- Fixed Telegram & Growl message encoding ([#4657](https://github.com/pymedusa/Medusa/pull/4657))
- Fixed being unable to change scene numbering for first 2 episodes of each season on displayShow ([#4656](https://github.com/pymedusa/Medusa/pull/4656))
- Fixed YggTorrents provider downloads by updating the provider's URL ([#4725](https://github.com/pymedusa/Medusa/pull/4725))
- Fixed Abnormal provider login check ([#4727](https://github.com/pymedusa/Medusa/pull/4727))
- Fixed IMDB cache location ([#4745](https://github.com/pymedusa/Medusa/pull/4745))
- Fixed "Edit Show" page sometimes failing to load the show ([#4756](https://github.com/pymedusa/Medusa/pull/4756))

-----

### [**Previous versions**](https://github.com/pymedusa/medusa.github.io/blob/master/news/CHANGES.md#v026)<|MERGE_RESOLUTION|>--- conflicted
+++ resolved
@@ -6,6 +6,7 @@
 #### Improvements
 
 #### Fixes
+- Fixed saving newznab provider api key ([#5918](https://github.com/pymedusa/Medusa/pull/5918))
 
 -----
 
@@ -23,16 +24,12 @@
 - Fixed image cache not properly created from metadata for images other then posters ([#5810](https://github.com/pymedusa/Medusa/pull/5810))
 - Fixed episode status comparison in subtitleMissedPP ([#5813](https://github.com/pymedusa/Medusa/pull/5813))
 - Fixed anidex title parsing ([#5837](https://github.com/pymedusa/Medusa/pull/5837))
-<<<<<<< HEAD
-- Fixed saving newznab provider api key ([#5918](https://github.com/pymedusa/Medusa/pull/5918))
-=======
 - Fixed (restore) the posibilty or configuring the default daily search search interval ([#5823](https://github.com/pymedusa/Medusa/pull/5823))
 - Fixed notifications - kodi, 'allways on' config option ([#5871](https://github.com/pymedusa/Medusa/pull/5871))
 - Fixed mis-mapped proper search interval config option of 24 hours, added 30 minutes ([#5896](https://github.com/pymedusa/Medusa/pull/5896))
 - Fixed config - search settings, test nzb client connectivity ([#5897](https://github.com/pymedusa/Medusa/pull/5897))
 - Fixed adding an episode to the my anidb list on post processing when enabled ([#5897](https://github.com/pymedusa/Medusa/pull/5897))
 - Fixed creating banner and fanart from metadata. Any metadata images in the shows folder other then the poster, will now also become visible in Medusa ([#5808](https://github.com/pymedusa/Medusa/pull/5808))
->>>>>>> 63d31d45
 
 -----
 
