## Unreleased

#### New Features

#### Improvements
- Updated `guessit` to version 3.0.0 ([#4244](https://github.com/pymedusa/Medusa/pull/4244))
- Updated the API v2 endpoint to handle concurrent requests ([#4970](https://github.com/pymedusa/Medusa/pull/4970))
- Converted some of the show header to Vue ([#5087](https://github.com/pymedusa/Medusa/pull/5087))

#### Fixes
- Fixed many release name parsing issues as a result of updating `guessit` ([#4244](https://github.com/pymedusa/Medusa/pull/4244))
<<<<<<< HEAD
- Fixed UI bugs in home page (when using "split home in tabs") and status page ([#5126](https://github.com/pymedusa/Medusa/pull/5126) + [#5127](https://github.com/pymedusa/Medusa/pull/5127))
- Fixed Post Processing config saving `select-list` values incorrectly ([#5165](https://github.com/pymedusa/Medusa/pull/5165))
=======
- Fixed error due to `null` values in the episodes database table ([#5132](https://github.com/pymedusa/Medusa/pull/5132))
- Fixed extraneous calls to AniDB when navigating to any show's page ([#5166](https://github.com/pymedusa/Medusa/pull/5166))
- Fixed being unable to start Medusa due to an import error ([#5145](https://github.com/pymedusa/Medusa/pull/5145))
- Fixed UI bugs on:
  - Home page (when using "split home in tabs") ([#5126](https://github.com/pymedusa/Medusa/pull/5126))
  - Status page ([#5127](https://github.com/pymedusa/Medusa/pull/5127))
  - Preview Rename page ([#5169](https://github.com/pymedusa/Medusa/pull/5169))

>>>>>>> b2dbc4d3

-----

## 0.2.9 (2018-09-06)

#### Improvements
- Converted Post-Processing Config to a Vue SFC ([#4259](https://github.com/pymedusa/Medusa/pull/4259) + [#4946](https://github.com/pymedusa/Medusa/pull/4946))
- Bundled the web application using Webpack ([#4692](https://github.com/pymedusa/Medusa/pull/4692))
- Updated adba (anidb) client to version 1.0.0 (python 2/3 compatible) ([#4822](https://github.com/pymedusa/Medusa/pull/4822))
- Changed caching location for the adba and simpleanidb libs to the default Medusa cache location ([#4822](https://github.com/pymedusa/Medusa/pull/4822))
- Added a new field name 'watched' to the tv_episodes db table. UI will be added in future ([#4825](https://github.com/pymedusa/Medusa/pull/4825))
- Standardized most titles and headers ([#4663](https://github.com/pymedusa/Medusa/pull/4663))
- Converted IRC page into a Vue SFC ([#5089](https://github.com/pymedusa/Medusa/pull/5089))

#### Fixes
- Fixed error when changing episode status from episode status management ([#4783](https://github.com/pymedusa/Medusa/pull/4783))
- Fixed multi-episode snatches not being marked as snatched in history ([#229](https://github.com/pymedusa/Medusa/issues/229))
- Fixed whole seasons being downloaded as multi-episode replacement ([#4750](https://github.com/pymedusa/Medusa/issues/4750))
- Fixed yggtorrent changed url to new url ([#4843](https://github.com/pymedusa/Medusa/issues/4843))
- Fixed excessive anidb udp calls when opening editShow ([#4822](https://github.com/pymedusa/Medusa/pull/4822))
- Fixed UI not loading using edge browser, when using a reverse proxy (without an alternative port) ([#4928](https://github.com/pymedusa/Medusa/pull/4928))
- Fixed episode lookup with conflicting show IDs ([#4933](https://github.com/pymedusa/Medusa/pull/4933))
- Fixed error getting season scene exceptions on show page [#4964](https://github.com/pymedusa/Medusa/pull/4964)
- Fixed testing email notification with TLS ([#4972](https://github.com/pymedusa/Medusa/pull/4972))
- Fixed provider hd-space parsing pubdate like 'yesterday at 12:00:00' ([#5111](https://github.com/pymedusa/Medusa/pull/5111))
- Fixed apiv2 call hanging, when opening an anime show, that has malformed data on anidb (with anidb enabled) ([#4961](https://github.com/pymedusa/Medusa/pull/4961))

-----

## 0.2.8 (2018-07-28)

#### Fixes
- Fixed tabs on home page when using the split home layout ([#4764](https://github.com/pymedusa/Medusa/pull/4764))
- Fixed black screen after update ([#4774](https://github.com/pymedusa/Medusa/pull/4774))
- Fixed error when trying to rename episodes ([#4774](https://github.com/pymedusa/Medusa/pull/4774))

-----

## 0.2.7 (2018-07-27)

#### New Features
- Hot-swap themes: No need to restart Medusa after changing the theme ([#4271](https://github.com/pymedusa/Medusa/pull/4271))

#### Improvements
- Moved the following routes to use `VueRouter` + `http-vue-loader`:
  - `/config` - Help & Info ([#4374](https://github.com/pymedusa/Medusa/pull/4374))
  - `/addShows` - Add Shows ([#4564](https://github.com/pymedusa/Medusa/pull/4564))
  - `/addRecommended` - Add Recommended Shows ([#4564](https://github.com/pymedusa/Medusa/pull/4564))
  - `/login` - Login ([#4634](https://github.com/pymedusa/Medusa/pull/4634))
- Removed the old `/ui` route ([#4565](https://github.com/pymedusa/Medusa/pull/4565))
- Added a simple "Loading..." message while the page is loading ([#4629](https://github.com/pymedusa/Medusa/pull/4629))
- Expanded episode status management capabilities, added support for Downloaded, Archived ([#4647](https://github.com/pymedusa/Medusa/pull/4647))
- Added ability to manually change episode quality ([#4658](https://github.com/pymedusa/Medusa/pull/4658))
- Converted to Vue components:
  - header ([#4519](https://github.com/pymedusa/Medusa/pull/4519))
  - sub-menu ([#4739](https://github.com/pymedusa/Medusa/pull/4739))
- Add Viaplay network logo ([#4691](https://github.com/pymedusa/Medusa/pull/4691))
- Convert Vue components to SFC - Single-File Components ([#4696](https://github.com/pymedusa/Medusa/pull/4696))

#### Fixes
- Fixed malformed non-ASCII characters displaying for Windows users on "View Logs" page ([#4492](https://github.com/pymedusa/Medusa/pull/4492))
- Fixed Emby test notification ([#4622](https://github.com/pymedusa/Medusa/pull/4622))
- Fixed NorBits provider formatting download URL incorrectly ([#4642](https://github.com/pymedusa/Medusa/pull/4642))
- Fixed reference linking ([#4463](https://github.com/pymedusa/Medusa/pull/4463))
- Fixed the Show Selector not honoring user option to split shows & anime ([#4625](https://github.com/pymedusa/Medusa/pull/4625))
- Fixed unhandled request error on Add Existing Show ([#4639](https://github.com/pymedusa/Medusa/pull/4639))
- Fixed Telegram & Growl message encoding ([#4657](https://github.com/pymedusa/Medusa/pull/4657))
- Fixed being unable to change scene numbering for first 2 episodes of each season on displayShow ([#4656](https://github.com/pymedusa/Medusa/pull/4656))
- Fixed YggTorrents provider downloads by updating the provider's URL ([#4725](https://github.com/pymedusa/Medusa/pull/4725))
- Fixed Abnormal provider login check ([#4727](https://github.com/pymedusa/Medusa/pull/4727))
- Fixed IMDB cache location ([#4745](https://github.com/pymedusa/Medusa/pull/4745))
- Fixed "Edit Show" page sometimes failing to load the show ([#4756](https://github.com/pymedusa/Medusa/pull/4756))

-----

### [**Previous versions**](https://github.com/pymedusa/medusa.github.io/blob/master/news/CHANGES.md#v026)<|MERGE_RESOLUTION|>--- conflicted
+++ resolved
@@ -9,10 +9,6 @@
 
 #### Fixes
 - Fixed many release name parsing issues as a result of updating `guessit` ([#4244](https://github.com/pymedusa/Medusa/pull/4244))
-<<<<<<< HEAD
-- Fixed UI bugs in home page (when using "split home in tabs") and status page ([#5126](https://github.com/pymedusa/Medusa/pull/5126) + [#5127](https://github.com/pymedusa/Medusa/pull/5127))
-- Fixed Post Processing config saving `select-list` values incorrectly ([#5165](https://github.com/pymedusa/Medusa/pull/5165))
-=======
 - Fixed error due to `null` values in the episodes database table ([#5132](https://github.com/pymedusa/Medusa/pull/5132))
 - Fixed extraneous calls to AniDB when navigating to any show's page ([#5166](https://github.com/pymedusa/Medusa/pull/5166))
 - Fixed being unable to start Medusa due to an import error ([#5145](https://github.com/pymedusa/Medusa/pull/5145))
@@ -20,8 +16,7 @@
   - Home page (when using "split home in tabs") ([#5126](https://github.com/pymedusa/Medusa/pull/5126))
   - Status page ([#5127](https://github.com/pymedusa/Medusa/pull/5127))
   - Preview Rename page ([#5169](https://github.com/pymedusa/Medusa/pull/5169))
-
->>>>>>> b2dbc4d3
+  - Post Processing Config page - saving `select-list` values incorrectly ([#5165](https://github.com/pymedusa/Medusa/pull/5165))
 
 -----
 
