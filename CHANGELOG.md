--- conflicted
+++ resolved
@@ -1,12 +1,10 @@
 ## Unreleased
 
-<<<<<<< HEAD
 #### Improvements
 - Bundle the web application using Webpack ([#4692](https://github.com/pymedusa/Medusa/pull/4692))
-=======
+
 #### Fixes
 - Fixed tabs on home page when using the split home layout ([#4764](https://github.com/pymedusa/Medusa/pull/4764))
->>>>>>> a866301a
 
 -----
 
