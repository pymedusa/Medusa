## Unreleased

#### New Features

#### Improvements
- Updated `guessit` to version 3.0.0 ([#4244](https://github.com/pymedusa/Medusa/pull/4244))
- Updated the API v2 endpoint to handle concurrent requests ([#4970](https://github.com/pymedusa/Medusa/pull/4970))
- Converted some of the show header to Vue ([#5087](https://github.com/pymedusa/Medusa/pull/5087))

#### Fixes
- Fixed many release name parsing issues as a result of updating `guessit` ([#4244](https://github.com/pymedusa/Medusa/pull/4244))
<<<<<<< HEAD
- Fixed UI bugs on:
  - Home page (when using "split home in tabs") ([#5126](https://github.com/pymedusa/Medusa/pull/5126))
  - Status page ([#5127](https://github.com/pymedusa/Medusa/pull/5127))
  - Preview Rename page ([#5169](https://github.com/pymedusa/Medusa/pull/5169))
=======
- Fixed UI bugs in home page (when using "split home in tabs") and status page ([#5126](https://github.com/pymedusa/Medusa/pull/5126) + [#5127](https://github.com/pymedusa/Medusa/pull/5127))
- Fixed error due to `null` values in the episodes database table ([#5132](https://github.com/pymedusa/Medusa/pull/5132))
- Fixed extraneous calls to AniDB when navigating to any show's page ([#5166](https://github.com/pymedusa/Medusa/pull/5166))
>>>>>>> 31171bc8

-----

## 0.2.9 (2018-09-06)

#### Improvements
- Converted Post-Processing Config to a Vue SFC ([#4259](https://github.com/pymedusa/Medusa/pull/4259) + [#4946](https://github.com/pymedusa/Medusa/pull/4946))
- Bundled the web application using Webpack ([#4692](https://github.com/pymedusa/Medusa/pull/4692))
- Updated adba (anidb) client to version 1.0.0 (python 2/3 compatible) ([#4822](https://github.com/pymedusa/Medusa/pull/4822))
- Changed caching location for the adba and simpleanidb libs to the default Medusa cache location ([#4822](https://github.com/pymedusa/Medusa/pull/4822))
- Added a new field name 'watched' to the tv_episodes db table. UI will be added in future ([#4825](https://github.com/pymedusa/Medusa/pull/4825))
- Standardized most titles and headers ([#4663](https://github.com/pymedusa/Medusa/pull/4663))
- Converted IRC page into a Vue SFC ([#5089](https://github.com/pymedusa/Medusa/pull/5089))

#### Fixes
- Fixed error when changing episode status from episode status management ([#4783](https://github.com/pymedusa/Medusa/pull/4783))
- Fixed multi-episode snatches not being marked as snatched in history ([#229](https://github.com/pymedusa/Medusa/issues/229))
- Fixed whole seasons being downloaded as multi-episode replacement ([#4750](https://github.com/pymedusa/Medusa/issues/4750))
- Fixed yggtorrent changed url to new url ([#4843](https://github.com/pymedusa/Medusa/issues/4843))
- Fixed excessive anidb udp calls when opening editShow ([#4822](https://github.com/pymedusa/Medusa/pull/4822))
- Fixed UI not loading using edge browser, when using a reverse proxy (without an alternative port) ([#4928](https://github.com/pymedusa/Medusa/pull/4928))
- Fixed episode lookup with conflicting show IDs ([#4933](https://github.com/pymedusa/Medusa/pull/4933))
- Fixed error getting season scene exceptions on show page [#4964](https://github.com/pymedusa/Medusa/pull/4964)
- Fixed testing email notification with TLS ([#4972](https://github.com/pymedusa/Medusa/pull/4972))
- Fixed provider hd-space parsing pubdate like 'yesterday at 12:00:00' ([#5111](https://github.com/pymedusa/Medusa/pull/5111))
- Fixed apiv2 call hanging, when opening an anime show, that has malformed data on anidb (with anidb enabled) ([#4961](https://github.com/pymedusa/Medusa/pull/4961))

-----

## 0.2.8 (2018-07-28)

#### Fixes
- Fixed tabs on home page when using the split home layout ([#4764](https://github.com/pymedusa/Medusa/pull/4764))
- Fixed black screen after update ([#4774](https://github.com/pymedusa/Medusa/pull/4774))
- Fixed error when trying to rename episodes ([#4774](https://github.com/pymedusa/Medusa/pull/4774))

-----

## 0.2.7 (2018-07-27)

#### New Features
- Hot-swap themes: No need to restart Medusa after changing the theme ([#4271](https://github.com/pymedusa/Medusa/pull/4271))

#### Improvements
- Moved the following routes to use `VueRouter` + `http-vue-loader`:
  - `/config` - Help & Info ([#4374](https://github.com/pymedusa/Medusa/pull/4374))
  - `/addShows` - Add Shows ([#4564](https://github.com/pymedusa/Medusa/pull/4564))
  - `/addRecommended` - Add Recommended Shows ([#4564](https://github.com/pymedusa/Medusa/pull/4564))
  - `/login` - Login ([#4634](https://github.com/pymedusa/Medusa/pull/4634))
- Removed the old `/ui` route ([#4565](https://github.com/pymedusa/Medusa/pull/4565))
- Added a simple "Loading..." message while the page is loading ([#4629](https://github.com/pymedusa/Medusa/pull/4629))
- Expanded episode status management capabilities, added support for Downloaded, Archived ([#4647](https://github.com/pymedusa/Medusa/pull/4647))
- Added ability to manually change episode quality ([#4658](https://github.com/pymedusa/Medusa/pull/4658))
- Converted to Vue components:
  - header ([#4519](https://github.com/pymedusa/Medusa/pull/4519))
  - sub-menu ([#4739](https://github.com/pymedusa/Medusa/pull/4739))
- Add Viaplay network logo ([#4691](https://github.com/pymedusa/Medusa/pull/4691))
- Convert Vue components to SFC - Single-File Components ([#4696](https://github.com/pymedusa/Medusa/pull/4696))

#### Fixes
- Fixed malformed non-ASCII characters displaying for Windows users on "View Logs" page ([#4492](https://github.com/pymedusa/Medusa/pull/4492))
- Fixed Emby test notification ([#4622](https://github.com/pymedusa/Medusa/pull/4622))
- Fixed NorBits provider formatting download URL incorrectly ([#4642](https://github.com/pymedusa/Medusa/pull/4642))
- Fixed reference linking ([#4463](https://github.com/pymedusa/Medusa/pull/4463))
- Fixed the Show Selector not honoring user option to split shows & anime ([#4625](https://github.com/pymedusa/Medusa/pull/4625))
- Fixed unhandled request error on Add Existing Show ([#4639](https://github.com/pymedusa/Medusa/pull/4639))
- Fixed Telegram & Growl message encoding ([#4657](https://github.com/pymedusa/Medusa/pull/4657))
- Fixed being unable to change scene numbering for first 2 episodes of each season on displayShow ([#4656](https://github.com/pymedusa/Medusa/pull/4656))
- Fixed YggTorrents provider downloads by updating the provider's URL ([#4725](https://github.com/pymedusa/Medusa/pull/4725))
- Fixed Abnormal provider login check ([#4727](https://github.com/pymedusa/Medusa/pull/4727))
- Fixed IMDB cache location ([#4745](https://github.com/pymedusa/Medusa/pull/4745))
- Fixed "Edit Show" page sometimes failing to load the show ([#4756](https://github.com/pymedusa/Medusa/pull/4756))

-----

### [**Previous versions**](https://github.com/pymedusa/medusa.github.io/blob/master/news/CHANGES.md#v026)<|MERGE_RESOLUTION|>--- conflicted
+++ resolved
@@ -9,16 +9,13 @@
 
 #### Fixes
 - Fixed many release name parsing issues as a result of updating `guessit` ([#4244](https://github.com/pymedusa/Medusa/pull/4244))
-<<<<<<< HEAD
+- Fixed error due to `null` values in the episodes database table ([#5132](https://github.com/pymedusa/Medusa/pull/5132))
+- Fixed extraneous calls to AniDB when navigating to any show's page ([#5166](https://github.com/pymedusa/Medusa/pull/5166))
 - Fixed UI bugs on:
   - Home page (when using "split home in tabs") ([#5126](https://github.com/pymedusa/Medusa/pull/5126))
   - Status page ([#5127](https://github.com/pymedusa/Medusa/pull/5127))
   - Preview Rename page ([#5169](https://github.com/pymedusa/Medusa/pull/5169))
-=======
-- Fixed UI bugs in home page (when using "split home in tabs") and status page ([#5126](https://github.com/pymedusa/Medusa/pull/5126) + [#5127](https://github.com/pymedusa/Medusa/pull/5127))
-- Fixed error due to `null` values in the episodes database table ([#5132](https://github.com/pymedusa/Medusa/pull/5132))
-- Fixed extraneous calls to AniDB when navigating to any show's page ([#5166](https://github.com/pymedusa/Medusa/pull/5166))
->>>>>>> 31171bc8
+
 
 -----
 
