--- conflicted
+++ resolved
@@ -1,11 +1,5 @@
 ## Unreleased
 
-<<<<<<< HEAD
-#### Fixes
-
-- Fixed adba lib trowing exceptions getting release groups for some anime shows ([#5125](https://github.com/pymedusa/Medusa/pull/5125))
-
-=======
 #### New Features
 
 #### Improvements
@@ -13,7 +7,7 @@
 
 #### Fixes
 - Fixed many release name parsing issues as a result of updating `guessit` ([#4244](https://github.com/pymedusa/Medusa/pull/4244))
->>>>>>> 0c123710
+- Fixed adba lib trowing exceptions getting release groups for some anime shows ([#5125](https://github.com/pymedusa/Medusa/pull/5125))
 
 -----
 
