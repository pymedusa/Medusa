--- conflicted
+++ resolved
@@ -17,14 +17,11 @@
 - Fixed download of multi episode releases without single results ([#6537](https://github.com/pymedusa/Medusa/pull/6537))
 - Fixed "send to trash" option not doing anything (Python 3.6 and higher) ([#6625](https://github.com/pymedusa/Medusa/pull/6625))
 - Fixed setting episodes to archived in backlog overview ([#6636](https://github.com/pymedusa/Medusa/pull/6636))
-<<<<<<< HEAD
 - Fixed exception in Elte-Tracker provider when no result is found ([#6680](https://github.com/pymedusa/Medusa/pull/6680))
-- Fixed DelugeD remove torrents when ratio is reached (Python 2.7) ([#6702](https://github.com/pymedusa/Medusa/pull/6702))
-=======
 - Fixed exception in Elite-Tracker provider when no result is found ([#6680](https://github.com/pymedusa/Medusa/pull/6680))
 - Fixed exception in API v2 when an incorrect API key was provided, or none was provided ([#6703](https://github.com/pymedusa/Medusa/pull/6703))
 - Removed legacy log-censoring code for Newznab providers ([#6705](https://github.com/pymedusa/Medusa/pull/6705))
->>>>>>> 6065fdc1
+- Fixed DelugeD remove torrents when ratio is reached (Python 2.7) ([#6702](https://github.com/pymedusa/Medusa/pull/6702))
 
 ## 0.3.1 (2019-03-20)
 
