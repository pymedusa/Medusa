## Unreleased

#### New Features
<<<<<<< HEAD
- Add new provider xBit ([#3572](https://github.com/pymedusa/Medusa/pull/3572))
#### Improvements

#### Fixes
- Fix SceneTime when there are no results ([#7993](https://github.com/pymedusa/Medusa/pull/7993))
=======
- Added Keep link as post processing method ([#7986](https://github.com/pymedusa/Medusa/pull/7986))
- Added EZTV as torrent provider ([#8004](https://github.com/pymedusa/Medusa/pull/8004))

#### Improvements

#### Fixes
- Fixed PrivateHD and CinemaZ provider login ([#7991](https://github.com/pymedusa/Medusa/pull/7991))
>>>>>>> 41dcb7c0
-----

## 0.3.15 (2020-04-13)

#### Improvements
- Add show names with dashes to guessit expected titles ([#7918](https://github.com/pymedusa/Medusa/pull/7918))
- Provider YggTorrents: Add 'saison' as a season pack search keyword ([#7920](https://github.com/pymedusa/Medusa/pull/7920))
- Show Snatched or Downloaded release name when manually picking a subtitle ([#7955](https://github.com/pymedusa/Medusa/pull/7955))

#### Fixes
- Fixed root dirs not always shown on Home page ([#7921](https://github.com/pymedusa/Medusa/pull/7921))
- Fixed starting medusa failed running python3.8 on windows ([#7940](https://github.com/pymedusa/Medusa/pull/7940))
- Fixed Speed.cd provider login ([#7941](https://github.com/pymedusa/Medusa/pull/7941))
- Fixed [#7959](https://github.com/pymedusa/Medusa/issues/7959) - UI bug on schedule calendar view ([#7962](https://github.com/pymedusa/Medusa/pull/7962))
- Fixed running Scheduler with specific start time ([#7963](https://github.com/pymedusa/Medusa/pull/7963))

-----

## 0.3.14 (2020-03-30)

#### Improvements
- Search sub-folders for subtitles during post-processing

#### Fixes
- Fixed a bug that prevented the scheduler to run correctly

-----

## 0.3.13 (2020-03-28)

#### Improvements
- Improved show loading speed with lazy seasons loading
- Show specials are now always displayed at the bottom if enabled
- Added dynamic loading of providers
- Set scheduler last run after it has run
- Restricted scripts execution to Python scripts for security reasons (see [External scripts](https://github.com/pymedusa/Medusa/wiki/External-scripts))
- Added missing status handling in show header

#### Fixes
- Fixed indexer specific exceptions raising errors in show refresh ([#7837](https://github.com/pymedusa/Medusa/pull/7837))
- Replaced deprecated error.message syntax ([#7819](https://github.com/pymedusa/Medusa/pull/7819))
- Fixed saving of web root ([#7841](https://github.com/pymedusa/Medusa/pull/7841))
- Fixed authentication token returned as bytes ([#7842](https://github.com/pymedusa/Medusa/pull/7842))

-----

## 0.3.12 (2020-02-08)

#### Fixes
- Fixed guessit parser not using scene exceptions ([#7699](https://github.com/pymedusa/Medusa/pull/7699))
- Updated YggTorrent provider domain ([#7703](https://github.com/pymedusa/Medusa/pull/7703))

-----

## 0.3.11 (2020-01-31)

#### Improvements
- Updated Python and JavaScript dependencies
- Added a few new network icons

#### Fixes
- Fixed deluged move_torrent() when seed location is specified in the configuration ([#7586](https://github.com/pymedusa/Medusa/pull/7586))
- Fixed rare parser exception when anime episode doesn't exist ([#7613](https://github.com/pymedusa/Medusa/pull/7613))

-----

## 0.3.10 (2020-01-13)

#### New Features
- Added Opensubtitles VIP, aRGENTeaM and Subtitulamos subtitle providers ([#7555](https://github.com/pymedusa/Medusa/pull/7555), [#7518](https://github.com/pymedusa/Medusa/pull/7518))

#### Improvements
- Added `uniqueid` to Kodi 12+ show metadata ([#7483](https://github.com/pymedusa/Medusa/pull/7483))
- Updated AppLink to enable native mouse navigation ([#7498](https://github.com/pymedusa/Medusa/pull/7498))

#### Fixes
- Fixed Emby notifier error on Python 3 ([#7497](https://github.com/pymedusa/Medusa/pull/7497))
- Fixed more qBittorrent authentication bugs ([#7501](https://github.com/pymedusa/Medusa/pull/7501))
- Fixed `torrents.verifyCert` config patch ignored warning ([#7501](https://github.com/pymedusa/Medusa/pull/7501))
- Fixed dragging and saving Anime / Series list handles in Home - Poster layout ([#7502](https://github.com/pymedusa/Medusa/pull/7502))
- Fixed adding Anime with white/black listed release groups ([#7507](https://github.com/pymedusa/Medusa/pull/7507))
- Fixed Schedule page and Forced Search on Schedule page ([#7512](https://github.com/pymedusa/Medusa/pull/7512))
- Fixed manual search page release name bug ([#7517](https://github.com/pymedusa/Medusa/pull/7517))
- Fixed being unable to save post-processing config ([#7526](https://github.com/pymedusa/Medusa/pull/7526))
- Fixed qBittorrent error when torrent queueing is disabled ([#7541](https://github.com/pymedusa/Medusa/pull/7541))

-----

## 0.3.9 (2019-12-12)

#### Improvements
- Improved qBittorrent client ([#7474](https://github.com/pymedusa/Medusa/pull/7474))

#### Fixes
- Fixed season pack downloads occurring even if not needed ([#7472](https://github.com/pymedusa/Medusa/pull/7472))
- Fixed changing default indexer language and initial indexer in config-general ([#7478](https://github.com/pymedusa/Medusa/pull/7478))

-----

## 0.3.8 (2019-12-08)

#### Improvements
- Display Show: Display qualities in presets or allowed as green instead of yellow ([#7415](https://github.com/pymedusa/Medusa/pull/7415))
- Display Show: Add option to disable pagination ([#7438](https://github.com/pymedusa/Medusa/pull/7438))
- Improve a number of anime release names parsed by guessit ([#7418](https://github.com/pymedusa/Medusa/pull/7418)) ([#7396](https://github.com/pymedusa/Medusa/pull/7396)) ([#7427](https://github.com/pymedusa/Medusa/pull/7427))

#### Fixes
- Show Header: Fix showing correct amount of stars for the IMDB rating ([#7401](https://github.com/pymedusa/Medusa/pull/7401))
- Re-implement tvdb season poster/banners (was disabled because of tvdb api issues) ([#7460](https://github.com/pymedusa/Medusa/pull/7460))
- Fix showing the data directory in the bottom of some config pages ([#7424](https://github.com/pymedusa/Medusa/pull/7424))

-----

## 0.3.7 (2019-11-18)

#### Fixes
- Fixed broken TheTVDB caused by API v3 changes ([#7355](https://github.com/pymedusa/Medusa/pull/7355))
- DisplayShow: Fixed Xem and Medusa season exceptions not shown anymore ([#7360](https://github.com/pymedusa/Medusa/pull/7360))

-----

## 0.3.6 (2019-11-11)

#### New Features
- Added notifier for Discord (discordapp.com) ([#7189](https://github.com/pymedusa/Medusa/pull/7189))

#### Improvements
- Shows without any episodes can now be added ([#6977](https://github.com/pymedusa/Medusa/pull/6977))
- Vueified displayShow ([#6709](https://github.com/pymedusa/Medusa/pull/6709))
  - New subtitles search UI component
  - Direct toggle of show options on displayShow page like the checks for Subtitles, Season Folders, Paused, etc.
  - Mark episodes as "watched"
  - Added pagination
  - Added search field, that searches columns like Title, File and Episode number
- Added ability to use custom domain for TorrentDay provider ([#7326](https://github.com/pymedusa/Medusa/pull/7326))

#### Fixes
- Fixed AnimeBytes daily search, for multi-ep results ([#7190](https://github.com/pymedusa/Medusa/pull/7190))
- Fixed rare UnicodeDecodeError when parsing titles with Python 2.7 ([#7192](https://github.com/pymedusa/Medusa/pull/7192))
- Fixed displayShow loading of large shows with many seasons e.g. daily shows ([#6977](https://github.com/pymedusa/Medusa/pull/6977))
- Fixed torrent checker for client Transmission running on python 3 ([#7250](https://github.com/pymedusa/Medusa/pull/7250))
- Fixed provider beyond-hd due to added captcha and layout changes ([#7323](https://github.com/pymedusa/Medusa/pull/7323))
- Fixed provider bj-share due to layout changes ([#7250](https://github.com/pymedusa/Medusa/pull/7250))
- Fixed provider btdb due date format change in layout ([#7250](https://github.com/pymedusa/Medusa/pull/7250))
- Fixed exception when there is no anime XML ([#7256](https://github.com/pymedusa/Medusa/pull/7256))
- Fixed BTDB manual search & updated Xthor domain ([#7303](https://github.com/pymedusa/Medusa/pull/7303))
- Fixed duplicate manual search results for providers without unqiue URLs ([#7305](https://github.com/pymedusa/Medusa/pull/7305))
- Fixed exception when release groups aren't available for anime shows ([#7333](https://github.com/pymedusa/Medusa/pull/7333))

-----

## 0.3.5 (2019-09-08)

#### New Features
- Added multi-episode naming style with lowercase `e` ([#6910](https://github.com/pymedusa/Medusa/pull/6910))

#### Improvements
- Converted the footer to a Vue component ([#4520](https://github.com/pymedusa/Medusa/pull/4520))
- Converted Edit Show to a Vue SFC ([#4486](https://github.com/pymedusa/Medusa/pull/4486)
- Improved API v2 exception reporting on Python 2 ([#6931](https://github.com/pymedusa/Medusa/pull/6931))
- Added support for qBittorrent API v2. Required from qBittorrent version 4.2.0. ([#7040](https://github.com/pymedusa/Medusa/pull/7040))
- Removed the forced search queue item in favor of the backlog search queue item. ([#6718](https://github.com/pymedusa/Medusa/pull/6718))
- Show Header: Improved visibility of local and global configured required and ignored words. ([#7085](https://github.com/pymedusa/Medusa/pull/7085))
- Reduced frequency of file system access when not strictly required ([#7102](https://github.com/pymedusa/Medusa/pull/7102))

#### Fixes
- Fixed hdtorrent provider parse the publishing date with the day first ([#6847](https://github.com/pymedusa/Medusa/pull/6847))
- Fixed release link on Help & Info page ([#6854](https://github.com/pymedusa/Medusa/pull/6854))
- Fixed FreeMobile notifier message encode error ([#6867](https://github.com/pymedusa/Medusa/pull/6867))
- Fixed charset on API v2 responses with plain text content ([#6931](https://github.com/pymedusa/Medusa/pull/6931))
- Fixed logger causing an exception in certain cases ([#6932](https://github.com/pymedusa/Medusa/pull/6932))
- Fixed testing Plex media server when using multiple hosts ([#6976](https://github.com/pymedusa/Medusa/pull/6976))
- Fixed snatching for Xthor provider with Python 3 ([#7103](https://github.com/pymedusa/Medusa/pull/7103))

-----

## 0.3.4 (2019-06-13)

#### Fixes
- Fixed Jackett providers returning empty torrents on magnet redirect (2) ([#6827](https://github.com/pymedusa/Medusa/pull/6827))
- Fixed APIv2 exception when serializing allowed extensions to JSON ([#6835](https://github.com/pymedusa/Medusa/pull/6835))

-----

## 0.3.3 (2019-06-12)

#### New Features
- Added new provider Beyond-hd ([#6802](https://github.com/pymedusa/Medusa/pull/6802))

#### Fixes
- Fixed error when changing episode quality but not changing status ([#6784](https://github.com/pymedusa/Medusa/pull/6784))
- Fixed Jackett providers returning empty torrents on magnet redirect ([#6790](https://github.com/pymedusa/Medusa/pull/6790))
- Fixed error when using KnowIt with MediaInfo ([#6796](https://github.com/pymedusa/Medusa/pull/6796))

-----

## 0.3.2 (2019-06-05)

#### New Features
- Added nCore torrent provider ([#6537](https://github.com/pymedusa/Medusa/pull/6537))
- Added Gimmepeers torrent provider (credits to @mystycs) ([#6635](https://github.com/pymedusa/Medusa/pull/6635))
- Added BTDB torrent provider ([#6678](https://github.com/pymedusa/Medusa/pull/6678))

#### Improvements
- Converted the sub-menu into a Vue SFC ([#6724](https://github.com/pymedusa/Medusa/pull/6724))
- Converted View Log page into a Vue SFC ([#6738](https://github.com/pymedusa/Medusa/pull/6738))
- Converted the Quality Chooser into a Vue SFC ([#6737](https://github.com/pymedusa/Medusa/pull/6737))

#### Fixes
- Fixed lists not being saved when used with comma separated items ([#6428](https://github.com/pymedusa/Medusa/pull/6428))
- Fixed extra scripts running with Python 3 ([#6428](https://github.com/pymedusa/Medusa/pull/6428))
- Fixed Torrenting provider exception when offline ([#6430](https://github.com/pymedusa/Medusa/pull/6430))
- Fixed not displaying quality preferred in show-header when configured ([#6455](https://github.com/pymedusa/Medusa/pull/6455))
- Fixed snatching of air by date shows specials ([#6457](https://github.com/pymedusa/Medusa/pull/6457))
- Fixed email notifier name parser warning for ABD episodes ([#6527](https://github.com/pymedusa/Medusa/pull/6527))
- Fixed download of multi episode releases without single results ([#6537](https://github.com/pymedusa/Medusa/pull/6537))
- Fixed "send to trash" option not doing anything (Python 3.6 and higher) ([#6625](https://github.com/pymedusa/Medusa/pull/6625))
- Fixed setting episodes to archived in backlog overview ([#6636](https://github.com/pymedusa/Medusa/pull/6636))
- Fixed exception in Elite-Tracker provider when no result is found ([#6680](https://github.com/pymedusa/Medusa/pull/6680))
- Fixed exception in API v2 when an incorrect API key was provided, or none was provided ([#6703](https://github.com/pymedusa/Medusa/pull/6703))
- Removed legacy log-censoring code for Newznab providers ([#6705](https://github.com/pymedusa/Medusa/pull/6705))
- Fixed DelugeD remove torrents when ratio is reached (Python 2.7) ([#6702](https://github.com/pymedusa/Medusa/pull/6702))
- Fixed home page slow down issue ([#6754](https://github.com/pymedusa/Medusa/pull/6754))

## 0.3.1 (2019-03-20)

#### Fixes
- Fixed auto update causing DB issues ([#6356](https://github.com/pymedusa/Medusa/pull/6356))
- Fixed sending Kodi notifications (Python 3) ([#6355](https://github.com/pymedusa/Medusa/pull/6355))
- Fixed sending Slack notifications (Python 3) ([#6355](https://github.com/pymedusa/Medusa/pull/6355))
- Fixed possible error while getting AniDB scene exceptions (Python 3) ([#6355](https://github.com/pymedusa/Medusa/pull/6355))

-----

## 0.3.0 (2019-03-13)

#### New Features
- Added support for Python 3 (>= 3.5.0) ([#4982](https://github.com/pymedusa/Medusa/pull/4982))
- Added feature to search episodes early or late compared to their scheduled airdate ([#5874](https://github.com/pymedusa/Medusa/pull/5874))
- Added per show required/preferred words exclude option ([#6033](https://github.com/pymedusa/Medusa/pull/6033))

#### Improvements
- Vueified the partial mako template showheader.mako into show-header.vue ([#6189](https://github.com/pymedusa/Medusa/pull/6189))

#### Fixes
- Fixed saving newznab provider API key ([#5918](https://github.com/pymedusa/Medusa/pull/5918))
- Fixed permanent Docker update message ([#6018](https://github.com/pymedusa/Medusa/pull/6018))

-----

## 0.2.14 (2018-12-19)

#### New Features
- Added provider nordicbits ([#5854](https://github.com/pymedusa/Medusa/pull/5854))

#### Improvements
- Change the way we calculate and check the daily search interval for providers ([#5855](https://github.com/pymedusa/Medusa/issues/5855))
- During a backlog search, we searched for "any" cache result. And if the case, didn't attempt pulling new results from the provider. Now we search the provider when we didn't get any "candidates" from cache. ([#5816](https://github.com/pymedusa/Medusa/issues/5816))

#### Fixes
- Fixed double absolute numbers for anime shows where thexem sets an absolute which already exists ([#5801](https://github.com/pymedusa/Medusa/pull/5801))
- Fixed image cache not properly created from metadata for images other then posters ([#5810](https://github.com/pymedusa/Medusa/pull/5810))
- Fixed episode status comparison in subtitleMissedPP ([#5813](https://github.com/pymedusa/Medusa/pull/5813))
- Fixed anidex title parsing ([#5837](https://github.com/pymedusa/Medusa/pull/5837))
- Fixed (restore) the posibilty or configuring the default daily search search interval ([#5823](https://github.com/pymedusa/Medusa/pull/5823))
- Fixed notifications - kodi, 'allways on' config option ([#5871](https://github.com/pymedusa/Medusa/pull/5871))
- Fixed mis-mapped proper search interval config option of 24 hours, added 30 minutes ([#5896](https://github.com/pymedusa/Medusa/pull/5896))
- Fixed config - search settings, test nzb client connectivity ([#5897](https://github.com/pymedusa/Medusa/pull/5897))
- Fixed adding an episode to the my anidb list on post processing when enabled ([#5897](https://github.com/pymedusa/Medusa/pull/5897))
- Fixed creating banner and fanart from metadata. Any metadata images in the shows folder other then the poster, will now also become visible in Medusa ([#5808](https://github.com/pymedusa/Medusa/pull/5808))

-----

## 0.2.13 (2018-11-21)

#### Improvements
- Improved perfect match for subtitles downloading by making it a bit less strict ([#5729](https://github.com/pymedusa/Medusa/issues/5729))

#### Fixes
- Fixed ImportError when using Download Station client ([#5748](https://github.com/pymedusa/Medusa/pull/5748))
- Fixed Torrent Search path option not being saved ([#5736](https://github.com/pymedusa/Medusa/pull/5736))
- Fixed adding anime release group when adding show ([#5749](https://github.com/pymedusa/Medusa/pull/5749))
- Fixed Pushover debug log causing BraceException ([#5759](https://github.com/pymedusa/Medusa/pull/5759))
- Fixed torrent method Downloadstation not selected after restart ([#5761](https://github.com/pymedusa/Medusa/pull/5761))
- Fixed changing show location, should now also utilise the option 'CREATE_MISSING_SHOW_DIRS' ([#5795](https://github.com/pymedusa/Medusa/pull/5795))

-----

## 0.2.12 (2018-11-16)

#### New Features
- Added Join notifier ([#5241](https://github.com/pymedusa/Medusa/pull/5241))

#### Improvements
- Vueified "config - notifications" page:
  - Improved components: config-textbox, select-list, show-selector, config-textbox-number
  - Improved responsiveness of the notification page on smaller screens ([#4913](https://github.com/pymedusa/Medusa/pull/4913))
- Allowed the use of priorities in the Pushover notifier ([#5567](https://github.com/pymedusa/Medusa/pull/5567))
- Added delete method to EpisodeHandler (apiv2), for deleting a single episode ([#5685](https://github.com/pymedusa/Medusa/pull/5685))
- Allowed Nyaa and Anidex to search for non-anime shows ([#5680](https://github.com/pymedusa/Medusa/pull/5680) & [#5681](https://github.com/pymedusa/Medusa/pull/5681))
- Do not allow to enable the anime options, when using tmdb or tvmaze ([#5701](https://github.com/pymedusa/Medusa/pull/5701))
- Vueified "config - search" page. Improved responsiveness of the notification page on smaller screens. ([#5553](https://github.com/pymedusa/Medusa/pull/5553))

#### Fixes
- Fixed test not working for Download Station ([#5561](https://github.com/pymedusa/Medusa/pull/5561))
- Fixed wrong placeholder reference in log ([#5562](https://github.com/pymedusa/Medusa/pull/5562))
- Fixed guessit exception when parsing release without title ([#5569](https://github.com/pymedusa/Medusa/pull/5569))
- Fixed Download Station BraceAdapter exception ([#5573](https://github.com/pymedusa/Medusa/pull/5573))
- Fixed saving multiple metadata providers ([#5576](https://github.com/pymedusa/Medusa/pull/5576))
- Fixed show-selector for libraries with more than 1k shows ([#5623](https://github.com/pymedusa/Medusa/pull/5623))
- Fixed Growl registration error ([#5684](https://github.com/pymedusa/Medusa/pull/5684))

-----

## 0.2.11 (2018-10-29)

#### Improvements
- Updated `guessit` to version 3.0.0 ([#4244](https://github.com/pymedusa/Medusa/pull/4244))
- Updated the API v2 endpoint to handle concurrent requests ([#4970](https://github.com/pymedusa/Medusa/pull/4970))
- Converted some of the show header to Vue ([#5087](https://github.com/pymedusa/Medusa/pull/5087))
- Converted "Add Show" options into a Vue SFC ([#4848](https://github.com/pymedusa/Medusa/pull/4848))
- Added publishing date to Speed.CD provider ([#5190](https://github.com/pymedusa/Medusa/pull/5190))
- Converted the "quality pill" into a Vue SFC ([#5103](https://github.com/pymedusa/Medusa/pull/5103))
- Vueified restart page, moved JS files to Vue, added `state-switch` component and misc changes ([#5159](https://github.com/pymedusa/Medusa/pull/5159))
- Added support for SABnzbd's Direct Unpack feature ([#5385](https://github.com/pymedusa/Medusa/pull/5385))
- Added config/search values to apiv2 ([#5079](https://github.com/pymedusa/Medusa/pull/5079))
- Improved the add new show page responsiveness on smaller width viewports ([#5509](https://github.com/pymedusa/Medusa/pull/5509))

#### Fixes
- Fixed many release name parsing issues as a result of updating `guessit` ([#4244](https://github.com/pymedusa/Medusa/pull/4244))
- Fixed Speed.CD provider exception during searches ([#5190](https://github.com/pymedusa/Medusa/pull/5190))
- Fixed adba lib trowing exceptions getting release groups for some anime shows ([#5125](https://github.com/pymedusa/Medusa/pull/5125))
- Fixed trakt icon not showing on the displayShow page, when a trakt id is available ([#5300](https://github.com/pymedusa/Medusa/pull/5300))
- Fixed editShow page crashing because of a memory overflow ([#5314](https://github.com/pymedusa/Medusa/pull/5314))
- Fixed exception when downloading missed subtitles ([#5356](https://github.com/pymedusa/Medusa/pull/5356))
- Fixed popularShows path on router ([#5356](https://github.com/pymedusa/Medusa/pull/5356))
- Fixed imdbpie exception on connection error ([#5386](https://github.com/pymedusa/Medusa/pull/5386))
- Fixed metadata settings not being saved ([#5385](https://github.com/pymedusa/Medusa/pull/5385))
- Fixed Synology DS missing location and wrong icon ([#5443](https://github.com/pymedusa/Medusa/pull/5443))
- Fixed saving "config - postprocessing frequency" value ([#5482](https://github.com/pymedusa/Medusa/pull/5482))
- Fixed database trying to update even if up to date ([#5543](https://github.com/pymedusa/Medusa/pull/5543))

-----

## 0.2.10 (2018-09-09)

#### Fixes
- Fixed error due to `null` values in the episodes database table ([#5132](https://github.com/pymedusa/Medusa/pull/5132))
- Fixed extraneous calls to AniDB when navigating to any show's page ([#5166](https://github.com/pymedusa/Medusa/pull/5166))
- Fixed being unable to start Medusa due to an import error ([#5145](https://github.com/pymedusa/Medusa/pull/5145))
- Fixed UI bugs on:
  - Home page (when using "split home in tabs") ([#5126](https://github.com/pymedusa/Medusa/pull/5126))
  - Status page ([#5127](https://github.com/pymedusa/Medusa/pull/5127))
  - Preview Rename page ([#5169](https://github.com/pymedusa/Medusa/pull/5169))
  - Post Processing Config page - saving `select-list` values incorrectly ([#5165](https://github.com/pymedusa/Medusa/pull/5165))
- Fixed bug in TorrentLeech provider when fetching multiple pages of results ([#5172](https://github.com/pymedusa/Medusa/pull/5172))

-----

## 0.2.9 (2018-09-06)

#### Improvements
- Converted Post-Processing Config to a Vue SFC ([#4259](https://github.com/pymedusa/Medusa/pull/4259) + [#4946](https://github.com/pymedusa/Medusa/pull/4946))
- Bundled the web application using Webpack ([#4692](https://github.com/pymedusa/Medusa/pull/4692))
- Updated adba (anidb) client to version 1.0.0 (python 2/3 compatible) ([#4822](https://github.com/pymedusa/Medusa/pull/4822))
- Changed caching location for the adba and simpleanidb libs to the default Medusa cache location ([#4822](https://github.com/pymedusa/Medusa/pull/4822))
- Added a new field name 'watched' to the tv_episodes db table. UI will be added in future ([#4825](https://github.com/pymedusa/Medusa/pull/4825))
- Standardized most titles and headers ([#4663](https://github.com/pymedusa/Medusa/pull/4663))
- Converted IRC page into a Vue SFC ([#5089](https://github.com/pymedusa/Medusa/pull/5089))

#### Fixes
- Fixed error when changing episode status from episode status management ([#4783](https://github.com/pymedusa/Medusa/pull/4783))
- Fixed multi-episode snatches not being marked as snatched in history ([#229](https://github.com/pymedusa/Medusa/issues/229))
- Fixed whole seasons being downloaded as multi-episode replacement ([#4750](https://github.com/pymedusa/Medusa/issues/4750))
- Fixed yggtorrent changed url to new url ([#4843](https://github.com/pymedusa/Medusa/issues/4843))
- Fixed excessive anidb udp calls when opening editShow ([#4822](https://github.com/pymedusa/Medusa/pull/4822))
- Fixed UI not loading using edge browser, when using a reverse proxy (without an alternative port) ([#4928](https://github.com/pymedusa/Medusa/pull/4928))
- Fixed episode lookup with conflicting show IDs ([#4933](https://github.com/pymedusa/Medusa/pull/4933))
- Fixed error getting season scene exceptions on show page [#4964](https://github.com/pymedusa/Medusa/pull/4964)
- Fixed testing email notification with TLS ([#4972](https://github.com/pymedusa/Medusa/pull/4972))
- Fixed provider hd-space parsing pubdate like 'yesterday at 12:00:00' ([#5111](https://github.com/pymedusa/Medusa/pull/5111))
- Fixed apiv2 call hanging, when opening an anime show, that has malformed data on anidb (with anidb enabled) ([#4961](https://github.com/pymedusa/Medusa/pull/4961))

-----

## 0.2.8 (2018-07-28)

#### Fixes
- Fixed tabs on home page when using the split home layout ([#4764](https://github.com/pymedusa/Medusa/pull/4764))
- Fixed black screen after update ([#4774](https://github.com/pymedusa/Medusa/pull/4774))
- Fixed error when trying to rename episodes ([#4774](https://github.com/pymedusa/Medusa/pull/4774))

-----

## 0.2.7 (2018-07-27)

#### New Features
- Hot-swap themes: No need to restart Medusa after changing the theme ([#4271](https://github.com/pymedusa/Medusa/pull/4271))

#### Improvements
- Moved the following routes to use `VueRouter` + `http-vue-loader`:
  - `/config` - Help & Info ([#4374](https://github.com/pymedusa/Medusa/pull/4374))
  - `/addShows` - Add Shows ([#4564](https://github.com/pymedusa/Medusa/pull/4564))
  - `/addRecommended` - Add Recommended Shows ([#4564](https://github.com/pymedusa/Medusa/pull/4564))
  - `/login` - Login ([#4634](https://github.com/pymedusa/Medusa/pull/4634))
- Removed the old `/ui` route ([#4565](https://github.com/pymedusa/Medusa/pull/4565))
- Added a simple "Loading..." message while the page is loading ([#4629](https://github.com/pymedusa/Medusa/pull/4629))
- Expanded episode status management capabilities, added support for Downloaded, Archived ([#4647](https://github.com/pymedusa/Medusa/pull/4647))
- Added ability to manually change episode quality ([#4658](https://github.com/pymedusa/Medusa/pull/4658))
- Converted to Vue components:
  - header ([#4519](https://github.com/pymedusa/Medusa/pull/4519))
  - sub-menu ([#4739](https://github.com/pymedusa/Medusa/pull/4739))
- Add Viaplay network logo ([#4691](https://github.com/pymedusa/Medusa/pull/4691))
- Convert Vue components to SFC - Single-File Components ([#4696](https://github.com/pymedusa/Medusa/pull/4696))

#### Fixes
- Fixed malformed non-ASCII characters displaying for Windows users on "View Logs" page ([#4492](https://github.com/pymedusa/Medusa/pull/4492))
- Fixed Emby test notification ([#4622](https://github.com/pymedusa/Medusa/pull/4622))
- Fixed NorBits provider formatting download URL incorrectly ([#4642](https://github.com/pymedusa/Medusa/pull/4642))
- Fixed reference linking ([#4463](https://github.com/pymedusa/Medusa/pull/4463))
- Fixed the Show Selector not honoring user option to split shows & anime ([#4625](https://github.com/pymedusa/Medusa/pull/4625))
- Fixed unhandled request error on Add Existing Show ([#4639](https://github.com/pymedusa/Medusa/pull/4639))
- Fixed Telegram & Growl message encoding ([#4657](https://github.com/pymedusa/Medusa/pull/4657))
- Fixed being unable to change scene numbering for first 2 episodes of each season on displayShow ([#4656](https://github.com/pymedusa/Medusa/pull/4656))
- Fixed YggTorrents provider downloads by updating the provider's URL ([#4725](https://github.com/pymedusa/Medusa/pull/4725))
- Fixed Abnormal provider login check ([#4727](https://github.com/pymedusa/Medusa/pull/4727))
- Fixed IMDB cache location ([#4745](https://github.com/pymedusa/Medusa/pull/4745))
- Fixed "Edit Show" page sometimes failing to load the show ([#4756](https://github.com/pymedusa/Medusa/pull/4756))

-----

### [**Previous versions**](https://github.com/pymedusa/medusa.github.io/blob/master/news/CHANGES.md#v026)<|MERGE_RESOLUTION|>--- conflicted
+++ resolved
@@ -1,13 +1,7 @@
 ## Unreleased
 
 #### New Features
-<<<<<<< HEAD
 - Add new provider xBit ([#3572](https://github.com/pymedusa/Medusa/pull/3572))
-#### Improvements
-
-#### Fixes
-- Fix SceneTime when there are no results ([#7993](https://github.com/pymedusa/Medusa/pull/7993))
-=======
 - Added Keep link as post processing method ([#7986](https://github.com/pymedusa/Medusa/pull/7986))
 - Added EZTV as torrent provider ([#8004](https://github.com/pymedusa/Medusa/pull/8004))
 
@@ -15,7 +9,7 @@
 
 #### Fixes
 - Fixed PrivateHD and CinemaZ provider login ([#7991](https://github.com/pymedusa/Medusa/pull/7991))
->>>>>>> 41dcb7c0
+- Fix SceneTime when there are no results ([#7993](https://github.com/pymedusa/Medusa/pull/7993))
 -----
 
 ## 0.3.15 (2020-04-13)
