## Unreleased

#### New Features

#### Improvements
- Updated `guessit` to version 3.0.0 ([#4244](https://github.com/pymedusa/Medusa/pull/4244))
- Updated the API v2 endpoint to handle concurrent requests ([#4970](https://github.com/pymedusa/Medusa/pull/4970))
- Converted some of the show header to Vue ([#5087](https://github.com/pymedusa/Medusa/pull/5087))
- Converted "Add Show" options into a Vue SFC ([#4848](https://github.com/pymedusa/Medusa/pull/4848))
- Added publishing date to Speed.CD provider ([#5190](https://github.com/pymedusa/Medusa/pull/5190))
- Converted the "quality pill" into a Vue SFC ([#5103](https://github.com/pymedusa/Medusa/pull/5103))

#### Fixes
- Fixed many release name parsing issues as a result of updating `guessit` ([#4244](https://github.com/pymedusa/Medusa/pull/4244))
<<<<<<< HEAD
- Fixed editShow page crashing because of a memory overflow ([#5314](https://github.com/pymedusa/Medusa/pull/5314))
=======
- Fixed Speed.CD provider exception during searches ([#5190](https://github.com/pymedusa/Medusa/pull/5190))
- Fixed adba lib trowing exceptions getting release groups for some anime shows ([#5125](https://github.com/pymedusa/Medusa/pull/5125))
- Fixed trakt icon not showing on the displayShow page, when a trakt id is available ([#5300](https://github.com/pymedusa/Medusa/pull/5300))
>>>>>>> 65697f1f

-----

## 0.2.10 (2018-09-09)

#### Fixes
- Fixed error due to `null` values in the episodes database table ([#5132](https://github.com/pymedusa/Medusa/pull/5132))
- Fixed extraneous calls to AniDB when navigating to any show's page ([#5166](https://github.com/pymedusa/Medusa/pull/5166))
- Fixed being unable to start Medusa due to an import error ([#5145](https://github.com/pymedusa/Medusa/pull/5145))
- Fixed UI bugs on:
  - Home page (when using "split home in tabs") ([#5126](https://github.com/pymedusa/Medusa/pull/5126))
  - Status page ([#5127](https://github.com/pymedusa/Medusa/pull/5127))
  - Preview Rename page ([#5169](https://github.com/pymedusa/Medusa/pull/5169))
  - Post Processing Config page - saving `select-list` values incorrectly ([#5165](https://github.com/pymedusa/Medusa/pull/5165))
- Fixed bug in TorrentLeech provider when fetching multiple pages of results ([#5172](https://github.com/pymedusa/Medusa/pull/5172))

-----

## 0.2.9 (2018-09-06)

#### Improvements
- Converted Post-Processing Config to a Vue SFC ([#4259](https://github.com/pymedusa/Medusa/pull/4259) + [#4946](https://github.com/pymedusa/Medusa/pull/4946))
- Bundled the web application using Webpack ([#4692](https://github.com/pymedusa/Medusa/pull/4692))
- Updated adba (anidb) client to version 1.0.0 (python 2/3 compatible) ([#4822](https://github.com/pymedusa/Medusa/pull/4822))
- Changed caching location for the adba and simpleanidb libs to the default Medusa cache location ([#4822](https://github.com/pymedusa/Medusa/pull/4822))
- Added a new field name 'watched' to the tv_episodes db table. UI will be added in future ([#4825](https://github.com/pymedusa/Medusa/pull/4825))
- Standardized most titles and headers ([#4663](https://github.com/pymedusa/Medusa/pull/4663))
- Converted IRC page into a Vue SFC ([#5089](https://github.com/pymedusa/Medusa/pull/5089))

#### Fixes
- Fixed error when changing episode status from episode status management ([#4783](https://github.com/pymedusa/Medusa/pull/4783))
- Fixed multi-episode snatches not being marked as snatched in history ([#229](https://github.com/pymedusa/Medusa/issues/229))
- Fixed whole seasons being downloaded as multi-episode replacement ([#4750](https://github.com/pymedusa/Medusa/issues/4750))
- Fixed yggtorrent changed url to new url ([#4843](https://github.com/pymedusa/Medusa/issues/4843))
- Fixed excessive anidb udp calls when opening editShow ([#4822](https://github.com/pymedusa/Medusa/pull/4822))
- Fixed UI not loading using edge browser, when using a reverse proxy (without an alternative port) ([#4928](https://github.com/pymedusa/Medusa/pull/4928))
- Fixed episode lookup with conflicting show IDs ([#4933](https://github.com/pymedusa/Medusa/pull/4933))
- Fixed error getting season scene exceptions on show page [#4964](https://github.com/pymedusa/Medusa/pull/4964)
- Fixed testing email notification with TLS ([#4972](https://github.com/pymedusa/Medusa/pull/4972))
- Fixed provider hd-space parsing pubdate like 'yesterday at 12:00:00' ([#5111](https://github.com/pymedusa/Medusa/pull/5111))
- Fixed apiv2 call hanging, when opening an anime show, that has malformed data on anidb (with anidb enabled) ([#4961](https://github.com/pymedusa/Medusa/pull/4961))

-----

## 0.2.8 (2018-07-28)

#### Fixes
- Fixed tabs on home page when using the split home layout ([#4764](https://github.com/pymedusa/Medusa/pull/4764))
- Fixed black screen after update ([#4774](https://github.com/pymedusa/Medusa/pull/4774))
- Fixed error when trying to rename episodes ([#4774](https://github.com/pymedusa/Medusa/pull/4774))

-----

## 0.2.7 (2018-07-27)

#### New Features
- Hot-swap themes: No need to restart Medusa after changing the theme ([#4271](https://github.com/pymedusa/Medusa/pull/4271))

#### Improvements
- Moved the following routes to use `VueRouter` + `http-vue-loader`:
  - `/config` - Help & Info ([#4374](https://github.com/pymedusa/Medusa/pull/4374))
  - `/addShows` - Add Shows ([#4564](https://github.com/pymedusa/Medusa/pull/4564))
  - `/addRecommended` - Add Recommended Shows ([#4564](https://github.com/pymedusa/Medusa/pull/4564))
  - `/login` - Login ([#4634](https://github.com/pymedusa/Medusa/pull/4634))
- Removed the old `/ui` route ([#4565](https://github.com/pymedusa/Medusa/pull/4565))
- Added a simple "Loading..." message while the page is loading ([#4629](https://github.com/pymedusa/Medusa/pull/4629))
- Expanded episode status management capabilities, added support for Downloaded, Archived ([#4647](https://github.com/pymedusa/Medusa/pull/4647))
- Added ability to manually change episode quality ([#4658](https://github.com/pymedusa/Medusa/pull/4658))
- Converted to Vue components:
  - header ([#4519](https://github.com/pymedusa/Medusa/pull/4519))
  - sub-menu ([#4739](https://github.com/pymedusa/Medusa/pull/4739))
- Add Viaplay network logo ([#4691](https://github.com/pymedusa/Medusa/pull/4691))
- Convert Vue components to SFC - Single-File Components ([#4696](https://github.com/pymedusa/Medusa/pull/4696))

#### Fixes
- Fixed malformed non-ASCII characters displaying for Windows users on "View Logs" page ([#4492](https://github.com/pymedusa/Medusa/pull/4492))
- Fixed Emby test notification ([#4622](https://github.com/pymedusa/Medusa/pull/4622))
- Fixed NorBits provider formatting download URL incorrectly ([#4642](https://github.com/pymedusa/Medusa/pull/4642))
- Fixed reference linking ([#4463](https://github.com/pymedusa/Medusa/pull/4463))
- Fixed the Show Selector not honoring user option to split shows & anime ([#4625](https://github.com/pymedusa/Medusa/pull/4625))
- Fixed unhandled request error on Add Existing Show ([#4639](https://github.com/pymedusa/Medusa/pull/4639))
- Fixed Telegram & Growl message encoding ([#4657](https://github.com/pymedusa/Medusa/pull/4657))
- Fixed being unable to change scene numbering for first 2 episodes of each season on displayShow ([#4656](https://github.com/pymedusa/Medusa/pull/4656))
- Fixed YggTorrents provider downloads by updating the provider's URL ([#4725](https://github.com/pymedusa/Medusa/pull/4725))
- Fixed Abnormal provider login check ([#4727](https://github.com/pymedusa/Medusa/pull/4727))
- Fixed IMDB cache location ([#4745](https://github.com/pymedusa/Medusa/pull/4745))
- Fixed "Edit Show" page sometimes failing to load the show ([#4756](https://github.com/pymedusa/Medusa/pull/4756))

-----

### [**Previous versions**](https://github.com/pymedusa/medusa.github.io/blob/master/news/CHANGES.md#v026)<|MERGE_RESOLUTION|>--- conflicted
+++ resolved
@@ -12,13 +12,11 @@
 
 #### Fixes
 - Fixed many release name parsing issues as a result of updating `guessit` ([#4244](https://github.com/pymedusa/Medusa/pull/4244))
-<<<<<<< HEAD
-- Fixed editShow page crashing because of a memory overflow ([#5314](https://github.com/pymedusa/Medusa/pull/5314))
-=======
 - Fixed Speed.CD provider exception during searches ([#5190](https://github.com/pymedusa/Medusa/pull/5190))
 - Fixed adba lib trowing exceptions getting release groups for some anime shows ([#5125](https://github.com/pymedusa/Medusa/pull/5125))
 - Fixed trakt icon not showing on the displayShow page, when a trakt id is available ([#5300](https://github.com/pymedusa/Medusa/pull/5300))
->>>>>>> 65697f1f
+- Fixed editShow page crashing because of a memory overflow ([#5314](https://github.com/pymedusa/Medusa/pull/5314))
+
 
 -----
 
