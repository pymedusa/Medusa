--- conflicted
+++ resolved
@@ -3,18 +3,11 @@
 #### New Features
 
 #### Improvements
-<<<<<<< HEAD
 - Add `uniqueid` to Kodi 12+ show metadata ([#7483](https://github.com/pymedusa/Medusa/pull/7483))
 
 #### Fixes
 
-----
-=======
-
-#### Fixes
-
------
->>>>>>> 4d7fccc1
+-----
 
 ## 0.3.9 (2019-12-12)
 
