## Unreleased

#### New Features

#### Improvements

#### Fixes

-----

## 0.3.5 (2019-09-08)

#### New Features
- Added multi-episode naming style with lowercase `e` ([#6910](https://github.com/pymedusa/Medusa/pull/6910))

#### Improvements
- Converted the footer to a Vue component ([#4520](https://github.com/pymedusa/Medusa/pull/4520))
- Converted Edit Show to a Vue SFC ([#4486](https://github.com/pymedusa/Medusa/pull/4486)
- Improved API v2 exception reporting on Python 2 ([#6931](https://github.com/pymedusa/Medusa/pull/6931))
<<<<<<< HEAD
- Shows without any episodes can now be added ([#6977](https://github.com/pymedusa/Medusa/pull/6977))
=======
- Added support for qbittorrent api v2. Required from qbittorrent version > 3.2.0. ([#7040](https://github.com/pymedusa/Medusa/pull/7040))
- Removed the forced search queue item in favor of the backlog search queue item. ([#6718](https://github.com/pymedusa/Medusa/pull/6718))
- Show Header: Improved visibility of local and global configured required and ignored words. ([#7085](https://github.com/pymedusa/Medusa/pull/7085))
- Reduced frequency of file system access when not strictly required ([#7102](https://github.com/pymedusa/Medusa/pull/7102))
>>>>>>> 2168c171

#### Fixes
- Fixed hdtorrent provider parse the publishing date with the day first ([#6847](https://github.com/pymedusa/Medusa/pull/6847))
- Fixed release link on Help & Info page ([#6854](https://github.com/pymedusa/Medusa/pull/6854))
- Fixed FreeMobile notifier message encode error ([#6867](https://github.com/pymedusa/Medusa/pull/6867))
- Fixed charset on API v2 responses with plain text content ([#6931](https://github.com/pymedusa/Medusa/pull/6931))
- Fixed logger causing an exception in certain cases ([#6932](https://github.com/pymedusa/Medusa/pull/6932))
- Fixed testing Plex media server when using multiple hosts ([#6976](https://github.com/pymedusa/Medusa/pull/6976))
- Fixed snatching for Xthor provider with Python 3 ([#7103](https://github.com/pymedusa/Medusa/pull/7103))

-----

## 0.3.4 (2019-06-13)

#### Fixes
- Fixed Jackett providers returning empty torrents on magnet redirect (2) ([#6827](https://github.com/pymedusa/Medusa/pull/6827))
- Fixed APIv2 exception when serializing allowed extensions to JSON ([#6835](https://github.com/pymedusa/Medusa/pull/6835))

-----

## 0.3.3 (2019-06-12)

#### New Features
- Added new provider Beyond-hd ([#6802](https://github.com/pymedusa/Medusa/pull/6802))

#### Fixes
- Fixed error when changing episode quality but not changing status ([#6784](https://github.com/pymedusa/Medusa/pull/6784))
- Fixed Jackett providers returning empty torrents on magnet redirect ([#6790](https://github.com/pymedusa/Medusa/pull/6790))
- Fixed error when using KnowIt with MediaInfo ([#6796](https://github.com/pymedusa/Medusa/pull/6796))

-----

## 0.3.2 (2019-06-05)

#### New Features
- Added nCore torrent provider ([#6537](https://github.com/pymedusa/Medusa/pull/6537))
- Added Gimmepeers torrent provider (credits to @mystycs) ([#6635](https://github.com/pymedusa/Medusa/pull/6635))
- Added BTDB torrent provider ([#6678](https://github.com/pymedusa/Medusa/pull/6678))

#### Improvements
- Converted the sub-menu into a Vue SFC ([#6724](https://github.com/pymedusa/Medusa/pull/6724))
- Converted View Log page into a Vue SFC ([#6738](https://github.com/pymedusa/Medusa/pull/6738))
- Converted the Quality Chooser into a Vue SFC ([#6737](https://github.com/pymedusa/Medusa/pull/6737))

#### Fixes
- Fixed lists not being saved when used with comma separated items ([#6428](https://github.com/pymedusa/Medusa/pull/6428))
- Fixed extra scripts running with Python 3 ([#6428](https://github.com/pymedusa/Medusa/pull/6428))
- Fixed Torrenting provider exception when offline ([#6430](https://github.com/pymedusa/Medusa/pull/6430))
- Fixed not displaying quality preferred in show-header when configured ([#6455](https://github.com/pymedusa/Medusa/pull/6455))
- Fixed snatching of air by date shows specials ([#6457](https://github.com/pymedusa/Medusa/pull/6457))
- Fixed email notifier name parser warning for ABD episodes ([#6527](https://github.com/pymedusa/Medusa/pull/6527))
- Fixed download of multi episode releases without single results ([#6537](https://github.com/pymedusa/Medusa/pull/6537))
- Fixed "send to trash" option not doing anything (Python 3.6 and higher) ([#6625](https://github.com/pymedusa/Medusa/pull/6625))
- Fixed setting episodes to archived in backlog overview ([#6636](https://github.com/pymedusa/Medusa/pull/6636))
- Fixed exception in Elite-Tracker provider when no result is found ([#6680](https://github.com/pymedusa/Medusa/pull/6680))
- Fixed exception in API v2 when an incorrect API key was provided, or none was provided ([#6703](https://github.com/pymedusa/Medusa/pull/6703))
- Removed legacy log-censoring code for Newznab providers ([#6705](https://github.com/pymedusa/Medusa/pull/6705))
- Fixed DelugeD remove torrents when ratio is reached (Python 2.7) ([#6702](https://github.com/pymedusa/Medusa/pull/6702))
- Fixed home page slow down issue ([#6754](https://github.com/pymedusa/Medusa/pull/6754))

## 0.3.1 (2019-03-20)

#### Fixes
- Fixed auto update causing DB issues ([#6356](https://github.com/pymedusa/Medusa/pull/6356))
- Fixed sending Kodi notifications (Python 3) ([#6355](https://github.com/pymedusa/Medusa/pull/6355))
- Fixed sending Slack notifications (Python 3) ([#6355](https://github.com/pymedusa/Medusa/pull/6355))
- Fixed possible error while getting AniDB scene exceptions (Python 3) ([#6355](https://github.com/pymedusa/Medusa/pull/6355))

-----

## 0.3.0 (2019-03-13)

#### New Features
- Added support for Python 3 (>= 3.5.0) ([#4982](https://github.com/pymedusa/Medusa/pull/4982))
- Added feature to search episodes early or late compared to their scheduled airdate ([#5874](https://github.com/pymedusa/Medusa/pull/5874))
- Added per show required/preferred words exclude option ([#6033](https://github.com/pymedusa/Medusa/pull/6033))

#### Improvements
- Vueified the partial mako template showheader.mako into show-header.vue ([#6189](https://github.com/pymedusa/Medusa/pull/6189))

#### Fixes
- Fixed saving newznab provider API key ([#5918](https://github.com/pymedusa/Medusa/pull/5918))
- Fixed permanent Docker update message ([#6018](https://github.com/pymedusa/Medusa/pull/6018))

-----

## 0.2.14 (2018-12-19)

#### New Features
- Added provider nordicbits ([#5854](https://github.com/pymedusa/Medusa/pull/5854))

#### Improvements
- Change the way we calculate and check the daily search interval for providers ([#5855](https://github.com/pymedusa/Medusa/issues/5855))
- During a backlog search, we searched for "any" cache result. And if the case, didn't attempt pulling new results from the provider. Now we search the provider when we didn't get any "candidates" from cache. ([#5816](https://github.com/pymedusa/Medusa/issues/5816))

#### Fixes
- Fixed double absolute numbers for anime shows where thexem sets an absolute which already exists ([#5801](https://github.com/pymedusa/Medusa/pull/5801))
- Fixed image cache not properly created from metadata for images other then posters ([#5810](https://github.com/pymedusa/Medusa/pull/5810))
- Fixed episode status comparison in subtitleMissedPP ([#5813](https://github.com/pymedusa/Medusa/pull/5813))
- Fixed anidex title parsing ([#5837](https://github.com/pymedusa/Medusa/pull/5837))
- Fixed (restore) the posibilty or configuring the default daily search search interval ([#5823](https://github.com/pymedusa/Medusa/pull/5823))
- Fixed notifications - kodi, 'allways on' config option ([#5871](https://github.com/pymedusa/Medusa/pull/5871))
- Fixed mis-mapped proper search interval config option of 24 hours, added 30 minutes ([#5896](https://github.com/pymedusa/Medusa/pull/5896))
- Fixed config - search settings, test nzb client connectivity ([#5897](https://github.com/pymedusa/Medusa/pull/5897))
- Fixed adding an episode to the my anidb list on post processing when enabled ([#5897](https://github.com/pymedusa/Medusa/pull/5897))
- Fixed creating banner and fanart from metadata. Any metadata images in the shows folder other then the poster, will now also become visible in Medusa ([#5808](https://github.com/pymedusa/Medusa/pull/5808))

-----

## 0.2.13 (2018-11-21)

#### Improvements
- Improved perfect match for subtitles downloading by making it a bit less strict ([#5729](https://github.com/pymedusa/Medusa/issues/5729))

#### Fixes
- Fixed ImportError when using Download Station client ([#5748](https://github.com/pymedusa/Medusa/pull/5748))
- Fixed Torrent Search path option not being saved ([#5736](https://github.com/pymedusa/Medusa/pull/5736))
- Fixed adding anime release group when adding show ([#5749](https://github.com/pymedusa/Medusa/pull/5749))
- Fixed Pushover debug log causing BraceException ([#5759](https://github.com/pymedusa/Medusa/pull/5759))
- Fixed torrent method Downloadstation not selected after restart ([#5761](https://github.com/pymedusa/Medusa/pull/5761))
- Fixed changing show location, should now also utilise the option 'CREATE_MISSING_SHOW_DIRS' ([#5795](https://github.com/pymedusa/Medusa/pull/5795))

-----

## 0.2.12 (2018-11-16)

#### New Features
- Added Join notifier ([#5241](https://github.com/pymedusa/Medusa/pull/5241))

#### Improvements
- Vueified "config - notifications" page:
  - Improved components: config-textbox, select-list, show-selector, config-textbox-number
  - Improved responsiveness of the notification page on smaller screens ([#4913](https://github.com/pymedusa/Medusa/pull/4913))
- Allowed the use of priorities in the Pushover notifier ([#5567](https://github.com/pymedusa/Medusa/pull/5567))
- Added delete method to EpisodeHandler (apiv2), for deleting a single episode ([#5685](https://github.com/pymedusa/Medusa/pull/5685))
- Allowed Nyaa and Anidex to search for non-anime shows ([#5680](https://github.com/pymedusa/Medusa/pull/5680) & [#5681](https://github.com/pymedusa/Medusa/pull/5681))
- Do not allow to enable the anime options, when using tmdb or tvmaze ([#5701](https://github.com/pymedusa/Medusa/pull/5701))
- Vueified "config - search" page. Improved responsiveness of the notification page on smaller screens. ([#5553](https://github.com/pymedusa/Medusa/pull/5553))

#### Fixes
- Fixed test not working for Download Station ([#5561](https://github.com/pymedusa/Medusa/pull/5561))
- Fixed wrong placeholder reference in log ([#5562](https://github.com/pymedusa/Medusa/pull/5562))
- Fixed guessit exception when parsing release without title ([#5569](https://github.com/pymedusa/Medusa/pull/5569))
- Fixed Download Station BraceAdapter exception ([#5573](https://github.com/pymedusa/Medusa/pull/5573))
- Fixed saving multiple metadata providers ([#5576](https://github.com/pymedusa/Medusa/pull/5576))
- Fixed show-selector for libraries with more than 1k shows ([#5623](https://github.com/pymedusa/Medusa/pull/5623))
- Fixed Growl registration error ([#5684](https://github.com/pymedusa/Medusa/pull/5684))

-----

## 0.2.11 (2018-10-29)

#### Improvements
- Updated `guessit` to version 3.0.0 ([#4244](https://github.com/pymedusa/Medusa/pull/4244))
- Updated the API v2 endpoint to handle concurrent requests ([#4970](https://github.com/pymedusa/Medusa/pull/4970))
- Converted some of the show header to Vue ([#5087](https://github.com/pymedusa/Medusa/pull/5087))
- Converted "Add Show" options into a Vue SFC ([#4848](https://github.com/pymedusa/Medusa/pull/4848))
- Added publishing date to Speed.CD provider ([#5190](https://github.com/pymedusa/Medusa/pull/5190))
- Converted the "quality pill" into a Vue SFC ([#5103](https://github.com/pymedusa/Medusa/pull/5103))
- Vueified restart page, moved JS files to Vue, added `state-switch` component and misc changes ([#5159](https://github.com/pymedusa/Medusa/pull/5159))
- Added support for SABnzbd's Direct Unpack feature ([#5385](https://github.com/pymedusa/Medusa/pull/5385))
- Added config/search values to apiv2 ([#5079](https://github.com/pymedusa/Medusa/pull/5079))
- Improved the add new show page responsiveness on smaller width viewports ([#5509](https://github.com/pymedusa/Medusa/pull/5509))

#### Fixes
- Fixed many release name parsing issues as a result of updating `guessit` ([#4244](https://github.com/pymedusa/Medusa/pull/4244))
- Fixed Speed.CD provider exception during searches ([#5190](https://github.com/pymedusa/Medusa/pull/5190))
- Fixed adba lib trowing exceptions getting release groups for some anime shows ([#5125](https://github.com/pymedusa/Medusa/pull/5125))
- Fixed trakt icon not showing on the displayShow page, when a trakt id is available ([#5300](https://github.com/pymedusa/Medusa/pull/5300))
- Fixed editShow page crashing because of a memory overflow ([#5314](https://github.com/pymedusa/Medusa/pull/5314))
- Fixed exception when downloading missed subtitles ([#5356](https://github.com/pymedusa/Medusa/pull/5356))
- Fixed popularShows path on router ([#5356](https://github.com/pymedusa/Medusa/pull/5356))
- Fixed imdbpie exception on connection error ([#5386](https://github.com/pymedusa/Medusa/pull/5386))
- Fixed metadata settings not being saved ([#5385](https://github.com/pymedusa/Medusa/pull/5385))
- Fixed Synology DS missing location and wrong icon ([#5443](https://github.com/pymedusa/Medusa/pull/5443))
- Fixed saving "config - postprocessing frequency" value ([#5482](https://github.com/pymedusa/Medusa/pull/5482))
- Fixed database trying to update even if up to date ([#5543](https://github.com/pymedusa/Medusa/pull/5543))

-----

## 0.2.10 (2018-09-09)

#### Fixes
- Fixed error due to `null` values in the episodes database table ([#5132](https://github.com/pymedusa/Medusa/pull/5132))
- Fixed extraneous calls to AniDB when navigating to any show's page ([#5166](https://github.com/pymedusa/Medusa/pull/5166))
- Fixed being unable to start Medusa due to an import error ([#5145](https://github.com/pymedusa/Medusa/pull/5145))
- Fixed UI bugs on:
  - Home page (when using "split home in tabs") ([#5126](https://github.com/pymedusa/Medusa/pull/5126))
  - Status page ([#5127](https://github.com/pymedusa/Medusa/pull/5127))
  - Preview Rename page ([#5169](https://github.com/pymedusa/Medusa/pull/5169))
  - Post Processing Config page - saving `select-list` values incorrectly ([#5165](https://github.com/pymedusa/Medusa/pull/5165))
- Fixed bug in TorrentLeech provider when fetching multiple pages of results ([#5172](https://github.com/pymedusa/Medusa/pull/5172))

-----

## 0.2.9 (2018-09-06)

#### Improvements
- Converted Post-Processing Config to a Vue SFC ([#4259](https://github.com/pymedusa/Medusa/pull/4259) + [#4946](https://github.com/pymedusa/Medusa/pull/4946))
- Bundled the web application using Webpack ([#4692](https://github.com/pymedusa/Medusa/pull/4692))
- Updated adba (anidb) client to version 1.0.0 (python 2/3 compatible) ([#4822](https://github.com/pymedusa/Medusa/pull/4822))
- Changed caching location for the adba and simpleanidb libs to the default Medusa cache location ([#4822](https://github.com/pymedusa/Medusa/pull/4822))
- Added a new field name 'watched' to the tv_episodes db table. UI will be added in future ([#4825](https://github.com/pymedusa/Medusa/pull/4825))
- Standardized most titles and headers ([#4663](https://github.com/pymedusa/Medusa/pull/4663))
- Converted IRC page into a Vue SFC ([#5089](https://github.com/pymedusa/Medusa/pull/5089))

#### Fixes
- Fixed error when changing episode status from episode status management ([#4783](https://github.com/pymedusa/Medusa/pull/4783))
- Fixed multi-episode snatches not being marked as snatched in history ([#229](https://github.com/pymedusa/Medusa/issues/229))
- Fixed whole seasons being downloaded as multi-episode replacement ([#4750](https://github.com/pymedusa/Medusa/issues/4750))
- Fixed yggtorrent changed url to new url ([#4843](https://github.com/pymedusa/Medusa/issues/4843))
- Fixed excessive anidb udp calls when opening editShow ([#4822](https://github.com/pymedusa/Medusa/pull/4822))
- Fixed UI not loading using edge browser, when using a reverse proxy (without an alternative port) ([#4928](https://github.com/pymedusa/Medusa/pull/4928))
- Fixed episode lookup with conflicting show IDs ([#4933](https://github.com/pymedusa/Medusa/pull/4933))
- Fixed error getting season scene exceptions on show page [#4964](https://github.com/pymedusa/Medusa/pull/4964)
- Fixed testing email notification with TLS ([#4972](https://github.com/pymedusa/Medusa/pull/4972))
- Fixed provider hd-space parsing pubdate like 'yesterday at 12:00:00' ([#5111](https://github.com/pymedusa/Medusa/pull/5111))
- Fixed apiv2 call hanging, when opening an anime show, that has malformed data on anidb (with anidb enabled) ([#4961](https://github.com/pymedusa/Medusa/pull/4961))

-----

## 0.2.8 (2018-07-28)

#### Fixes
- Fixed tabs on home page when using the split home layout ([#4764](https://github.com/pymedusa/Medusa/pull/4764))
- Fixed black screen after update ([#4774](https://github.com/pymedusa/Medusa/pull/4774))
- Fixed error when trying to rename episodes ([#4774](https://github.com/pymedusa/Medusa/pull/4774))

-----

## 0.2.7 (2018-07-27)

#### New Features
- Hot-swap themes: No need to restart Medusa after changing the theme ([#4271](https://github.com/pymedusa/Medusa/pull/4271))

#### Improvements
- Moved the following routes to use `VueRouter` + `http-vue-loader`:
  - `/config` - Help & Info ([#4374](https://github.com/pymedusa/Medusa/pull/4374))
  - `/addShows` - Add Shows ([#4564](https://github.com/pymedusa/Medusa/pull/4564))
  - `/addRecommended` - Add Recommended Shows ([#4564](https://github.com/pymedusa/Medusa/pull/4564))
  - `/login` - Login ([#4634](https://github.com/pymedusa/Medusa/pull/4634))
- Removed the old `/ui` route ([#4565](https://github.com/pymedusa/Medusa/pull/4565))
- Added a simple "Loading..." message while the page is loading ([#4629](https://github.com/pymedusa/Medusa/pull/4629))
- Expanded episode status management capabilities, added support for Downloaded, Archived ([#4647](https://github.com/pymedusa/Medusa/pull/4647))
- Added ability to manually change episode quality ([#4658](https://github.com/pymedusa/Medusa/pull/4658))
- Converted to Vue components:
  - header ([#4519](https://github.com/pymedusa/Medusa/pull/4519))
  - sub-menu ([#4739](https://github.com/pymedusa/Medusa/pull/4739))
- Add Viaplay network logo ([#4691](https://github.com/pymedusa/Medusa/pull/4691))
- Convert Vue components to SFC - Single-File Components ([#4696](https://github.com/pymedusa/Medusa/pull/4696))

#### Fixes
- Fixed malformed non-ASCII characters displaying for Windows users on "View Logs" page ([#4492](https://github.com/pymedusa/Medusa/pull/4492))
- Fixed Emby test notification ([#4622](https://github.com/pymedusa/Medusa/pull/4622))
- Fixed NorBits provider formatting download URL incorrectly ([#4642](https://github.com/pymedusa/Medusa/pull/4642))
- Fixed reference linking ([#4463](https://github.com/pymedusa/Medusa/pull/4463))
- Fixed the Show Selector not honoring user option to split shows & anime ([#4625](https://github.com/pymedusa/Medusa/pull/4625))
- Fixed unhandled request error on Add Existing Show ([#4639](https://github.com/pymedusa/Medusa/pull/4639))
- Fixed Telegram & Growl message encoding ([#4657](https://github.com/pymedusa/Medusa/pull/4657))
- Fixed being unable to change scene numbering for first 2 episodes of each season on displayShow ([#4656](https://github.com/pymedusa/Medusa/pull/4656))
- Fixed YggTorrents provider downloads by updating the provider's URL ([#4725](https://github.com/pymedusa/Medusa/pull/4725))
- Fixed Abnormal provider login check ([#4727](https://github.com/pymedusa/Medusa/pull/4727))
- Fixed IMDB cache location ([#4745](https://github.com/pymedusa/Medusa/pull/4745))
- Fixed "Edit Show" page sometimes failing to load the show ([#4756](https://github.com/pymedusa/Medusa/pull/4756))

-----

### [**Previous versions**](https://github.com/pymedusa/medusa.github.io/blob/master/news/CHANGES.md#v026)<|MERGE_RESOLUTION|>--- conflicted
+++ resolved
@@ -3,6 +3,7 @@
 #### New Features
 
 #### Improvements
+- Shows without any episodes can now be added ([#6977](https://github.com/pymedusa/Medusa/pull/6977))
 
 #### Fixes
 
@@ -17,14 +18,10 @@
 - Converted the footer to a Vue component ([#4520](https://github.com/pymedusa/Medusa/pull/4520))
 - Converted Edit Show to a Vue SFC ([#4486](https://github.com/pymedusa/Medusa/pull/4486)
 - Improved API v2 exception reporting on Python 2 ([#6931](https://github.com/pymedusa/Medusa/pull/6931))
-<<<<<<< HEAD
-- Shows without any episodes can now be added ([#6977](https://github.com/pymedusa/Medusa/pull/6977))
-=======
 - Added support for qbittorrent api v2. Required from qbittorrent version > 3.2.0. ([#7040](https://github.com/pymedusa/Medusa/pull/7040))
 - Removed the forced search queue item in favor of the backlog search queue item. ([#6718](https://github.com/pymedusa/Medusa/pull/6718))
 - Show Header: Improved visibility of local and global configured required and ignored words. ([#7085](https://github.com/pymedusa/Medusa/pull/7085))
 - Reduced frequency of file system access when not strictly required ([#7102](https://github.com/pymedusa/Medusa/pull/7102))
->>>>>>> 2168c171
 
 #### Fixes
 - Fixed hdtorrent provider parse the publishing date with the day first ([#6847](https://github.com/pymedusa/Medusa/pull/6847))
