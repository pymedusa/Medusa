--- conflicted
+++ resolved
@@ -26,7 +26,6 @@
 * Fix Layout "Poster" sort of Paused, Ended, and Continuing shows as they were random
 * Fix Layout "Simple" sort of tvrage "New" and "Returning" series by changing status column text to "Continuing"
 * Add dark spinner to "Add New Show" (searching indexers), "Add existing shows" (Loading Folders), Coming Eps and all config pages (when saving)
-<<<<<<< HEAD
 * Changed notifier test buttons to not run if required field is missing
 * Required fields will now highlight input box and add an icon if field is missing when test is pushed
 * Changed Test Plex Media Server to Test Plex Client as it only tests the client and not the server
@@ -35,9 +34,7 @@
 * Removed qtip from providers and converted back to a tab
 * Removed superfish-1.4.8.js and supersubs-0.2b.js as they no longer break provider sorting with qtip removed and is no longer required due to new UI
 * Overhaul Config Search Settings in line with General Configuration
-=======
 * Fixes errors occurring when a show folder is deleted outside of SickRage
->>>>>>> dda6cfce
 
 
 ### 0.2.1 (2014-10-22 06:41:00 UTC)
