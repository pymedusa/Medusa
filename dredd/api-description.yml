swagger: '2.0'
info:
  title: Medusa API
  description: DESCRIPTION
  version: "1.0.0"
host: localhost:8081
schemes:
  - http
  - https
securityDefinitions:
  x-api-key:
    type: apiKey
    name: x-api-key
    in: query
  Bearer:
    type: apiKey
    name: Authorization
    in: header
basePath: /api/v2
consumes:
  - "application/json"
produces:
  - "application/json; charset=UTF-8"
  - "text/plain; charset=UTF-8"
  - "image/jpeg"
security: [ { x-api-key: [] }, { Bearer: []  } ]
paths:
  /series:
    post:
      summary: Add series
      description: |
        Given an indexer and its id, adds the series to Medusa.
      parameters:
        - name: series
          in: body
          required: true
          description: Only id (with indexer information) should be specified
          schema:
            example:
              id:
                tvdb: 301824
      responses:
        201:
          description: Series added
          headers:
            Location:
              type: string
              description: The location of the newly added series
          schema:
            $ref: '#/definitions/Series'
        400:
          $ref: '#/responses/error'
          description: Invalid request
          x-request:
            body: {}
        404:
          $ref: '#/responses/error'
          description: Series not found in the indexer
          x-request:
            body:
              id:
                tvdb: 99999999
        409:
          $ref: '#/responses/error'
          description: Series already added
    get:
      summary: Return series that the user has access to
      description: |
        The Series endpoint returns information about the Series added to Medusa.
      parameters:
        - name: paused
          in: query
          required: false
          description: Filter series based on paused status
          type: boolean
        - $ref: '#/parameters/detailed'
        - $ref: '#/parameters/episodes'
        - $ref: '#/parameters/page'
        - $ref: '#/parameters/limit'
        - $ref: '#/parameters/sort'
      responses:
        200:
          $ref: '#/responses/pagination'
          description: A paged array of series
          schema:
            type: array
            items:
              $ref: '#/definitions/Series'
        400:
          $ref: '#/responses/error'
          description: Invalid pagination parameters
          x-request:
            query-params:
              sort: abc
  /series/{id}:
    get:
      summary: Return information about a specific series
      description: Retrieves information about a specific series
      parameters:
        - $ref: '#/parameters/series-id'
          name: id
        - $ref: '#/parameters/detailed'
        - $ref: '#/parameters/episodes'
      responses:
        200:
          description: The series information
          schema:
            $ref: '#/definitions/Series'
        400:
          $ref: '#/responses/error'
          description: Invalid id
          x-request:
            path-params:
              id: 123456
        404:
          $ref: '#/responses/error'
          description: Series not found
          x-request:
            path-params:
              id: tvdb999999999
    patch:
      summary: Partial update series
      description: Partial update series
      parameters:
        - $ref: '#/parameters/series-id'
          name: id
        - name: series
          in: body
          required: false
          description: Currently, only pause field is supported
          schema:
            $ref: '#/definitions/Series'
      responses:
        200:
          description: Response with only the updated fields
          schema:
            $ref: '#/definitions/Series'
          x-request:
            body:
              {"tvdb": 301824, "paused": true}
        400:
          $ref: '#/responses/error'
          description: Conflicting series identifier
          x-request:
            body:
              id:
                tvdb: 80379
            path-params:
              id: tvdb301824
        404:
          $ref: '#/responses/error'
          description: Series not found
          x-request:
            body:
              id:
                tvdb: 999999999
            path-params:
              id: tvdb999999999
    delete:
      summary: Delete a series
      description: Delete a series
      parameters:
        - $ref: '#/parameters/series-id'
          name: id
        - name: remove-files
          in: query
          required: false
          description: Whether files from the series should be removed
          type: boolean
      responses:
        204:
          description: Series is deleted successfully
        400:
          $ref: '#/responses/error'
          description: Invalid id
          x-request:
            path-params:
              id: 123456
        404:
          $ref: '#/responses/error'
          description: Series not found
          x-request:
            path-params:
              id: tvdb999999999
        409:
          $ref: '#/responses/error'
          description: Unable to delete series
  /series/{id}/{field}:
    get:
      summary: Return a specific field from a given series
      description: Retrieves a specific field from a given series
      parameters:
        - $ref: '#/parameters/series-id'
          name: id
        - name: field
          in: path
          required: true
          description: Any series field
          x-example: network
          type: string
      responses:
        200:
          description: The series information
          schema: {}
        400:
          $ref: '#/responses/error'
          description: Invalid field
          x-request:
            path-params:
              field: abc
        404:
          $ref: '#/responses/error'
          description: Series not found
          x-request:
            path-params:
              id: tvdb999999999
  /series/{seriesid}/episodes:
    get:
      summary: Return episodes from a given series
      description: |
        The Episode endpoint returns information about the Episodes from a given Series.
      parameters:
        - $ref: '#/parameters/series-id'
          name: seriesid
        - name: season
          in: query
          required: false
          description: The episode season
          type: integer
          format: int32
        - $ref: '#/parameters/detailed'
        - $ref: '#/parameters/page'
        - $ref: '#/parameters/limit'
        - $ref: '#/parameters/sort'
      responses:
        200:
          $ref: '#/responses/pagination'
          description: A paged array of episodes
          schema:
            type: array
            items:
              $ref: '#/definitions/Episode'
        400:
          $ref: '#/responses/error'
          description: Invalid series id or pagination parameters
          x-request:
            query-params:
              sort: abc
        404:
          $ref: '#/responses/error'
          description: Series not found
          x-request:
            path-params:
              seriesid: tvdb999999999
    patch:
      summary: Partial update episodes
      description: Partial update episodes
      parameters:
        - $ref: '#/parameters/series-id'
          name: seriesid
        - name: season
          in: query
          required: false
          description: The episode season
          type: integer
          format: int32
      responses:
        207:
          description: Response with the status of the single patches
          x-request:
            body: {"s01e02": {"status": 2, "quality": 4}, "s01e03": {"status": 4, "quality": 64}}
  /series/{seriesid}/episodes/{id}:
    get:
      summary: Return a specific episode from a given series
      description: Retrieve a specific episode from a given series
      parameters:
        - $ref: '#/parameters/series-id'
          name: seriesid
        - $ref: '#/parameters/episode-id'
          name: id
        - $ref: '#/parameters/detailed'
      responses:
        200:
          description: The episode information
          schema:
            $ref: '#/definitions/Episode'
        400:
          $ref: '#/responses/error'
          description: Invalid series or episode id
          x-request:
            path-params:
              id: abc
        404:
          $ref: '#/responses/error'
          description: Series or episode not found
          x-request:
            path-params:
              id: e999
    patch:
      summary: Update a specific episode from a given series
      description: Update a specific episode from a given series
      parameters:
        - $ref: '#/parameters/series-id'
          name: seriesid
        - $ref: '#/parameters/episode-id'
          name: id
      responses:
        200:
          description: Response with only the updated fields
          x-request:
            body: {"status": 2, "quality": 4}
        400:
          $ref: '#/responses/error'
          description: Invalid episode id
          x-request:
            body:
              {"status": 2, "quality": 4}
            path-params:
              id: abc
        404:
          $ref: '#/responses/error'
          description: Episode not found
          x-request:
            body:
              {"status": 2, "quality": 4}
            path-params:
              id: e999
    delete:
      summary: Delete a specific episode from a given series
      description: Delete a specific episode from a given series
      parameters:
        - $ref: '#/parameters/series-id'
          name: seriesid
        - $ref: '#/parameters/episode-id-delete'
          name: id
      responses:
        204:
          description: Episode is deleted successfully
        400:
          $ref: '#/responses/error'
          description: Invalid id
          x-request:
            path-params:
              seriesid: tvdb301824
              id: 123456
        404:
          $ref: '#/responses/error'
          description: Episode not found
          x-request:
            path-params:
              seriesid: tvdb301824
              id: s9999e9999
        409:
          $ref: '#/responses/error'
          description: Unable to delete episode
          x-disabled: true
  /series/{seriesid}/episodes/{id}/{field}:
    get:
      summary: Return a specific field from a given episode
      description: Retrieve a specific field from a given episode
      parameters:
        - $ref: '#/parameters/series-id'
          name: seriesid
        - $ref: '#/parameters/episode-id'
          name: id
        - name: field
          in: path
          required: true
          description: The episode field
          x-example: airDate
          type: string
      responses:
        200:
          description: The episode field value
          schema: {}
        400:
          $ref: '#/responses/error'
          description: Invalid series or episode id or invalid field
          x-request:
            path-params:
              field: abc
        404:
          $ref: '#/responses/error'
          description: Series or episode not found
          x-request:
            path-params:
              id: "2050-12-31"
  /series/{seriesid}/episodes/{id}/metadata:
    get:
      summary: Return the video metadata from a specific episode
      description: Retrieve the video metadata from a specific episode
      parameters:
        - $ref: '#/parameters/series-id'
          name: seriesid
        - $ref: '#/parameters/episode-id'
          name: id
      responses:
        200:
          description: The video metadata
          schema:
            $ref: '#/definitions/Metadata'
        400:
          $ref: '#/responses/error'
          description: Invalid series or episode id
          x-request:
            path-params:
              id: s01
        404:
          $ref: '#/responses/error'
          description: Series or episode not found
          x-request:
            path-params:
              id: s99e99
  /series/{seriesid}/asset/{id}:
    get:
      summary: Return a specific asset from a given series
      description: Retrieves a specific asset from a given series
      produces:
        - "image/jpeg"
      parameters:
        - $ref: '#/parameters/series-id'
          name: seriesid
        - $ref: '#/parameters/asset-id'
          name: id
      responses:
        200:
          description: The asset stream
          x-expect:
            no-body: true
        400:
          $ref: '#/responses/error'
          description: Invalid series id
          x-request:
            path-params:
              seriesid: abc
        404:
          $ref: '#/responses/error'
          description: Series or asset not found
          x-request:
            path-params:
              id: abc
  /series/{id}/operation:
    post:
      summary: Create an operation that relates to a specific series
      description: >
        Create an operation that relates to a specific series.
        Currently only type='ARCHIVE_EPISODES' is supported
      parameters:
        - $ref: '#/parameters/series-id'
          name: id
        - name: operation
          in: body
          required: true
          schema:
            example:
              type: ARCHIVE_EPISODES
      responses:
        201:
          description: "When type='ARCHIVE_EPISODES': episodes were archived"
          x-disabled: true
        204:
          description: "When type='ARCHIVE_EPISODES': no episode was archived"
        400:
          $ref: '#/responses/error'
          description: Invalid id or invalid operation type
          x-request:
            body:
              type: SUPER_OPERATION
        404:
          $ref: '#/responses/error'
          description: Series not found
          x-request:
            path-params:
              id: tvmaze999999999
  /alias:
    get:
      summary: Return existing aliases
      description: Retrieve existing aliases
      parameters:
        - name: series
          in: query
          required: false
          description: "Series identifier. E.g.: tvdb1234"
          type: string
        - name: season
          in: query
          required: false
          description: The season number
          type: integer
          format: int32
        - name: type
          in: query
          required: false
          description: Alias type
          type: string
          enum: [local]
        - $ref: '#/parameters/page'
        - $ref: '#/parameters/limit'
        - $ref: '#/parameters/sort'
      responses:
        200:
          $ref: '#/responses/pagination'
          description: A paged array of aliases
          schema:
            type: array
            items:
              $ref: '#/definitions/Alias'
        400:
          $ref: '#/responses/error'
          description: Invalid series or pagination parameters
          x-request:
            query-params:
              limit: 0
    post:
      summary: Create a new alias
      description: Create a new alias
      parameters:
        - name: alias
          in: body
          required: true
          schema:
            $ref: '#/definitions/Alias'
      responses:
        201:
          description: Alias created
          headers:
            Location:
              type: string
              description: The location of the newly created alias
          schema:
            $ref: '#/definitions/Alias'
          x-stash:
            alias-id: "${body['id']}"
        400:
          $ref: '#/responses/error'
          description: Invalid request
          x-request:
            body:
              type: local
        409:
          $ref: '#/responses/error'
          description: Unable to create alias
          x-disabled: true
  /alias/{aliasid}/{field}:
    get:
      summary: Return a specific field from a given alias
      description: Retrieve a specific field from a a given alias
      parameters:
        - $ref: '#/parameters/alias-id'
        - name: field
          in: path
          required: true
          description: Any alias field
          x-example: name
          type: string
      responses:
        200:
          description: The alias information
          schema: {}
          x-disabled: true
          x-request:
            path-params:
              id: "${stash['alias-id']}"
        400:
          $ref: '#/responses/error'
          description: Invalid field
          x-disabled: true
          x-request:
            path-params:
              id: "${stash['alias-id']}"
              field: abc
        404:
          $ref: '#/responses/error'
          description: Alias not found
          x-request:
            path-params:
              id: 999999999
  /alias/{aliasid}:
    get:
      summary: Return information about a given alias
      description: Retrieves information about a given alias
      parameters:
        - $ref: '#/parameters/alias-id'
      responses:
        200:
          description: The alias information
          schema:
            $ref: '#/definitions/Alias'
          x-disabled: true
          x-request:
            path-params:
              id: "${stash['alias-id']}"
        404:
          description: Alias not found
          x-request:
            path-params:
              id: 999999999
    put:
      summary: Replace alias data
      description: Replace alias data
      parameters:
        - $ref: '#/parameters/alias-id'
          x-example: 1
        - name: alias
          in: body
          required: true
          schema:
            $ref: '#/definitions/Alias'
            example:
              $ref: '#/definitions/Alias/example'
              id: 1
      responses:
        204:
          description: Alias data replaced
          x-request:
            path-params:
              id: "${stash['alias-id']}"
            body:
              id: "${stash['alias-id']}"
              series: tvdb301824
              name: TheBig
              type: local
        400:
          $ref: '#/responses/error'
          description: Invalid request
          x-request:
            body:
              id: 1
        404:
          $ref: '#/responses/error'
          description: Alias not found
          x-request:
            body:
              id: 999999999
              series: tvdb301824
              name: TheBig
              type: local
            path-params:
              id: 999999999
    delete:
      summary: Delete an alias
      description: Delete an alias
      parameters:
        - $ref: '#/parameters/alias-id'
          x-example: 123456
      responses:
        204:
          description: Alias deleted
          x-request:
            path-params:
              id: "${stash['alias-id']}"
        404:
          $ref: '#/responses/error'
          description: Alias not found
          x-request:
            path-params:
              id: 999999999
  /alias-source:
    get:
      summary: Return existing sources for aliases
      description: Retrieve existing sources for aliases
      parameters:
        - $ref: '#/parameters/page'
        - $ref: '#/parameters/limit'
        - $ref: '#/parameters/sort'
      responses:
        200:
          $ref: '#/responses/pagination'
          description: A paged array of alias-source
          schema:
            type: array
            items:
              $ref: '#/definitions/AliasSource'
        400:
          $ref: '#/responses/error'
          description: Invalid pagination parameters
          x-request:
            query-params:
              page: abc
  /alias-source/{id}:
    get:
      summary: Return a specific source for aliases
      description: Retrieves a specific source for aliases
      parameters:
        - $ref: '#/parameters/alias-source-id'
          name: id
      responses:
        200:
          description: The alias source information
          schema:
            $ref: '#/definitions/AliasSource'
        404:
          $ref: '#/responses/error'
          description: Alias source not found
          x-request:
            path-params:
              id: abc
  /alias-source/{id}/{field}:
    get:
      summary: Return a specific field from a given source for aliases
      description: Retrieve a specific field from a given source for aliases
      parameters:
        - $ref: '#/parameters/alias-source-id'
          name: id
        - name: field
          in: path
          required: true
          x-example: lastRefresh
          type: string
      responses:
        200:
          description: The alias source field value
          schema: {}
        400:
          $ref: '#/responses/error'
          description: Invalid field
          x-request:
            path-params:
              field: abc
        404:
          $ref: '#/responses/error'
          description: Alias source not found
          x-request:
            path-params:
              id: abc
  /alias-source/{id}/operation:
    post:
      summary: Create an operation that relates to a given alias source
      description: >
        Create an operation that relates to a given alias source.
        Currently only type='REFRESH' is supported
      parameters:
        - $ref: '#/parameters/alias-source-with-all-id'
          name: id
        - name: operation
          in: body
          required: true
          schema:
            example:
              type: REFRESH
      responses:
        201:
          description: "When type='REFRESH': aliases for that source were refreshed"
          schema:
            $ref: '#/definitions/Operation'
        400:
          $ref: '#/responses/error'
          description: Invalid id or invalid operation type
          x-request:
            body:
              type: SUPER_OPERATION
        404:
          $ref: '#/responses/error'
          description: Alias source not found
          x-request:
            path-params:
              id: abc
  /config:
    get:
      summary: Return configurations for Medusa
      description: Retrieve configurations
      responses:
        200:
          description: The configuration information
          schema:
            $ref: '#/definitions/Config'
  /config/{id}:
    get:
      summary: Return information about a given configuration
      description: Retrieve information about a given configuration
      parameters:
        - $ref: '#/parameters/config-id'
          name: id
      responses:
        200:
          description: The configuration information
          schema:
            $ref: '#/definitions/Config'
        404:
          $ref: '#/responses/error'
          description: Configuration not found
          x-request:
            path-params:
              id: super
  /config/{id}/{field}:
    get:
      summary: Return a specific field from a given configuration
      description: Retrieve a specific field from a given configuration
      parameters:
        - $ref: '#/parameters/config-id'
          name: id
        - name: field
          in: path
          required: true
          description: Any configuration field
          x-example: themeName
          type: string
      responses:
        200:
          description: The configuration information
          schema: {}
        400:
          $ref: '#/responses/error'
          description: Invalid field
          x-request:
            path-params:
              field: abc
        404:
          $ref: '#/responses/error'
          description: Configuration not found
          x-request:
            path-params:
              id: abc
  /log:
    get:
      summary: Return log messages from the application.
      description: Retrieve log messages. Default sorting is descending by timestamp
      parameters:
        - $ref: '#/parameters/log-level'
        - $ref: '#/parameters/page'
        - $ref: '#/parameters/limit'
        - $ref: '#/parameters/sort'
      responses:
        200:
          $ref: '#/responses/pagination_stream'
          description: A paged array of log messages
          schema:
            type: array
            items:
              $ref: '#/definitions/Log'
          examples:
            'application/json; charset=UTF-8':
              - $ref: '#/definitions/Log/example'
              - $ref: '#/definitions/Log/example'
              - $ref: '#/definitions/Log/example'
        400:
          $ref: '#/responses/error'
          description: Invalid log level or pagination parameter
          x-request:
            query-params:
              log-level: abc
    post:
      summary: Log a message
      description: Log a message
      parameters:
        - name: log
          in: body
          required: true
          schema:
            $ref: '#/definitions/Log'
      responses:
        201:
          description: Log message successfully created
          x-request:
            body-update:
              thread: ''
          x-expect:
            no-body: true
        400:
          $ref: '#/responses/error'
          description: Invalid request
          x-request:
            body:
              level: error
  /authenticate:
    post:
      security: []
      summary: Return a JWT for the provided user. This is required for all other routes
      description: DESCRIPTION
      parameters:
        - name: auth
          in: body
          description: auth object
          required: true
          schema:
            $ref: '#/definitions/Auth'
      responses:
        200:
          description: The JWT for the user
          schema:
            type: object
            properties:
              token:
                type: string
          x-no-api-key: true
          x-request:
            body:
              username: "${stash['web-username']}"
              password: "${stash['web-password']}"
        401:
          $ref: '#/responses/error'
          description: No credentials provided or invalid credentials
          x-request:
            body: {}
  /search/{seriesid}:
    get:
      summary: Collect finished, running and queued searches for a specific show
      description: |
        The Series endpoint returns information about the Series added to Medusa.
      parameters:
        - $ref: '#/parameters/series-id'
      responses:
        200:
          description: An array of searched episode objects with information on the type of search used
          schema:
            type: array
            items:
              $ref: '#/definitions/SearchedEpisode'
        400:
          $ref: '#/responses/error'
  /search/backlog:
    post:
      summary: Search providers for results
      description: |
        When provided with a json formed body of search parameters,
        queue a backlog search for a specific show with optional episodes(s)
      parameters:
        - $ref: '#/parameters/search-backlog'
      responses:
        201:
          description: "Queue a backlog search for a specific show and episode(s)"
          x-request:
            body: {"tvdb1234" : [ "s01e01", "s01e02", "s03e03" ]}
        400:
          $ref: '#/responses/error'
        404:
          $ref: '#/responses/error'
  /search/failed:
    post:
      summary: Search providers for results
      description: |
        When provided with a json formed body of search parameters,
        queue a failed search for a specific show with optional episodes(s).
        The episodes will be marked as failed. Which will prevent them from being snatched again.
        A new backlog search is started for the episodes.
      parameters:
        - $ref: '#/parameters/search-backlog'
      responses:
        201:
          description: "Queue a failed search for a specific show and episode(s)"
          x-request:
            body: {"tvdb1234" : [ "s01e01", "s01e02", "s03e03" ]}
        400:
          $ref: '#/responses/error'
        404:
          $ref: '#/responses/error'
  /search/manual:
    post:
      summary: Search providers for results
      description: |
        When provided with a json formed body of search parameters,
        queue a manual search for a specific show with optional episodes(s)
      parameters:
        - $ref: '#/parameters/search-manual'
      responses:
        201:
          description: "Queue a manual search for a specific show and episode(s)"
          x-request:
            body: {"tvdb1234" : [ "s01e01", "s01e02", "s03e03" ]}
        400:
          $ref: '#/responses/error'
        404:
          $ref: '#/responses/error'
  /search/daily:
    post:
      summary: Queue a forced daily search
      description: Queue a forced daily search
      responses:
        201:
          description: "Queue a new daily search"
        400:
          $ref: '#/responses/error'

definitions:
  Series:
    type: object
    properties:
      id:
        type: object
        description: |
          All of the ids mapped to a certain Series, at least one of these is required.
        properties:
          tvdb:
            type: integer
            format: int32
            minimum: 1
            description: This is the ID from thetvdb.com
          tvmaze:
            type: integer
            format: int32
            minimum: 1
            description: This is the ID from tvmaze.com
          imdb:
            type: string
            description: This is the ID from imdb.com
          slug:
            type: string
            description: Shows slug. In the format of indexer's string representation + the indexers id
            example: tvdb1234
        example:
          tvdb: 1234
          tvmaze: 5678
          imdb: tt90123
      title:
        type: string
        description: |
          This is the title of the series, this should be in the main
          language the series was originally created in. If other
          titles exist for other languages they will be part of the "akas" field.
      indexer:
        type: string
        description: "Indexer name"
        example: tvdb
      network:
        type: string
        example: CBS
      type:
        type: string
        example: Scripted
      status:
        type: string
        enum: [Continuing, Ended]
      airs:
        type: string
        description: "Air time"
        example: "Thursday 8:00 PM"
      airsFormatValid:
        type: boolean
        description: "Tests the airs format"
      language:
        type: string
        description: Language code
        example: en
      showType:
        type: string
        enum: [series, anime, sports]
      seasonCount:
        type: array
        description: Array with shows seasons and their episode count
        items:
          type: object
          properties:
            season:
              type: integer
              description: Shows season number
            episodeCount:
              type: integer
              description: Seasons episode count
      imdbInfo:
        type: object
        description: "Object with additional show information retrieved from imdb"
        properties:
          akas:
            type: string
          certificates:
            type: string
          countries:
            type: string
          countryCodes:
            type: string
          genres:
            type: string
          imdbId:
            type: string
          imdbInfoId:
            type: integer
          indexer:
            type: integer
          indexerId:
            type: integer
          lastUpdate:
            type: integer
          plot:
            type: string
          rating:
            type: string
          runtimes:
            type: integer
          title:
            type: string
          votes:
            type: integer
      year:
        type: object
        properties:
          start:
            type: integer
            format: int32
            minimum: 1900
            maximum: 2200
            description: Starting year
          end:
            type: integer
            format: int32
            minimum: 1900
            maximum: 2200
            description: End year. Available in detailed view
      nextAirDate:
        type: string
        format: date-time
        description: Next episode air date
        x-nullable: true
      runtime:
        type: integer
        minimum: 1
        format: int32
        description: Episodes runtime in minutes
      genres:
        type: array
        items:
          type: string
        example: [Drama, Romance]
      rating:
        type: object
        properties:
          imdb:
            type: object
            properties:
              stars:
                type: string
                description: "IMDB's star rating from 0 to 10"
              votes:
                type: integer
                format: int32
                minimum: 1
                description: "Total number of votes"
        example:
          imdb:
            stars: '8.3'
            votes: 558507
      classification:
        type: string
        enum: ['', 'TV-Y', 'TV-Y7', 'TV-G', 'TV-PG', 'TV-14', 'TV-MA']
        description: TV Parental Guidelines
      cache:
        type: object
        description: Image cache locations
        properties:
          banner:
            type: string
            example: "/home/user/Medusa/cache/images/301824.banner.jpg"
          poster:
            type: string
            example: /home/user/Medusa/cache/images/301824.poster.jpg
      countries:
        type: array
        items:
          type: string
          description: Country codes
      config:
        type: object
        description: Series configuration and preferences
        properties:
          location:
            type: string
            description: Series home folder
            example: "/library/My Series"
          locationValid:
            type: boolean
            description: Result of a stat on the configured location
          qualities:
            type: object
            description: Qualities settings
            properties:
              allowed:
                type: array
                items:
                  type: integer
                  format: int32
              preferred:
                type: array
                items:
                  type: integer
                  format: int32
          paused:
            type: boolean
            description: Whether series is paused
          airByDate:
            type: boolean
            description: Whether episodes are indexed by air date
          subtitlesEnabled:
            type: boolean
            description: Whether subtitles download is enabled
          dvdOrder:
            type: boolean
            description: Whether episode numbering follows DVD order instead of air date
          seasonFolders:
            type: boolean
            description: Whether episodes are stored in a season folder structure
          scene:
            type: boolean
          defaultEpisodeStatus:
            type: string
            description: Initial status for newly added episodes
          aliases:
            type: array
            description: Local aliases for the series
            items:
              type: string
            example: [MySeries, MS]
          release:
            type: object
            description: Release configuration
            properties:
              blacklist:
                type: array
                description: Blacklisted release words
                items:
                  type: string
              whitelist:
                type: array
                description: Whitelisted release words
                items:
                  type: string
              ignoredWords:
                type: array
                items:
                  type: string
              requiredWords:
                type: array
                description: Required release words
                items:
                  type: string
              requiredWordsExclude:
                type: boolean
                description: Exclude required words from global required words list
              ignoredWordsExclude:
                type: boolean
                description: Exclude ignored words from global ignored words list
          airdateOffset:
            type: integer
            description: Amount of hours we want to start searching early (-1) or late (1) for new episodes
      seasons:
        type: array
        description: Episodes grouped by season. Available through the episodes query param.
        items:
          type: object
          properties:
            season:
              type: integer
              format: int32
              description: Season number
            episodes:
              type: array
              description: Episodes for the given season
              items:
                $ref: '#/definitions/Episode'
      episodeCount:
        type: integer
        description: Total number of episodes. Available through the episodes query param.
      size:
        type: integer
        description: Show size on disk calculated from the shows configured location. Available through the detailed query param.
      showQueueStatus:
        type: array
        description: Array of objects with information on the different queues used for operations on a show. Available through the detailed query param.
        items:
          type: object
      xemNumbering:
        type: array
        description:
          Array of objects with a mapping of indexer numbering to scene numbering. Available through the detailed query param.
          Mappings are pulled from TheXem.de.
        items:
          $ref: '#/definitions/episodeMapping'
      sceneAbsoluteNumbering:
        type: array
        description:
          Array of manually configured episode mappings of absolute to scene absolute numbering.
        items:
          type: object
          properties:
            absolute:
              type: integer
              format: int32
              description: Absolute episode number.
            sceneAbsolute:
              type: integer
              format: int32
              description: Scene absolute episode number.
      allSceneExceptions:
        type: array
        description: Array of objects with xem indexer to scene mappings. Available through the detailed query param.
        items:
          type: object
          properties:
            season:
              type: integer
              format: int32
              description: Absolute episode number.
            exceptions:
              type: array
              description: Show name exceptions (season = -1) or season exceptions (season > 0)
              items:
                type: string
                description: Scene name for a show or season
      xemAbsoluteNumbering:
        type: array
        description:
          Array of manually configured episode mappings of absolute to scene absolute numbering.
          Mappings are pulled from TheXem.de.
        items:
          type: object
          properties:
            absolute:
              type: integer
              format: int32
              description: Absolute episode number.
            sceneAbsolute:
              type: integer
              format: int32
              description: Scene absolute episode number.
      sceneNumbering:
        type: array
        description: Array of objects with a mapping of indexer numbering to scene numbering. Available through the detailed query param.
        items:
          $ref: '#/definitions/episodeMapping'
  Episode:
    type: object
    properties:
      identifier:
        type: string
        example: s03e07
      id:
        type: object
        properties:
          tvdb:
            type: integer
            format: int32
            description: This is the ID from thetvdb.com
          tvmaze:
            type: integer
            format: int32
            description: This is the ID from tvmaze.com
          imdb:
            type: string
            description: This is the ID from imdb.com
        example:
          tvdb: 2345
          tvmaze: 6789
          imdb: tt0123
      season:
        type: integer
        format: int32
        minimum: 0
        maximum: 1000
      episode:
        type: integer
        format: int32
        minimum: 0
        maximum: 10000
      absoluteNumber:
        type: integer
        format: int32
        minimum: 1
        maximum: 10000
      airDate:
        type: string
        format: date-time
        x-nullable: true
      title:
        type: string
        description: Episode title
      description:
        type: string
        description: Episode plot
      content:
        type: object
        description: Additional content
        properties:
          hasNfo:
            type: boolean
            description: Whether the episode has an .nfo file
          hasTbn:
            type: boolean
            description: Whether the episode has a thumbnail file
      subtitles:
        type: array
        items:
          type: string
          description: Available subtitle languages
      status:
        type: string
        description: Episode status
      release:
        type: object
        description: The release details
        properties:
          name:
            type: string
            description: Original release name
          group:
            type: string
            description: Original release group
          proper:
            type: boolean
            description: Whether the release is proper
          version:
            type: integer
            format: int32
            minimum: 0
            maximum: 10
            description: Episode version (common in animes)
      scene:
        type: object
        properties:
          season:
            type: integer
            format: int32
            minimum: 0
            maximum: 1000
          episode:
            type: integer
            format: int32
            minimum: 0
            maximum: 10000
          absoluteNumber:
            type: integer
            format: int32
            minimum: 1
            maximum: 10000
      file:
        type: object
        description: The episode file details
        properties:
          location:
            type: string
            description: The episode file location
            example: '/library/My Series/Season 10/My Series - S03E07 - Super Episode.avi'
          size:
            type: integer
            format: int64
            minimum: 1
            description: The file size in bytes
      statistics:
        type: object
        description: Episode statistics. Available only in detailed view.
        properties:
          subtitleSearch:
            type: object
            description: subtitle search statistics
            properties:
              last:
                type: string
                format: date-time
                description: Last subtitle search timestamp
              count:
                type: integer
                format: int32
                minimum: 0
                description: search count
      relatedEpisodes:
        type: array
        example: [s03e08, s03e09]
        items:
          type: string
      wantedQualities:
        type: array
        items:
          type: string
      watched:
        type: boolean
        description: Whether the episode has been marked as watched
  Auth:
    description: Auth object
    properties:
      username:
        type: string
      password:
        type: string
      exp:
        type: integer
        minimum: 3600
        maximum: 31536000
    required:
      - username
      - password
  Error:
    type: object
    properties:
      code:
        type: integer
        format: int32
      message:
        type: string
      fields:
        type: string
  Operation:
    type: object
    properties:
      type:
        type: string
      creation:
        type: string
        format: date-time
  Config:
    type: object
    properties:
      main:
        type: object
        properties:
          wikiUrl:
            type: string
          donationsUrl:
            type: string
          themeName:
            type: string
          namingForceFolders:
            type: boolean
          databaseVersion:
            type: object
            properties:
              major:
                type: integer
              minor:
                type: integer
          layout:
            type: object
            properties:
              show:
                type: object
                properties:
                  specials:
                    type: boolean
                  allSeasons:
                    type: boolean
              home:
                type: string
              history:
                type: string
              schedule:
                type: string
          trimZero:
            type: boolean
          configFile:
            type: string
          animeSplitHome:
            type: boolean
          sortArticle:
            type: boolean
          sourceUrl:
            type: string
          fanartBackgroundOpacity:
            type: number
          emby:
            type: object
            properties:
              enabled:
                type: boolean
          logDir:
            type: string
          posterSortby:
            type: string
          subtitles:
            type: object
            properties:
              enabled:
                type: boolean
          fuzzyDating:
            type: boolean
          timePreset:
            type: string
          kodi:
            type: object
            properties:
              enabled:
                type: boolean
          dbPath:
            type: string
          pythonVersion:
            type: string
          downloadUrl:
            type: string
          nzb:
            type: object
            properties:
              username:
                type: string
              host:
                type: string
              enabled:
                type: boolean
              priority:
                type: integer
          release:
            type: string
          posterSortDir:
            type: string
          locale:
            type: string
          webRoot:
            type: string
          runsInDocker:
            type: boolean
          torrents:
            type: object
            properties:
              username:
                type: string
              seedTime:
                type: integer
              rpcurl:
                type: string
              authType:
                type: string
              paused:
                type: boolean
              host:
                type: string
              path:
                type: string
              verifySSL:
                type: boolean
              highBandwidth:
                type: boolean
              enabled:
                type: boolean
              label:
                type: string
              labelAnime:
                type: string
              method:
                type: string
                enum: ["blackhole", "utorrent", "transmission", "deluge", "deluged", "downloadstation", "rtorrent", "qbittorrent", "mlnet"]
          news:
            type: object
            properties:
              unread:
                description: Number of unread news
                type: integer
          logs:
            type: object
            properties:
              debug:
                type: boolean
              dbDebug:
                type: boolean
              loggingLevels:
                type: object
                properties:
                  error:
                    type: integer
                    example: 40
                  warning:
                    type: integer
                    example: 30
                  info:
                    type: integer
                    example: 20
                  debug:
                    type: integer
                    example: 10
                  db:
                    type: integer
                    example: 5
              numErrors:
                description: Number of logged errors
                type: integer
              numWarnings:
                description: Number of logged warnings
                type: integer
          postProcessing:
            type: object
            properties:
              naming:
                type: object
                properties:
                  stripYear:
                    type: boolean
                  pattern:
                    type: string
                  multiEp:
                    type: integer
                  patternAirByDate:
                    type: string
                  patternSports:
                    type: string
                  patternAnime:
                    type: string
                  enableCustomNamingAirByDate:
                    type: boolean
                  enableCustomNamingSports:
                    type: boolean
                  enableCustomNamingAnime:
                    type: boolean
                  animeMultiEp:
                    type: integer
                  animeNamingType:
                    type: integer
              showDownloadDir:
                type: string
              processAutomatically:
                type: boolean
              postponeIfSyncFiles:
                type: boolean
              postponeIfNoSubs:
                type: boolean
              renameEpisodes:
                type: boolean
              createMissingShowDirs:
                type: boolean
              addShowsWithoutDir:
                type: boolean
              moveAssociatedFiles:
                type: boolean
              nfoRename:
                type: boolean
              airdateEpisodes:
                type: boolean
              unpack:
                type: boolean
              deleteRarContent:
                type: boolean
              noDelete:
                type: boolean
              processMethod:
                type: string
              reflinkAvailable:
                type: boolean
              autoPostprocessorFrequency:
                type: integer
              syncFiles:
                type: array
              fileTimestampTimezone:
                type: string
              allowedExtensions:
                type: array
              extraScripts:
                type: array
              extraScriptsUrl:
                type: string
              multiEpStrings:
                type: object
      search:
        type: object
        properties:
          general:
            type: object
            properties:
              randomizeProviders:
                type: boolean
              downloadPropers:
                type: boolean
              checkPropersInterval:
                type: string
              propersSearchDays:
                type: integer
              backlogDays:
                type: integer
              backlogFrequency:
                type: integer
              minBacklogFrequency:
                type: integer
              dailySearchFrequency:
                type: integer
              minDailySearchFrequency:
                type: integer
              removeFromClient:
                type: boolean
              torrentCheckerFrequency:
                type: integer
              minTorrentCheckerFrequency:
                type: integer
              usenetRetention:
                type: integer
              trackersList:
                type: array
              allowHighPriority:
                type: boolean
              useFailedDownloads:
                type: boolean
              deleteFailed:
                type: boolean
              cacheTrimming:
                type: boolean
              maxCacheAge:
                type: integer
          filters:
            type: object
            properties:
              ignored:
                type: array
              undesired:
                type: array
              preferred:
                type: array
              required:
                type: array
              ignoredSubsList:
                type: array
              ignoreUnknownSubs:
                type: boolean
          showDownloadDir:
            type: string
          processAutomatically:
            type: boolean
          postponeIfSyncFiles:
            type: boolean
          postponeIfNoSubs:
            type: boolean
          renameEpisodes:
            type: boolean
          createMissingShowDirs:
            type: boolean
          addShowsWithoutDir:
            type: boolean
          moveAssociatedFiles:
            type: boolean
          nfoRename:
            type: boolean
          airdateEpisodes:
            type: boolean
          unpack:
            type: boolean
          deleteRarContent:
            type: boolean
          noDelete:
            type: boolean
          processMethod:
            type: string
          reflinkAvailable:
            type: boolean
          autoPostprocessorFrequency:
            type: integer
          syncFiles:
            type: array
          fileTimestampTimezone:
            type: string
          allowedExtensions:
            type: array
          extraScripts:
            type: array
          extraScriptsUrl:
            type: string
          multiEpStrings:
            type: object
      notifiers:
        type: object
        properties:
          kodi:
            type: object
            properties:
              enabled:
                type: boolean
              alwaysOn:
                type: boolean
              notifyOnSnatch:
                type: boolean
              notifyOnDownload:
                type: boolean
              notifyOnSubtitleDownload:
                type: boolean
              update:
                type: object
                properties:
                  library:
                    type: boolean
                  full:
                    type: boolean
                  onlyFirst:
                    type: boolean
              host:
                type: array
              username:
                type: string
              password:
                type: string
              libraryCleanPending:
                type: boolean
              cleanLibrary:
                type: boolean
          plex:
            type: object
            properties:
              server:
                type: object
                properties:
                  enabled:
                    type: boolean
                  updateLibrary:
                    type: boolean
                  host:
                    type: array
                  https:
                    type: boolean
                  username:
                    type: string
                  password:
                    type: string
                  token:
                    type: string
              client:
                type: object
                properties:
                  enabled:
                    type: boolean
                  username:
                    type: string
                  host:
                    type: array
                  notifyOnSnatch:
                    type: boolean
                  notifyOnDownload:
                    type: boolean
                  notifyOnSubtitleDownload:
                    type: boolean
          emby:
            type: object
            properties:
              enabled:
                type: boolean
              host:
                type: string
              apiKey:
                type: string
          nmj:
            type: object
            properties:
              enabled:
                type: boolean
              host:
                type: string
              database:
                type: string
              mount:
                type: string
          nmjv2:
            type: object
            properties:
              enabled:
                type: boolean
              host:
                type: string
              dbloc:
                type: string
              database:
                type: string
          synologyIndex:
            type: object
            properties:
              enabled:
                type: boolean
          synology:
            type: object
            properties:
              enabled:
                type: boolean
              notifyOnSnatch:
                type: boolean
              notifyOnDownload:
                type: boolean
              notifyOnSubtitleDownload:
                type: boolean
          pyTivo:
            type: object
            properties:
              enabled:
                type: boolean
              host:
                type: string
              name:
                type: string
              shareName:
                type: string
          growl:
            type: object
            properties:
              enabled:
                type: boolean
              host:
                type: string
              password:
                type: string
              notifyOnSnatch:
                type: boolean
              notifyOnDownload:
                type: boolean
              notifyOnSubtitleDownload:
                type: boolean
          prowl:
            type: object
            properties:
              enabled:
                type: boolean
              api:
                type: array
              messageTitle:
                type: string
              priority:
                type: integer
              notifyOnSnatch:
                type: boolean
              notifyOnDownload:
                type: boolean
              notifyOnSubtitleDownload:
                type: boolean
          libnotify:
            type: object
            properties:
              enabled:
                type: boolean
              notifyOnSnatch:
                type: boolean
              notifyOnDownload:
                type: boolean
              notifyOnSubtitleDownload:
                type: boolean
          pushover:
            type: object
            properties:
              enabled:
                type: boolean
              apiKey:
                type: string
              userKey:
                type: string
              device:
                type: array
              sound:
                type: string
              notifyOnSnatch:
                type: boolean
              notifyOnDownload:
                type: boolean
              notifyOnSubtitleDownload:
                type: boolean
          boxcar2:
            type: object
            properties:
              enabled:
                type: boolean
              accessToken:
                type: string
              notifyOnSnatch:
                type: boolean
              notifyOnDownload:
                type: boolean
              notifyOnSubtitleDownload:
                type: boolean
          pushalot:
            type: object
            properties:
              enabled:
                type: boolean
              authToken:
                type: string
              notifyOnSnatch:
                type: boolean
              notifyOnDownload:
                type: boolean
              notifyOnSubtitleDownload:
                type: boolean
          pushbullet:
            type: object
            properties:
              enabled:
                type: boolean
              api:
                type: string
              id:
                type: string
              notifyOnSnatch:
                type: boolean
              notifyOnDownload:
                type: boolean
              notifyOnSubtitleDownload:
                type: boolean
          join:
            type: object
            properties:
              enabled:
                type: boolean
              api:
                type: string
              device:
                type: string
              notifyOnSnatch:
                type: boolean
              notifyOnDownload:
                type: boolean
              notifyOnSubtitleDownload:
                type: boolean
          freemobile:
            type: object
            properties:
              enabled:
                type: boolean
              api:
                type: string
              id:
                type: string
              notifyOnSnatch:
                type: boolean
              notifyOnDownload:
                type: boolean
              notifyOnSubtitleDownload:
                type: boolean
          telegram:
            type: object
            properties:
              enabled:
                type: boolean
              api:
                type: string
              id:
                type: string
              notifyOnSnatch:
                type: boolean
              notifyOnDownload:
                type: boolean
              notifyOnSubtitleDownload:
                type: boolean
          twitter:
            type: object
            properties:
              enabled:
                type: boolean
              dmto:
                type: string
              username:
                type: string
              password:
                type: string
              prefix:
                type: string
              directMessage:
                type: boolean
              notifyOnSnatch:
                type: boolean
              notifyOnDownload:
                type: boolean
              notifyOnSubtitleDownload:
                type: boolean
          trakt:
            type: object
            properties:
              enabled:
                type: boolean
              pinUrl:
                type: string
              username:
                type: string
              accessToken:
                type: string
              timeout:
                type: integer
              defaultIndexer:
                type: integer
              sync:
                type: boolean
              syncRemove:
                type: boolean
              syncWatchlist:
                type: boolean
              methodAdd:
                type: integer
              removeWatchlist:
                type: boolean
              removeSerieslist:
                type: boolean
              removeShowFromApplication:
                type: boolean
              startPaused:
                type: boolean
              blacklistName:
                type: string
          email:
            type: object
            properties:
              enabled:
                type: boolean
              host:
                type: string
              port:
                type: integer
              from:
                type: string
              tls:
                type: boolean
              username:
                type: string
              password:
                type: string
              addressList:
                type: array
              subject:
                type: string
              notifyOnSnatch:
                type: boolean
              notifyOnDownload:
                type: boolean
              notifyOnSubtitleDownload:
                type: boolean
          slack:
            type: object
            properties:
              enabled:
                type: boolean
              webhook:
                type: string
              notifyOnSnatch:
                type: boolean
              notifyOnDownload:
                type: boolean
              notifyOnSubtitleDownload:
                type: boolean
      clients:
        type: object
        properties:
          nzb:
            type: object
            properties:
              enabled:
                type: boolean
              dir:
                type: string
              method:
                type: string
              nzbget:
                type: object
                properties:
                  category:
                    type: string
                  categoryAnime:
                    type: string
                  categoryAnimeBacklog:
                    type: string
                  categoryBacklog:
                    type: string
                  host:
                    type: string
                  priority:
                    type: integer
                  useHttps:
                    type: boolean
                  username:
                    type: string
              sabnzbd:
                type: object
                properties:
                  category:
                    type: string
                  categoryAnime:
                    type: string
                  categoryAnimeBacklog:
                    type: string
                  categoryBacklog:
                    type: string
                  forced:
                    type: boolean
                  host:
                    type: string
                  username:
                    type: string
          torrents:
            type: object
            properties:
              username:
                type: string
              seedTime:
                type: integer
              rpcurl:
                type: string
              authType:
                type: string
              paused:
                type: boolean
              host:
                type: string
              path:
                type: string
              verifySSL:
                type: boolean
              highBandwidth:
                type: boolean
              enabled:
                type: boolean
              label:
                type: string
              labelAnime:
                type: string
              method:
                type: string
                enum: ["blackhole", "utorrent", "transmission", "deluge", "deluged", "downloadstation", "rtorrent", "qbittorrent", "mlnet"]
  Log:
    type: object
    properties:
      timestamp:
        type: string
        format: date-time
      level:
        type: string
        enum: [ERROR, WARNING, INFO, DEBUG, DB]
      commit:
        type: string
      thread:
        type: string
      message:
        type: string
      threadId:
        type: number
      extra:
        type: string
      traceback:
        type: array
        items:
          type: string
      args:
        type: array
        items:
          type: object
      kwargs:
        type: array
        items:
          type: object
    example:
      commit: '6a1db77'
      level: INFO
      message: Waiting for the DAILYSEARCHER thread to exit
      thread: EVENT-QUEUE
      timestamp: '2017-03-19 08:03:23'
  AliasSource:
    type: object
    properties:
      id:
        type: string
      lastRefresh:
        type: integer
        description: Last refresh in seconds since Epoch
  Alias:
    type: object
    properties:
      id:
        type: integer
        minimum: 1
      series:
        type: string
      name:
        type: string
      season:
        type: integer
        minimum: 1
        x-nullable: true
      type:
        type: string
        x-nullable: true
    example:
      series: tvdb301824
      name: TheBig
      type: local
  Metadata:
    type: object
    properties:
      title:
        type: string
        description: Video title
      path:
        type: string
        description: Video full path
      duration:
        type: string
        description: Video duration
        example: '0:19:39.208000'
      size:
        type: integer
        format: int64
        minimum: 0
        description: Video file size in bytes
      overall_bit_rate:
        type: integer
        format: int32
        minimum: 0
        description: Video overall bitrate
      video:
        type: array
        items:
          type: object
          properties:
            number:
              type: integer
              format: int32
              minimum: 0
              description: Track number
            name:
              type: string
              description: Track name
            language:
              type: string
              description: Track language
            duration:
              type: string
              description: Track duration
            size:
              type: integer
              format: int64
              minimum: 0
              description: Video stream size in bytes
            width:
              type: integer
              format: int32
              minimum: 0
              description: Video width size (pixels)
            height:
              type: integer
              format: int32
              minimum: 0
              description: Video height size (pixels)
            scan_type:
              type: string
              enum: [Progressive, Interlaced]
              description: Video scan type
            aspect_ratio:
              type: number
              minimum: 0
              description: Video aspect ratio
            pixel_aspect_ratio:
              type: number
              minimum: 0
              description: Pixel aspect ratio
            resolution:
              type: string
              description: Video resolution
              enum:
                - "480i"
                - "720i"
                - "1080i"
                - "2160i"
                - "4320i"
                - "480p"
                - "720p"
                - "1080p"
                - "2160p"
                - "4320p"
                - "240i"
                - "288i"
                - "360i"
                - "576i"
                - "240p"
                - "288p"
                - "360p"
                - "576p"
            frame_rate:
              type: number
              minimum: 0
              description: Video frame rate (frames per second)
            bit_depth:
              type: integer
              format: int32
              minimum: 0
              description: Video bit depth
            bit_rate:
              type: integer
              format: int32
              minimum: 0
              description: Video bit rate
            codec:
              type: string
              description: Video codec
              enum:
                - h263
                - h264
                - h265
                - Mpeg1
                - Mpeg2
                - MsMpeg4v2
                - MsMpeg4v3
                - Mpeg4
                - XviD
                - DivX
                - Jpeg
                - Wmv1
                - Wmv2
                - Wmv3
                - VC1
                - QuickTime
                - VP6
                - VP7
                - VP9
            profile:
              type: string
              description: Video codec profile
            encoder:
              type: string
              description: Video encoder
            media_type:
              type: string
              description: Video media type
            forced:
              type: boolean
              description: Whether this track is forced
            default:
              type: boolean
              description: Whether this track is default
      audio:
        type: array
        items:
          type: object
          properties:
            number:
              type: integer
              format: int32
              minimum: 0
              description: Track number
            name:
              type: string
              description: Track name
            language:
              type: string
              description: Track language
            duration:
              type: string
              description: Track duration
            size:
              type: integer
              format: int64
              minimum: 0
              description: Audio stream size in bytes
            codec:
              type: string
              description: Audio codec
              enum:
                - AC3
                - EAC3
                - TrueHD
                - DolbyAtmos
                - DTS
                - DTS-HD
                - AAC
                - FLAC
                - PCM
                - MP2
                - MP3
                - Vorbis
                - Opus
                - WMAv1
                - WMAv2
                - WMAPro
            profile:
              type: string
              description: Audio codec profile
              enum:
                - Main
                - LC
            channels_count:
              type: integer
              format: int32
              minimum: 0
              description: Number of channels
            channel_positions:
              type: string
              description: Channel positions
            channels:
              type: string
              description: Audio channels
              enum:
                - "1.0"
                - "2.0"
                - "5.1"
                - "7.1"
            bit_depth:
              type: integer
              format: int32
              minimum: 0
              description: Audio bit depth
            bit_rate:
              type: integer
              format: int32
              minimum: 0
              description: Audio bit rate
            bit_rate_mode:
              type: string
              enum: [Constant, Variable]
            sampling_rate:
              type: integer
              format: int32
              description: Audio sampling rate
            compression:
              type: string
              enum: [Lossy, Lossless]
              description: Audio compression
            forced:
              type: boolean
              description: Whether this track is forced
            default:
              type: boolean
              description: Whether this track is default
      subtitle:
        type: array
        items:
          type: object
          properties:
            number:
              type: integer
              format: int32
              minimum: 0
              description: Track number
            name:
              type: string
              description: Track name
            language:
              type: string
              description: Track language
            hearing_impaired:
              type: boolean
              description: Whether this track is for hearing impaired people
            format:
              type: string
              description: Subtitles format
              enum:
                - PGS
                - VobSub
                - SubRip
                - SubStationAlpha
                - AdvancedSubStationAlpha
                - Tx3g
            encoding:
              type: string
              description: Subtitles encoding
              enum:
                - 'utf-8'
            forced:
              type: boolean
              description: Whether this track is forced
            default:
              type: boolean
              description: Whether this track is default
<<<<<<< HEAD
  SearchedEpisode:
      type: object
      properties:
        indexer:
          type: integer
          format: int32
          description: Internal id for the shows indexer
        series_id:
          type: integer
          format: int32
          description: Unique id for the show from a shows indexer
        episode:
          type: integer
          format: int32
          description: Episode number
        season:
          type: integer
          format: int32
          description: Season number
        episodeindexerid:
          type: integer
          format: int32
          description: Unique id for the episode from a shows indexer
        searchstatus:
          enum:
            - "finished"
            - "searching"
            - "queued"
          description: Status of the search
        status:
          type: string
          description: Episode status
        quality_name:
          type: string
          description: Episode quality
        overview:
          type: string
          description: Episode status/quality overview string
=======
  episodeMapping:
    type: object
    description:
      A mapping from a source season/episode number to a desition season/episode number. Used to map indexer numbering
      like tvdb to scene numbering.
    properties:
      source:
        type: object
        properties:
          season:
            type: integer
            format: int32
            minimum: 0
            maximum: 1000
          episode:
            type: integer
            format: int32
            minimum: 0
            maximum: 10000
      destination:
        type: object
        properties:
          season:
            type: integer
            format: int32
            minimum: 0
            maximum: 1000
          episode:
            type: integer
            format: int32
            minimum: 0
            maximum: 10000

>>>>>>> d382651b

parameters:
  detailed:
    name: detailed
    in: query
    required: false
    description: Whether response should contain detailed information
    type: boolean
  episodes:
    name: episodes
    in: query
    required: false
    description: Whether response should contain episodes information
    type: boolean
  page:
    name: page
    in: query
    required: false
    description: The page to be returned. Default value is 1
    type: integer
    format: int32
  limit:
    name: limit
    in: query
    required: false
    description: Maximum number of items per page. Default value is 20. Max value is 1000
    type: integer
    format: int32
  sort:
    name: sort
    in: query
    required: false
    description: The field (or list of fields) to be used while sorting. Use + or - prefix to define sorting order.
    type: string
  series-id:
    name: seriesid
    in: path
    required: true
    description: The series id to retrieve. E.g. tvdb1234
    x-example: tvdb301824
    type: string
  episode-id:
    name: episode-id
    in: path
    required: true
    description: The episode id to retrieve. E.g. s02e03, e34 or 2016-12-31
    x-example: s01e01
    type: string
  episode-id-delete:
    name: episode-id-delete
    in: path
    required: true
    description: The episode id to retrieve. E.g. s02e03, e34 or 2016-12-31
    x-example: s01e02
    type: string
  alias-id:
    name: aliasid
    in: path
    required: true
    description: The alias id to retrieve
    x-example: 123456
    type: integer
    format: int32
  alias-source-id:
    name: alias-source-id
    in: path
    required: true
    description: The alias-source id to retrieve
    type: string
    enum: [local, xem, anidb]
  alias-source-with-all-id:
    name: alias-source-id
    in: path
    required: true
    description: The alias-source id to retrieve
    type: string
    enum: [all, local, xem, anidb]
  asset-id:
    name: asset-id
    in: path
    required: true
    description: The asset to retrieve
    type: string
    enum:
      - banner
      - bannerThumb
      - fanart
      - poster
      - posterThumb
      - network
      - small
  config-id:
    name: config-id
    in: path
    required: true
    description: The configuration to retrieve
    type: string
    enum:
      - main # Keep main first, as the tests use it
      - consts
      - metadata
      - notifiers
      - search
      - system
  log-level:
    name: level
    in: query
    required: false
    description: The log level
    type: string
    enum: [ERROR, WARNING, INFO, DEBUG, DB]
  search-backlog:
    in: body
    name: Search Config
    description: Object with required information to search for a specific show's episode(s).
    schema:
      type: object
      required:
        - showSlug
        - episodes
      properties:
        showSlug:
          description: Show slug consisting of the indexer name + indexers id
          type: string
          example: tvdb12345
        episodes:
          description: An array of searched episode objects with information on the type of search used
          type: array
          items:
            type: string
          example: ["s01e01", "s03e03"]
        options:
          description: TBD
          type: object
  search-manual:
    in: body
    name: Search Config
    description: Object with required information to search for a specific show's episode(s).
    schema:
      type: object
      required:
        - showSlug
        - episodes
      properties:
        showSlug:
          description: Show slug consisting of the indexer name + indexers id
          type: string
          example: tvdb12345
        episodes:
          description: An array of searched episode objects with information on the type of search used
          type: array
          items:
            type: string
          example: ["s01e01", "s03e03"]
        options:
          description: Type of the manual search. 'episode' or 'season' search.
          type: object
          properties:
            type:
              type: string
              enum:
                - 'episode'
                - 'season'
              example: 'episode'
responses:
  pagination:
    description: Pagination response
    headers:
      X-Pagination-Page:
        type: integer
        format: int32
        description: The page number
      X-Pagination-Limit:
        type: integer
        format: int32
        description: The pagination limit
      X-Pagination-Count:
        type: integer
        format: int32
        description: The total items count
      Link:
        type: string
        description: "The pagination links: next, last, first and previous"
  pagination_stream:
    description: Pagination response
    headers:
      X-Pagination-Page:
        type: integer
        format: int32
        description: The page number
      X-Pagination-Limit:
        type: integer
        format: int32
        description: The pagination limit
      Link:
        type: string
        description: "The pagination links: next, last, first and previous"
  error:
    description: Unexpected error
    schema:
      $ref: '#/definitions/Error'<|MERGE_RESOLUTION|>--- conflicted
+++ resolved
@@ -2624,7 +2624,40 @@
             default:
               type: boolean
               description: Whether this track is default
-<<<<<<< HEAD
+  episodeMapping:
+    type: object
+    description:
+      A mapping from a source season/episode number to a desition season/episode number. Used to map indexer numbering
+      like tvdb to scene numbering.
+    properties:
+      source:
+        type: object
+        properties:
+          season:
+            type: integer
+            format: int32
+            minimum: 0
+            maximum: 1000
+          episode:
+            type: integer
+            format: int32
+            minimum: 0
+            maximum: 10000
+      destination:
+        type: object
+        properties:
+          season:
+            type: integer
+            format: int32
+            minimum: 0
+            maximum: 1000
+          episode:
+            type: integer
+            format: int32
+            minimum: 0
+            maximum: 10000
+
+
   SearchedEpisode:
       type: object
       properties:
@@ -2663,41 +2696,6 @@
         overview:
           type: string
           description: Episode status/quality overview string
-=======
-  episodeMapping:
-    type: object
-    description:
-      A mapping from a source season/episode number to a desition season/episode number. Used to map indexer numbering
-      like tvdb to scene numbering.
-    properties:
-      source:
-        type: object
-        properties:
-          season:
-            type: integer
-            format: int32
-            minimum: 0
-            maximum: 1000
-          episode:
-            type: integer
-            format: int32
-            minimum: 0
-            maximum: 10000
-      destination:
-        type: object
-        properties:
-          season:
-            type: integer
-            format: int32
-            minimum: 0
-            maximum: 1000
-          episode:
-            type: integer
-            format: int32
-            minimum: 0
-            maximum: 10000
-
->>>>>>> d382651b
 
 parameters:
   detailed:
