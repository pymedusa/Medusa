--- conflicted
+++ resolved
@@ -8,19 +8,15 @@
     from sickbeard import sbdatetime
     from sickbeard.providers import generic
     from sickbeard.common import *
-    global title="History"
-    global header="History"
-<<<<<<< HEAD
-    global topmenu="history"#
-=======
-    global sbPath=".."
-    global topmenu="history"
->>>>>>> 1606e941
+    title="History"
+    header="History"
+
+    topmenu="history"
+
     layout = sickbeard.HISTORY_LAYOUT
     history_limit = sickbeard.HISTORY_LIMIT
-
-    include file=os.path.join(sickbeard.PROG_DIR, "gui/slick/interfaces/default/inc_top.mako")
 %>
+<%include file="/inc_top.mako"/>
 
 <style type="text/css">
 .sort_data {display:none}
@@ -244,4 +240,4 @@
 
 % endif
 
-% include file=os.path.join(sickbeard.PROG_DIR, "gui/slick/interfaces/default/inc_bottom.mako")+<%include file="/inc_bottom.mako"/>