--- conflicted
+++ resolved
@@ -97,12 +97,9 @@
             <a href="/showPoster/?show=${show.indexerid}&amp;which=poster" rel="dialog" title="View Poster for ${show.name}"><img src="/showPoster/?show=${show.indexerid}&amp;which=poster_thumb" class="tvshowImg" alt=""/></a>
         </div>
         <div id="showCol">
-<<<<<<< HEAD
 
             <img id="showBanner" src="${srRoot}/showPoster/?show=${show.indexerid}&amp;which=banner">
 
-=======
->>>>>>> 7ff50f8a
             <div id="showinfo">
 % if 'rating' in show.imdb_info:
     <% rating_tip = str(show.imdb_info['rating']) + " / 10" + " Stars" + "<br />" + str(show.imdb_info['votes']) + " Votes" %>
@@ -149,13 +146,9 @@
                     % endif
                 </ul>
             </div>
-<<<<<<< HEAD
 
             <!-- Show Summary -->
             <div id="summary" ${("", "class=\"summaryFanArt\"")[bool(sickbeard.FANART_BACKGROUND)]}>
-=======
-            <div id="summary">
->>>>>>> 7ff50f8a
                 <table class="summaryTable pull-left">
                 <% anyQualities, bestQualities = Quality.splitQuality(int(show.quality)) %>
                     <tr><td class="showLegend">Quality: </td><td>
@@ -212,13 +205,9 @@
                 % endif
                 <tr><td class="showLegend">Size:</td><td>${pretty_file_size(sickbeard.helpers.get_size(showLoc[0]))}</td></tr>
                 </table>
-<<<<<<< HEAD
 
                 <!-- Option table right -->
                 <table class="showOptions">
-=======
-                <table style="width:180px; float: right; vertical-align: middle; height: 100%;">
->>>>>>> 7ff50f8a
                     <% info_flag = subtitles.code_from_code(show.lang) if show.lang else '' %>
                     <tr><td class="showLegend">Info Language:</td><td><img src="/images/subtitles/flags/${info_flag}.png" width="16" height="11" alt="${show.lang}" title="${show.lang}" onError="this.onerror=null;this.src='/images/flags/unknown.png';"/></td></tr>
                     % if sickbeard.USE_SUBTITLES:
@@ -269,18 +258,11 @@
             <button class="btn btn-xs clearAll">Clear All</button>
         </div>
     </div>
-<<<<<<< HEAD
 <br>
 <br>
 <br>
 
 <table id="${("showTable", "animeTable")[bool(show.is_anime)]}" class="${("displayShowTable", "displayShowTableFanArt tablesorterFanArt")[bool(sickbeard.FANART_BACKGROUND)]} display_show" cellspacing="0" border="0" cellpadding="0">
-=======
-<br />
-<br />
-<br />
-<table id="${("showTable", "animeTable")[bool(show.is_anime)]}" class="displayShowTable display_show" cellspacing="0" border="0" cellpadding="0">
->>>>>>> 7ff50f8a
     <% curSeason = -1 %>
     <% odd = 0 %>
     % for epResult in sql_results:
