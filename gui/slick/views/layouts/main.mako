--- conflicted
+++ resolved
@@ -20,111 +20,6 @@
 %>
 <!DOCTYPE html>
 <html>
-<<<<<<< HEAD
-    <head>
-        <meta charset="utf-8">
-        <meta name="robots" content="noindex, nofollow">
-        <meta http-equiv="X-UA-Compatible" content="IE=edge">
-        <meta name="viewport" content="width=device-width, initial-scale=1.0, maximum-scale=1.0, user-scalable=0">
-
-        <!-- These values come from css/dark.css and css/light.css -->
-        % if sickbeard.THEME_NAME == "dark":
-        <meta name="theme-color" content="#15528F">
-        % elif sickbeard.THEME_NAME == "light":
-        <meta name="theme-color" content="#333333">
-        % endif
-
-        <title>Medusa - ${title}</title>
-
-        <!--[if lt IE 9]>
-            <script src="https://oss.maxcdn.com/html5shiv/3.7.2/html5shiv.min.js"></script>
-            <script src="https://oss.maxcdn.com/respond/1.4.2/respond.min.js"></script>
-        <![endif]-->
-        <meta name="msapplication-TileColor" content="#FFFFFF">
-        <meta name="msapplication-TileImage" content="${srRoot}/images/ico/favicon-144.png">
-        <meta name="msapplication-config" content="${srRoot}/css/browserconfig.xml">
-
-        <meta data-var="srRoot" data-content="${srRoot}">
-        <meta data-var="themeSpinner" data-content="${('', '-dark')[sickbeard.THEME_NAME == 'dark']}">
-        <meta data-var="anonURL" data-content="${sickbeard.ANON_REDIRECT}">
-
-        <meta data-var="sickbeard.ANIME_SPLIT_HOME" data-content="${sickbeard.ANIME_SPLIT_HOME}">
-        <meta data-var="sickbeard.COMING_EPS_LAYOUT" data-content="${sickbeard.COMING_EPS_LAYOUT}">
-        <meta data-var="sickbeard.COMING_EPS_SORT" data-content="${sickbeard.COMING_EPS_SORT}">
-        <meta data-var="sickbeard.DATE_PRESET" data-content="${sickbeard.DATE_PRESET}">
-        <meta data-var="sickbeard.FUZZY_DATING" data-content="${sickbeard.FUZZY_DATING}">
-        <meta data-var="sickbeard.HISTORY_LAYOUT" data-content="${sickbeard.HISTORY_LAYOUT}">
-        <meta data-var="sickbeard.HOME_LAYOUT" data-content="${sickbeard.HOME_LAYOUT}">
-        <meta data-var="sickbeard.POSTER_SORTBY" data-content="${sickbeard.POSTER_SORTBY}">
-        <meta data-var="sickbeard.POSTER_SORTDIR" data-content="${sickbeard.POSTER_SORTDIR}">
-        <meta data-var="sickbeard.ROOT_DIRS" data-content="${sickbeard.ROOT_DIRS}">
-        <meta data-var="sickbeard.SORT_ARTICLE" data-content="${sickbeard.SORT_ARTICLE}">
-        <meta data-var="sickbeard.TIME_PRESET" data-content="${sickbeard.TIME_PRESET}">
-        <meta data-var="sickbeard.TRIM_ZERO" data-content="${sickbeard.TRIM_ZERO}">
-        <meta data-var="sickbeard.FANART_BACKGROUND" data-content="${sickbeard.FANART_BACKGROUND}">
-        <meta data-var="sickbeard.FANART_BACKGROUND_OPACITY" data-content="${sickbeard.FANART_BACKGROUND_OPACITY}">
-        <%block name="metas" />
-
-        <link rel="shortcut icon" href="${srRoot}/images/ico/favicon.ico">
-        <link rel="icon" sizes="16x16 32x32 64x64" href="${srRoot}/images/ico/favicon.ico">
-        <link rel="icon" type="image/png" sizes="196x196" href="${srRoot}/images/ico/favicon-196.png">
-        <link rel="icon" type="image/png" sizes="160x160" href="${srRoot}/images/ico/favicon-160.png">
-        <link rel="icon" type="image/png" sizes="96x96" href="${srRoot}/images/ico/favicon-96.png">
-        <link rel="icon" type="image/png" sizes="64x64" href="${srRoot}/images/ico/favicon-64.png">
-        <link rel="icon" type="image/png" sizes="32x32" href="${srRoot}/images/ico/favicon-32.png">
-        <link rel="icon" type="image/png" sizes="16x16" href="${srRoot}/images/ico/favicon-16.png">
-        <link rel="apple-touch-icon" sizes="152x152" href="${srRoot}/images/ico/favicon-152.png">
-        <link rel="apple-touch-icon" sizes="144x144" href="${srRoot}/images/ico/favicon-144.png">
-        <link rel="apple-touch-icon" sizes="120x120" href="${srRoot}/images/ico/favicon-120.png">
-        <link rel="apple-touch-icon" sizes="114x114" href="${srRoot}/images/ico/favicon-114.png">
-        <link rel="apple-touch-icon" sizes="76x76" href="${srRoot}/images/ico/favicon-76.png">
-        <link rel="apple-touch-icon" sizes="72x72" href="${srRoot}/images/ico/favicon-72.png">
-        <link rel="apple-touch-icon" href="${srRoot}/images/ico/favicon-57.png">
-
-        <link rel="stylesheet" type="text/css" href="${srRoot}/css/vender.min.css?${sbPID}"/>
-        <link rel="stylesheet" type="text/css" href="${srRoot}/css/browser.css?${sbPID}" />
-        <link rel="stylesheet" type="text/css" href="${srRoot}/css/lib/jquery-ui-1.10.4.custom.min.css?${sbPID}" />
-        <link rel="stylesheet" type="text/css" href="${srRoot}/css/lib/jquery.qtip-2.2.1.min.css?${sbPID}"/>
-        <link rel="stylesheet" type="text/css" href="${srRoot}/css/style.css?${sbPID}"/>
-        <link rel="stylesheet" type="text/css" href="${srRoot}/css/${sickbeard.THEME_NAME}.css?${sbPID}" />
-        <link rel="stylesheet" type="text/css" href="${srRoot}/css/print.css?${sbPID}" />
-        <link rel="stylesheet" type="text/css" href="${srRoot}/css/country-flags.css?${sbPID}"/>
-        <%block name="css" />
-    </head>
-    <body data-controller="${controller}" data-action="${action}">
-        <%include file="/partials/header.mako"/>
-        % if submenu:
-        <div id="SubMenu" class="hidden-print">
-            <span>
-            <% first = True %>
-            % for menuItem in submenu:
-                % if 'requires' not in menuItem or menuItem['requires']:
-                    <% icon_class = '' if 'icon' not in menuItem else ' ' + menuItem['icon'] %>
-                      % if type(menuItem['path']) == dict:
-                          ${("</span><span>", "")[bool(first)]}<b>${menuItem['title']}</b>
-                          <%
-                              first = False
-                              inner_first = True
-                          %>
-                          % for cur_link in menuItem['path']:
-                              ${("&middot; ", "")[bool(inner_first)]}<a class="inner" href="${srRoot}/${menuItem['path'][cur_link]}">${cur_link}</a>
-                              <% inner_first = False %>
-                          % endfor
-                      % else:
-                          <a href="${srRoot}/${menuItem['path']}" class="btn${('', ' confirm ' + menuItem.get('class', ''))['confirm' in menuItem]}">${('', '<span class="pull-left ' + icon_class + '"></span> ')[bool(icon_class)]}${menuItem['title']}</a>
-                          <% first = False %>
-                      % endif
-                % endif
-            % endfor
-            </span>
-        </div>
-        % endif
-        % if sickbeard.BRANCH and sickbeard.BRANCH != 'master' and not sickbeard.DEVELOPER and loggedIn:
-        <div class="alert alert-danger upgrade-notification hidden-print" role="alert">
-            <span>You're using the ${sickbeard.BRANCH} branch. Please use 'master' unless specifically asked</span>
-        </div>
-        % endif
-=======
 <head>
     <meta charset="utf-8">
     <meta name="robots" content="noindex, nofollow">
@@ -200,8 +95,112 @@
     </div><!-- /contentWrapper -->
     <%include file="/partials/footer.mako" />
 <%block name="scripts" />
->>>>>>> 7ff50f8a
 
 </body>
 
+        <title>Medusa - ${title}</title>
+
+        <!--[if lt IE 9]>
+            <script src="https://oss.maxcdn.com/html5shiv/3.7.2/html5shiv.min.js"></script>
+            <script src="https://oss.maxcdn.com/respond/1.4.2/respond.min.js"></script>
+        <![endif]-->
+        <meta name="msapplication-TileColor" content="#FFFFFF">
+        <meta name="msapplication-TileImage" content="${srRoot}/images/ico/favicon-144.png">
+        <meta name="msapplication-config" content="${srRoot}/css/browserconfig.xml">
+
+        <meta data-var="srRoot" data-content="${srRoot}">
+        <meta data-var="themeSpinner" data-content="${('', '-dark')[sickbeard.THEME_NAME == 'dark']}">
+        <meta data-var="anonURL" data-content="${sickbeard.ANON_REDIRECT}">
+
+        <meta data-var="sickbeard.ANIME_SPLIT_HOME" data-content="${sickbeard.ANIME_SPLIT_HOME}">
+        <meta data-var="sickbeard.COMING_EPS_LAYOUT" data-content="${sickbeard.COMING_EPS_LAYOUT}">
+        <meta data-var="sickbeard.COMING_EPS_SORT" data-content="${sickbeard.COMING_EPS_SORT}">
+        <meta data-var="sickbeard.DATE_PRESET" data-content="${sickbeard.DATE_PRESET}">
+        <meta data-var="sickbeard.FUZZY_DATING" data-content="${sickbeard.FUZZY_DATING}">
+        <meta data-var="sickbeard.HISTORY_LAYOUT" data-content="${sickbeard.HISTORY_LAYOUT}">
+        <meta data-var="sickbeard.HOME_LAYOUT" data-content="${sickbeard.HOME_LAYOUT}">
+        <meta data-var="sickbeard.POSTER_SORTBY" data-content="${sickbeard.POSTER_SORTBY}">
+        <meta data-var="sickbeard.POSTER_SORTDIR" data-content="${sickbeard.POSTER_SORTDIR}">
+        <meta data-var="sickbeard.ROOT_DIRS" data-content="${sickbeard.ROOT_DIRS}">
+        <meta data-var="sickbeard.SORT_ARTICLE" data-content="${sickbeard.SORT_ARTICLE}">
+        <meta data-var="sickbeard.TIME_PRESET" data-content="${sickbeard.TIME_PRESET}">
+        <meta data-var="sickbeard.TRIM_ZERO" data-content="${sickbeard.TRIM_ZERO}">
+        <meta data-var="sickbeard.FANART_BACKGROUND" data-content="${sickbeard.FANART_BACKGROUND}">
+        <meta data-var="sickbeard.FANART_BACKGROUND_OPACITY" data-content="${sickbeard.FANART_BACKGROUND_OPACITY}">
+        <%block name="metas" />
+
+        <link rel="shortcut icon" href="${srRoot}/images/ico/favicon.ico">
+        <link rel="icon" sizes="16x16 32x32 64x64" href="${srRoot}/images/ico/favicon.ico">
+        <link rel="icon" type="image/png" sizes="196x196" href="${srRoot}/images/ico/favicon-196.png">
+        <link rel="icon" type="image/png" sizes="160x160" href="${srRoot}/images/ico/favicon-160.png">
+        <link rel="icon" type="image/png" sizes="96x96" href="${srRoot}/images/ico/favicon-96.png">
+        <link rel="icon" type="image/png" sizes="64x64" href="${srRoot}/images/ico/favicon-64.png">
+        <link rel="icon" type="image/png" sizes="32x32" href="${srRoot}/images/ico/favicon-32.png">
+        <link rel="icon" type="image/png" sizes="16x16" href="${srRoot}/images/ico/favicon-16.png">
+        <link rel="apple-touch-icon" sizes="152x152" href="${srRoot}/images/ico/favicon-152.png">
+        <link rel="apple-touch-icon" sizes="144x144" href="${srRoot}/images/ico/favicon-144.png">
+        <link rel="apple-touch-icon" sizes="120x120" href="${srRoot}/images/ico/favicon-120.png">
+        <link rel="apple-touch-icon" sizes="114x114" href="${srRoot}/images/ico/favicon-114.png">
+        <link rel="apple-touch-icon" sizes="76x76" href="${srRoot}/images/ico/favicon-76.png">
+        <link rel="apple-touch-icon" sizes="72x72" href="${srRoot}/images/ico/favicon-72.png">
+        <link rel="apple-touch-icon" href="${srRoot}/images/ico/favicon-57.png">
+
+        <link rel="stylesheet" type="text/css" href="${srRoot}/css/vender.min.css?${sbPID}"/>
+        <link rel="stylesheet" type="text/css" href="${srRoot}/css/browser.css?${sbPID}" />
+        <link rel="stylesheet" type="text/css" href="${srRoot}/css/lib/jquery-ui-1.10.4.custom.min.css?${sbPID}" />
+        <link rel="stylesheet" type="text/css" href="${srRoot}/css/lib/jquery.qtip-2.2.1.min.css?${sbPID}"/>
+        <link rel="stylesheet" type="text/css" href="${srRoot}/css/style.css?${sbPID}"/>
+        <link rel="stylesheet" type="text/css" href="${srRoot}/css/${sickbeard.THEME_NAME}.css?${sbPID}" />
+        <link rel="stylesheet" type="text/css" href="${srRoot}/css/print.css?${sbPID}" />
+        <link rel="stylesheet" type="text/css" href="${srRoot}/css/country-flags.css?${sbPID}"/>
+        <%block name="css" />
+    </head>
+    <body data-controller="${controller}" data-action="${action}">
+        <%include file="/partials/header.mako"/>
+        % if submenu:
+        <div id="SubMenu" class="hidden-print">
+            <span>
+            <% first = True %>
+            % for menuItem in submenu:
+                % if 'requires' not in menuItem or menuItem['requires']:
+                    <% icon_class = '' if 'icon' not in menuItem else ' ' + menuItem['icon'] %>
+                      % if type(menuItem['path']) == dict:
+                          ${("</span><span>", "")[bool(first)]}<b>${menuItem['title']}</b>
+                          <%
+                              first = False
+                              inner_first = True
+                          %>
+                          % for cur_link in menuItem['path']:
+                              ${("&middot; ", "")[bool(inner_first)]}<a class="inner" href="${srRoot}/${menuItem['path'][cur_link]}">${cur_link}</a>
+                              <% inner_first = False %>
+                          % endfor
+                      % else:
+                          <a href="${srRoot}/${menuItem['path']}" class="btn${('', ' confirm ' + menuItem.get('class', ''))['confirm' in menuItem]}">${('', '<span class="pull-left ' + icon_class + '"></span> ')[bool(icon_class)]}${menuItem['title']}</a>
+                          <% first = False %>
+                      % endif
+                % endif
+            % endfor
+            </span>
+        </div>
+        % endif
+        % if sickbeard.BRANCH and sickbeard.BRANCH != 'master' and not sickbeard.DEVELOPER and loggedIn:
+        <div class="alert alert-danger upgrade-notification hidden-print" role="alert">
+            <span>You're using the ${sickbeard.BRANCH} branch. Please use 'master' unless specifically asked</span>
+        </div>
+        % endif
+
+        % if sickbeard.NEWEST_VERSION_STRING and loggedIn:
+        <div class="alert alert-success upgrade-notification hidden-print" role="alert">
+            <span>${sickbeard.NEWEST_VERSION_STRING}</span>
+        </div>
+        % endif
+
+        <div id="contentWrapper">
+            <div id="content">
+                <%block name="content" />
+            </div> <!-- /content -->
+        </div> <!-- /contentWrapper -->
+        <%include file="/partials/footer.mako" />
+        <%block name="scripts" />
+    </body>
 </html>