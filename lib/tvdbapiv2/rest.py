# coding: utf-8

"""
Copyright 2015 SmartBear Software

    Licensed under the Apache License, Version 2.0 (the "License");
    you may not use this file except in compliance with the License.
    You may obtain a copy of the License at

        http://www.apache.org/licenses/LICENSE-2.0

    Unless required by applicable law or agreed to in writing, software
    distributed under the License is distributed on an "AS IS" BASIS,
    WITHOUT WARRANTIES OR CONDITIONS OF ANY KIND, either express or implied.
    See the License for the specific language governing permissions and
    limitations under the License.

Credit: this file (rest.py) is modified based on rest.py in Dropbox Python SDK:
https://www.dropbox.com/developers/core/sdks/python
"""
from __future__ import absolute_import

<<<<<<< HEAD
import io
import logging
from requests.exceptions import RequestException

=======
import logging
from contextlib2 import suppress
from requests.exceptions import RequestException
from .exceptions import ApiException
>>>>>>> 573a686a

logger = logging.getLogger(__name__)


<<<<<<< HEAD
class RESTResponse(io.IOBase):

    def __init__(self, resp):
        self.requests_response = resp
        self.status = resp.status_code
        self.reason = resp.reason
        self.data = resp.content

    def getheaders(self):
        """
        Returns a dictionary of the response headers.
        """
        return self.requests_response.headers

    def getheader(self, name, default=None):
        """
        Returns a given response header.
        """
        return self.requests_response.headers.get(name, default)


class RESTClientObject(object):

    def __init__(self, session=None):
=======
class RESTClientObject(object):

    def __init__(self, session):
>>>>>>> 573a686a
        self.session = session

    def request(self, method, url, query_params=None, headers=None, body=None, post_params=None):

        try:
            # For `POST`, `PUT`, `PATCH`, `OPTIONS`
            if method in ['POST', 'PUT', 'PATCH', 'OPTIONS']:
                if headers['Content-Type'] == 'application/json':
                    r = self.session.request(method, url, params=query_params, headers=headers, json=body)
                if headers['Content-Type'] == 'application/x-www-form-urlencoded':
                    r = self.session.request(method, url, params=query_params, headers=headers, json=post_params)
                if headers['Content-Type'] == 'multipart/form-data':
                    r = self.session.request(method, url, params=query_params, headers=headers)
            # For `GET`, `HEAD`, `DELETE`
            else:
                r = self.session.request(method, url, params=query_params, headers=headers)
<<<<<<< HEAD

        except RequestException as e:
            msg = "{0}\n{1}".format(type(e).__name__, str(e))
            raise ApiException(status=0, reason=msg)

        r = RESTResponse(r)

        # log response body
        logger.debug("response body: %s" % r.data)

        if r.status not in range(200, 206):
            raise ApiException(http_resp=r)

        return r
=======

            r.raise_for_status()

        except RequestException as error:
            status = 0
            msg = "{0}\n{1}".format(type(error).__name__, str(error))
            with suppress(AttributeError):
                status = error.response.status_code
            raise ApiException(status=status, reason=msg)
        else:
            return r
>>>>>>> 573a686a

    def get(self, url, headers=None, query_params=None):
        return self.request("GET", url,
                                     headers=headers,
                                     query_params=query_params)

    def head(self, url, headers=None, query_params=None):
        return self.request("HEAD", url,
                            headers=headers,
                            query_params=query_params)

    def options(self, url, headers=None, query_params=None, post_params=None, body=None):
        return self.request("OPTIONS", url,
                            headers=headers,
                            query_params=query_params,
                            post_params=post_params,
                            body=body)

    def delete(self, url, headers=None, query_params=None):
        return self.request("DELETE", url,
                            headers=headers,
                            query_params=query_params)

    def post(self, url, headers=None, query_params=None, post_params=None, body=None):
        return self.request("POST", url,
                            headers=headers,
                            query_params=query_params,
                            post_params=post_params,
                            body=body)

    def put(self, url, headers=None, query_params=None, post_params=None, body=None):
        return self.request("PUT", url,
                            headers=headers,
                            query_params=query_params,
                            post_params=post_params,
                            body=body)

    def patch(self, url, headers=None, query_params=None, post_params=None, body=None):
        return self.request("PATCH", url,
                            headers=headers,
                            query_params=query_params,
                            post_params=post_params,
                            body=body)<|MERGE_RESOLUTION|>--- conflicted
+++ resolved
@@ -20,51 +20,17 @@
 """
 from __future__ import absolute_import
 
-<<<<<<< HEAD
-import io
-import logging
-from requests.exceptions import RequestException
-
-=======
 import logging
 from contextlib2 import suppress
 from requests.exceptions import RequestException
 from .exceptions import ApiException
->>>>>>> 573a686a
 
 logger = logging.getLogger(__name__)
 
 
-<<<<<<< HEAD
-class RESTResponse(io.IOBase):
-
-    def __init__(self, resp):
-        self.requests_response = resp
-        self.status = resp.status_code
-        self.reason = resp.reason
-        self.data = resp.content
-
-    def getheaders(self):
-        """
-        Returns a dictionary of the response headers.
-        """
-        return self.requests_response.headers
-
-    def getheader(self, name, default=None):
-        """
-        Returns a given response header.
-        """
-        return self.requests_response.headers.get(name, default)
-
-
-class RESTClientObject(object):
-
-    def __init__(self, session=None):
-=======
 class RESTClientObject(object):
 
     def __init__(self, session):
->>>>>>> 573a686a
         self.session = session
 
     def request(self, method, url, query_params=None, headers=None, body=None, post_params=None):
@@ -81,22 +47,6 @@
             # For `GET`, `HEAD`, `DELETE`
             else:
                 r = self.session.request(method, url, params=query_params, headers=headers)
-<<<<<<< HEAD
-
-        except RequestException as e:
-            msg = "{0}\n{1}".format(type(e).__name__, str(e))
-            raise ApiException(status=0, reason=msg)
-
-        r = RESTResponse(r)
-
-        # log response body
-        logger.debug("response body: %s" % r.data)
-
-        if r.status not in range(200, 206):
-            raise ApiException(http_resp=r)
-
-        return r
-=======
 
             r.raise_for_status()
 
@@ -108,12 +58,11 @@
             raise ApiException(status=status, reason=msg)
         else:
             return r
->>>>>>> 573a686a
 
     def get(self, url, headers=None, query_params=None):
         return self.request("GET", url,
-                                     headers=headers,
-                                     query_params=query_params)
+                            headers=headers,
+                            query_params=query_params)
 
     def head(self, url, headers=None, query_params=None):
         return self.request("HEAD", url,
