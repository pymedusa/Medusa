#!/usr/bin/env python2.7
# -*- coding: utf-8 -*
# Author: Nic Wolfe <nic@wolfeden.ca>
#
# This file is part of Medusa.
#
# Medusa is free software: you can redistribute it and/or modify
# it under the terms of the GNU General Public License as published by
# the Free Software Foundation, either version 3 of the License, or
# (at your option) any later version.
#
# Medusa is distributed in the hope that it will be useful,
# but WITHOUT ANY WARRANTY; without even the implied warranty of
# MERCHANTABILITY or FITNESS FOR A PARTICULAR PURPOSE. See the
# GNU General Public License for more details.
#
# You should have received a copy of the GNU General Public License
# along with Medusa. If not, see <http://www.gnu.org/licenses/>.


"""
Usage: python -m medusa [OPTION]...

Options:
  -h,  --help            Prints this message
  -q,  --quiet           Disables logging to console
       --nolaunch        Suppress launching web browser on startup

  -d,  --daemon          Run as double forked daemon (with --quiet --nolaunch)
                         On Windows and MAC, this option is ignored but still
                         applies --quiet --nolaunch
       --pidfile=[FILE]  Combined with --daemon creates a pid file

  -p,  --port=[PORT]     Override default/configured port to listen on
       --datadir=[PATH]  Override folder (full path) as location for
                         storing database, config file, cache, and log files
                         Default Medusa directory
       --config=[FILE]   Override config filename for loading configuration
                         Default config.ini in Medusa directory or
                         location specified with --datadir
       --noresize        Prevent resizing of the banner/posters even if PIL
                         is installed
"""

from __future__ import print_function, unicode_literals

import datetime
import getopt
import io
import locale
import logging
import os
import random
import re
import shutil
import signal
import socket
import subprocess
import sys
import threading
import time

from configobj import ConfigObj

from six import text_type

from . import (
    app, auto_post_processor, cache, db, event_queue, exception_handler,
    helpers, logger as app_logger, metadata, name_cache, naming, network_timezones, providers,
    scheduler, show_queue, show_updater, subtitles, torrent_checker, trakt_checker, version_checker
)
from .common import SD, SKIPPED, WANTED
from .config import (
    CheckSection, ConfigMigrator, check_setting_bool, check_setting_float, check_setting_int, check_setting_list,
    check_setting_str, load_provider_setting, save_provider_setting
)
from .databases import cache_db, failed_db, main_db
from .event_queue import Events
from .indexers.indexer_config import INDEXER_TVDBV2, INDEXER_TVMAZE
from .providers.generic_provider import GenericProvider
from .providers.nzb.newznab import NewznabProvider
from .providers.torrent.rss.rsstorrent import TorrentRssProvider
from .providers.torrent.torznab.torznab import TorznabProvider
from .search.backlog import BacklogSearchScheduler, BacklogSearcher
from .search.daily import DailySearcher
from .search.proper import ProperFinder
from .search.queue import ForcedSearchQueue, SearchQueue, SnatchQueue
from .server.core import AppWebServer
from .system.shutdown import Shutdown
from .tv import Series

logger = logging.getLogger(__name__)


class Application(object):
    """Main application module."""

    def __init__(self):
        """Init method."""
        # system event callback for shutdown/restart
        app.events = Events(self.shutdown)

        # daemon constants
        self.run_as_daemon = False
        self.create_pid = False
        self.pid_file = ''

        # web server constants
        self.web_server = None
        self.forced_port = None
        self.no_launch = False

        self.web_host = '0.0.0.0'
        self.start_port = app.WEB_PORT
        self.web_options = {}

        self.log_dir = None
        self.console_logging = True

    @staticmethod
    def clear_cache():
        """Remove the Mako cache directory."""
        try:
            cache_folder = os.path.join(app.CACHE_DIR, 'mako')
            if os.path.isdir(cache_folder):
                shutil.rmtree(cache_folder)
        except Exception as e:
            exception_handler.handle(e, 'Unable to remove the cache/mako directory!')

    @staticmethod
    def help_message():
        """Print help message for commandline options."""
        help_msg = __doc__
        help_msg = help_msg.replace('Medusa directory', app.PROG_DIR)

        return help_msg

    def start(self, args):
        """Start Application."""
        app.instance = self
        signal.signal(signal.SIGINT, self.sig_handler)
        signal.signal(signal.SIGTERM, self.sig_handler)

        # do some preliminary stuff
        app.MY_FULLNAME = os.path.normpath(os.path.abspath(os.path.join(__file__, '..', '..', 'start.py')))
        app.MY_NAME = os.path.basename(app.MY_FULLNAME)
        app.PROG_DIR = os.path.dirname(app.MY_FULLNAME)
        app.DATA_DIR = app.PROG_DIR
        app.MY_ARGS = args

        try:
            locale.setlocale(locale.LC_ALL, '')
            app.SYS_ENCODING = locale.getpreferredencoding()
        except (locale.Error, IOError):
            app.SYS_ENCODING = 'UTF-8'

        # pylint: disable=no-member
        if (not app.SYS_ENCODING or
                app.SYS_ENCODING.lower() in ('ansi_x3.4-1968', 'us-ascii', 'ascii', 'charmap') or
                (sys.platform.startswith('win') and
                    sys.getwindowsversion()[0] >= 6 and
                    text_type(getattr(sys.stdout, 'device', sys.stdout).encoding).lower() in ('cp65001', 'charmap'))):
            app.SYS_ENCODING = 'UTF-8'

        # TODO: Continue working on making this unnecessary, this hack creates all sorts of hellish problems
        if not hasattr(sys, 'setdefaultencoding'):
            reload(sys)

        try:
            # On non-unicode builds this will raise an AttributeError, if encoding type is not valid it throws a LookupError
            sys.setdefaultencoding(app.SYS_ENCODING)  # pylint: disable=no-member
        except (AttributeError, LookupError):
            sys.exit('Sorry, you MUST add the Medusa folder to the PYTHONPATH environment variable or '
                     'find another way to force Python to use {encoding} for string encoding.'.format(encoding=app.SYS_ENCODING))

        self.console_logging = (not hasattr(sys, 'frozen')) or (app.MY_NAME.lower().find('-console') > 0)

        # Rename the main thread
        threading.currentThread().name = 'MAIN'

        try:
            opts, _ = getopt.getopt(
                args, 'hqdp::',
                ['help', 'quiet', 'nolaunch', 'daemon', 'pidfile=', 'port=', 'datadir=', 'config=', 'noresize']
            )
        except getopt.GetoptError:
            sys.exit(self.help_message())

        for option, value in opts:
            # Prints help message
            if option in ('-h', '--help'):
                sys.exit(self.help_message())

            # For now we'll just silence the logging
            if option in ('-q', '--quiet'):
                self.console_logging = False

            # Suppress launching web browser
            # Needed for OSes without default browser assigned
            # Prevent duplicate browser window when restarting in the app
            if option in ('--nolaunch',):
                self.no_launch = True

            # Override default/configured port
            if option in ('-p', '--port'):
                try:
                    self.forced_port = int(value)
                except ValueError:
                    sys.exit('Port: %s is not a number. Exiting.' % value)

            # Run as a double forked daemon
            if option in ('-d', '--daemon'):
                self.run_as_daemon = True
                # When running as daemon disable console_logging and don't start browser
                self.console_logging = False
                self.no_launch = True

                if sys.platform == 'win32' or sys.platform == 'darwin':
                    self.run_as_daemon = False

            # Write a pid file if requested
            if option in ('--pidfile',):
                self.create_pid = True
                self.pid_file = str(value)

                # If the pid file already exists, Medusa may still be running, so exit
                if os.path.exists(self.pid_file):
                    sys.exit('PID file: %s already exists. Exiting.' % self.pid_file)

            # Specify folder to load the config file from
            if option in ('--config',):
                app.CONFIG_FILE = os.path.abspath(value)

            # Specify folder to use as the data directory
            if option in ('--datadir',):
                app.DATA_DIR = os.path.abspath(value)

            # Prevent resizing of the banner/posters even if PIL is installed
            if option in ('--noresize',):
                app.NO_RESIZE = True

        # Keep backwards compatibility
        Application.backwards_compatibility()

        # The pid file is only useful in daemon mode, make sure we can write the file properly
        if self.create_pid:
            if self.run_as_daemon:
                pid_dir = os.path.dirname(self.pid_file)
                if not os.access(pid_dir, os.F_OK):
                    sys.exit('PID dir: %s doesn\'t exist. Exiting.' % pid_dir)
                if not os.access(pid_dir, os.W_OK):
                    sys.exit('PID dir: %s must be writable (write permissions). Exiting.' % pid_dir)

            else:
                if self.console_logging:
                    sys.stdout.write('Not running in daemon mode. PID file creation disabled.\n')

                self.create_pid = False

        # If they don't specify a config file then put it in the data dir
        if not app.CONFIG_FILE:
            app.CONFIG_FILE = os.path.join(app.DATA_DIR, 'config.ini')

        # Make sure that we can create the data dir
        if not os.access(app.DATA_DIR, os.F_OK):
            try:
                os.makedirs(app.DATA_DIR, 0o744)
            except os.error:
                raise SystemExit('Unable to create data directory: %s' % app.DATA_DIR)

        # Make sure we can write to the data dir
        if not os.access(app.DATA_DIR, os.W_OK):
            raise SystemExit('Data directory must be writeable: %s' % app.DATA_DIR)

        # Make sure we can write to the config file
        if not os.access(app.CONFIG_FILE, os.W_OK):
            if os.path.isfile(app.CONFIG_FILE):
                raise SystemExit('Config file must be writeable: %s' % app.CONFIG_FILE)
            elif not os.access(os.path.dirname(app.CONFIG_FILE), os.W_OK):
                raise SystemExit('Config file root dir must be writeable: %s' % os.path.dirname(app.CONFIG_FILE))

        os.chdir(app.DATA_DIR)

        # Check if we need to perform a restore first
        restore_dir = os.path.join(app.DATA_DIR, 'restore')
        if os.path.exists(restore_dir):
            success = self.restore_db(restore_dir, app.DATA_DIR)
            if self.console_logging:
                sys.stdout.write('Restore: restoring DB and config.ini %s!\n' % ('FAILED', 'SUCCESSFUL')[success])

        # Load the config and publish it to the application package
        if self.console_logging and not os.path.isfile(app.CONFIG_FILE):
            sys.stdout.write('Unable to find %s, all settings will be default!\n' % app.CONFIG_FILE)

        app.CFG = ConfigObj(app.CONFIG_FILE, encoding='UTF-8', default_encoding='UTF-8')

        # Initialize the config and our threads
        self.initialize(console_logging=self.console_logging)

        if self.run_as_daemon:
            self.daemonize()

        # Get PID
        app.PID = os.getpid()

        # Build from the DB to start with
        self.load_shows_from_db()

        logger.info('Starting Medusa [{branch}] using {config!r}', branch=app.BRANCH, config=app.CONFIG_FILE)

        self.clear_cache()

        if self.forced_port:
            logger.info('Forcing web server to port {port}', port=self.forced_port)
            self.start_port = self.forced_port
        else:
            self.start_port = app.WEB_PORT

        if app.WEB_LOG:
            self.log_dir = app.LOG_DIR
        else:
            self.log_dir = None

        # app.WEB_HOST is available as a configuration value in various
        # places but is not configurable. It is supported here for historic reasons.
        if app.WEB_HOST and app.WEB_HOST != '0.0.0.0':
            self.web_host = app.WEB_HOST
        else:
            self.web_host = '' if app.WEB_IPV6 else '0.0.0.0'

        # web server options
        self.web_options = {
            'port': int(self.start_port),
            'host': self.web_host,
            'data_root': os.path.join(app.PROG_DIR, 'static'),
            'vue_root': os.path.join(app.PROG_DIR, 'vue'),
            'web_root': app.WEB_ROOT,
            'log_dir': self.log_dir,
            'username': app.WEB_USERNAME,
            'password': app.WEB_PASSWORD,
            'enable_https': app.ENABLE_HTTPS,
            'handle_reverse_proxy': app.HANDLE_REVERSE_PROXY,
            'https_cert': os.path.join(app.PROG_DIR, app.HTTPS_CERT),
            'https_key': os.path.join(app.PROG_DIR, app.HTTPS_KEY),
        }

        # start web server
        self.web_server = AppWebServer(self.web_options)
        self.web_server.start()

        # Fire up all our threads
        self.start_threads()

        # Build internal name cache
        name_cache.build_name_cache()

        # Pre-populate network timezones, it isn't thread safe
        network_timezones.update_network_dict()

        # # why???
        # if app.USE_FAILED_DOWNLOADS:
        #     failed_history.trim_history()

        # # Check for metadata indexer updates for shows (Disabled until we use api)
        # app.show_update_scheduler.forceRun()

        # Launch browser
        if app.LAUNCH_BROWSER and not (self.no_launch or self.run_as_daemon):
            Application.launch_browser('https' if app.ENABLE_HTTPS else 'http', self.start_port, app.WEB_ROOT)

        # main loop
        while app.started:
            time.sleep(1)

    def initialize(self, console_logging=True):
        """Initialize global variables and configuration."""
        with app.INIT_LOCK:
            if app.__INITIALIZED__:
                return False

            sections = [
                'General', 'Blackhole', 'Newzbin', 'SABnzbd', 'NZBget', 'KODI', 'PLEX', 'Emby', 'Growl', 'Prowl', 'Twitter',
                'Boxcar2', 'NMJ', 'NMJv2', 'Synology', 'Slack', 'SynologyNotifier', 'pyTivo', 'NMA', 'Pushalot', 'Pushbullet',
                'Subtitles', 'pyTivo',
            ]

            for section in sections:
                CheckSection(app.CFG, section)

            app.PRIVACY_LEVEL = check_setting_str(app.CFG, 'General', 'privacy_level', 'normal')
            # Need to be before any passwords
            app.ENCRYPTION_VERSION = check_setting_int(app.CFG, 'General', 'encryption_version', 0)
            app.ENCRYPTION_SECRET = check_setting_str(app.CFG, 'General', 'encryption_secret', helpers.generate_cookie_secret(), censor_log='low')

            # git login info
            app.GIT_AUTH_TYPE = check_setting_int(app.CFG, 'General', 'git_auth_type', 0)
            app.GIT_USERNAME = check_setting_str(app.CFG, 'General', 'git_username', '')
            app.GIT_PASSWORD = check_setting_str(app.CFG, 'General', 'git_password', '', censor_log='low')
            app.GIT_TOKEN = check_setting_str(app.CFG, 'General', 'git_token', '', censor_log='low')
            app.DEVELOPER = bool(check_setting_int(app.CFG, 'General', 'developer', 0))

            # debugging
            app.DEBUG = bool(check_setting_int(app.CFG, 'General', 'debug', 0))
            app.DBDEBUG = bool(check_setting_int(app.CFG, 'General', 'dbdebug', 0))

            app.DEFAULT_PAGE = check_setting_str(app.CFG, 'General', 'default_page', 'home', valid_values=('home', 'schedule', 'history', 'news', 'IRC'))
            app.SEEDERS_LEECHERS_IN_NOTIFY = check_setting_int(app.CFG, 'General', 'seeders_leechers_in_notify', 1)
            app.ACTUAL_LOG_DIR = check_setting_str(app.CFG, 'General', 'log_dir', 'Logs')
            app.LOG_DIR = os.path.normpath(os.path.join(app.DATA_DIR, app.ACTUAL_LOG_DIR))
            app.LOG_NR = check_setting_int(app.CFG, 'General', 'log_nr', 5)  # Default to 5 backup file (application.log.x)
            app.LOG_SIZE = min(100, check_setting_float(app.CFG, 'General', 'log_size', 10.0))  # Default to max 10MB per logfile

            if not helpers.make_dir(app.LOG_DIR):
                sys.stderr.write('Unable to create log folder {folder}'.format(folder=app.LOG_DIR))
                sys.exit(7)

            # init logging
            app_logger.backwards_compatibility()
            app_logger.init_logging(console_logging=console_logging)

            # git reset on update
            app.GIT_RESET = bool(check_setting_int(app.CFG, 'General', 'git_reset', 1))
            app.GIT_RESET_BRANCHES = check_setting_list(app.CFG, 'General', 'git_reset_branches', app.GIT_RESET_BRANCHES)
            if not app.GIT_RESET_BRANCHES:
                app.GIT_RESET_BRANCHES = []

            # current git branch
            app.BRANCH = check_setting_str(app.CFG, 'General', 'branch', '')

            # git_remote
            app.GIT_REMOTE = check_setting_str(app.CFG, 'General', 'git_remote', 'origin')
            app.GIT_REMOTE_URL = check_setting_str(app.CFG, 'General', 'git_remote_url', app.APPLICATION_URL)

            repo_url_re = re.compile(r'(?P<prefix>(?:git@github\.com:)|(?:https://github\.com/))(?P<org>\w+)/(?P<repo>\w+)\.git')
            m = repo_url_re.match(app.GIT_REMOTE_URL)
            if m:
                groups = m.groupdict()
                if groups['org'].lower() != app.GIT_ORG.lower() or groups['repo'].lower() != app.GIT_REPO.lower():
                    app.GIT_REMOTE_URL = groups['prefix'] + app.GIT_ORG + '/' + app.GIT_REPO + '.git'
            else:
                app.GIT_REMOTE_URL = app.APPLICATION_URL

            # current commit hash
            app.CUR_COMMIT_HASH = check_setting_str(app.CFG, 'General', 'cur_commit_hash', '')

            # current commit branch
            app.CUR_COMMIT_BRANCH = check_setting_str(app.CFG, 'General', 'cur_commit_branch', '')
            app.ACTUAL_CACHE_DIR = check_setting_str(app.CFG, 'General', 'cache_dir', 'cache')

            # fix bad configs due to buggy code
            if app.ACTUAL_CACHE_DIR == 'None':
                app.ACTUAL_CACHE_DIR = 'cache'

            # unless they specify, put the cache dir inside the data dir
            if not os.path.isabs(app.ACTUAL_CACHE_DIR):
                app.CACHE_DIR = os.path.join(app.DATA_DIR, app.ACTUAL_CACHE_DIR)
            else:
                app.CACHE_DIR = app.ACTUAL_CACHE_DIR

            if not helpers.make_dir(app.CACHE_DIR):
                logger.error(u'Creating local cache dir failed, using system default')
                app.CACHE_DIR = None

            # Check if we need to perform a restore of the cache folder
            Application.restore_cache_folder(app.CACHE_DIR)
            cache.configure(app.CACHE_DIR)

            app.FANART_BACKGROUND = bool(check_setting_int(app.CFG, 'GUI', 'fanart_background', 1))
            app.FANART_BACKGROUND_OPACITY = check_setting_float(app.CFG, 'GUI', 'fanart_background_opacity', 0.4)

            app.THEME_NAME = check_setting_str(app.CFG, 'GUI', 'theme_name', 'dark')

            app.SOCKET_TIMEOUT = check_setting_int(app.CFG, 'General', 'socket_timeout', 30)
            socket.setdefaulttimeout(app.SOCKET_TIMEOUT)

            try:
                app.WEB_PORT = check_setting_int(app.CFG, 'General', 'web_port', 8081)
            except Exception:
                app.WEB_PORT = 8081

            if not 21 < app.WEB_PORT < 65535:
                app.WEB_PORT = 8081

            app.WEB_HOST = check_setting_str(app.CFG, 'General', 'web_host', '0.0.0.0')
            app.WEB_IPV6 = bool(check_setting_int(app.CFG, 'General', 'web_ipv6', 0))
            app.WEB_ROOT = check_setting_str(app.CFG, 'General', 'web_root', '').rstrip('/')
            app.WEB_LOG = bool(check_setting_int(app.CFG, 'General', 'web_log', 0))
            app.WEB_USERNAME = check_setting_str(app.CFG, 'General', 'web_username', '', censor_log='normal')
            app.WEB_PASSWORD = check_setting_str(app.CFG, 'General', 'web_password', '', censor_log='low')
            app.WEB_COOKIE_SECRET = check_setting_str(app.CFG, 'General', 'web_cookie_secret', helpers.generate_cookie_secret(), censor_log='low')
            if not app.WEB_COOKIE_SECRET:
                app.WEB_COOKIE_SECRET = helpers.generate_cookie_secret()

            app.WEB_USE_GZIP = bool(check_setting_int(app.CFG, 'General', 'web_use_gzip', 1))
            app.SUBLIMINAL_LOG = bool(check_setting_int(app.CFG, 'General', 'subliminal_log', 0))
            app.PRIVACY_LEVEL = check_setting_str(app.CFG, 'General', 'privacy_level', 'normal')
            app.SSL_VERIFY = bool(check_setting_int(app.CFG, 'General', 'ssl_verify', 1))
            app.INDEXER_DEFAULT_LANGUAGE = check_setting_str(app.CFG, 'General', 'indexerDefaultLang', 'en')
            app.EP_DEFAULT_DELETED_STATUS = check_setting_int(app.CFG, 'General', 'ep_default_deleted_status', 6)
            app.LAUNCH_BROWSER = bool(check_setting_int(app.CFG, 'General', 'launch_browser', 1))
            app.DOWNLOAD_URL = check_setting_str(app.CFG, 'General', 'download_url', '')
            app.LOCALHOST_IP = check_setting_str(app.CFG, 'General', 'localhost_ip', '')
            app.CPU_PRESET = check_setting_str(app.CFG, 'General', 'cpu_preset', 'NORMAL')
            app.ANON_REDIRECT = check_setting_str(app.CFG, 'General', 'anon_redirect', 'http://dereferer.org/?')
            app.PROXY_SETTING = check_setting_str(app.CFG, 'General', 'proxy_setting', '')
            app.PROXY_INDEXERS = bool(check_setting_int(app.CFG, 'General', 'proxy_indexers', 1))

            # attempt to help prevent users from breaking links by using a bad url
            if not app.ANON_REDIRECT.endswith('?'):
                app.ANON_REDIRECT = ''

            app.TRASH_REMOVE_SHOW = bool(check_setting_int(app.CFG, 'General', 'trash_remove_show', 0))
            app.TRASH_ROTATE_LOGS = bool(check_setting_int(app.CFG, 'General', 'trash_rotate_logs', 0))
            app.SORT_ARTICLE = bool(check_setting_int(app.CFG, 'General', 'sort_article', 0))
            app.API_KEY = check_setting_str(app.CFG, 'General', 'api_key', '', censor_log='low')
            app.ENABLE_HTTPS = bool(check_setting_int(app.CFG, 'General', 'enable_https', 0))
            app.NOTIFY_ON_LOGIN = bool(check_setting_int(app.CFG, 'General', 'notify_on_login', 0))
            app.HTTPS_CERT = check_setting_str(app.CFG, 'General', 'https_cert', 'server.crt')
            app.HTTPS_KEY = check_setting_str(app.CFG, 'General', 'https_key', 'server.key')
            app.HANDLE_REVERSE_PROXY = bool(check_setting_int(app.CFG, 'General', 'handle_reverse_proxy', 0))
            app.ROOT_DIRS = check_setting_list(app.CFG, 'General', 'root_dirs')
            app.QUALITY_DEFAULT = check_setting_int(app.CFG, 'General', 'quality_default', SD)
            app.STATUS_DEFAULT = check_setting_int(app.CFG, 'General', 'status_default', SKIPPED)
            app.STATUS_DEFAULT_AFTER = check_setting_int(app.CFG, 'General', 'status_default_after', WANTED)
            app.VERSION_NOTIFY = bool(check_setting_int(app.CFG, 'General', 'version_notify', 1))
            app.AUTO_UPDATE = bool(check_setting_int(app.CFG, 'General', 'auto_update', 0))
            app.NOTIFY_ON_UPDATE = bool(check_setting_int(app.CFG, 'General', 'notify_on_update', 1))
            app.FLATTEN_FOLDERS_DEFAULT = bool(check_setting_int(app.CFG, 'General', 'flatten_folders_default', 0))
            app.INDEXER_DEFAULT = check_setting_int(app.CFG, 'General', 'indexer_default', 0)
            app.INDEXER_TIMEOUT = check_setting_int(app.CFG, 'General', 'indexer_timeout', 20)
            app.ANIME_DEFAULT = bool(check_setting_int(app.CFG, 'General', 'anime_default', 0))
            app.SCENE_DEFAULT = bool(check_setting_int(app.CFG, 'General', 'scene_default', 0))
            app.PROVIDER_ORDER = check_setting_list(app.CFG, 'General', 'provider_order')
            app.NAMING_PATTERN = check_setting_str(app.CFG, 'General', 'naming_pattern', 'Season %0S/%SN - S%0SE%0E - %EN')
            app.NAMING_ABD_PATTERN = check_setting_str(app.CFG, 'General', 'naming_abd_pattern', '%SN - %A.D - %EN')
            app.NAMING_CUSTOM_ABD = bool(check_setting_int(app.CFG, 'General', 'naming_custom_abd', 0))
            app.NAMING_SPORTS_PATTERN = check_setting_str(app.CFG, 'General', 'naming_sports_pattern', '%SN - %A-D - %EN')
            app.NAMING_ANIME_PATTERN = check_setting_str(app.CFG, 'General', 'naming_anime_pattern', 'Season %0S/%SN - S%0SE%0E - %EN')
            app.NAMING_ANIME = check_setting_int(app.CFG, 'General', 'naming_anime', 3)
            app.NAMING_CUSTOM_SPORTS = bool(check_setting_int(app.CFG, 'General', 'naming_custom_sports', 0))
            app.NAMING_CUSTOM_ANIME = bool(check_setting_int(app.CFG, 'General', 'naming_custom_anime', 0))
            app.NAMING_MULTI_EP = check_setting_int(app.CFG, 'General', 'naming_multi_ep', 1)
            app.NAMING_ANIME_MULTI_EP = check_setting_int(app.CFG, 'General', 'naming_anime_multi_ep', 1)
            app.NAMING_FORCE_FOLDERS = naming.check_force_season_folders()
            app.NAMING_STRIP_YEAR = bool(check_setting_int(app.CFG, 'General', 'naming_strip_year', 0))
            app.USE_NZBS = bool(check_setting_int(app.CFG, 'General', 'use_nzbs', 0))
            app.USE_TORRENTS = bool(check_setting_int(app.CFG, 'General', 'use_torrents', 1))

            app.NZB_METHOD = check_setting_str(app.CFG, 'General', 'nzb_method', 'blackhole', valid_values=('blackhole', 'sabnzbd', 'nzbget'))
            app.TORRENT_METHOD = check_setting_str(app.CFG, 'General', 'torrent_method', 'blackhole',
                                                   valid_values=('blackhole', 'utorrent', 'transmission', 'deluge',
                                                                 'deluged', 'download_station', 'rtorrent', 'qbittorrent', 'mlnet'))

            app.DOWNLOAD_PROPERS = bool(check_setting_int(app.CFG, 'General', 'download_propers', 1))
            app.PROPERS_SEARCH_DAYS = max(2, min(8, check_setting_int(app.CFG, 'General', 'propers_search_days', 2)))
            app.REMOVE_FROM_CLIENT = bool(check_setting_int(app.CFG, 'General', 'remove_from_client', 0))
            app.CHECK_PROPERS_INTERVAL = check_setting_str(app.CFG, 'General', 'check_propers_interval', '4h',
                                                           valid_values=('15m', '45m', '90m', '4h', 'daily'))
            app.RANDOMIZE_PROVIDERS = bool(check_setting_int(app.CFG, 'General', 'randomize_providers', 0))
            app.ALLOW_HIGH_PRIORITY = bool(check_setting_int(app.CFG, 'General', 'allow_high_priority', 1))
            app.SKIP_REMOVED_FILES = bool(check_setting_int(app.CFG, 'General', 'skip_removed_files', 0))
            app.ALLOWED_EXTENSIONS = check_setting_list(app.CFG, 'General', 'allowed_extensions', app.ALLOWED_EXTENSIONS)
            app.USENET_RETENTION = check_setting_int(app.CFG, 'General', 'usenet_retention', 500)
            app.CACHE_TRIMMING = bool(check_setting_int(app.CFG, 'General', 'cache_trimming', 0))
            app.MAX_CACHE_AGE = check_setting_int(app.CFG, 'General', 'max_cache_age', 30)
            app.AUTOPOSTPROCESSOR_FREQUENCY = max(app.MIN_AUTOPOSTPROCESSOR_FREQUENCY,
                                                  check_setting_int(app.CFG, 'General', 'autopostprocessor_frequency',
                                                                    app.DEFAULT_AUTOPOSTPROCESSOR_FREQUENCY))

            app.TORRENT_CHECKER_FREQUENCY = max(app.MIN_TORRENT_CHECKER_FREQUENCY,
                                                check_setting_int(app.CFG, 'General', 'torrent_checker_frequency',
                                                                  app.DEFAULT_TORRENT_CHECKER_FREQUENCY))
            app.DAILYSEARCH_FREQUENCY = max(app.MIN_DAILYSEARCH_FREQUENCY,
                                            check_setting_int(app.CFG, 'General', 'dailysearch_frequency', app.DEFAULT_DAILYSEARCH_FREQUENCY))
            app.MIN_BACKLOG_FREQUENCY = Application.get_backlog_cycle_time()
            app.BACKLOG_FREQUENCY = max(app.MIN_BACKLOG_FREQUENCY, check_setting_int(app.CFG, 'General', 'backlog_frequency', app.DEFAULT_BACKLOG_FREQUENCY))
            app.UPDATE_FREQUENCY = max(app.MIN_UPDATE_FREQUENCY, check_setting_int(app.CFG, 'General', 'update_frequency', app.DEFAULT_UPDATE_FREQUENCY))
            app.SHOWUPDATE_HOUR = max(0, min(23, check_setting_int(app.CFG, 'General', 'showupdate_hour', app.DEFAULT_SHOWUPDATE_HOUR)))

            app.BACKLOG_DAYS = check_setting_int(app.CFG, 'General', 'backlog_days', 7)

            app.NEWS_LAST_READ = check_setting_str(app.CFG, 'General', 'news_last_read', '1970-01-01')
            app.NEWS_LATEST = app.NEWS_LAST_READ

            app.BROKEN_PROVIDERS = check_setting_list(app.CFG, 'General', 'broken_providers',
                                                      helpers.get_broken_providers() or app.BROKEN_PROVIDERS)

            app.NZB_DIR = check_setting_str(app.CFG, 'Blackhole', 'nzb_dir', '')
            app.TORRENT_DIR = check_setting_str(app.CFG, 'Blackhole', 'torrent_dir', '')

            app.TV_DOWNLOAD_DIR = check_setting_str(app.CFG, 'General', 'tv_download_dir', '')
            app.PROCESS_AUTOMATICALLY = bool(check_setting_int(app.CFG, 'General', 'process_automatically', 0))
            app.NO_DELETE = bool(check_setting_int(app.CFG, 'General', 'no_delete', 0))
            app.UNPACK = bool(check_setting_int(app.CFG, 'General', 'unpack', 0))
            app.RENAME_EPISODES = bool(check_setting_int(app.CFG, 'General', 'rename_episodes', 1))
            app.AIRDATE_EPISODES = bool(check_setting_int(app.CFG, 'General', 'airdate_episodes', 0))
            app.FILE_TIMESTAMP_TIMEZONE = check_setting_str(app.CFG, 'General', 'file_timestamp_timezone', 'network')
            app.KEEP_PROCESSED_DIR = bool(check_setting_int(app.CFG, 'General', 'keep_processed_dir', 1))
            app.PROCESS_METHOD = check_setting_str(app.CFG, 'General', 'process_method', 'copy' if app.KEEP_PROCESSED_DIR else 'move')
            app.DELRARCONTENTS = bool(check_setting_int(app.CFG, 'General', 'del_rar_contents', 0))
            app.MOVE_ASSOCIATED_FILES = bool(check_setting_int(app.CFG, 'General', 'move_associated_files', 0))
            app.POSTPONE_IF_SYNC_FILES = bool(check_setting_int(app.CFG, 'General', 'postpone_if_sync_files', 1))
            app.POSTPONE_IF_NO_SUBS = bool(check_setting_int(app.CFG, 'General', 'postpone_if_no_subs', 0))
            app.SYNC_FILES = check_setting_list(app.CFG, 'General', 'sync_files', app.SYNC_FILES)
            app.NFO_RENAME = bool(check_setting_int(app.CFG, 'General', 'nfo_rename', 1))
            app.CREATE_MISSING_SHOW_DIRS = bool(check_setting_int(app.CFG, 'General', 'create_missing_show_dirs', 0))
            app.ADD_SHOWS_WO_DIR = bool(check_setting_int(app.CFG, 'General', 'add_shows_wo_dir', 0))

            app.NZBS = bool(check_setting_int(app.CFG, 'NZBs', 'nzbs', 0))
            app.NZBS_UID = check_setting_str(app.CFG, 'NZBs', 'nzbs_uid', '', censor_log='normal')
            app.NZBS_HASH = check_setting_str(app.CFG, 'NZBs', 'nzbs_hash', '', censor_log='low')

            app.NEWZBIN = bool(check_setting_int(app.CFG, 'Newzbin', 'newzbin', 0))
            app.NEWZBIN_USERNAME = check_setting_str(app.CFG, 'Newzbin', 'newzbin_username', '', censor_log='normal')
            app.NEWZBIN_PASSWORD = check_setting_str(app.CFG, 'Newzbin', 'newzbin_password', '', censor_log='low')

            app.SAB_USERNAME = check_setting_str(app.CFG, 'SABnzbd', 'sab_username', '', censor_log='normal')
            app.SAB_PASSWORD = check_setting_str(app.CFG, 'SABnzbd', 'sab_password', '', censor_log='low')
            app.SAB_APIKEY = check_setting_str(app.CFG, 'SABnzbd', 'sab_apikey', '', censor_log='low')
            app.SAB_CATEGORY = check_setting_str(app.CFG, 'SABnzbd', 'sab_category', 'tv')
            app.SAB_CATEGORY_BACKLOG = check_setting_str(app.CFG, 'SABnzbd', 'sab_category_backlog', app.SAB_CATEGORY)
            app.SAB_CATEGORY_ANIME = check_setting_str(app.CFG, 'SABnzbd', 'sab_category_anime', 'anime')
            app.SAB_CATEGORY_ANIME_BACKLOG = check_setting_str(app.CFG, 'SABnzbd', 'sab_category_anime_backlog', app.SAB_CATEGORY_ANIME)
            app.SAB_HOST = check_setting_str(app.CFG, 'SABnzbd', 'sab_host', '', censor_log='high')
            app.SAB_FORCED = bool(check_setting_int(app.CFG, 'SABnzbd', 'sab_forced', 0))

            app.NZBGET_USERNAME = check_setting_str(app.CFG, 'NZBget', 'nzbget_username', 'nzbget', censor_log='normal')
            app.NZBGET_PASSWORD = check_setting_str(app.CFG, 'NZBget', 'nzbget_password', 'tegbzn6789', censor_log='low')
            app.NZBGET_CATEGORY = check_setting_str(app.CFG, 'NZBget', 'nzbget_category', 'tv')
            app.NZBGET_CATEGORY_BACKLOG = check_setting_str(app.CFG, 'NZBget', 'nzbget_category_backlog', app.NZBGET_CATEGORY)
            app.NZBGET_CATEGORY_ANIME = check_setting_str(app.CFG, 'NZBget', 'nzbget_category_anime', 'anime')
            app.NZBGET_CATEGORY_ANIME_BACKLOG = check_setting_str(app.CFG, 'NZBget', 'nzbget_category_anime_backlog', app.NZBGET_CATEGORY_ANIME)
            app.NZBGET_HOST = check_setting_str(app.CFG, 'NZBget', 'nzbget_host', '', censor_log='high')
            app.NZBGET_USE_HTTPS = bool(check_setting_int(app.CFG, 'NZBget', 'nzbget_use_https', 0))
            app.NZBGET_PRIORITY = check_setting_int(app.CFG, 'NZBget', 'nzbget_priority', 100)

            app.TORRENT_USERNAME = check_setting_str(app.CFG, 'TORRENT', 'torrent_username', '', censor_log='normal')
            app.TORRENT_PASSWORD = check_setting_str(app.CFG, 'TORRENT', 'torrent_password', '', censor_log='low')
            app.TORRENT_HOST = check_setting_str(app.CFG, 'TORRENT', 'torrent_host', '', censor_log='high')
            app.TORRENT_PATH = check_setting_str(app.CFG, 'TORRENT', 'torrent_path', '')
            app.TORRENT_SEED_TIME = check_setting_int(app.CFG, 'TORRENT', 'torrent_seed_time', 0)
            app.TORRENT_PAUSED = bool(check_setting_int(app.CFG, 'TORRENT', 'torrent_paused', 0))
            app.TORRENT_HIGH_BANDWIDTH = bool(check_setting_int(app.CFG, 'TORRENT', 'torrent_high_bandwidth', 0))
            app.TORRENT_LABEL = check_setting_str(app.CFG, 'TORRENT', 'torrent_label', '')
            app.TORRENT_LABEL_ANIME = check_setting_str(app.CFG, 'TORRENT', 'torrent_label_anime', '')
            app.TORRENT_VERIFY_CERT = bool(check_setting_int(app.CFG, 'TORRENT', 'torrent_verify_cert', 0))
            app.TORRENT_RPCURL = check_setting_str(app.CFG, 'TORRENT', 'torrent_rpcurl', 'transmission')
            app.TORRENT_AUTH_TYPE = check_setting_str(app.CFG, 'TORRENT', 'torrent_auth_type', '')
            app.TORRENT_SEED_LOCATION = check_setting_str(app.CFG, 'TORRENT', 'torrent_seed_location', '')

            app.USE_KODI = bool(check_setting_int(app.CFG, 'KODI', 'use_kodi', 0))
            app.KODI_ALWAYS_ON = bool(check_setting_int(app.CFG, 'KODI', 'kodi_always_on', 1))
            app.KODI_NOTIFY_ONSNATCH = bool(check_setting_int(app.CFG, 'KODI', 'kodi_notify_onsnatch', 0))
            app.KODI_NOTIFY_ONDOWNLOAD = bool(check_setting_int(app.CFG, 'KODI', 'kodi_notify_ondownload', 0))
            app.KODI_NOTIFY_ONSUBTITLEDOWNLOAD = bool(check_setting_int(app.CFG, 'KODI', 'kodi_notify_onsubtitledownload', 0))
            app.KODI_UPDATE_LIBRARY = bool(check_setting_int(app.CFG, 'KODI', 'kodi_update_library', 0))
            app.KODI_UPDATE_FULL = bool(check_setting_int(app.CFG, 'KODI', 'kodi_update_full', 0))
            app.KODI_UPDATE_ONLYFIRST = bool(check_setting_int(app.CFG, 'KODI', 'kodi_update_onlyfirst', 0))
            app.KODI_HOST = check_setting_list(app.CFG, 'KODI', 'kodi_host', '', censor_log='high')
            app.KODI_USERNAME = check_setting_str(app.CFG, 'KODI', 'kodi_username', '', censor_log='normal')
            app.KODI_PASSWORD = check_setting_str(app.CFG, 'KODI', 'kodi_password', '', censor_log='low')
            app.KODI_CLEAN_LIBRARY = bool(check_setting_int(app.CFG, 'KODI', 'kodi_clean_library', 0))

            app.USE_PLEX_SERVER = bool(check_setting_int(app.CFG, 'Plex', 'use_plex_server', 0))
            app.PLEX_NOTIFY_ONSNATCH = bool(check_setting_int(app.CFG, 'Plex', 'plex_notify_onsnatch', 0))
            app.PLEX_NOTIFY_ONDOWNLOAD = bool(check_setting_int(app.CFG, 'Plex', 'plex_notify_ondownload', 0))
            app.PLEX_NOTIFY_ONSUBTITLEDOWNLOAD = bool(check_setting_int(app.CFG, 'Plex', 'plex_notify_onsubtitledownload', 0))
            app.PLEX_UPDATE_LIBRARY = bool(check_setting_int(app.CFG, 'Plex', 'plex_update_library', 0))
            app.PLEX_SERVER_HOST = check_setting_list(app.CFG, 'Plex', 'plex_server_host', '', censor_log='high')
            app.PLEX_SERVER_TOKEN = check_setting_str(app.CFG, 'Plex', 'plex_server_token', '', censor_log='high')
            app.PLEX_CLIENT_HOST = check_setting_list(app.CFG, 'Plex', 'plex_client_host', '', censor_log='high')
            app.PLEX_SERVER_USERNAME = check_setting_str(app.CFG, 'Plex', 'plex_server_username', '', censor_log='normal')
            app.PLEX_SERVER_PASSWORD = check_setting_str(app.CFG, 'Plex', 'plex_server_password', '', censor_log='low')
            app.USE_PLEX_CLIENT = bool(check_setting_int(app.CFG, 'Plex', 'use_plex_client', 0))
            app.PLEX_CLIENT_USERNAME = check_setting_str(app.CFG, 'Plex', 'plex_client_username', '', censor_log='normal')
            app.PLEX_CLIENT_PASSWORD = check_setting_str(app.CFG, 'Plex', 'plex_client_password', '', censor_log='low')
            app.PLEX_SERVER_HTTPS = bool(check_setting_int(app.CFG, 'Plex', 'plex_server_https', 0))

            app.USE_EMBY = bool(check_setting_int(app.CFG, 'Emby', 'use_emby', 0))
            app.EMBY_HOST = check_setting_str(app.CFG, 'Emby', 'emby_host', '', censor_log='high')
            app.EMBY_APIKEY = check_setting_str(app.CFG, 'Emby', 'emby_apikey', '', censor_log='low')

            app.USE_GROWL = bool(check_setting_int(app.CFG, 'Growl', 'use_growl', 0))
            app.GROWL_NOTIFY_ONSNATCH = bool(check_setting_int(app.CFG, 'Growl', 'growl_notify_onsnatch', 0))
            app.GROWL_NOTIFY_ONDOWNLOAD = bool(check_setting_int(app.CFG, 'Growl', 'growl_notify_ondownload', 0))
            app.GROWL_NOTIFY_ONSUBTITLEDOWNLOAD = bool(check_setting_int(app.CFG, 'Growl', 'growl_notify_onsubtitledownload', 0))
            app.GROWL_HOST = check_setting_str(app.CFG, 'Growl', 'growl_host', '')
            app.GROWL_PASSWORD = check_setting_str(app.CFG, 'Growl', 'growl_password', '', censor_log='low')

            app.USE_FREEMOBILE = bool(check_setting_int(app.CFG, 'FreeMobile', 'use_freemobile', 0))
            app.FREEMOBILE_NOTIFY_ONSNATCH = bool(check_setting_int(app.CFG, 'FreeMobile', 'freemobile_notify_onsnatch', 0))
            app.FREEMOBILE_NOTIFY_ONDOWNLOAD = bool(check_setting_int(app.CFG, 'FreeMobile', 'freemobile_notify_ondownload', 0))
            app.FREEMOBILE_NOTIFY_ONSUBTITLEDOWNLOAD = bool(check_setting_int(app.CFG, 'FreeMobile', 'freemobile_notify_onsubtitledownload', 0))
            app.FREEMOBILE_ID = check_setting_str(app.CFG, 'FreeMobile', 'freemobile_id', '', censor_log='normal')
            app.FREEMOBILE_APIKEY = check_setting_str(app.CFG, 'FreeMobile', 'freemobile_apikey', '', censor_log='low')

            app.USE_TELEGRAM = bool(check_setting_int(app.CFG, 'Telegram', 'use_telegram', 0))
            app.TELEGRAM_NOTIFY_ONSNATCH = bool(check_setting_int(app.CFG, 'Telegram', 'telegram_notify_onsnatch', 0))
            app.TELEGRAM_NOTIFY_ONDOWNLOAD = bool(check_setting_int(app.CFG, 'Telegram', 'telegram_notify_ondownload', 0))
            app.TELEGRAM_NOTIFY_ONSUBTITLEDOWNLOAD = bool(check_setting_int(app.CFG, 'Telegram', 'telegram_notify_onsubtitledownload', 0))
            app.TELEGRAM_ID = check_setting_str(app.CFG, 'Telegram', 'telegram_id', '', censor_log='normal')
            app.TELEGRAM_APIKEY = check_setting_str(app.CFG, 'Telegram', 'telegram_apikey', '', censor_log='low')

            app.USE_PROWL = bool(check_setting_int(app.CFG, 'Prowl', 'use_prowl', 0))
            app.PROWL_NOTIFY_ONSNATCH = bool(check_setting_int(app.CFG, 'Prowl', 'prowl_notify_onsnatch', 0))
            app.PROWL_NOTIFY_ONDOWNLOAD = bool(check_setting_int(app.CFG, 'Prowl', 'prowl_notify_ondownload', 0))
            app.PROWL_NOTIFY_ONSUBTITLEDOWNLOAD = bool(check_setting_int(app.CFG, 'Prowl', 'prowl_notify_onsubtitledownload', 0))
            app.PROWL_API = check_setting_list(app.CFG, 'Prowl', 'prowl_api', '', censor_log='low')
            app.PROWL_PRIORITY = check_setting_str(app.CFG, 'Prowl', 'prowl_priority', '0')
            app.PROWL_MESSAGE_TITLE = check_setting_str(app.CFG, 'Prowl', 'prowl_message_title', 'Medusa')

            app.USE_TWITTER = bool(check_setting_int(app.CFG, 'Twitter', 'use_twitter', 0))
            app.TWITTER_NOTIFY_ONSNATCH = bool(check_setting_int(app.CFG, 'Twitter', 'twitter_notify_onsnatch', 0))
            app.TWITTER_NOTIFY_ONDOWNLOAD = bool(check_setting_int(app.CFG, 'Twitter', 'twitter_notify_ondownload', 0))
            app.TWITTER_NOTIFY_ONSUBTITLEDOWNLOAD = bool(check_setting_int(app.CFG, 'Twitter', 'twitter_notify_onsubtitledownload', 0))
            app.TWITTER_USERNAME = check_setting_str(app.CFG, 'Twitter', 'twitter_username', '', censor_log='normal')
            app.TWITTER_PASSWORD = check_setting_str(app.CFG, 'Twitter', 'twitter_password', '', censor_log='low')
            app.TWITTER_PREFIX = check_setting_str(app.CFG, 'Twitter', 'twitter_prefix', app.GIT_REPO)
            app.TWITTER_DMTO = check_setting_str(app.CFG, 'Twitter', 'twitter_dmto', '')
            app.TWITTER_USEDM = bool(check_setting_int(app.CFG, 'Twitter', 'twitter_usedm', 0))

            app.USE_BOXCAR2 = bool(check_setting_int(app.CFG, 'Boxcar2', 'use_boxcar2', 0))
            app.BOXCAR2_NOTIFY_ONSNATCH = bool(check_setting_int(app.CFG, 'Boxcar2', 'boxcar2_notify_onsnatch', 0))
            app.BOXCAR2_NOTIFY_ONDOWNLOAD = bool(check_setting_int(app.CFG, 'Boxcar2', 'boxcar2_notify_ondownload', 0))
            app.BOXCAR2_NOTIFY_ONSUBTITLEDOWNLOAD = bool(check_setting_int(app.CFG, 'Boxcar2', 'boxcar2_notify_onsubtitledownload', 0))
            app.BOXCAR2_ACCESSTOKEN = check_setting_str(app.CFG, 'Boxcar2', 'boxcar2_accesstoken', '', censor_log='low')

            app.USE_PUSHOVER = bool(check_setting_int(app.CFG, 'Pushover', 'use_pushover', 0))
            app.PUSHOVER_NOTIFY_ONSNATCH = bool(check_setting_int(app.CFG, 'Pushover', 'pushover_notify_onsnatch', 0))
            app.PUSHOVER_NOTIFY_ONDOWNLOAD = bool(check_setting_int(app.CFG, 'Pushover', 'pushover_notify_ondownload', 0))
            app.PUSHOVER_NOTIFY_ONSUBTITLEDOWNLOAD = bool(check_setting_int(app.CFG, 'Pushover', 'pushover_notify_onsubtitledownload', 0))
            app.PUSHOVER_USERKEY = check_setting_str(app.CFG, 'Pushover', 'pushover_userkey', '', censor_log='normal')
            app.PUSHOVER_APIKEY = check_setting_str(app.CFG, 'Pushover', 'pushover_apikey', '', censor_log='low')
            app.PUSHOVER_DEVICE = check_setting_list(app.CFG, 'Pushover', 'pushover_device', '')
            app.PUSHOVER_SOUND = check_setting_str(app.CFG, 'Pushover', 'pushover_sound', 'pushover')

            app.USE_LIBNOTIFY = bool(check_setting_int(app.CFG, 'Libnotify', 'use_libnotify', 0))
            app.LIBNOTIFY_NOTIFY_ONSNATCH = bool(check_setting_int(app.CFG, 'Libnotify', 'libnotify_notify_onsnatch', 0))
            app.LIBNOTIFY_NOTIFY_ONDOWNLOAD = bool(check_setting_int(app.CFG, 'Libnotify', 'libnotify_notify_ondownload', 0))
            app.LIBNOTIFY_NOTIFY_ONSUBTITLEDOWNLOAD = bool(check_setting_int(app.CFG, 'Libnotify', 'libnotify_notify_onsubtitledownload', 0))

            app.USE_NMJ = bool(check_setting_int(app.CFG, 'NMJ', 'use_nmj', 0))
            app.NMJ_HOST = check_setting_str(app.CFG, 'NMJ', 'nmj_host', '')
            app.NMJ_DATABASE = check_setting_str(app.CFG, 'NMJ', 'nmj_database', '')
            app.NMJ_MOUNT = check_setting_str(app.CFG, 'NMJ', 'nmj_mount', '')

            app.USE_NMJv2 = bool(check_setting_int(app.CFG, 'NMJv2', 'use_nmjv2', 0))
            app.NMJv2_HOST = check_setting_str(app.CFG, 'NMJv2', 'nmjv2_host', '')
            app.NMJv2_DATABASE = check_setting_str(app.CFG, 'NMJv2', 'nmjv2_database', '')
            app.NMJv2_DBLOC = check_setting_str(app.CFG, 'NMJv2', 'nmjv2_dbloc', '')

            app.USE_SYNOINDEX = bool(check_setting_int(app.CFG, 'Synology', 'use_synoindex', 0))

            app.USE_SYNOLOGYNOTIFIER = bool(check_setting_int(app.CFG, 'SynologyNotifier', 'use_synologynotifier', 0))
            app.SYNOLOGYNOTIFIER_NOTIFY_ONSNATCH = bool(check_setting_int(app.CFG, 'SynologyNotifier', 'synologynotifier_notify_onsnatch', 0))
            app.SYNOLOGYNOTIFIER_NOTIFY_ONDOWNLOAD = bool(check_setting_int(app.CFG, 'SynologyNotifier', 'synologynotifier_notify_ondownload', 0))
            app.SYNOLOGYNOTIFIER_NOTIFY_ONSUBTITLEDOWNLOAD = bool(
                check_setting_int(app.CFG, 'SynologyNotifier', 'synologynotifier_notify_onsubtitledownload', 0))

            app.USE_SLACK = bool(check_setting_bool(app.CFG, 'Slack', 'use_slack', 0))
            app.SLACK_NOTIFY_SNATCH = bool(check_setting_bool(app.CFG, 'Slack', 'slack_notify_snatch', 0))
            app.SLACK_NOTIFY_DOWNLOAD = bool(check_setting_bool(app.CFG, 'Slack', 'slack_notify_download', 0))
            app.SLACK_NOTIFY_SUBTITLEDOWNLOAD = bool(check_setting_bool(app.CFG, 'Slack', 'slack_notify_onsubtitledownload', 0))
            app.SLACK_WEBHOOK = check_setting_str(app.CFG, 'Slack', 'slack_webhook', '', censor_log='normal')

            app.USE_TRAKT = bool(check_setting_int(app.CFG, 'Trakt', 'use_trakt', 0))
            app.TRAKT_USERNAME = check_setting_str(app.CFG, 'Trakt', 'trakt_username', '', censor_log='normal')
            app.TRAKT_ACCESS_TOKEN = check_setting_str(app.CFG, 'Trakt', 'trakt_access_token', '', censor_log='low')
            app.TRAKT_REFRESH_TOKEN = check_setting_str(app.CFG, 'Trakt', 'trakt_refresh_token', '', censor_log='low')
            app.TRAKT_REMOVE_WATCHLIST = bool(check_setting_int(app.CFG, 'Trakt', 'trakt_remove_watchlist', 0))
            app.TRAKT_REMOVE_SERIESLIST = bool(check_setting_int(app.CFG, 'Trakt', 'trakt_remove_serieslist', 0))

            # Check if user has legacy setting and store value in new setting
            if check_setting_int(app.CFG, 'Trakt', 'trakt_remove_show_from_sickrage', None) is not None:
                app.TRAKT_REMOVE_SHOW_FROM_APPLICATION = bool(check_setting_int(app.CFG, 'Trakt', 'trakt_remove_show_from_sickrage', 0))
            else:
                app.TRAKT_REMOVE_SHOW_FROM_APPLICATION = bool(check_setting_int(app.CFG, 'Trakt', 'trakt_remove_show_from_application', 0))

            app.TRAKT_SYNC_WATCHLIST = bool(check_setting_int(app.CFG, 'Trakt', 'trakt_sync_watchlist', 0))
            app.TRAKT_METHOD_ADD = check_setting_int(app.CFG, 'Trakt', 'trakt_method_add', 0)
            app.TRAKT_START_PAUSED = bool(check_setting_int(app.CFG, 'Trakt', 'trakt_start_paused', 0))
            app.TRAKT_USE_RECOMMENDED = bool(check_setting_int(app.CFG, 'Trakt', 'trakt_use_recommended', 0))
            app.TRAKT_SYNC = bool(check_setting_int(app.CFG, 'Trakt', 'trakt_sync', 0))
            app.TRAKT_SYNC_REMOVE = bool(check_setting_int(app.CFG, 'Trakt', 'trakt_sync_remove', 0))
            app.TRAKT_DEFAULT_INDEXER = check_setting_int(app.CFG, 'Trakt', 'trakt_default_indexer', INDEXER_TVDBV2)
            if app.TRAKT_DEFAULT_INDEXER == INDEXER_TVMAZE:
                # Trakt doesn't support TVMAZE. Default to TVDB
                app.TRAKT_DEFAULT_INDEXER = INDEXER_TVDBV2
            app.TRAKT_TIMEOUT = check_setting_int(app.CFG, 'Trakt', 'trakt_timeout', 30)
            app.TRAKT_BLACKLIST_NAME = check_setting_str(app.CFG, 'Trakt', 'trakt_blacklist_name', '')

            app.USE_PYTIVO = bool(check_setting_int(app.CFG, 'pyTivo', 'use_pytivo', 0))
            app.PYTIVO_NOTIFY_ONSNATCH = bool(check_setting_int(app.CFG, 'pyTivo', 'pytivo_notify_onsnatch', 0))
            app.PYTIVO_NOTIFY_ONDOWNLOAD = bool(check_setting_int(app.CFG, 'pyTivo', 'pytivo_notify_ondownload', 0))
            app.PYTIVO_NOTIFY_ONSUBTITLEDOWNLOAD = bool(check_setting_int(app.CFG, 'pyTivo', 'pytivo_notify_onsubtitledownload', 0))
            app.PYTIVO_UPDATE_LIBRARY = bool(check_setting_int(app.CFG, 'pyTivo', 'pyTivo_update_library', 0))
            app.PYTIVO_HOST = check_setting_str(app.CFG, 'pyTivo', 'pytivo_host', '')
            app.PYTIVO_SHARE_NAME = check_setting_str(app.CFG, 'pyTivo', 'pytivo_share_name', '')
            app.PYTIVO_TIVO_NAME = check_setting_str(app.CFG, 'pyTivo', 'pytivo_tivo_name', '')

            app.USE_NMA = bool(check_setting_int(app.CFG, 'NMA', 'use_nma', 0))
            app.NMA_NOTIFY_ONSNATCH = bool(check_setting_int(app.CFG, 'NMA', 'nma_notify_onsnatch', 0))
            app.NMA_NOTIFY_ONDOWNLOAD = bool(check_setting_int(app.CFG, 'NMA', 'nma_notify_ondownload', 0))
            app.NMA_NOTIFY_ONSUBTITLEDOWNLOAD = bool(check_setting_int(app.CFG, 'NMA', 'nma_notify_onsubtitledownload', 0))
            app.NMA_API = check_setting_list(app.CFG, 'NMA', 'nma_api', '', censor_log='low')
            app.NMA_PRIORITY = check_setting_str(app.CFG, 'NMA', 'nma_priority', '0')

            app.USE_PUSHALOT = bool(check_setting_int(app.CFG, 'Pushalot', 'use_pushalot', 0))
            app.PUSHALOT_NOTIFY_ONSNATCH = bool(check_setting_int(app.CFG, 'Pushalot', 'pushalot_notify_onsnatch', 0))
            app.PUSHALOT_NOTIFY_ONDOWNLOAD = bool(check_setting_int(app.CFG, 'Pushalot', 'pushalot_notify_ondownload', 0))
            app.PUSHALOT_NOTIFY_ONSUBTITLEDOWNLOAD = bool(check_setting_int(app.CFG, 'Pushalot', 'pushalot_notify_onsubtitledownload', 0))
            app.PUSHALOT_AUTHORIZATIONTOKEN = check_setting_str(app.CFG, 'Pushalot', 'pushalot_authorizationtoken', '', censor_log='low')

            app.USE_PUSHBULLET = bool(check_setting_int(app.CFG, 'Pushbullet', 'use_pushbullet', 0))
            app.PUSHBULLET_NOTIFY_ONSNATCH = bool(check_setting_int(app.CFG, 'Pushbullet', 'pushbullet_notify_onsnatch', 0))
            app.PUSHBULLET_NOTIFY_ONDOWNLOAD = bool(check_setting_int(app.CFG, 'Pushbullet', 'pushbullet_notify_ondownload', 0))
            app.PUSHBULLET_NOTIFY_ONSUBTITLEDOWNLOAD = bool(check_setting_int(app.CFG, 'Pushbullet', 'pushbullet_notify_onsubtitledownload', 0))
            app.PUSHBULLET_API = check_setting_str(app.CFG, 'Pushbullet', 'pushbullet_api', '', censor_log='low')
            app.PUSHBULLET_DEVICE = check_setting_str(app.CFG, 'Pushbullet', 'pushbullet_device', '')

            app.USE_EMAIL = bool(check_setting_int(app.CFG, 'Email', 'use_email', 0))
            app.EMAIL_NOTIFY_ONSNATCH = bool(check_setting_int(app.CFG, 'Email', 'email_notify_onsnatch', 0))
            app.EMAIL_NOTIFY_ONDOWNLOAD = bool(check_setting_int(app.CFG, 'Email', 'email_notify_ondownload', 0))
            app.EMAIL_NOTIFY_ONSUBTITLEDOWNLOAD = bool(check_setting_int(app.CFG, 'Email', 'email_notify_onsubtitledownload', 0))
            app.EMAIL_HOST = check_setting_str(app.CFG, 'Email', 'email_host', '')
            app.EMAIL_PORT = check_setting_int(app.CFG, 'Email', 'email_port', 25)
            app.EMAIL_TLS = bool(check_setting_int(app.CFG, 'Email', 'email_tls', 0))
            app.EMAIL_USER = check_setting_str(app.CFG, 'Email', 'email_user', '', censor_log='normal')
            app.EMAIL_PASSWORD = check_setting_str(app.CFG, 'Email', 'email_password', '', censor_log='low')
            app.EMAIL_FROM = check_setting_str(app.CFG, 'Email', 'email_from', '')
            app.EMAIL_LIST = check_setting_list(app.CFG, 'Email', 'email_list', '')
            app.EMAIL_SUBJECT = check_setting_str(app.CFG, 'Email', 'email_subject', '')

            app.USE_SUBTITLES = bool(check_setting_int(app.CFG, 'Subtitles', 'use_subtitles', 0))
            app.SUBTITLES_ERASE_CACHE = bool(check_setting_int(app.CFG, 'Subtitles', 'subtitles_erase_cache', 0))
            app.SUBTITLES_LANGUAGES = check_setting_list(app.CFG, 'Subtitles', 'subtitles_languages')
            app.SUBTITLES_DIR = check_setting_str(app.CFG, 'Subtitles', 'subtitles_dir', '')
            app.SUBTITLES_SERVICES_LIST = check_setting_list(app.CFG, 'Subtitles', 'SUBTITLES_SERVICES_LIST')
            app.SUBTITLES_SERVICES_ENABLED = check_setting_list(app.CFG, 'Subtitles', 'SUBTITLES_SERVICES_ENABLED', transform=int)
            app.SUBTITLES_DEFAULT = bool(check_setting_int(app.CFG, 'Subtitles', 'subtitles_default', 0))
            app.SUBTITLES_HISTORY = bool(check_setting_int(app.CFG, 'Subtitles', 'subtitles_history', 0))
            app.SUBTITLES_PERFECT_MATCH = bool(check_setting_int(app.CFG, 'Subtitles', 'subtitles_perfect_match', 1))
            app.IGNORE_EMBEDDED_SUBS = bool(check_setting_int(app.CFG, 'Subtitles', 'embedded_subtitles_all', 0))
            app.SUBTITLES_STOP_AT_FIRST = bool(check_setting_int(app.CFG, 'Subtitles', 'subtitles_stop_at_first', 0))
            app.ACCEPT_UNKNOWN_EMBEDDED_SUBS = bool(check_setting_int(app.CFG, 'Subtitles', 'embedded_subtitles_unknown_lang', 0))
            app.SUBTITLES_HEARING_IMPAIRED = bool(check_setting_int(app.CFG, 'Subtitles', 'subtitles_hearing_impaired', 0))
            app.SUBTITLES_FINDER_FREQUENCY = check_setting_int(app.CFG, 'Subtitles', 'subtitles_finder_frequency', 1)
            app.SUBTITLES_MULTI = bool(check_setting_int(app.CFG, 'Subtitles', 'subtitles_multi', 1))
            app.SUBTITLES_KEEP_ONLY_WANTED = bool(check_setting_int(app.CFG, 'Subtitles', 'subtitles_keep_only_wanted', 0))
            app.SUBTITLES_EXTRA_SCRIPTS = [x.strip() for x in check_setting_list(app.CFG, 'Subtitles', 'subtitles_extra_scripts', '')]
            app.SUBTITLES_PRE_SCRIPTS = [x.strip() for x in check_setting_list(app.CFG, 'Subtitles', 'subtitles_pre_scripts', '')]

            app.ADDIC7ED_USER = check_setting_str(app.CFG, 'Subtitles', 'addic7ed_username', '', censor_log='normal')
            app.ADDIC7ED_PASS = check_setting_str(app.CFG, 'Subtitles', 'addic7ed_password', '', censor_log='low')

            app.ITASA_USER = check_setting_str(app.CFG, 'Subtitles', 'itasa_username', '', censor_log='normal')
            app.ITASA_PASS = check_setting_str(app.CFG, 'Subtitles', 'itasa_password', '', censor_log='low')

            app.LEGENDASTV_USER = check_setting_str(app.CFG, 'Subtitles', 'legendastv_username', '', censor_log='normal')
            app.LEGENDASTV_PASS = check_setting_str(app.CFG, 'Subtitles', 'legendastv_password', '', censor_log='low')

            app.OPENSUBTITLES_USER = check_setting_str(app.CFG, 'Subtitles', 'opensubtitles_username', '', censor_log='normal')
            app.OPENSUBTITLES_PASS = check_setting_str(app.CFG, 'Subtitles', 'opensubtitles_password', '', censor_log='low')

            app.USE_FAILED_DOWNLOADS = bool(check_setting_int(app.CFG, 'FailedDownloads', 'use_failed_downloads', 0))
            app.DELETE_FAILED = bool(check_setting_int(app.CFG, 'FailedDownloads', 'delete_failed', 0))

            app.GIT_PATH = check_setting_str(app.CFG, 'General', 'git_path', '')

            app.IGNORE_WORDS = check_setting_list(app.CFG, 'General', 'ignore_words', app.IGNORE_WORDS)
            app.PREFERRED_WORDS = check_setting_list(app.CFG, 'General', 'preferred_words', app.PREFERRED_WORDS)
            app.UNDESIRED_WORDS = check_setting_list(app.CFG, 'General', 'undesired_words', app.UNDESIRED_WORDS)
            app.TRACKERS_LIST = check_setting_list(app.CFG, 'General', 'trackers_list', app.TRACKERS_LIST)
            app.REQUIRE_WORDS = check_setting_list(app.CFG, 'General', 'require_words', app.REQUIRE_WORDS)
            app.IGNORED_SUBS_LIST = check_setting_list(app.CFG, 'General', 'ignored_subs_list', app.IGNORED_SUBS_LIST)
            app.IGNORE_UND_SUBS = bool(check_setting_int(app.CFG, 'General', 'ignore_und_subs', app.IGNORE_UND_SUBS))

            app.CALENDAR_UNPROTECTED = bool(check_setting_int(app.CFG, 'General', 'calendar_unprotected', 0))
            app.CALENDAR_ICONS = bool(check_setting_int(app.CFG, 'General', 'calendar_icons', 0))

            app.NO_RESTART = bool(check_setting_int(app.CFG, 'General', 'no_restart', 0))

            app.EXTRA_SCRIPTS = [x.strip() for x in check_setting_list(app.CFG, 'General', 'extra_scripts')]

            app.USE_LISTVIEW = bool(check_setting_int(app.CFG, 'General', 'use_listview', 0))

            app.ANIMESUPPORT = False
            app.USE_ANIDB = bool(check_setting_int(app.CFG, 'ANIDB', 'use_anidb', 0))
            app.ANIDB_USERNAME = check_setting_str(app.CFG, 'ANIDB', 'anidb_username', '', censor_log='normal')
            app.ANIDB_PASSWORD = check_setting_str(app.CFG, 'ANIDB', 'anidb_password', '', censor_log='low')
            app.ANIDB_USE_MYLIST = bool(check_setting_int(app.CFG, 'ANIDB', 'anidb_use_mylist', 0))
            app.ANIME_SPLIT_HOME = bool(check_setting_int(app.CFG, 'ANIME', 'anime_split_home', 0))

            app.METADATA_KODI = check_setting_list(app.CFG, 'General', 'metadata_kodi', ['0'] * 10, transform=int)
            app.METADATA_KODI_12PLUS = check_setting_list(app.CFG, 'General', 'metadata_kodi_12plus', ['0'] * 10, transform=int)
            app.METADATA_MEDIABROWSER = check_setting_list(app.CFG, 'General', 'metadata_mediabrowser', ['0'] * 10, transform=int)
            app.METADATA_PS3 = check_setting_list(app.CFG, 'General', 'metadata_ps3', ['0'] * 10, transform=int)
            app.METADATA_WDTV = check_setting_list(app.CFG, 'General', 'metadata_wdtv', ['0'] * 10, transform=int)
            app.METADATA_TIVO = check_setting_list(app.CFG, 'General', 'metadata_tivo', ['0'] * 10, transform=int)
            app.METADATA_MEDE8ER = check_setting_list(app.CFG, 'General', 'metadata_mede8er', ['0'] * 10, transform=int)

            app.HOME_LAYOUT = check_setting_str(app.CFG, 'GUI', 'home_layout', 'poster')
            app.HISTORY_LAYOUT = check_setting_str(app.CFG, 'GUI', 'history_layout', 'detailed')
            app.HISTORY_LIMIT = check_setting_str(app.CFG, 'GUI', 'history_limit', '100')
            app.DISPLAY_SHOW_SPECIALS = bool(check_setting_int(app.CFG, 'GUI', 'display_show_specials', 1))
            app.COMING_EPS_LAYOUT = check_setting_str(app.CFG, 'GUI', 'coming_eps_layout', 'banner')
            app.COMING_EPS_DISPLAY_PAUSED = bool(check_setting_int(app.CFG, 'GUI', 'coming_eps_display_paused', 0))
            app.COMING_EPS_SORT = check_setting_str(app.CFG, 'GUI', 'coming_eps_sort', 'date')
            app.COMING_EPS_MISSED_RANGE = check_setting_int(app.CFG, 'GUI', 'coming_eps_missed_range', 7)
            app.FUZZY_DATING = bool(check_setting_int(app.CFG, 'GUI', 'fuzzy_dating', 0))
            app.TRIM_ZERO = bool(check_setting_int(app.CFG, 'GUI', 'trim_zero', 0))
            app.DATE_PRESET = check_setting_str(app.CFG, 'GUI', 'date_preset', '%x')
            app.TIME_PRESET_W_SECONDS = check_setting_str(app.CFG, 'GUI', 'time_preset', '%I:%M:%S %p')
            app.TIME_PRESET = app.TIME_PRESET_W_SECONDS.replace(u':%S', u'')
            app.TIMEZONE_DISPLAY = check_setting_str(app.CFG, 'GUI', 'timezone_display', 'local')
            app.POSTER_SORTBY = check_setting_str(app.CFG, 'GUI', 'poster_sortby', 'name')
            app.POSTER_SORTDIR = check_setting_int(app.CFG, 'GUI', 'poster_sortdir', 1)
            app.DISPLAY_ALL_SEASONS = bool(check_setting_int(app.CFG, 'General', 'display_all_seasons', 1))
            app.RECENTLY_DELETED = set()
            app.RELEASES_IN_PP = []
            app.GIT_REMOTE_BRANCHES = []
            app.KODI_LIBRARY_CLEAN_PENDING = False
            app.SELECTED_ROOT = check_setting_int(app.CFG, 'GUI', 'selected_root', -1)
            app.BACKLOG_PERIOD = check_setting_str(app.CFG, 'GUI', 'backlog_period', 'all')
            app.BACKLOG_STATUS = check_setting_str(app.CFG, 'GUI', 'backlog_status', 'all')
            app.LAYOUT_WIDE = check_setting_bool(app.CFG, 'GUI', 'layout_wide', 0)
            app.SHOW_LIST_ORDER = check_setting_list(app.CFG, 'GUI', 'show_list_order', app.SHOW_LIST_ORDER)

            app.FALLBACK_PLEX_ENABLE = check_setting_int(app.CFG, 'General', 'fallback_plex_enable', 1)
            app.FALLBACK_PLEX_NOTIFICATIONS = check_setting_int(app.CFG, 'General', 'fallback_plex_notifications', 1)
            app.FALLBACK_PLEX_TIMEOUT = check_setting_int(app.CFG, 'General', 'fallback_plex_timeout', 3)

            # reconfigure the logger
            app_logger.reconfigure()

            # initialize static configuration
            try:
                import pwd
                app.OS_USER = pwd.getpwuid(os.getuid()).pw_name
            except ImportError:
                try:
                    import getpass
                    app.OS_USER = getpass.getuser()
                except StandardError:
                    pass

            try:
                app.LOCALE = locale.getdefaultlocale()
            except StandardError:
                app.LOCALE = None, None

            try:
                import ssl
                app.OPENSSL_VERSION = ssl.OPENSSL_VERSION
            except StandardError:
                pass

            if app.VERSION_NOTIFY:
                updater = version_checker.CheckVersion().updater
                if updater:
                    app.APP_VERSION = updater.get_cur_version()

            app.MAJOR_DB_VERSION, app.MINOR_DB_VERSION = db.DBConnection().checkDBVersion()

            # initialize the static NZB and TORRENT providers
            app.providerList = providers.make_provider_list()

            app.NEWZNAB_PROVIDERS = check_setting_list(app.CFG, 'Newznab', 'newznab_providers')
            app.newznabProviderList = NewznabProvider.get_newznab_providers(app.NEWZNAB_PROVIDERS)

            app.TORRENTRSS_PROVIDERS = check_setting_list(app.CFG, 'TorrentRss', 'torrentrss_providers')
            app.torrentRssProviderList = TorrentRssProvider.get_providers_list(app.TORRENTRSS_PROVIDERS)

            app.TORZNAB_PROVIDERS = check_setting_list(app.CFG, 'Torznab', 'torznab_providers')
            app.torznab_providers_list = TorznabProvider.get_providers_list(app.TORZNAB_PROVIDERS)

            all_providers = providers.sorted_provider_list()

            # dynamically load provider settings
            for provider in all_providers:
                # use check_setting_bool to see if the provider is enabled instead of load_provider_settings
                # since the attr name does not match the default provider option style of '{provider}_{attribute}'
                provider.enabled = check_setting_bool(app.CFG, provider.get_id().upper(), provider.get_id(), 0)

                load_provider_setting(app.CFG, provider, 'string', 'username', '', censor_log='normal')
                load_provider_setting(app.CFG, provider, 'string', 'api_key', '', censor_log='low')
                load_provider_setting(app.CFG, provider, 'string', 'search_mode', 'eponly')
                load_provider_setting(app.CFG, provider, 'bool', 'search_fallback', 0)
                load_provider_setting(app.CFG, provider, 'bool', 'enable_daily', 1)
                load_provider_setting(app.CFG, provider, 'bool', 'enable_backlog', provider.supports_backlog)
                load_provider_setting(app.CFG, provider, 'bool', 'enable_manualsearch', 1)
                load_provider_setting(app.CFG, provider, 'bool', 'enable_search_delay', 0)
                load_provider_setting(app.CFG, provider, 'int', 'search_delay', 480)

                if provider.provider_type == GenericProvider.TORRENT:
                    load_provider_setting(app.CFG, provider, 'string', 'custom_url', '', censor_log='low')
                    load_provider_setting(app.CFG, provider, 'string', 'hash', '', censor_log='low')
                    load_provider_setting(app.CFG, provider, 'string', 'digest', '', censor_log='low')
                    load_provider_setting(app.CFG, provider, 'string', 'password', '', censor_log='low')
                    load_provider_setting(app.CFG, provider, 'string', 'passkey', '', censor_log='low')
                    load_provider_setting(app.CFG, provider, 'string', 'pin', '', censor_log='low')
                    load_provider_setting(app.CFG, provider, 'string', 'sorting', 'seeders')
                    load_provider_setting(app.CFG, provider, 'string', 'options', '')
                    load_provider_setting(app.CFG, provider, 'string', 'ratio', '')
                    load_provider_setting(app.CFG, provider, 'bool', 'confirmed', 1)
                    load_provider_setting(app.CFG, provider, 'bool', 'ranked', 1)
                    load_provider_setting(app.CFG, provider, 'bool', 'engrelease', 0)
                    load_provider_setting(app.CFG, provider, 'bool', 'onlyspasearch', 0)
                    load_provider_setting(app.CFG, provider, 'int', 'minseed', 1)
                    load_provider_setting(app.CFG, provider, 'int', 'minleech', 0)
                    load_provider_setting(app.CFG, provider, 'bool', 'freeleech', 0)
                    load_provider_setting(app.CFG, provider, 'int', 'cat', 0)
                    load_provider_setting(app.CFG, provider, 'bool', 'subtitle', 0)
                    if provider.enable_cookies:
                        load_provider_setting(app.CFG, provider, 'string', 'cookies', '', censor_log='low')

                if isinstance(provider, TorrentRssProvider):
                    load_provider_setting(app.CFG, provider, 'string', 'url', '', censor_log='low')
                    load_provider_setting(app.CFG, provider, 'string', 'title_tag', '')

                if isinstance(provider, TorznabProvider):
                    load_provider_setting(app.CFG, provider, 'string', 'url', '', censor_log='low')
                    load_provider_setting(app.CFG, provider, 'list', 'cat_ids', '', split_value=',')
                    load_provider_setting(app.CFG, provider, 'list', 'cap_tv_search', '', split_value=',')

                if isinstance(provider, NewznabProvider):
                    # non configurable
                    if not provider.default:
                        load_provider_setting(app.CFG, provider, 'string', 'url', '', censor_log='low')
                        load_provider_setting(app.CFG, provider, 'bool', 'needs_auth', 1)
                    # configurable
                    load_provider_setting(app.CFG, provider, 'list', 'cat_ids', '', split_value=',')

            if not os.path.isfile(app.CONFIG_FILE):
                logger.debug(u'Unable to find {config!r}, all settings will be default!', config=app.CONFIG_FILE)
                self.save_config()

            if app.SUBTITLES_ERASE_CACHE:
                try:
                    for cache_file in ['application.dbm', 'subliminal.dbm']:
                        file_path = os.path.join(app.CACHE_DIR, cache_file)
                        if os.path.isfile(file_path):
                            logger.info(u'Removing subtitles cache file: {cache_file}', cache_file=file_path)
                            os.remove(file_path)
                except OSError as e:
                    logger.warning(u'Unable to remove subtitles cache files. Error: {error}', error=e)
                # Disable flag to erase cache
                app.SUBTITLES_ERASE_CACHE = 0

            # Rebuild the censored list
            app_logger.rebuild_censored_list()

            # initialize the main SB database
            main_db_con = db.DBConnection()
            db.upgradeDatabase(main_db_con, main_db.InitialSchema)

            # initialize the cache database
            cache_db_con = db.DBConnection('cache.db')
            db.upgradeDatabase(cache_db_con, cache_db.InitialSchema)

            # Performs a vacuum on cache.db
            logger.debug(u'Performing a vacuum on the CACHE database')
            cache_db_con.action('VACUUM')

            # initialize the failed downloads database
            failed_db_con = db.DBConnection('failed.db')
            db.upgradeDatabase(failed_db_con, failed_db.InitialSchema)

            # fix up any db problems
            main_db_con = db.DBConnection()
            db.sanityCheckDatabase(main_db_con, main_db.MainSanityCheck)

            # migrate the config if it needs it
            migrator = ConfigMigrator(app.CFG)
            migrator.migrate_config()

            # initialize metadata_providers
            app.metadata_provider_dict = metadata.get_metadata_generator_dict()
            for cur_metadata_tuple in [(app.METADATA_KODI, metadata.kodi),
                                       (app.METADATA_KODI_12PLUS, metadata.kodi_12plus),
                                       (app.METADATA_MEDIABROWSER, metadata.media_browser),
                                       (app.METADATA_PS3, metadata.ps3),
                                       (app.METADATA_WDTV, metadata.wdtv),
                                       (app.METADATA_TIVO, metadata.tivo),
                                       (app.METADATA_MEDE8ER, metadata.mede8er)]:
                (cur_metadata_config, cur_metadata_class) = cur_metadata_tuple
                tmp_provider = cur_metadata_class.metadata_class()
                tmp_provider.set_config(cur_metadata_config)
                app.metadata_provider_dict[tmp_provider.name] = tmp_provider

            # initialize schedulers
            # updaters
            app.version_check_scheduler = scheduler.Scheduler(version_checker.CheckVersion(),
                                                              cycleTime=datetime.timedelta(hours=app.UPDATE_FREQUENCY),
                                                              threadName='CHECKVERSION', silent=False)

            app.show_queue_scheduler = scheduler.Scheduler(show_queue.ShowQueue(),
                                                           cycleTime=datetime.timedelta(seconds=3),
                                                           threadName='SHOWQUEUE')

            app.show_update_scheduler = scheduler.Scheduler(show_updater.ShowUpdater(),
                                                            cycleTime=datetime.timedelta(hours=1),
                                                            threadName='SHOWUPDATER',
                                                            start_time=datetime.time(hour=app.SHOWUPDATE_HOUR,
                                                                                     minute=random.randint(0, 59)))

            # snatcher used for manual search, manual picked results
            app.manual_snatch_scheduler = scheduler.Scheduler(SnatchQueue(),
                                                              cycleTime=datetime.timedelta(seconds=3),
                                                              threadName='MANUALSNATCHQUEUE')
            # searchers
            app.search_queue_scheduler = scheduler.Scheduler(SearchQueue(),
                                                             cycleTime=datetime.timedelta(seconds=3),
                                                             threadName='SEARCHQUEUE')

            app.forced_search_queue_scheduler = scheduler.Scheduler(ForcedSearchQueue(),
                                                                    cycleTime=datetime.timedelta(seconds=3),
                                                                    threadName='FORCEDSEARCHQUEUE')

            # TODO: update_interval should take last daily/backlog times into account!
            update_interval = datetime.timedelta(minutes=app.DAILYSEARCH_FREQUENCY)
            app.daily_search_scheduler = scheduler.Scheduler(DailySearcher(),
                                                             cycleTime=update_interval,
                                                             threadName='DAILYSEARCHER',
                                                             run_delay=update_interval)

            update_interval = datetime.timedelta(minutes=app.BACKLOG_FREQUENCY)
            app.backlog_search_scheduler = BacklogSearchScheduler(BacklogSearcher(),
                                                                  cycleTime=update_interval,
                                                                  threadName='BACKLOG',
                                                                  run_delay=update_interval)

            if app.CHECK_PROPERS_INTERVAL in app.PROPERS_SEARCH_INTERVAL:
                update_interval = datetime.timedelta(minutes=app.PROPERS_SEARCH_INTERVAL[app.CHECK_PROPERS_INTERVAL])
                run_at = None
            else:
                update_interval = datetime.timedelta(hours=1)
                run_at = datetime.time(hour=1)  # 1 AM

            app.proper_finder_scheduler = scheduler.Scheduler(ProperFinder(),
                                                              cycleTime=update_interval,
                                                              threadName='FINDPROPERS',
                                                              start_time=run_at,
                                                              run_delay=update_interval)

            # processors
            update_interval = datetime.timedelta(minutes=app.AUTOPOSTPROCESSOR_FREQUENCY)
            app.auto_post_processor_scheduler = scheduler.Scheduler(auto_post_processor.PostProcessor(),
                                                                    cycleTime=update_interval,
                                                                    threadName='POSTPROCESSOR',
                                                                    silent=not app.PROCESS_AUTOMATICALLY,
                                                                    run_delay=update_interval)
            update_interval = datetime.timedelta(minutes=5)
            app.trakt_checker_scheduler = scheduler.Scheduler(trakt_checker.TraktChecker(),
                                                              cycleTime=datetime.timedelta(hours=1),
                                                              threadName='TRAKTCHECKER',
                                                              run_delay=update_interval,
                                                              silent=not app.USE_TRAKT)

            update_interval = datetime.timedelta(hours=app.SUBTITLES_FINDER_FREQUENCY)
            app.subtitles_finder_scheduler = scheduler.Scheduler(subtitles.SubtitlesFinder(),
                                                                 cycleTime=update_interval,
                                                                 threadName='FINDSUBTITLES',
                                                                 run_delay=update_interval,
                                                                 silent=not app.USE_SUBTITLES)

            update_interval = datetime.timedelta(minutes=app.TORRENT_CHECKER_FREQUENCY)
            app.torrent_checker_scheduler = scheduler.Scheduler(torrent_checker.TorrentChecker(),
                                                                cycleTime=update_interval,
                                                                threadName='TORRENTCHECKER',
                                                                run_delay=update_interval)

            app.__INITIALIZED__ = True
            return True

    @staticmethod
    def get_backlog_cycle_time():
        """Return backlog cycle frequency."""
        cycletime = app.DAILYSEARCH_FREQUENCY * 2 + 7
        return max([cycletime, 720])

    @staticmethod
    def restore_cache_folder(cache_folder):
        """Restore cache folder.

        :param cache_folder:
        :type cache_folder: string
        """
        restore_folder = os.path.join(app.DATA_DIR, 'restore')
        if not os.path.exists(restore_folder) or not os.path.exists(os.path.join(restore_folder, 'cache')):
            return

        try:
            def restore_cache(src_folder, dest_folder):
                def path_leaf(path):
                    head, tail = os.path.split(path)
                    return tail or os.path.basename(head)

                try:
                    if os.path.isdir(dest_folder):
                        bak_filename = '{0}-{1}'.format(path_leaf(dest_folder), datetime.datetime.now().strftime('%Y%m%d_%H%M%S'))
                        shutil.move(dest_folder, os.path.join(os.path.dirname(dest_folder), bak_filename))

                    shutil.move(src_folder, dest_folder)
                    logger.info(u'Restore: restoring cache successful')
                except OSError as error:
                    logger.error(u'Restore: restoring cache failed: {error!r}', error=error)

            restore_cache(os.path.join(restore_folder, 'cache'), cache_folder)
        finally:
            helpers.remove_folder(restore_folder)
            for name in ('mako', 'sessions', 'indexers', 'rss'):
                folder_path = os.path.join(cache_folder, name)
                helpers.remove_folder(folder_path)

    @staticmethod
    def start_threads():
        """Start application threads."""
        with app.INIT_LOCK:
            if not app.__INITIALIZED__:
                return

            # start system events queue
            app.events.start()

            # start the daily search scheduler
            app.daily_search_scheduler.enable = True
            app.daily_search_scheduler.start()

            # start the backlog scheduler
            app.backlog_search_scheduler.enable = True
            app.backlog_search_scheduler.start()

            # start the show updater
            app.show_update_scheduler.enable = True
            app.show_update_scheduler.start()

            # start the version checker
            app.version_check_scheduler.enable = True
            app.version_check_scheduler.start()

            # start the queue checker
            app.show_queue_scheduler.enable = True
            app.show_queue_scheduler.start()

            # start the search queue checker
            app.search_queue_scheduler.enable = True
            app.search_queue_scheduler.start()

            # start the forced search queue checker
            app.forced_search_queue_scheduler.enable = True
            app.forced_search_queue_scheduler.start()

            # start the search queue checker
            app.manual_snatch_scheduler.enable = True
            app.manual_snatch_scheduler.start()

            # start the proper finder
            if app.DOWNLOAD_PROPERS:
                app.proper_finder_scheduler.silent = False
                app.proper_finder_scheduler.enable = True
            else:
                app.proper_finder_scheduler.enable = False
                app.proper_finder_scheduler.silent = True
            app.proper_finder_scheduler.start()

            # start the post processor
            if app.PROCESS_AUTOMATICALLY:
                app.auto_post_processor_scheduler.silent = False
                app.auto_post_processor_scheduler.enable = True
            else:
                app.auto_post_processor_scheduler.enable = False
                app.auto_post_processor_scheduler.silent = True
            app.auto_post_processor_scheduler.start()

            # start the subtitles finder
            if app.USE_SUBTITLES:
                app.subtitles_finder_scheduler.silent = False
                app.subtitles_finder_scheduler.enable = True
            else:
                app.subtitles_finder_scheduler.enable = False
                app.subtitles_finder_scheduler.silent = True
            app.subtitles_finder_scheduler.start()

            # start the trakt checker
            if app.USE_TRAKT:
                app.trakt_checker_scheduler.silent = False
                app.trakt_checker_scheduler.enable = True
            else:
                app.trakt_checker_scheduler.enable = False
                app.trakt_checker_scheduler.silent = True
            app.trakt_checker_scheduler.start()

            if app.USE_TORRENTS and app.REMOVE_FROM_CLIENT:
                app.torrent_checker_scheduler.enable = True
            app.torrent_checker_scheduler.silent = False
            app.torrent_checker_scheduler.start()

            app.started = True

    @staticmethod
    def halt():
        """Halt the system."""
        with app.INIT_LOCK:
            if not app.__INITIALIZED__:
                return

            logger.info(u'Aborting all threads')

            threads = [
                app.daily_search_scheduler,
                app.backlog_search_scheduler,
                app.show_update_scheduler,
                app.version_check_scheduler,
                app.show_queue_scheduler,
                app.search_queue_scheduler,
                app.forced_search_queue_scheduler,
                app.manual_snatch_scheduler,
                app.auto_post_processor_scheduler,
                app.trakt_checker_scheduler,
                app.proper_finder_scheduler,
                app.subtitles_finder_scheduler,
                app.torrent_checker_scheduler,
                app.events
            ]

            # set them all to stop at the same time
            for t in threads:
                t.stop.set()

            for t in threads:
                logger.info(u'Waiting for the {thread} thread to exit', thread=t.name)
                try:
                    t.join(10)
                except Exception:
                    pass

            if app.ADBA_CONNECTION:
                app.ADBA_CONNECTION.logout()
                logger.info(u'Waiting for the ANIDB CONNECTION thread to exit')
                try:
                    app.ADBA_CONNECTION.join(10)
                except Exception:
                    pass

            app.__INITIALIZED__ = False
            app.started = False

    def save_all(self):
        """Save all information to database and config file."""
        # write all shows
        logger.info(u'Saving all shows to the database')
        for show in app.showList:
            show.save_to_db()

        # save config
        logger.info(u'Saving config file to disk')
        self.save_config()

    @staticmethod
    def save_config():
        """Save configuration."""
        new_config = ConfigObj(encoding='UTF-8', default_encoding='UTF-8')
        new_config.filename = app.CONFIG_FILE

        # For passwords you must include the word `password` in the item_name
        # and add `helpers.encrypt(ITEM_NAME, ENCRYPTION_VERSION)` in save_config()
        new_config['General'] = {}
        new_config['General']['git_auth_type'] = app.GIT_AUTH_TYPE
        new_config['General']['git_username'] = app.GIT_USERNAME
        new_config['General']['git_password'] = helpers.encrypt(app.GIT_PASSWORD, app.ENCRYPTION_VERSION)
        new_config['General']['git_token'] = helpers.encrypt(app.GIT_TOKEN, app.ENCRYPTION_VERSION)
        new_config['General']['git_reset'] = int(app.GIT_RESET)
        new_config['General']['git_reset_branches'] = app.GIT_RESET_BRANCHES
        new_config['General']['branch'] = app.BRANCH
        new_config['General']['git_remote'] = app.GIT_REMOTE
        new_config['General']['git_remote_url'] = app.GIT_REMOTE_URL
        new_config['General']['cur_commit_hash'] = app.CUR_COMMIT_HASH
        new_config['General']['cur_commit_branch'] = app.CUR_COMMIT_BRANCH
        new_config['General']['config_version'] = app.CONFIG_VERSION
        new_config['General']['encryption_version'] = int(app.ENCRYPTION_VERSION)
        new_config['General']['encryption_secret'] = app.ENCRYPTION_SECRET
        new_config['General']['log_dir'] = app.ACTUAL_LOG_DIR if app.ACTUAL_LOG_DIR else 'Logs'
        new_config['General']['log_nr'] = int(app.LOG_NR)
        new_config['General']['log_size'] = float(app.LOG_SIZE)
        new_config['General']['socket_timeout'] = app.SOCKET_TIMEOUT
        new_config['General']['web_port'] = app.WEB_PORT
        new_config['General']['web_host'] = app.WEB_HOST
        new_config['General']['web_ipv6'] = int(app.WEB_IPV6)
        new_config['General']['web_log'] = int(app.WEB_LOG)
        new_config['General']['web_root'] = app.WEB_ROOT
        new_config['General']['web_username'] = app.WEB_USERNAME
        new_config['General']['web_password'] = helpers.encrypt(app.WEB_PASSWORD, app.ENCRYPTION_VERSION)
        new_config['General']['web_cookie_secret'] = app.WEB_COOKIE_SECRET
        new_config['General']['web_use_gzip'] = int(app.WEB_USE_GZIP)
        new_config['General']['subliminal_log'] = int(app.SUBLIMINAL_LOG)
        new_config['General']['privacy_level'] = app.PRIVACY_LEVEL
        new_config['General']['ssl_verify'] = int(app.SSL_VERIFY)
        new_config['General']['download_url'] = app.DOWNLOAD_URL
        new_config['General']['localhost_ip'] = app.LOCALHOST_IP
        new_config['General']['cpu_preset'] = app.CPU_PRESET
        new_config['General']['anon_redirect'] = app.ANON_REDIRECT
        new_config['General']['api_key'] = app.API_KEY
        new_config['General']['debug'] = int(app.DEBUG)
        new_config['General']['dbdebug'] = int(app.DBDEBUG)
        new_config['General']['default_page'] = app.DEFAULT_PAGE
        new_config['General']['seeders_leechers_in_notify'] = int(app.SEEDERS_LEECHERS_IN_NOTIFY)
        new_config['General']['enable_https'] = int(app.ENABLE_HTTPS)
        new_config['General']['notify_on_login'] = int(app.NOTIFY_ON_LOGIN)
        new_config['General']['https_cert'] = app.HTTPS_CERT
        new_config['General']['https_key'] = app.HTTPS_KEY
        new_config['General']['handle_reverse_proxy'] = int(app.HANDLE_REVERSE_PROXY)
        new_config['General']['use_nzbs'] = int(app.USE_NZBS)
        new_config['General']['use_torrents'] = int(app.USE_TORRENTS)
        new_config['General']['nzb_method'] = app.NZB_METHOD
        new_config['General']['torrent_method'] = app.TORRENT_METHOD
        new_config['General']['usenet_retention'] = int(app.USENET_RETENTION)
        new_config['General']['cache_trimming'] = int(app.CACHE_TRIMMING)
        new_config['General']['max_cache_age'] = int(app.MAX_CACHE_AGE)
        new_config['General']['autopostprocessor_frequency'] = int(app.AUTOPOSTPROCESSOR_FREQUENCY)
        new_config['General']['torrent_checker_frequency'] = int(app.TORRENT_CHECKER_FREQUENCY)
        new_config['General']['dailysearch_frequency'] = int(app.DAILYSEARCH_FREQUENCY)
        new_config['General']['backlog_frequency'] = int(app.BACKLOG_FREQUENCY)
        new_config['General']['update_frequency'] = int(app.UPDATE_FREQUENCY)
        new_config['General']['showupdate_hour'] = int(app.SHOWUPDATE_HOUR)
        new_config['General']['download_propers'] = int(app.DOWNLOAD_PROPERS)
        new_config['General']['propers_search_days'] = int(app.PROPERS_SEARCH_DAYS)
        new_config['General']['remove_from_client'] = int(app.REMOVE_FROM_CLIENT)
        new_config['General']['randomize_providers'] = int(app.RANDOMIZE_PROVIDERS)
        new_config['General']['check_propers_interval'] = app.CHECK_PROPERS_INTERVAL
        new_config['General']['allow_high_priority'] = int(app.ALLOW_HIGH_PRIORITY)
        new_config['General']['skip_removed_files'] = int(app.SKIP_REMOVED_FILES)
        # Need to explicitly cast set to list, as configObj can't handle sets.
        new_config['General']['allowed_extensions'] = list(app.ALLOWED_EXTENSIONS)
        new_config['General']['quality_default'] = int(app.QUALITY_DEFAULT)
        new_config['General']['status_default'] = int(app.STATUS_DEFAULT)
        new_config['General']['status_default_after'] = int(app.STATUS_DEFAULT_AFTER)
        new_config['General']['flatten_folders_default'] = int(app.FLATTEN_FOLDERS_DEFAULT)
        new_config['General']['indexer_default'] = int(app.INDEXER_DEFAULT)
        new_config['General']['indexer_timeout'] = int(app.INDEXER_TIMEOUT)
        new_config['General']['anime_default'] = int(app.ANIME_DEFAULT)
        new_config['General']['scene_default'] = int(app.SCENE_DEFAULT)
        new_config['General']['provider_order'] = app.PROVIDER_ORDER
        new_config['General']['version_notify'] = int(app.VERSION_NOTIFY)
        new_config['General']['auto_update'] = int(app.AUTO_UPDATE)
        new_config['General']['notify_on_update'] = int(app.NOTIFY_ON_UPDATE)
        new_config['General']['naming_strip_year'] = int(app.NAMING_STRIP_YEAR)
        new_config['General']['naming_pattern'] = app.NAMING_PATTERN
        new_config['General']['naming_custom_abd'] = int(app.NAMING_CUSTOM_ABD)
        new_config['General']['naming_abd_pattern'] = app.NAMING_ABD_PATTERN
        new_config['General']['naming_custom_sports'] = int(app.NAMING_CUSTOM_SPORTS)
        new_config['General']['naming_sports_pattern'] = app.NAMING_SPORTS_PATTERN
        new_config['General']['naming_custom_anime'] = int(app.NAMING_CUSTOM_ANIME)
        new_config['General']['naming_anime_pattern'] = app.NAMING_ANIME_PATTERN
        new_config['General']['naming_multi_ep'] = int(app.NAMING_MULTI_EP)
        new_config['General']['naming_anime_multi_ep'] = int(app.NAMING_ANIME_MULTI_EP)
        new_config['General']['naming_anime'] = int(app.NAMING_ANIME)
        new_config['General']['indexerDefaultLang'] = app.INDEXER_DEFAULT_LANGUAGE
        new_config['General']['ep_default_deleted_status'] = int(app.EP_DEFAULT_DELETED_STATUS)
        new_config['General']['launch_browser'] = int(app.LAUNCH_BROWSER)
        new_config['General']['trash_remove_show'] = int(app.TRASH_REMOVE_SHOW)
        new_config['General']['trash_rotate_logs'] = int(app.TRASH_ROTATE_LOGS)
        new_config['General']['sort_article'] = int(app.SORT_ARTICLE)
        new_config['General']['proxy_setting'] = app.PROXY_SETTING
        new_config['General']['proxy_indexers'] = int(app.PROXY_INDEXERS)

        new_config['General']['use_listview'] = int(app.USE_LISTVIEW)
        new_config['General']['metadata_kodi'] = app.METADATA_KODI
        new_config['General']['metadata_kodi_12plus'] = app.METADATA_KODI_12PLUS
        new_config['General']['metadata_mediabrowser'] = app.METADATA_MEDIABROWSER
        new_config['General']['metadata_ps3'] = app.METADATA_PS3
        new_config['General']['metadata_wdtv'] = app.METADATA_WDTV
        new_config['General']['metadata_tivo'] = app.METADATA_TIVO
        new_config['General']['metadata_mede8er'] = app.METADATA_MEDE8ER

        new_config['General']['backlog_days'] = int(app.BACKLOG_DAYS)

        new_config['General']['cache_dir'] = app.ACTUAL_CACHE_DIR if app.ACTUAL_CACHE_DIR else 'cache'
        new_config['General']['root_dirs'] = app.ROOT_DIRS if app.ROOT_DIRS else []
        new_config['General']['tv_download_dir'] = app.TV_DOWNLOAD_DIR
        new_config['General']['keep_processed_dir'] = int(app.KEEP_PROCESSED_DIR)
        new_config['General']['process_method'] = app.PROCESS_METHOD
        new_config['General']['del_rar_contents'] = int(app.DELRARCONTENTS)
        new_config['General']['move_associated_files'] = int(app.MOVE_ASSOCIATED_FILES)
        new_config['General']['sync_files'] = app.SYNC_FILES
        new_config['General']['postpone_if_sync_files'] = int(app.POSTPONE_IF_SYNC_FILES)
        new_config['General']['postpone_if_no_subs'] = int(app.POSTPONE_IF_NO_SUBS)
        new_config['General']['nfo_rename'] = int(app.NFO_RENAME)
        new_config['General']['process_automatically'] = int(app.PROCESS_AUTOMATICALLY)
        new_config['General']['no_delete'] = int(app.NO_DELETE)
        new_config['General']['unpack'] = int(app.UNPACK)
        new_config['General']['rename_episodes'] = int(app.RENAME_EPISODES)
        new_config['General']['airdate_episodes'] = int(app.AIRDATE_EPISODES)
        new_config['General']['file_timestamp_timezone'] = app.FILE_TIMESTAMP_TIMEZONE
        new_config['General']['create_missing_show_dirs'] = int(app.CREATE_MISSING_SHOW_DIRS)
        new_config['General']['add_shows_wo_dir'] = int(app.ADD_SHOWS_WO_DIR)

        new_config['General']['extra_scripts'] = app.EXTRA_SCRIPTS
        new_config['General']['git_path'] = app.GIT_PATH
        new_config['General']['ignore_words'] = app.IGNORE_WORDS
        new_config['General']['preferred_words'] = app.PREFERRED_WORDS
        new_config['General']['undesired_words'] = app.UNDESIRED_WORDS
        new_config['General']['trackers_list'] = app.TRACKERS_LIST
        new_config['General']['require_words'] = app.REQUIRE_WORDS
        new_config['General']['ignored_subs_list'] = app.IGNORED_SUBS_LIST
        new_config['General']['ignore_und_subs'] = app.IGNORE_UND_SUBS
        new_config['General']['calendar_unprotected'] = int(app.CALENDAR_UNPROTECTED)
        new_config['General']['calendar_icons'] = int(app.CALENDAR_ICONS)
        new_config['General']['no_restart'] = int(app.NO_RESTART)
        new_config['General']['developer'] = int(app.DEVELOPER)
        new_config['General']['display_all_seasons'] = int(app.DISPLAY_ALL_SEASONS)
        new_config['General']['news_last_read'] = app.NEWS_LAST_READ
        new_config['General']['broken_providers'] = helpers.get_broken_providers() or app.BROKEN_PROVIDERS
        new_config['General']['selected_root'] = int(app.SELECTED_ROOT)
        new_config['General']['backlog_period'] = app.BACKLOG_PERIOD
        new_config['General']['backlog_status'] = app.BACKLOG_STATUS

        new_config['General']['fallback_plex_enable'] = app.FALLBACK_PLEX_ENABLE
        new_config['General']['fallback_plex_notifications'] = app.FALLBACK_PLEX_NOTIFICATIONS
        new_config['General']['fallback_plex_timeout'] = app.FALLBACK_PLEX_TIMEOUT

        new_config['Blackhole'] = {}
        new_config['Blackhole']['nzb_dir'] = app.NZB_DIR
        new_config['Blackhole']['torrent_dir'] = app.TORRENT_DIR

        # dynamically save provider settings
        all_providers = providers.sorted_provider_list()
        for provider in all_providers:
            name = provider.get_id()
            section = name.upper()

            new_config[section] = {}
            new_config[section][name] = int(provider.enabled)

            attributes = {
                'all': [
<<<<<<< HEAD
                    'name', 'url', 'cat_ids', 'api_key', 'username',
                    'search_mode', 'search_fallback', 'enable_daily',
                    'enable_backlog', 'enable_manualsearch',
=======
                    'name', 'url', 'api_key', 'username',
                    'search_mode', 'search_fallback',
                    'enable_daily', 'enable_backlog', 'enable_manualsearch',
                    'enable_search_delay', 'search_delay',
>>>>>>> 97259fa5
                ],
                'encrypted': [
                    'password',
                ],
                GenericProvider.TORRENT: [
                    'custom_url', 'digest', 'hash', 'passkey', 'pin', 'confirmed', 'ranked', 'engrelease',
                    'onlyspasearch', 'sorting', 'ratio', 'minseed', 'minleech', 'options', 'freeleech',
                    'cat', 'subtitle', 'cookies', 'title_tag', 'cap_tv_search',
                ],
                GenericProvider.NZB: [],
            }

            for attr in attributes['all']:
                save_provider_setting(new_config, provider, attr)

            for attr in attributes['encrypted']:
                # encrypt the attribute value first before storing
                encrypted_attribute = helpers.encrypt(getattr(provider, attr, ''), app.ENCRYPTION_VERSION)
                save_provider_setting(new_config, provider, attr, value=encrypted_attribute)

            for provider_type in [GenericProvider.NZB, GenericProvider.TORRENT]:
                if provider_type == provider.provider_type:
                    for attr in attributes[provider_type]:
                        save_provider_setting(new_config, provider, attr)

        new_config['NZBs'] = {}
        new_config['NZBs']['nzbs'] = int(app.NZBS)
        new_config['NZBs']['nzbs_uid'] = app.NZBS_UID
        new_config['NZBs']['nzbs_hash'] = app.NZBS_HASH

        new_config['Newzbin'] = {}
        new_config['Newzbin']['newzbin'] = int(app.NEWZBIN)
        new_config['Newzbin']['newzbin_username'] = app.NEWZBIN_USERNAME
        new_config['Newzbin']['newzbin_password'] = helpers.encrypt(app.NEWZBIN_PASSWORD, app.ENCRYPTION_VERSION)

        new_config['SABnzbd'] = {}
        new_config['SABnzbd']['sab_username'] = app.SAB_USERNAME
        new_config['SABnzbd']['sab_password'] = helpers.encrypt(app.SAB_PASSWORD, app.ENCRYPTION_VERSION)
        new_config['SABnzbd']['sab_apikey'] = app.SAB_APIKEY
        new_config['SABnzbd']['sab_category'] = app.SAB_CATEGORY
        new_config['SABnzbd']['sab_category_backlog'] = app.SAB_CATEGORY_BACKLOG
        new_config['SABnzbd']['sab_category_anime'] = app.SAB_CATEGORY_ANIME
        new_config['SABnzbd']['sab_category_anime_backlog'] = app.SAB_CATEGORY_ANIME_BACKLOG
        new_config['SABnzbd']['sab_host'] = app.SAB_HOST
        new_config['SABnzbd']['sab_forced'] = int(app.SAB_FORCED)

        new_config['NZBget'] = {}

        new_config['NZBget']['nzbget_username'] = app.NZBGET_USERNAME
        new_config['NZBget']['nzbget_password'] = helpers.encrypt(app.NZBGET_PASSWORD, app.ENCRYPTION_VERSION)
        new_config['NZBget']['nzbget_category'] = app.NZBGET_CATEGORY
        new_config['NZBget']['nzbget_category_backlog'] = app.NZBGET_CATEGORY_BACKLOG
        new_config['NZBget']['nzbget_category_anime'] = app.NZBGET_CATEGORY_ANIME
        new_config['NZBget']['nzbget_category_anime_backlog'] = app.NZBGET_CATEGORY_ANIME_BACKLOG
        new_config['NZBget']['nzbget_host'] = app.NZBGET_HOST
        new_config['NZBget']['nzbget_use_https'] = int(app.NZBGET_USE_HTTPS)
        new_config['NZBget']['nzbget_priority'] = app.NZBGET_PRIORITY

        new_config['TORRENT'] = {}
        new_config['TORRENT']['torrent_username'] = app.TORRENT_USERNAME
        new_config['TORRENT']['torrent_password'] = helpers.encrypt(app.TORRENT_PASSWORD, app.ENCRYPTION_VERSION)
        new_config['TORRENT']['torrent_host'] = app.TORRENT_HOST
        new_config['TORRENT']['torrent_path'] = app.TORRENT_PATH
        new_config['TORRENT']['torrent_seed_time'] = int(app.TORRENT_SEED_TIME)
        new_config['TORRENT']['torrent_paused'] = int(app.TORRENT_PAUSED)
        new_config['TORRENT']['torrent_high_bandwidth'] = int(app.TORRENT_HIGH_BANDWIDTH)
        new_config['TORRENT']['torrent_label'] = app.TORRENT_LABEL
        new_config['TORRENT']['torrent_label_anime'] = app.TORRENT_LABEL_ANIME
        new_config['TORRENT']['torrent_verify_cert'] = int(app.TORRENT_VERIFY_CERT)
        new_config['TORRENT']['torrent_rpcurl'] = app.TORRENT_RPCURL
        new_config['TORRENT']['torrent_auth_type'] = app.TORRENT_AUTH_TYPE
        new_config['TORRENT']['torrent_seed_location'] = app.TORRENT_SEED_LOCATION

        new_config['KODI'] = {}
        new_config['KODI']['use_kodi'] = int(app.USE_KODI)
        new_config['KODI']['kodi_always_on'] = int(app.KODI_ALWAYS_ON)
        new_config['KODI']['kodi_notify_onsnatch'] = int(app.KODI_NOTIFY_ONSNATCH)
        new_config['KODI']['kodi_notify_ondownload'] = int(app.KODI_NOTIFY_ONDOWNLOAD)
        new_config['KODI']['kodi_notify_onsubtitledownload'] = int(app.KODI_NOTIFY_ONSUBTITLEDOWNLOAD)
        new_config['KODI']['kodi_update_library'] = int(app.KODI_UPDATE_LIBRARY)
        new_config['KODI']['kodi_update_full'] = int(app.KODI_UPDATE_FULL)
        new_config['KODI']['kodi_update_onlyfirst'] = int(app.KODI_UPDATE_ONLYFIRST)
        new_config['KODI']['kodi_host'] = app.KODI_HOST
        new_config['KODI']['kodi_username'] = app.KODI_USERNAME
        new_config['KODI']['kodi_password'] = helpers.encrypt(app.KODI_PASSWORD, app.ENCRYPTION_VERSION)
        new_config['KODI']['kodi_clean_library'] = int(app.KODI_CLEAN_LIBRARY)

        new_config['Plex'] = {}
        new_config['Plex']['use_plex_server'] = int(app.USE_PLEX_SERVER)
        new_config['Plex']['plex_notify_onsnatch'] = int(app.PLEX_NOTIFY_ONSNATCH)
        new_config['Plex']['plex_notify_ondownload'] = int(app.PLEX_NOTIFY_ONDOWNLOAD)
        new_config['Plex']['plex_notify_onsubtitledownload'] = int(app.PLEX_NOTIFY_ONSUBTITLEDOWNLOAD)
        new_config['Plex']['plex_update_library'] = int(app.PLEX_UPDATE_LIBRARY)
        new_config['Plex']['plex_server_host'] = app.PLEX_SERVER_HOST
        new_config['Plex']['plex_server_token'] = app.PLEX_SERVER_TOKEN
        new_config['Plex']['plex_client_host'] = app.PLEX_CLIENT_HOST
        new_config['Plex']['plex_server_username'] = app.PLEX_SERVER_USERNAME
        new_config['Plex']['plex_server_password'] = helpers.encrypt(app.PLEX_SERVER_PASSWORD, app.ENCRYPTION_VERSION)

        new_config['Plex']['use_plex_client'] = int(app.USE_PLEX_CLIENT)
        new_config['Plex']['plex_client_username'] = app.PLEX_CLIENT_USERNAME
        new_config['Plex']['plex_client_password'] = helpers.encrypt(app.PLEX_CLIENT_PASSWORD, app.ENCRYPTION_VERSION)
        new_config['Plex']['plex_server_https'] = int(app.PLEX_SERVER_HTTPS)

        new_config['Emby'] = {}
        new_config['Emby']['use_emby'] = int(app.USE_EMBY)
        new_config['Emby']['emby_host'] = app.EMBY_HOST
        new_config['Emby']['emby_apikey'] = app.EMBY_APIKEY

        new_config['Growl'] = {}
        new_config['Growl']['use_growl'] = int(app.USE_GROWL)
        new_config['Growl']['growl_notify_onsnatch'] = int(app.GROWL_NOTIFY_ONSNATCH)
        new_config['Growl']['growl_notify_ondownload'] = int(app.GROWL_NOTIFY_ONDOWNLOAD)
        new_config['Growl']['growl_notify_onsubtitledownload'] = int(app.GROWL_NOTIFY_ONSUBTITLEDOWNLOAD)
        new_config['Growl']['growl_host'] = app.GROWL_HOST
        new_config['Growl']['growl_password'] = helpers.encrypt(app.GROWL_PASSWORD, app.ENCRYPTION_VERSION)

        new_config['FreeMobile'] = {}
        new_config['FreeMobile']['use_freemobile'] = int(app.USE_FREEMOBILE)
        new_config['FreeMobile']['freemobile_notify_onsnatch'] = int(app.FREEMOBILE_NOTIFY_ONSNATCH)
        new_config['FreeMobile']['freemobile_notify_ondownload'] = int(app.FREEMOBILE_NOTIFY_ONDOWNLOAD)
        new_config['FreeMobile']['freemobile_notify_onsubtitledownload'] = int(app.FREEMOBILE_NOTIFY_ONSUBTITLEDOWNLOAD)
        new_config['FreeMobile']['freemobile_id'] = app.FREEMOBILE_ID
        new_config['FreeMobile']['freemobile_apikey'] = app.FREEMOBILE_APIKEY

        new_config['Telegram'] = {}
        new_config['Telegram']['use_telegram'] = int(app.USE_TELEGRAM)
        new_config['Telegram']['telegram_notify_onsnatch'] = int(app.TELEGRAM_NOTIFY_ONSNATCH)
        new_config['Telegram']['telegram_notify_ondownload'] = int(app.TELEGRAM_NOTIFY_ONDOWNLOAD)
        new_config['Telegram']['telegram_notify_onsubtitledownload'] = int(app.TELEGRAM_NOTIFY_ONSUBTITLEDOWNLOAD)
        new_config['Telegram']['telegram_id'] = app.TELEGRAM_ID
        new_config['Telegram']['telegram_apikey'] = app.TELEGRAM_APIKEY

        new_config['Prowl'] = {}
        new_config['Prowl']['use_prowl'] = int(app.USE_PROWL)
        new_config['Prowl']['prowl_notify_onsnatch'] = int(app.PROWL_NOTIFY_ONSNATCH)
        new_config['Prowl']['prowl_notify_ondownload'] = int(app.PROWL_NOTIFY_ONDOWNLOAD)
        new_config['Prowl']['prowl_notify_onsubtitledownload'] = int(app.PROWL_NOTIFY_ONSUBTITLEDOWNLOAD)
        new_config['Prowl']['prowl_api'] = app.PROWL_API
        new_config['Prowl']['prowl_priority'] = app.PROWL_PRIORITY
        new_config['Prowl']['prowl_message_title'] = app.PROWL_MESSAGE_TITLE

        new_config['Twitter'] = {}
        new_config['Twitter']['use_twitter'] = int(app.USE_TWITTER)
        new_config['Twitter']['twitter_notify_onsnatch'] = int(app.TWITTER_NOTIFY_ONSNATCH)
        new_config['Twitter']['twitter_notify_ondownload'] = int(app.TWITTER_NOTIFY_ONDOWNLOAD)
        new_config['Twitter']['twitter_notify_onsubtitledownload'] = int(app.TWITTER_NOTIFY_ONSUBTITLEDOWNLOAD)
        new_config['Twitter']['twitter_username'] = app.TWITTER_USERNAME
        new_config['Twitter']['twitter_password'] = helpers.encrypt(app.TWITTER_PASSWORD, app.ENCRYPTION_VERSION)
        new_config['Twitter']['twitter_prefix'] = app.TWITTER_PREFIX
        new_config['Twitter']['twitter_dmto'] = app.TWITTER_DMTO
        new_config['Twitter']['twitter_usedm'] = int(app.TWITTER_USEDM)

        new_config['Boxcar2'] = {}
        new_config['Boxcar2']['use_boxcar2'] = int(app.USE_BOXCAR2)
        new_config['Boxcar2']['boxcar2_notify_onsnatch'] = int(app.BOXCAR2_NOTIFY_ONSNATCH)
        new_config['Boxcar2']['boxcar2_notify_ondownload'] = int(app.BOXCAR2_NOTIFY_ONDOWNLOAD)
        new_config['Boxcar2']['boxcar2_notify_onsubtitledownload'] = int(app.BOXCAR2_NOTIFY_ONSUBTITLEDOWNLOAD)
        new_config['Boxcar2']['boxcar2_accesstoken'] = app.BOXCAR2_ACCESSTOKEN

        new_config['Pushover'] = {}
        new_config['Pushover']['use_pushover'] = int(app.USE_PUSHOVER)
        new_config['Pushover']['pushover_notify_onsnatch'] = int(app.PUSHOVER_NOTIFY_ONSNATCH)
        new_config['Pushover']['pushover_notify_ondownload'] = int(app.PUSHOVER_NOTIFY_ONDOWNLOAD)
        new_config['Pushover']['pushover_notify_onsubtitledownload'] = int(app.PUSHOVER_NOTIFY_ONSUBTITLEDOWNLOAD)
        new_config['Pushover']['pushover_userkey'] = app.PUSHOVER_USERKEY
        new_config['Pushover']['pushover_apikey'] = app.PUSHOVER_APIKEY
        new_config['Pushover']['pushover_device'] = app.PUSHOVER_DEVICE
        new_config['Pushover']['pushover_sound'] = app.PUSHOVER_SOUND

        new_config['Libnotify'] = {}
        new_config['Libnotify']['use_libnotify'] = int(app.USE_LIBNOTIFY)
        new_config['Libnotify']['libnotify_notify_onsnatch'] = int(app.LIBNOTIFY_NOTIFY_ONSNATCH)
        new_config['Libnotify']['libnotify_notify_ondownload'] = int(app.LIBNOTIFY_NOTIFY_ONDOWNLOAD)
        new_config['Libnotify']['libnotify_notify_onsubtitledownload'] = int(app.LIBNOTIFY_NOTIFY_ONSUBTITLEDOWNLOAD)

        new_config['NMJ'] = {}
        new_config['NMJ']['use_nmj'] = int(app.USE_NMJ)
        new_config['NMJ']['nmj_host'] = app.NMJ_HOST
        new_config['NMJ']['nmj_database'] = app.NMJ_DATABASE
        new_config['NMJ']['nmj_mount'] = app.NMJ_MOUNT

        new_config['NMJv2'] = {}
        new_config['NMJv2']['use_nmjv2'] = int(app.USE_NMJv2)
        new_config['NMJv2']['nmjv2_host'] = app.NMJv2_HOST
        new_config['NMJv2']['nmjv2_database'] = app.NMJv2_DATABASE
        new_config['NMJv2']['nmjv2_dbloc'] = app.NMJv2_DBLOC

        new_config['Synology'] = {}
        new_config['Synology']['use_synoindex'] = int(app.USE_SYNOINDEX)

        new_config['SynologyNotifier'] = {}
        new_config['SynologyNotifier']['use_synologynotifier'] = int(app.USE_SYNOLOGYNOTIFIER)
        new_config['SynologyNotifier']['synologynotifier_notify_onsnatch'] = int(app.SYNOLOGYNOTIFIER_NOTIFY_ONSNATCH)
        new_config['SynologyNotifier']['synologynotifier_notify_ondownload'] = int(app.SYNOLOGYNOTIFIER_NOTIFY_ONDOWNLOAD)
        new_config['SynologyNotifier']['synologynotifier_notify_onsubtitledownload'] = int(
            app.SYNOLOGYNOTIFIER_NOTIFY_ONSUBTITLEDOWNLOAD)

        new_config['Slack'] = {}
        new_config['Slack']['use_slack'] = int(app.USE_SLACK)
        new_config['Slack']['slack_notify_snatch'] = int(app.SLACK_NOTIFY_SNATCH)
        new_config['Slack']['slack_notify_download'] = int(app.SLACK_NOTIFY_DOWNLOAD)
        new_config['Slack']['slack_notify_onsubtitledownload'] = int(app.SLACK_NOTIFY_SUBTITLEDOWNLOAD)
        new_config['Slack']['slack_webhook'] = app.SLACK_WEBHOOK

        new_config['Trakt'] = {}
        new_config['Trakt']['use_trakt'] = int(app.USE_TRAKT)
        new_config['Trakt']['trakt_username'] = app.TRAKT_USERNAME
        new_config['Trakt']['trakt_access_token'] = app.TRAKT_ACCESS_TOKEN
        new_config['Trakt']['trakt_refresh_token'] = app.TRAKT_REFRESH_TOKEN
        new_config['Trakt']['trakt_remove_watchlist'] = int(app.TRAKT_REMOVE_WATCHLIST)
        new_config['Trakt']['trakt_remove_serieslist'] = int(app.TRAKT_REMOVE_SERIESLIST)
        new_config['Trakt']['trakt_remove_show_from_application'] = int(app.TRAKT_REMOVE_SHOW_FROM_APPLICATION)
        new_config['Trakt']['trakt_sync_watchlist'] = int(app.TRAKT_SYNC_WATCHLIST)
        new_config['Trakt']['trakt_method_add'] = int(app.TRAKT_METHOD_ADD)
        new_config['Trakt']['trakt_start_paused'] = int(app.TRAKT_START_PAUSED)
        new_config['Trakt']['trakt_use_recommended'] = int(app.TRAKT_USE_RECOMMENDED)
        new_config['Trakt']['trakt_sync'] = int(app.TRAKT_SYNC)
        new_config['Trakt']['trakt_sync_remove'] = int(app.TRAKT_SYNC_REMOVE)
        new_config['Trakt']['trakt_default_indexer'] = int(app.TRAKT_DEFAULT_INDEXER)
        new_config['Trakt']['trakt_timeout'] = int(app.TRAKT_TIMEOUT)
        new_config['Trakt']['trakt_blacklist_name'] = app.TRAKT_BLACKLIST_NAME

        new_config['pyTivo'] = {}
        new_config['pyTivo']['use_pytivo'] = int(app.USE_PYTIVO)
        new_config['pyTivo']['pytivo_notify_onsnatch'] = int(app.PYTIVO_NOTIFY_ONSNATCH)
        new_config['pyTivo']['pytivo_notify_ondownload'] = int(app.PYTIVO_NOTIFY_ONDOWNLOAD)
        new_config['pyTivo']['pytivo_notify_onsubtitledownload'] = int(app.PYTIVO_NOTIFY_ONSUBTITLEDOWNLOAD)
        new_config['pyTivo']['pyTivo_update_library'] = int(app.PYTIVO_UPDATE_LIBRARY)
        new_config['pyTivo']['pytivo_host'] = app.PYTIVO_HOST
        new_config['pyTivo']['pytivo_share_name'] = app.PYTIVO_SHARE_NAME
        new_config['pyTivo']['pytivo_tivo_name'] = app.PYTIVO_TIVO_NAME

        new_config['NMA'] = {}
        new_config['NMA']['use_nma'] = int(app.USE_NMA)
        new_config['NMA']['nma_notify_onsnatch'] = int(app.NMA_NOTIFY_ONSNATCH)
        new_config['NMA']['nma_notify_ondownload'] = int(app.NMA_NOTIFY_ONDOWNLOAD)
        new_config['NMA']['nma_notify_onsubtitledownload'] = int(app.NMA_NOTIFY_ONSUBTITLEDOWNLOAD)
        new_config['NMA']['nma_api'] = app.NMA_API
        new_config['NMA']['nma_priority'] = app.NMA_PRIORITY

        new_config['Pushalot'] = {}
        new_config['Pushalot']['use_pushalot'] = int(app.USE_PUSHALOT)
        new_config['Pushalot']['pushalot_notify_onsnatch'] = int(app.PUSHALOT_NOTIFY_ONSNATCH)
        new_config['Pushalot']['pushalot_notify_ondownload'] = int(app.PUSHALOT_NOTIFY_ONDOWNLOAD)
        new_config['Pushalot']['pushalot_notify_onsubtitledownload'] = int(app.PUSHALOT_NOTIFY_ONSUBTITLEDOWNLOAD)
        new_config['Pushalot']['pushalot_authorizationtoken'] = app.PUSHALOT_AUTHORIZATIONTOKEN

        new_config['Pushbullet'] = {}
        new_config['Pushbullet']['use_pushbullet'] = int(app.USE_PUSHBULLET)
        new_config['Pushbullet']['pushbullet_notify_onsnatch'] = int(app.PUSHBULLET_NOTIFY_ONSNATCH)
        new_config['Pushbullet']['pushbullet_notify_ondownload'] = int(app.PUSHBULLET_NOTIFY_ONDOWNLOAD)
        new_config['Pushbullet']['pushbullet_notify_onsubtitledownload'] = int(app.PUSHBULLET_NOTIFY_ONSUBTITLEDOWNLOAD)
        new_config['Pushbullet']['pushbullet_api'] = app.PUSHBULLET_API
        new_config['Pushbullet']['pushbullet_device'] = app.PUSHBULLET_DEVICE

        new_config['Email'] = {}
        new_config['Email']['use_email'] = int(app.USE_EMAIL)
        new_config['Email']['email_notify_onsnatch'] = int(app.EMAIL_NOTIFY_ONSNATCH)
        new_config['Email']['email_notify_ondownload'] = int(app.EMAIL_NOTIFY_ONDOWNLOAD)
        new_config['Email']['email_notify_onsubtitledownload'] = int(app.EMAIL_NOTIFY_ONSUBTITLEDOWNLOAD)
        new_config['Email']['email_host'] = app.EMAIL_HOST
        new_config['Email']['email_port'] = int(app.EMAIL_PORT)
        new_config['Email']['email_tls'] = int(app.EMAIL_TLS)
        new_config['Email']['email_user'] = app.EMAIL_USER
        new_config['Email']['email_password'] = helpers.encrypt(app.EMAIL_PASSWORD, app.ENCRYPTION_VERSION)
        new_config['Email']['email_from'] = app.EMAIL_FROM
        new_config['Email']['email_list'] = app.EMAIL_LIST
        new_config['Email']['email_subject'] = app.EMAIL_SUBJECT

        new_config['Newznab'] = {}
        new_config['Newznab']['newznab_providers'] = app.NEWZNAB_PROVIDERS

        new_config['TorrentRss'] = {}
        new_config['TorrentRss']['torrentrss_providers'] = app.TORRENTRSS_PROVIDERS

        new_config['Torznab'] = {}
        new_config['Torznab']['torznab_providers'] = app.TORZNAB_PROVIDERS

        new_config['GUI'] = {}
        new_config['GUI']['theme_name'] = app.THEME_NAME
        new_config['GUI']['fanart_background'] = app.FANART_BACKGROUND
        new_config['GUI']['fanart_background_opacity'] = app.FANART_BACKGROUND_OPACITY
        new_config['GUI']['home_layout'] = app.HOME_LAYOUT
        new_config['GUI']['history_layout'] = app.HISTORY_LAYOUT
        new_config['GUI']['history_limit'] = app.HISTORY_LIMIT
        new_config['GUI']['display_show_specials'] = int(app.DISPLAY_SHOW_SPECIALS)
        new_config['GUI']['coming_eps_layout'] = app.COMING_EPS_LAYOUT
        new_config['GUI']['coming_eps_display_paused'] = int(app.COMING_EPS_DISPLAY_PAUSED)
        new_config['GUI']['coming_eps_sort'] = app.COMING_EPS_SORT
        new_config['GUI']['coming_eps_missed_range'] = int(app.COMING_EPS_MISSED_RANGE)
        new_config['GUI']['fuzzy_dating'] = int(app.FUZZY_DATING)
        new_config['GUI']['trim_zero'] = int(app.TRIM_ZERO)
        new_config['GUI']['date_preset'] = app.DATE_PRESET
        new_config['GUI']['time_preset'] = app.TIME_PRESET_W_SECONDS
        new_config['GUI']['timezone_display'] = app.TIMEZONE_DISPLAY
        new_config['GUI']['poster_sortby'] = app.POSTER_SORTBY
        new_config['GUI']['poster_sortdir'] = app.POSTER_SORTDIR
        new_config['GUI']['layout_wide'] = app.LAYOUT_WIDE
        new_config['GUI']['show_list_order'] = app.SHOW_LIST_ORDER

        new_config['Subtitles'] = {}
        new_config['Subtitles']['use_subtitles'] = int(app.USE_SUBTITLES)
        new_config['Subtitles']['subtitles_erase_cache'] = int(app.SUBTITLES_ERASE_CACHE)
        new_config['Subtitles']['subtitles_languages'] = app.SUBTITLES_LANGUAGES
        new_config['Subtitles']['SUBTITLES_SERVICES_LIST'] = app.SUBTITLES_SERVICES_LIST
        new_config['Subtitles']['SUBTITLES_SERVICES_ENABLED'] = [str(_) for _ in app.SUBTITLES_SERVICES_ENABLED]
        new_config['Subtitles']['subtitles_dir'] = app.SUBTITLES_DIR
        new_config['Subtitles']['subtitles_default'] = int(app.SUBTITLES_DEFAULT)
        new_config['Subtitles']['subtitles_history'] = int(app.SUBTITLES_HISTORY)
        new_config['Subtitles']['subtitles_perfect_match'] = int(app.SUBTITLES_PERFECT_MATCH)
        new_config['Subtitles']['embedded_subtitles_all'] = int(app.IGNORE_EMBEDDED_SUBS)
        new_config['Subtitles']['subtitles_stop_at_first'] = int(app.SUBTITLES_STOP_AT_FIRST)
        new_config['Subtitles']['embedded_subtitles_unknown_lang'] = int(app.ACCEPT_UNKNOWN_EMBEDDED_SUBS)
        new_config['Subtitles']['subtitles_hearing_impaired'] = int(app.SUBTITLES_HEARING_IMPAIRED)
        new_config['Subtitles']['subtitles_finder_frequency'] = int(app.SUBTITLES_FINDER_FREQUENCY)
        new_config['Subtitles']['subtitles_multi'] = int(app.SUBTITLES_MULTI)
        new_config['Subtitles']['subtitles_extra_scripts'] = app.SUBTITLES_EXTRA_SCRIPTS
        new_config['Subtitles']['subtitles_pre_scripts'] = app.SUBTITLES_PRE_SCRIPTS
        new_config['Subtitles']['subtitles_keep_only_wanted'] = int(app.SUBTITLES_KEEP_ONLY_WANTED)
        new_config['Subtitles']['addic7ed_username'] = app.ADDIC7ED_USER
        new_config['Subtitles']['addic7ed_password'] = helpers.encrypt(app.ADDIC7ED_PASS, app.ENCRYPTION_VERSION)

        new_config['Subtitles']['itasa_username'] = app.ITASA_USER
        new_config['Subtitles']['itasa_password'] = helpers.encrypt(app.ITASA_PASS, app.ENCRYPTION_VERSION)

        new_config['Subtitles']['legendastv_username'] = app.LEGENDASTV_USER
        new_config['Subtitles']['legendastv_password'] = helpers.encrypt(app.LEGENDASTV_PASS, app.ENCRYPTION_VERSION)

        new_config['Subtitles']['opensubtitles_username'] = app.OPENSUBTITLES_USER
        new_config['Subtitles']['opensubtitles_password'] = helpers.encrypt(app.OPENSUBTITLES_PASS, app.ENCRYPTION_VERSION)

        new_config['FailedDownloads'] = {}
        new_config['FailedDownloads']['use_failed_downloads'] = int(app.USE_FAILED_DOWNLOADS)
        new_config['FailedDownloads']['delete_failed'] = int(app.DELETE_FAILED)

        new_config['ANIDB'] = {}
        new_config['ANIDB']['use_anidb'] = int(app.USE_ANIDB)
        new_config['ANIDB']['anidb_username'] = app.ANIDB_USERNAME
        new_config['ANIDB']['anidb_password'] = helpers.encrypt(app.ANIDB_PASSWORD, app.ENCRYPTION_VERSION)
        new_config['ANIDB']['anidb_use_mylist'] = int(app.ANIDB_USE_MYLIST)

        new_config['ANIME'] = {}
        new_config['ANIME']['anime_split_home'] = int(app.ANIME_SPLIT_HOME)

        new_config.write()

    @staticmethod
    def launch_browser(protocol='http', start_port=None, web_root='/'):
        """Launch web browser."""
        try:
            import webbrowser
        except ImportError:
            logger.warning(u'Unable to load the webbrowser module, cannot launch the browser.')
            return

        if not start_port:
            start_port = app.WEB_PORT

        browser_url = '%s://localhost:%d%s/home/' % (protocol, start_port, web_root)

        try:
            webbrowser.open(browser_url, 2, 1)
        except Exception:
            try:
                webbrowser.open(browser_url, 1, 1)
            except Exception:
                logger.error(u'Unable to launch a browser')

    @staticmethod
    def sig_handler(signum=None, frame=None):
        """Signal handler function."""
        if not isinstance(signum, type(None)):
            logger.info(u'Signal {number} caught, saving and exiting...', number=signum)
            Shutdown.stop(app.PID)

    @staticmethod
    def backwards_compatibility():
        """Rename old files and folders to the expected ones."""
        if os.path.isdir(app.DATA_DIR):
            cwd = os.getcwd() if os.path.isabs(app.DATA_DIR) else ''
            backup_re = re.compile(r'[^\d]+(?P<suffix>-\d{14}\.zip)')
            for filename in os.listdir(app.DATA_DIR):
                # Rename database file
                if filename.startswith(app.LEGACY_DB) and not any(f.startswith(app.APPLICATION_DB) for f in os.listdir(app.DATA_DIR)):
                    new_file = os.path.join(cwd, app.DATA_DIR, app.APPLICATION_DB + filename[len(app.LEGACY_DB):])
                    os.rename(os.path.join(cwd, app.DATA_DIR, filename), new_file)
                    continue

                # Rename old backups
                match = backup_re.match(filename)
                if match:
                    new_file = os.path.join(cwd, app.DATA_DIR, app.BACKUP_FILENAME_PREFIX + match.group('suffix'))
                    os.rename(os.path.join(cwd, app.DATA_DIR, filename), new_file)
                    continue

    def daemonize(self):
        """Fork off as a daemon."""
        # pylint: disable=protected-access
        # An object is accessed for a non-existent member.
        # Access to a protected member of a client class
        # Make a non-session-leader child process
        try:
            pid = os.fork()  # @UndefinedVariable - only available in UNIX
            if pid != 0:
                os._exit(0)
        except OSError as error:
            sys.stderr.write('fork #1 failed: {error_num}: {error_message}\n'.format
                             (error_num=error.errno, error_message=error.strerror))
            sys.exit(1)

        os.setsid()  # @UndefinedVariable - only available in UNIX

        # https://github.com/SickRage/sickrage-issues/issues/2969
        # http://www.microhowto.info/howto/cause_a_process_to_become_a_daemon_in_c.html#idp23920
        # https://www.safaribooksonline.com/library/view/python-cookbook/0596001673/ch06s08.html
        # Previous code simply set the umask to whatever it was because it was ANDing instead of OR-ing
        # Daemons traditionally run with umask 0 anyways and this should not have repercussions
        os.umask(0)

        # Make the child a session-leader by detaching from the terminal
        try:
            pid = os.fork()  # @UndefinedVariable - only available in UNIX
            if pid != 0:
                os._exit(0)
        except OSError as error:
            sys.stderr.write('fork #2 failed: Error {error_num}: {error_message}\n'.format
                             (error_num=error.errno, error_message=error.strerror))
            sys.exit(1)

        # Write pid
        if self.create_pid:
            pid = os.getpid()
            logger.info('Writing PID: {pid} to {filename}', pid=pid, filename=self.pid_file)

            try:
                with io.open(self.pid_file, 'w') as f_pid:
                    f_pid.write('%s\n' % pid)
            except EnvironmentError as error:
                logger.error('Unable to write PID file: {filename} Error {error_num}: {error_message}',
                             filename=self.pid_file, error_num=error.errno, error_message=error.strerror)
                sys.exit('Unable to write PID file')

        # Redirect all output
        sys.stdout.flush()
        sys.stderr.flush()

        devnull = getattr(os, 'devnull', '/dev/null')
        stdin = file(devnull)
        stdout = file(devnull, 'a+')
        stderr = file(devnull, 'a+')

        os.dup2(stdin.fileno(), getattr(sys.stdin, 'device', sys.stdin).fileno())
        os.dup2(stdout.fileno(), getattr(sys.stdout, 'device', sys.stdout).fileno())
        os.dup2(stderr.fileno(), getattr(sys.stderr, 'device', sys.stderr).fileno())

    def stop_webserver(self):
        """Stop web server."""
        if not self.web_server:
            return

        try:
            logger.info('Shutting down Tornado')
            self.web_server.shutDown()
            self.web_server.join(10)
        except Exception as error:
            exception_handler.handle(error)

    @staticmethod
    def restart():
        """Restart application."""
        install_type = app.version_check_scheduler.action.install_type

        popen_list = []

        if install_type in ('git', 'source'):
            popen_list = [sys.executable, app.MY_FULLNAME]
        elif install_type == 'win':
            logger.error('You are using a binary Windows build of Medusa. Please switch to using git.')

        if popen_list and not app.NO_RESTART:
            popen_list += app.MY_ARGS
            if '--nolaunch' not in popen_list:
                popen_list += ['--nolaunch']
            logger.info('Restarting Medusa with {options}', options=popen_list)
            # shutdown the logger to make sure it's released the logfile BEFORE it restarts Medusa.
            logging.shutdown()
            print(popen_list)
            subprocess.Popen(popen_list, cwd=os.getcwd())

    @staticmethod
    def remove_pid_file(pid_file):
        """Remove pid file.

        :param pid_file: to remove
        :return:
        """
        try:
            if os.path.exists(pid_file):
                os.remove(pid_file)
        except EnvironmentError:
            return False

        return True

    @staticmethod
    def load_shows_from_db():
        """Populate the showList with shows from the database."""
        logger.debug('Loading initial show list')

        main_db_con = db.DBConnection()
        sql_results = main_db_con.select('SELECT indexer, indexer_id, location FROM tv_shows;')

        app.showList = []
        for sql_show in sql_results:
            try:
                cur_show = Series(sql_show[b'indexer'], sql_show[b'indexer_id'])
                cur_show.next_episode()
                app.showList.append(cur_show)
            except Exception as error:
                exception_handler.handle(error, 'There was an error creating the show in {location}',
                                         location=sql_show[b'location'])

    @staticmethod
    def restore_db(src_dir, dst_dir):
        """Restore the Database from a backup.

        :param src_dir: Directory containing backup
        :param dst_dir: Directory to restore to
        :return:
        """
        try:
            files_list = [app.APPLICATION_DB, app.CONFIG_INI, app.FAILED_DB, app.CACHE_DB]

            for filename in files_list:
                src_file = os.path.join(src_dir, filename)
                dst_file = os.path.join(dst_dir, filename)
                bak_file = os.path.join(dst_dir, '%s.bak-%s' % (filename, datetime.datetime.now().strftime('%Y%m%d_%H%M%S')))
                if os.path.isfile(dst_file):
                    shutil.move(dst_file, bak_file)
                shutil.move(src_file, dst_file)
            return True
        except Exception as error:
            exception_handler.handle(error)
            return False

    def shutdown(self, event):
        """Shut down Application.

        :param event: Type of shutdown event, used to see if restart required
        """
        try:
            if not app.started:
                return

            self.halt()  # stop all tasks
            self.save_all()  # save all shows to DB

            # shutdown web server
            self.stop_webserver()

            self.clear_cache()  # Clean cache

            # if run as daemon delete the pid file
            if self.run_as_daemon and self.create_pid:
                self.remove_pid_file(self.pid_file)
        finally:
            if event == event_queue.Events.SystemEvent.RESTART:
                self.restart()

            # Make sure the logger has stopped, just in case
            logging.shutdown()
            os._exit(0)  # TODO: Remove in another PR. There's no need for this one.


def main():
    """Application entry point."""
    # start application
    application = Application()
    application.start(sys.argv[1:])


if __name__ == '__main__':
    main()<|MERGE_RESOLUTION|>--- conflicted
+++ resolved
@@ -1534,16 +1534,9 @@
 
             attributes = {
                 'all': [
-<<<<<<< HEAD
                     'name', 'url', 'cat_ids', 'api_key', 'username',
                     'search_mode', 'search_fallback', 'enable_daily',
                     'enable_backlog', 'enable_manualsearch',
-=======
-                    'name', 'url', 'api_key', 'username',
-                    'search_mode', 'search_fallback',
-                    'enable_daily', 'enable_backlog', 'enable_manualsearch',
-                    'enable_search_delay', 'search_delay',
->>>>>>> 97259fa5
                 ],
                 'encrypted': [
                     'password',
