--- conflicted
+++ resolved
@@ -606,13 +606,6 @@
 
 PRIVACY_LEVEL = 'normal'
 
-<<<<<<< HEAD
-# Plex fallback settings
-FALLBACK_PLEX_ENABLE = True
-FALLBACK_PLEX_NOTIFICATIONS = True
-FALLBACK_PLEX_TIMEOUT = 3
-FALLBACK_PLEX_API_URL = 'https://tvdb2.plex.tv'
-=======
 PROPERS_SEARCH_INTERVAL = {'15m': 15, '45m': 45, '90m': 90, '4h': 4 * 60, 'daily': 24 * 60}
 
 PROPERS_INTERVAL_LABELS = {'daily': '24 hours',
@@ -621,4 +614,9 @@
                            '45m': '45 mins',
                            '15m': '15 mins'
                            }
->>>>>>> 573a686a
+
+# Plex fallback settings
+FALLBACK_PLEX_ENABLE = True
+FALLBACK_PLEX_NOTIFICATIONS = True
+FALLBACK_PLEX_TIMEOUT = 3
+FALLBACK_PLEX_API_URL = 'https://tvdb2.plex.tv'