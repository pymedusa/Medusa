--- conflicted
+++ resolved
@@ -107,12 +107,8 @@
         self.post_processor_scheduler = None
         self.subtitles_finder_scheduler = None
         self.trakt_checker_scheduler = None
-<<<<<<< HEAD
         self.download_handler_scheduler = None
-=======
-        self.torrent_checker_scheduler = None
         self.episode_update_scheduler = None
->>>>>>> 17dc377d
 
         self.showList = []
 
@@ -356,11 +352,7 @@
         self.TORRENT_RPCURL = 'transmission'
         self.TORRENT_AUTH_TYPE = 'none'
         self.TORRENT_SEED_LOCATION = None
-<<<<<<< HEAD
-        self.DOWNLOAD_HANDLER_FREQUENCY = None
-=======
-        self._TORRENT_CHECKER_FREQUENCY = None
->>>>>>> 17dc377d
+        self._DOWNLOAD_HANDLER_FREQUENCY = None
 
         self.USE_KODI = False
         self.KODI_ALWAYS_ON = True
@@ -821,14 +813,14 @@
         self.handle_prop('AUTOPOSTPROCESSOR_FREQUENCY', value)
 
     @property
-    def TORRENT_CHECKER_FREQUENCY(self):
-        """Return app.TORRENT_CHECKER_FREQUENCY."""
-        return self._TORRENT_CHECKER_FREQUENCY
-
-    @TORRENT_CHECKER_FREQUENCY.setter
-    def TORRENT_CHECKER_FREQUENCY(self, value):
-        """Set app.TORRENT_CHECKER_FREQUENCY and reconfigure thread."""
-        self.handle_prop('TORRENT_CHECKER_FREQUENCY', value)
+    def DOWNLOAD_HANDLER_FREQUENCY(self):
+        """Return app.DOWNLOAD_HANDLER_FREQUENCY."""
+        return self._DOWNLOAD_HANDLER_FREQUENCY
+
+    @DOWNLOAD_HANDLER_FREQUENCY.setter
+    def DOWNLOAD_HANDLER_FREQUENCY(self, value):
+        """Set app.DOWNLOAD_HANDLER_FREQUENCY and reconfigure thread."""
+        self.handle_prop('DOWNLOAD_HANDLER_FREQUENCY', value)
 
     @property
     def DAILYSEARCH_FREQUENCY(self):
