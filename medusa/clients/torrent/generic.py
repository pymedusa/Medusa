# coding=utf-8
"""Base module for all torrent clients."""

from __future__ import unicode_literals

import logging
import re
import traceback
from base64 import b16encode, b32decode
from builtins import object
from hashlib import sha1

from bencodepy import BencodeDecodeError, DEFAULT as BENCODE

import certifi

from medusa import app, db
from medusa.logger.adapters.style import BraceAdapter
from medusa.session.core import ClientSession


log = BraceAdapter(logging.getLogger(__name__))
log.logger.addHandler(logging.NullHandler())


class GenericClient(object):
    """Base class for all torrent clients."""

    def __init__(self, name, host=None, username=None, password=None, torrent_path=None):
<<<<<<< HEAD
        """Constructor.
=======
        """Genericclient Constructor.
>>>>>>> 08ee9f13

        :param name:
        :type name: string
        :param host:
        :type host: string
        :param username:
        :type username: string
        :param password:
        :type password: string
        """
        self.name = name
        self.username = app.TORRENT_USERNAME if username is None else username
        self.password = app.TORRENT_PASSWORD if password is None else password
        self.host = app.TORRENT_HOST if host is None else host
        self.torrent_path = app.TORRENT_PATH if torrent_path is None else torrent_path
        self.rpcurl = app.TORRENT_RPCURL
        self.url = None
        self.response = None
        self.auth = None
        self.message = None
        self.session = ClientSession()
        self.session.auth = (self.username, self.password)
        self.verify = certifi.where()

        if self._get_auth():
            return False

    def _request(self, method='get', params=None, data=None, files=None, cookies=None):

        self.response = self.session.request(
            method, self.url, params=params, data=data, files=files, timeout=60, cookies=cookies,
            verify=self.verify if app.TORRENT_VERIFY_CERT else False
        )
        if not self.response:
            log.warning('{name} {method} call to {url} failed!', {
                'name': self.name, 'method': method.upper(), 'url': self.url
            })
            self.message = f'Connect to {self.name} on "{self.host}" failed!'
            return False
        if self.response.status_code >= 400:
            log.warning('{name}: Unable to reach torrent client. Reason: {reason}', {
                'name': self.name, 'reason': self.response.reason
            })
            self.message = f'Failed to connect to {self.name} reason: {self.response.reason}'
            return False
        log.debug('{name}: Response to {method} request is {response}', {
            'name': self.name,
            'method': method.upper(),
            'response': self.response.text[0:1024] + '...' if len(self.response.text) > 1027 else self.response.text
        })
        return True

    def _get_auth(self):
        """Return the auth_id needed for the client."""
        raise NotImplementedError

    def _add_torrent_uri(self, result):
        """Return the True/False from the client when a torrent is added via url (magnet or .torrent link).

        :param result:
        :type result: medusa.classes.SearchResult
        """
        raise NotImplementedError

    def _add_torrent_file(self, result):
        """Return the True/False from the client when a torrent is added via result.content (only .torrent file).

        :param result:
        :type result: medusa.classes.SearchResult
        """
        raise NotImplementedError

    def _check_path(self):
        """Check if the destination path is correct."""
        return True

    def _set_torrent_label(self, result):
        """Return the True/False from the client when a torrent is set with label.

        :param result:
        :type result: medusa.classes.SearchResult
        :return:
        :rtype: bool
        """
        return True

    def _set_torrent_ratio(self, result):
        """Return the True/False from the client when a torrent is set with ratio.

        :param result:
        :type result: medusa.classes.SearchResult
        :return:
        :rtype: bool
        """
        return True

    def _set_torrent_seed_time(self, result):
        """Return the True/False from the client when a torrent is set with a seed time.

        :param result:
        :type result: medusa.classes.SearchResult
        :return:
        :rtype: bool
        """
        return True

    def _set_torrent_priority(self, result):
        """Return the True/False from the client when a torrent is set with result.priority (-1 = low, 0 = normal, 1 = high).

        :param result:
        :type result: medusa.classes.SearchResult
        :return:
        :rtype: bool
        """
        return True

    def _set_torrent_path(self, torrent_path):
        """Return the True/False from the client when a torrent is set with path.

        :param torrent_path:
        :type torrent_path: string
        :return:
        :rtype: bool
        """
        return True

    def _set_torrent_pause(self, result):
        """Return the True/False from the client when a torrent is set with pause.

        :param result:
        :type result: medusa.classes.SearchResult
        :return:
        :rtype: bool
        """
        return True

    @staticmethod
    def _get_info_hash(result):
        if result.url.startswith('magnet:'):
            result.hash = re.findall(r'urn:btih:([\w]{32,40})', result.url)[0]
            if len(result.hash) == 32:
                hash_b16 = b16encode(b32decode(result.hash)).lower()
                result.hash = hash_b16.decode('utf-8')
        else:
            try:
                # `bencodepy` is monkeypatched in `medusa.init`
                torrent_bdecode = BENCODE.decode(result.content, allow_extra_data=True)
                info = torrent_bdecode['info']
                result.hash = sha1(BENCODE.encode(info)).hexdigest()
            except (BencodeDecodeError, KeyError):
                log.warning(
                    'Unable to bdecode torrent. Invalid torrent: {name}. '
                    'Deleting cached result if exists', {'name': result.name}
                )
                cache_db_con = db.DBConnection('cache.db')
                cache_db_con.action(
                    'DELETE FROM [{provider}] '
                    'WHERE name = ? '.format(provider=result.provider.get_id()),
                    [result.name]
                )
                return False
            except Exception:
                log.error(traceback.format_exc())
                return False
        return True

    def send_torrent(self, result):
        """Add torrent to the client.

        :param result:
        :type result: medusa.classes.SearchResult
        :return:
        :rtype: str or bool
        """
        # Sets per provider seed ratio
        result.ratio = result.provider.seed_ratio()

        # check for the hash and add it if not there
        if not result.hash and not self._get_info_hash(result):
            return False

        if result.url.startswith('magnet:'):
            log.info('Adding "{url}" to {name}', {'url': result.url, 'name': self.name})
            r_code = self._add_torrent_uri(result)
        else:
            log.info('Adding "{result_name}" torrent to {name}', {
                'result_name': result.name, 'name': self.name
            })
            r_code = self._add_torrent_file(result)

        if not r_code:
            log.warning('{name}: Unable to send Torrent', {'name': self.name})
            return False

        if not self._set_torrent_pause(result):
            log.error('{name}: Unable to set the pause for Torrent', {'name': self.name})

        if not self._set_torrent_label(result):
            log.error('{name}: Unable to set the label for Torrent', {'name': self.name})

        if not self._set_torrent_ratio(result):
            log.error('{name}: Unable to set the ratio for Torrent', {'name': self.name})

        if not self._set_torrent_seed_time(result):
            log.error('{name}: Unable to set the seed time for Torrent', {'name': self.name})

        if not self._set_torrent_path(result):
            log.error('{name}: Unable to set the path for Torrent', {'name': self.name})

        if result.priority != 0 and not self._set_torrent_priority(result):
            log.error('{name}: Unable to set priority for Torrent', {'name': self.name})

        return r_code

    def test_authentication(self):
        """Test authentication.

        :return:
        :rtype: tuple(bool, str)
        """
        r_code = self._get_auth()
        if self.message:
            return r_code, self.message
        elif not self._check_path():
            return False, self.message
        if r_code:
            return True, 'Success: Connected and Authenticated'
        else:
            return False, f'Error: Unable to get {self.name} authentication, check your input!'

    def remove_torrent(self, info_hash):
        """Remove torrent from client using given info_hash.

        :param info_hash:
        :type info_hash: string
        :return
        :rtype: bool
        """
        raise NotImplementedError

    def remove_torrent_data(self, info_hash):
        """Remove torrent from client and from disk.

        :param info_hash:
        :type info_hash: string
        :return
        :rtype: bool
        """
        raise NotImplementedError

    def pause_torrent(self, info_hash):
        """Pause torrent.

        :param info_hash:
        :type info_hash: string
        :return
        :rtype: bool
        """
        raise NotImplementedError

    def remove_ratio_reached(self):
        """Remove all Medusa torrents that ratio was reached.

        It loops in all hashes returned from client and check if it is in the snatch history
        if its then it checks if we already processed media from the torrent (episode status `Downloaded`)
        If is a RARed
        torrent then we don't have a media file so we check if that hash is from an
        episode that has a `Downloaded` status
        """
        raise NotImplementedError

    def torrent_completed(self, info_hash):
        """Check if a specific torrent has finished seeding."""
        raise NotImplementedError<|MERGE_RESOLUTION|>--- conflicted
+++ resolved
@@ -27,11 +27,7 @@
     """Base class for all torrent clients."""
 
     def __init__(self, name, host=None, username=None, password=None, torrent_path=None):
-<<<<<<< HEAD
-        """Constructor.
-=======
         """Genericclient Constructor.
->>>>>>> 08ee9f13
 
         :param name:
         :type name: string
