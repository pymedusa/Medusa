--- conflicted
+++ resolved
@@ -31,12 +31,8 @@
         :param password:
         :type password: string
         """
-<<<<<<< HEAD
         super(RTorrentAPI, self).__init__('rTorrent', host, username, password, torrent_path)
-=======
-        super(RTorrentAPI, self).__init__('rTorrent', host, username, password)
         self._get_auth()
->>>>>>> bd1af1d4
 
     def _get_auth(self):
         if self.auth is not None:
