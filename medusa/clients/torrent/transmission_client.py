# coding=utf-8

"""Transmission Client."""

from __future__ import unicode_literals

import json
import logging
import os
import re
from base64 import b64encode

from medusa import app
from medusa.clients.torrent.generic import GenericClient
from medusa.helpers import (
    is_already_processed_media,
    is_info_hash_in_history,
    is_info_hash_processed,
)
from medusa.logger.adapters.style import BraceAdapter

from requests.compat import urljoin


log = BraceAdapter(logging.getLogger(__name__))
log.logger.addHandler(logging.NullHandler())


class TransmissionAPI(GenericClient):
    """Transmission API class."""

    def __init__(self, host=None, username=None, password=None):
        """Constructor.

        :param host:
        :type host: string
        :param username:
        :type username: string
        :param password:
        :type password: string
        """
        super(TransmissionAPI, self).__init__('Transmission', host, username, password)

        self.rpcurl = self.rpcurl.strip('/')
        self.url = urljoin(self.host, self.rpcurl + '/rpc')

    def _get_auth(self):

        post_data = json.dumps({
            'method': 'session-get',
        })

        try:
            self.response = self.session.post(self.url, data=post_data.encode('utf-8'), timeout=120,
                                              verify=app.TORRENT_VERIFY_CERT)
            self.auth = re.search(r'X-Transmission-Session-Id:\s*(\w+)', self.response.text).group(1)
        except Exception:
            return None

        self.session.headers.update({'x-transmission-session-id': self.auth})

        # Validating Transmission authorization
        post_data = json.dumps({
            'arguments': {},
            'method': 'session-get',
        })

        self._request(method='post', data=post_data)

        return self.auth

    def _add_torrent_uri(self, result):

        arguments = {
            'filename': result.url,
            'paused': 1 if app.TORRENT_PAUSED else 0
        }
        if os.path.isabs(app.TORRENT_PATH):
            arguments['download-dir'] = app.TORRENT_PATH

        post_data = json.dumps({
            'arguments': arguments,
            'method': 'torrent-add',
        })

        self._request(method='post', data=post_data)

        return self.response.json()['result'] == 'success'

    def _add_torrent_file(self, result):

        arguments = {
            'metainfo': b64encode(result.content),
            'paused': 1 if app.TORRENT_PAUSED else 0
        }

        if os.path.isabs(app.TORRENT_PATH):
            arguments['download-dir'] = app.TORRENT_PATH

        post_data = json.dumps({
            'arguments': arguments,
            'method': 'torrent-add',
        })

        self._request(method='post', data=post_data)

        return self.response.json()['result'] == 'success'

    def _set_torrent_ratio(self, result):

        ratio = None
        if result.ratio:
            ratio = result.ratio

        mode = 0
        if ratio:
            if float(ratio) == -1:
                ratio = 0
                mode = 2
            elif float(ratio) >= 0:
                ratio = float(ratio)
                mode = 1  # Stop seeding at seedRatioLimit

        arguments = {
            'ids': [result.hash],
            'seedRatioLimit': ratio,
            'seedRatioMode': mode,
        }

        post_data = json.dumps({
            'arguments': arguments,
            'method': 'torrent-set',
        })

        self._request(method='post', data=post_data)

        return self.response.json()['result'] == 'success'

    def _set_torrent_seed_time(self, result):

        if app.TORRENT_SEED_TIME and app.TORRENT_SEED_TIME != -1:
            time = int(60 * float(app.TORRENT_SEED_TIME))
            arguments = {
                'ids': [result.hash],
                'seedIdleLimit': time,
                'seedIdleMode': 1,
            }

            post_data = json.dumps({
                'arguments': arguments,
                'method': 'torrent-set',
            })

            self._request(method='post', data=post_data)

            return self.response.json()['result'] == 'success'
        else:
            return True

    def _set_torrent_priority(self, result):

        arguments = {'ids': [result.hash]}

        if result.priority == -1:
            arguments['priority-low'] = []
        elif result.priority == 1:
            # set high priority for all files in torrent
            arguments['priority-high'] = []
            # move torrent to the top if the queue
            arguments['queuePosition'] = 0
            if app.TORRENT_HIGH_BANDWIDTH:
                arguments['bandwidthPriority'] = 1
        else:
            arguments['priority-normal'] = []

        post_data = json.dumps({
            'arguments': arguments,
            'method': 'torrent-set',
        })

        self._request(method='post', data=post_data)

        return self.response.json()['result'] == 'success'

    def remove_torrent(self, info_hash):
        """Remove torrent from client using given info_hash.

        :param info_hash:
        :type info_hash: string
        :return
        :rtype: bool
        """
        arguments = {
            'ids': [info_hash],
            'delete-local-data': 1,
        }

        post_data = json.dumps({
            'arguments': arguments,
            'method': 'torrent-remove',
        })

        self._request(method='post', data=post_data)

        return self.response.json()['result'] == 'success'

    def move_torrent(self, info_hash):
        """Set new torrent location given info_hash.

        :param info_hash:
        :type info_hash: string
        :return
        :rtype: bool
        """
        if not app.TORRENT_SEED_LOCATION or not info_hash:
            return

        arguments = {
            'ids': [info_hash],
            'location': app.TORRENT_SEED_LOCATION,
            'move': 'true'
        }

        post_data = json.dumps({
            'arguments': arguments,
            'method': 'torrent-set-location',
        })

        self._request(method='post', data=post_data)

        return self.response.json()['result'] == 'success'

    def remove_ratio_reached(self):
        """Remove all Medusa torrents that ratio was reached.

        It loops in all hashes returned from client and check if it is in the snatch history
        if its then it checks if we already processed media from the torrent (episode status `Downloaded`)
        If is a RARed torrent then we don't have a media file so we check if that hash is from an
        episode that has a `Downloaded` status

        0 = Torrent is stopped
        1 = Queued to check files
        2 = Checking files
        3 = Queued to download
        4 = Downloading
        5 = Queued to seed
        6 = Seeding

        isFinished = whether seeding finished (based on idle timeout or seed ratio)
        IsStalled =  Based on Tranmission setting "Transfer is stalled when inactive for"
        """
        log.info('Checking Transmission torrent status.')

        return_params = {
            'fields': ['name', 'hashString', 'percentDone', 'status', 'isStalled', 'errorString', 'seedRatioLimit',
                       'isFinished', 'uploadRatio', 'seedIdleLimit', 'files']
        }

        post_data = json.dumps({'arguments': return_params, 'method': 'torrent-get'})

        if not self._request(method='post', data=post_data):
            log.debug('Could not connect to Transmission. Check logs')
            return

        try:
            returned_data = json.loads(self.response.content)
        except ValueError:
            log.warning('Unexpected data received from Transmission: {resp}',
                        {'resp': self.response.content})
            return

        if not returned_data['result'] == 'success':
            log.debug('Nothing in queue or error')
            return

        found_torrents = False
        for torrent in returned_data['arguments']['torrents']:

            # Check if that hash was sent by Medusa
            if not is_info_hash_in_history(str(torrent['hashString'])):
                continue
            found_torrents = True

            to_remove = False
            for i in torrent['files']:
                # Check if media was processed
                # OR check hash in case of RARed torrents
                if is_already_processed_media(i['name']) or is_info_hash_processed(str(torrent['hashString'])):
                    to_remove = True

            # Don't need to check status if we are not going to remove it.
            if not to_remove:
                log.info('Torrent not yet post-processed. Skipping: {torrent}',
                         {'torrent': torrent['name']})
                continue

            status = 'busy'
            error_string = torrent.get('errorString')
            if torrent.get('isStalled') and not torrent['percentDone'] == 1:
                status = 'stalled'
            elif error_string and 'unregistered torrent' in error_string.lower():
                status = 'unregistered'
            elif torrent['status'] == 0:
                if torrent['percentDone'] == 1 and torrent.get('isFinished'):
                    status = 'completed'
                else:
                    status = 'stopped'
            elif torrent['status'] == 6:
                status = 'seeding'

            if status == 'completed':
<<<<<<< HEAD
                log.info(
                    'Torrent minimum ratio ({ratio:.3f})'
                    ' or seed idle limit ({seed_limit} min) reached.'
                    ' Removing: {name}', {
                        'ratio': torrent['uploadRatio'],
                        'seed_limit': torrent['seedIdleLimit'],
                        'name': torrent['name']
                    }
                )
                #  self.remove_torrent(torrent['hashString'])
            else:
                log.info(
                    'Torrent minimum ratio ({ratio:.3f}) not reached.'
                    ' Keeping it: {name}', {
                        'ratio': torrent['uploadRatio'],
                        'name': torrent['name']
                    }
                )
=======
                logger.info("Torrent completed and reached minimum ratio: [{ratio:.3f}/{ratio_limit:.3f}] or "
                            "seed idle limit: [{seed_limit} min]. Removing it: [{name}]",
                            ratio=torrent['uploadRatio'],
                            ratio_limit=torrent['seedRatioLimit'],
                            seed_limit=torrent['seedIdleLimit'],
                            name=torrent['name'])
                self.remove_torrent(torrent['hashString'])
            elif status == 'stalled':
                logger.warning("Torrent is stalled. Check it: [{name}]", name=torrent['name'])
            elif status == 'unregistered':
                logger.warning("Torrent was unregistered from tracker. Check it: [{name}]", name=torrent['name'])
            elif status == 'seeding':
                if float(torrent['uploadRatio']) < float(torrent['seedRatioLimit']):
                    logger.info("Torrent didn't reached minimum ratio: [{ratio:.3f}/{ratio_limit:.3f}]. "
                                "Keeping it: [{name}]",
                                ratio=torrent['uploadRatio'],
                                ratio_limit=torrent['seedRatioLimit'],
                                name=torrent['name'])
                else:
                    logger.info("Torrent completed and reached minimum ratio but it was force started again. "
                                "Current ratio: [{ratio:.3f}/{ratio_limit:.3f}]. Keeping it: [{name}]",
                                ratio=torrent['uploadRatio'],
                                ratio_limit=torrent['seedRatioLimit'],
                                name=torrent['name'])
            elif status in ('stopped', 'busy'):
                logger.info("Torrent is {status}. Keeping it: [{name}]", status=status, name=torrent['name'])
            else:
                logger.warning("Torrent has an unmapped status. Keeping it: [{name}]. Report torrent info: {info}",
                               name=torrent['name'],
                               info=torrent)
>>>>>>> ab965c5d

        if not found_torrents:
            log.info('No torrents found that were snatched by Medusa')


api = TransmissionAPI<|MERGE_RESOLUTION|>--- conflicted
+++ resolved
@@ -309,27 +309,7 @@
                 status = 'seeding'
 
             if status == 'completed':
-<<<<<<< HEAD
-                log.info(
-                    'Torrent minimum ratio ({ratio:.3f})'
-                    ' or seed idle limit ({seed_limit} min) reached.'
-                    ' Removing: {name}', {
-                        'ratio': torrent['uploadRatio'],
-                        'seed_limit': torrent['seedIdleLimit'],
-                        'name': torrent['name']
-                    }
-                )
-                #  self.remove_torrent(torrent['hashString'])
-            else:
-                log.info(
-                    'Torrent minimum ratio ({ratio:.3f}) not reached.'
-                    ' Keeping it: {name}', {
-                        'ratio': torrent['uploadRatio'],
-                        'name': torrent['name']
-                    }
-                )
-=======
-                logger.info("Torrent completed and reached minimum ratio: [{ratio:.3f}/{ratio_limit:.3f}] or "
+                logg.info("Torrent completed and reached minimum ratio: [{ratio:.3f}/{ratio_limit:.3f}] or "
                             "seed idle limit: [{seed_limit} min]. Removing it: [{name}]",
                             ratio=torrent['uploadRatio'],
                             ratio_limit=torrent['seedRatioLimit'],
@@ -359,7 +339,6 @@
                 logger.warning("Torrent has an unmapped status. Keeping it: [{name}]. Report torrent info: {info}",
                                name=torrent['name'],
                                info=torrent)
->>>>>>> ab965c5d
 
         if not found_torrents:
             log.info('No torrents found that were snatched by Medusa')
