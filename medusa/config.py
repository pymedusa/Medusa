# coding=utf-8
# Author: Nic Wolfe <nic@wolfeden.ca>

#
# This file is part of Medusa.
#
# Medusa is free software: you can redistribute it and/or modify
# it under the terms of the GNU General Public License as published by
# the Free Software Foundation, either version 3 of the License, or
# (at your option) any later version.
#
# Medusa is distributed in the hope that it will be useful,
# but WITHOUT ANY WARRANTY; without even the implied warranty of
# MERCHANTABILITY or FITNESS FOR A PARTICULAR PURPOSE. See the
# GNU General Public License for more details.
#
# You should have received a copy of the GNU General Public License
# along with Medusa. If not, see <http://www.gnu.org/licenses/>.

from __future__ import unicode_literals

import datetime
import logging
import os.path
import re
from builtins import object
from builtins import str

from contextlib2 import suppress

from medusa import common, db, helpers, logger, naming
from medusa.app import app
from medusa.helper.common import try_int
from medusa.helpers.utils import split_and_strip
from medusa.logger.adapters.style import BraceAdapter
from medusa.schedulers import scheduler
from medusa.updater.version_checker import CheckVersion

from requests.compat import urlsplit

from six import iteritems, string_types, text_type
from six.moves.urllib.parse import urlunsplit, uses_netloc

from tornado.web import StaticFileHandler

log = BraceAdapter(logging.getLogger(__name__))
log.logger.addHandler(logging.NullHandler())

# Address poor support for scgi over unix domain sockets
# this is not nicely handled by python currently
# http://bugs.python.org/issue23636
uses_netloc.append('scgi')

naming_ep_type = ('%(seasonnumber)dx%(episodenumber)02d',
                  's%(seasonnumber)02de%(episodenumber)02d',
                  'S%(seasonnumber)02dE%(episodenumber)02d',
                  '%(seasonnumber)02dx%(episodenumber)02d')

sports_ep_type = ('%(seasonnumber)dx%(episodenumber)02d',
                  's%(seasonnumber)02de%(episodenumber)02d',
                  'S%(seasonnumber)02dE%(episodenumber)02d',
                  '%(seasonnumber)02dx%(episodenumber)02d')

naming_ep_type_text = ('1x02', 's01e02', 'S01E02', '01x02')

naming_multi_ep_type = {0: ['-%(episodenumber)02d'] * len(naming_ep_type),
                        1: [' - ' + x for x in naming_ep_type],
                        2: [x + '%(episodenumber)02d' for x in ('x', 'e', 'E', 'x')]}
naming_multi_ep_type_text = ('extend', 'duplicate', 'repeat')

naming_sep_type = (' - ', ' ')
naming_sep_type_text = (' - ', 'space')


def change_HTTPS_CERT(https_cert):
    """
    Replace HTTPS Certificate file path.

    :param https_cert: path to the new certificate file
    :return: True on success, False on failure
    """
    if not https_cert:
        app._HTTPS_CERT = ''
        return True

    app_https_cert = os.path.normpath(app._HTTPS_CERT) if app._HTTPS_CERT else None

    if app_https_cert != os.path.normpath(https_cert):
        if helpers.make_dir(os.path.dirname(os.path.abspath(https_cert))):
            app._HTTPS_CERT = os.path.normpath(https_cert)
            log.info(u'Changed https cert path to {cert_path}', {u'cert_path': https_cert})
        else:
            return False

    return True


def change_HTTPS_KEY(https_key):
    """
    Replace HTTPS Key file path.

    :param https_key: path to the new key file
    :return: True on success, False on failure
    """
    if not https_key:
        app._HTTPS_KEY = ''
        return True

    app_https_key = os.path.normpath(app._HTTPS_KEY) if app._HTTPS_KEY else None

    if app_https_key != os.path.normpath(https_key):
        if helpers.make_dir(os.path.dirname(os.path.abspath(https_key))):
            app._HTTPS_KEY = os.path.normpath(https_key)
            log.info(u'Changed https key path to {key_path}', {u'key_path': https_key})
        else:
            return False

    return True


def change_LOG_DIR(log_dir):
    """
    Change logging directory for application and webserver.

    :param log_dir: Path to new logging directory
    :return: True on success, False on failure
    """
    if not log_dir:
        app._LOG_DIR = ''
        return True

    abs_log_dir = os.path.normpath(os.path.join(app.DATA_DIR, log_dir))
    app_log_dir = os.path.normpath(app._LOG_DIR) if app._LOG_DIR else None

    if app_log_dir != abs_log_dir:
        if not helpers.make_dir(abs_log_dir):
            return False

        app.ACTUAL_LOG_DIR = os.path.normpath(log_dir)
        app._LOG_DIR = abs_log_dir

    return True


def change_NZB_DIR(nzb_dir):
    """
    Change NZB Folder

    :param nzb_dir: New NZB Folder location
    :return: True on success, False on failure
    """
    if not nzb_dir:
        app._NZB_DIR = ''
        return True

    app_nzb_dir = os.path.normpath(app._NZB_DIR) if app._NZB_DIR else None

    if app_nzb_dir != os.path.normpath(nzb_dir):
        if helpers.make_dir(nzb_dir):
            app._NZB_DIR = os.path.normpath(nzb_dir)
            log.info(u'Changed NZB folder to {nzb_dir}', {'nzb_dir': nzb_dir})
        else:
            return False

    return True


def change_TORRENT_DIR(torrent_dir):
    """
    Change torrent directory

    :param torrent_dir: New torrent directory
    :return: True on success, False on failure
    """
    if not torrent_dir:
        app._TORRENT_DIR = ''
        return True

    app_torrent_dir = os.path.normpath(app._TORRENT_DIR) if app._TORRENT_DIR else None

    if app_torrent_dir != os.path.normpath(torrent_dir):
        if helpers.make_dir(torrent_dir):
            app._TORRENT_DIR = os.path.normpath(torrent_dir)
            log.info(u'Changed torrent folder to {torrent_dir}', {u'torrent_dir': torrent_dir})
        else:
            return False

    return True


def change_TV_DOWNLOAD_DIR(tv_download_dir):
    """
    Change TV_DOWNLOAD directory (used by postprocessor)

    :param tv_download_dir: New tv download directory
    :return: True on success, False on failure
    """
    if not tv_download_dir:
        app._TV_DOWNLOAD_DIR = ''
        return True

    app_tv_download_dir = os.path.normpath(app._TV_DOWNLOAD_DIR) if app._TV_DOWNLOAD_DIR else None

    if app_tv_download_dir != os.path.normpath(tv_download_dir):
        if helpers.make_dir(tv_download_dir):
            app._TV_DOWNLOAD_DIR = os.path.normpath(tv_download_dir)
            log.info(u'Changed TV download folder to {tv_download_dir}', {u'tv_download_dir': tv_download_dir})
        else:
            return False

    return True


def change_AUTOPOSTPROCESSOR_FREQUENCY(freq):
    """
    Change frequency of automatic postprocessing thread.
    TODO: Make all thread frequency changers in config.py return True/False status

    :param freq: New frequency
    """
    if app._AUTOPOSTPROCESSOR_FREQUENCY == freq:
        return

    app._AUTOPOSTPROCESSOR_FREQUENCY = try_int(freq, 10)

    if app._AUTOPOSTPROCESSOR_FREQUENCY < app.MIN_AUTOPOSTPROCESSOR_FREQUENCY:
        app._AUTOPOSTPROCESSOR_FREQUENCY = app.MIN_AUTOPOSTPROCESSOR_FREQUENCY
    if app.post_processor_scheduler:
        app.post_processor_scheduler.cycleTime = datetime.timedelta(minutes=app._AUTOPOSTPROCESSOR_FREQUENCY)


def change_DOWNLOAD_HANDLER_FREQUENCY(freq):
    """
    Change frequency of Torrent Checker thread.

    :param freq: New frequency
    """
<<<<<<< HEAD
    app.DOWNLOAD_HANDLER_FREQUECY = try_int(freq, app.DEFAULT_DOWNLOAD_HANDLER_FREQUENCY)

    if app.DOWNLOAD_HANDLER_FREQUECY < app.MIN_DOWNLOAD_HANDLER_FREQUENCY:
        app.DOWNLOAD_HANDLER_FREQUECY = app.MIN_DOWNLOAD_HANDLER_FREQUENCY

    app.download_handler_scheduler.cycleTime = datetime.timedelta(minutes=app.DOWNLOAD_HANDLER_FREQUECY)
=======
    if app._TORRENT_CHECKER_FREQUENCY == freq:
        return

    app._TORRENT_CHECKER_FREQUENCY = try_int(freq, app.DEFAULT_TORRENT_CHECKER_FREQUENCY)

    if app._TORRENT_CHECKER_FREQUENCY < app.MIN_TORRENT_CHECKER_FREQUENCY:
        app._TORRENT_CHECKER_FREQUENCY = app.MIN_TORRENT_CHECKER_FREQUENCY

    if app.torrent_checker_scheduler:
        app.torrent_checker_scheduler.cycleTime = datetime.timedelta(minutes=app._TORRENT_CHECKER_FREQUENCY)
>>>>>>> 17dc377d


def change_DAILYSEARCH_FREQUENCY(freq):
    """
    Change frequency of daily search thread.

    :param freq: New frequency
    """
    if app._DAILYSEARCH_FREQUENCY == freq:
        return

    app._DAILYSEARCH_FREQUENCY = try_int(freq, app.DEFAULT_DAILYSEARCH_FREQUENCY)

    if app._DAILYSEARCH_FREQUENCY < app.MIN_DAILYSEARCH_FREQUENCY:
        app._DAILYSEARCH_FREQUENCY = app.MIN_DAILYSEARCH_FREQUENCY

    if app.daily_search_scheduler:
        app.daily_search_scheduler.cycleTime = datetime.timedelta(minutes=app._DAILYSEARCH_FREQUENCY)


def change_BACKLOG_FREQUENCY(freq):
    """
    Change frequency of backlog thread.

    :param freq: New frequency
    """
    if app._BACKLOG_FREQUENCY == freq:
        return

    app._BACKLOG_FREQUENCY = try_int(freq, app.DEFAULT_BACKLOG_FREQUENCY)

    app.MIN_BACKLOG_FREQUENCY = app.instance.get_backlog_cycle_time()
    if app._BACKLOG_FREQUENCY < app.MIN_BACKLOG_FREQUENCY:
        app._BACKLOG_FREQUENCY = app.MIN_BACKLOG_FREQUENCY

    if app.backlog_search_scheduler:
        app.backlog_search_scheduler.cycleTime = datetime.timedelta(minutes=app._BACKLOG_FREQUENCY)


def change_CHECK_PROPERS_INTERVAL(check_propers_interval):
    """
    Change frequency of backlog thread.

    :param freq: New frequency
    """
    if not app._DOWNLOAD_PROPERS:
        return

    if app._CHECK_PROPERS_INTERVAL == check_propers_interval:
        return

    if check_propers_interval in app.PROPERS_SEARCH_INTERVAL:
        update_interval = datetime.timedelta(minutes=app.PROPERS_SEARCH_INTERVAL[check_propers_interval])
    else:
        update_interval = datetime.timedelta(hours=1)
    app._CHECK_PROPERS_INTERVAL = check_propers_interval
    if app.proper_finder_scheduler:
        app.proper_finder_scheduler.cycleTime = update_interval


def change_UPDATE_FREQUENCY(freq):
    """
    Change frequency of daily updater thread.

    :param freq: New frequency
    """
    if app._UPDATE_FREQUENCY == freq:
        return

    app._UPDATE_FREQUENCY = try_int(freq, app.DEFAULT_UPDATE_FREQUENCY)

    if app._UPDATE_FREQUENCY < app.MIN_UPDATE_FREQUENCY:
        app._UPDATE_FREQUENCY = app.MIN_UPDATE_FREQUENCY

    if app.version_check_scheduler:
        app.version_check_scheduler.cycleTime = datetime.timedelta(hours=app._UPDATE_FREQUENCY)


def change_SHOWUPDATE_HOUR(freq):
    """
    Change frequency of show updater thread.

    :param freq: New frequency
    """
    if app._SHOWUPDATE_HOUR == freq:
        return

    app._SHOWUPDATE_HOUR = try_int(freq, app.DEFAULT_SHOWUPDATE_HOUR)

    if app._SHOWUPDATE_HOUR > 23:
        app._SHOWUPDATE_HOUR = 0
    elif app._SHOWUPDATE_HOUR < 0:
        app._SHOWUPDATE_HOUR = 0

    if app.show_update_scheduler:
        app.show_update_scheduler.start_time = datetime.time(hour=app._SHOWUPDATE_HOUR)


def change_SUBTITLES_FINDER_FREQUENCY(subtitles_finder_frequency):
    """
    Change frequency of subtitle thread.

    :param subtitles_finder_frequency: New frequency
    """
    if app._SUBTITLES_FINDER_FREQUENCY == subtitles_finder_frequency:
        return

    if subtitles_finder_frequency == '' or subtitles_finder_frequency is None:
        subtitles_finder_frequency = 1

    app._SUBTITLES_FINDER_FREQUENCY = try_int(subtitles_finder_frequency, 1)


def change_VERSION_NOTIFY(version_notify):
    """
    Change frequency of versioncheck thread.

    :param version_notify: New frequency
    """
    if app._VERSION_NOTIFY == version_notify:
        return

    old_setting = app._VERSION_NOTIFY

    app._VERSION_NOTIFY = version_notify

    if not version_notify:
        app.NEWEST_VERSION_STRING = None

    if app.version_check_scheduler and old_setting is False and version_notify is True:
        app.version_check_scheduler.forceRun()


def change_GIT_PATH(path):
    """
    Recreate the version_check scheduler when GIT_PATH is changed.

    Force a run to clear or set any error messages.
    """
    if app._GIT_PATH == path:
        return

    app._GIT_PATH = path
    app.version_check_scheduler = None
    app.version_check_scheduler = scheduler.Scheduler(
        CheckVersion(), cycleTime=datetime.timedelta(hours=app._UPDATE_FREQUENCY), threadName='CHECKVERSION', silent=False)
    app.version_check_scheduler.enable = True
    app.version_check_scheduler.start()
    app.version_check_scheduler.forceRun()


<<<<<<< HEAD
def change_DOWNLOAD_PROPERS(download_propers):
    """
    Enable/Disable proper download thread.
    TODO: Make this return True/False on success/failure

    :param download_propers: New desired state
    """
    download_propers = checkbox_to_value(download_propers)

    if app.DOWNLOAD_PROPERS == download_propers:
        return

    app.DOWNLOAD_PROPERS = download_propers
    if app.DOWNLOAD_PROPERS:
        if not app.proper_finder_scheduler.enable:
            log.info(u'Starting PROPERFINDER thread')
            app.proper_finder_scheduler.silent = False
            app.proper_finder_scheduler.enable = True
        else:
            log.info(u'Unable to start PROPERFINDER thread. Already running')
    else:
        app.proper_finder_scheduler.enable = False
        app.trakt_checker_scheduler.silent = True
        log.info(u'Stopping PROPERFINDER thread')


def change_USE_TRAKT(use_trakt):
    """
    Enable/disable trakt thread.
    TODO: Make this return true/false on success/failure

    :param use_trakt: New desired state
    """
    use_trakt = checkbox_to_value(use_trakt)

    if app.USE_TRAKT == use_trakt:
        return

    app.USE_TRAKT = use_trakt
    if app.USE_TRAKT:
        if not app.trakt_checker_scheduler.enable:
            log.info(u'Starting TRAKTCHECKER thread')
            app.trakt_checker_scheduler.silent = False
            app.trakt_checker_scheduler.enable = True
        else:
            log.info(u'Unable to start TRAKTCHECKER thread. Already running')
    else:
        app.trakt_checker_scheduler.enable = False
        app.trakt_checker_scheduler.silent = True
        log.info(u'Stopping TRAKTCHECKER thread')


def change_USE_SUBTITLES(use_subtitles):
    """
    Enable/Disable subtitle searcher.
    TODO: Make this return true/false on success/failure

    :param use_subtitles: New desired state
    """
    use_subtitles = checkbox_to_value(use_subtitles)

    if app.USE_SUBTITLES == use_subtitles:
        return

    app.USE_SUBTITLES = use_subtitles
    if app.USE_SUBTITLES:
        if not app.subtitles_finder_scheduler.enable:
            log.info(u'Starting SUBTITLESFINDER thread')
            app.subtitles_finder_scheduler.silent = False
            app.subtitles_finder_scheduler.enable = True
        else:
            log.info(u'Unable to start SUBTITLESFINDER thread. Already running')
    else:
        app.subtitles_finder_scheduler.enable = False
        app.subtitles_finder_scheduler.silent = True
        log.info(u'Stopping SUBTITLESFINDER thread')


def change_PROCESS_AUTOMATICALLY(process_automatically):
    """
    Enable/Disable postprocessor thread.
    TODO: Make this return True/False on success/failure

    :param process_automatically: New desired state
    """
    process_automatically = checkbox_to_value(process_automatically)

    if app.PROCESS_AUTOMATICALLY == process_automatically:
        return

    app.PROCESS_AUTOMATICALLY = process_automatically
    if app.PROCESS_AUTOMATICALLY:
        if not app.post_processor_scheduler.enable:
            log.info(u'Starting POSTPROCESSOR thread')
            app.post_processor_scheduler.silent = False
            app.post_processor_scheduler.enable = True
        else:
            log.info(u'Unable to start POSTPROCESSOR thread. Already running')
    else:
        log.info(u'Stopping POSTPROCESSOR thread')
        app.post_processor_scheduler.enable = False
        app.post_processor_scheduler.silent = True


def change_remove_from_client(new_state):
    """
    Enable/disable DownloadHandler thread.
    TODO: Make this return true/false on success/failure

    :param new_state: New desired state
    """
    new_state = checkbox_to_value(new_state)

    if app.REMOVE_FROM_CLIENT == new_state:
        return

    app.REMOVE_FROM_CLIENT = new_state
    if app.REMOVE_FROM_CLIENT:
        if not app.download_handler_scheduler.enable:
            log.info(u'Starting DOWNLOADHANDLER thread')
            app.download_handler_scheduler.silent = False
            app.download_handler_scheduler.enable = True
        else:
            log.info(u'Unable to start DOWNLOADHANDLER thread. Already running')
    else:
        app.download_handler_scheduler.enable = False
        app.download_handler_scheduler.silent = True
        log.info(u'Stopping DOWNLOADHANDLER thread')


=======
>>>>>>> 17dc377d
def change_theme(theme_name):
    """
    Hot-swap theme.

    :param theme_name: New theme name
    """
    if theme_name == app.THEME_NAME:
        return False

    old_theme_name = app.THEME_NAME
    old_data_root = os.path.join(app.DATA_ROOT, old_theme_name)

    app.THEME_NAME = theme_name
    app.THEME_DATA_ROOT = os.path.join(app.DATA_ROOT, theme_name)

    static_file_handlers = app.instance.web_server.app.static_file_handlers

    log.info('Switching theme from "{old}" to "{new}"', {'old': old_theme_name, 'new': theme_name})

    for rule in static_file_handlers.target.rules:
        if not rule.target_kwargs['path'] or old_data_root not in rule.target_kwargs['path']:
            # Skip other static file handlers
            continue

        old_path = rule.target_kwargs['path']
        new_path = old_path.replace(old_data_root, app.THEME_DATA_ROOT)
        rule.target_kwargs['path'] = new_path

        log.debug('Changed {old} to {new}', {'old': old_path, 'new': new_path})

    # Reset cache
    StaticFileHandler.reset()

    return True


def CheckSection(CFG, sec):
    """ Check if INI section exists, if not create it."""

    if sec in CFG:
        return True

    CFG[sec] = {}
    return False


def checkbox_to_value(option, value_on=1, value_off=0):
    """
    Turns checkbox option 'on' or 'true' to value_on (1).
    any other value returns value_off (0)
    """

    if isinstance(option, list):
        option = option[-1]

    if option in ('on', 'true'):
        return value_on

    return value_off


def clean_host(host, default_port=None):
    """
    Returns host or host:port or empty string from a given url or host.
    If no port is found and default_port is given use host:default_port
    """

    host = host.strip()

    if host:

        match_host_port = re.search(r'(?:http.*://)?(?P<host>[^:/]+).?(?P<port>[0-9]*).*', host)

        cleaned_host = match_host_port.group('host')
        cleaned_port = match_host_port.group('port')

        if cleaned_host:

            if cleaned_port:
                host = cleaned_host + ':' + cleaned_port

            elif default_port:
                host = cleaned_host + ':' + str(default_port)

            else:
                host = cleaned_host

        else:
            host = ''

    return host


def clean_hosts(hosts, default_port=None):
    """
    Returns list of cleaned hosts by clean_host.

    :param hosts: list of hosts
    :param default_port: default port to use
    :return: list of cleaned hosts
    """
    cleaned_hosts = []

    for cur_host in [host.strip() for host in hosts.split(',') if host.strip()]:
        cleaned_host = clean_host(cur_host, default_port)
        if cleaned_host:
            cleaned_hosts.append(cleaned_host)

    cleaned_hosts = cleaned_hosts or []

    return cleaned_hosts


def clean_url(url):
    """
    Returns an cleaned url starting with a scheme and folder with trailing or an empty string.
    """
    if url and url.strip():

        url = url.strip()

        if '://' not in url:
            url = '//' + url

        scheme, netloc, path, query, fragment = urlsplit(url, 'http')

        if not path:
            path += '/'

        cleaned_url = urlunsplit((scheme, netloc, path, query, fragment))

    else:
        cleaned_url = ''

    return cleaned_url


def convert_csv_string_to_list(value, delimiter=',', trim=False):
    """
    Convert comma or other character delimited strings to a list.

    :param value: The value to convert.f
    :param delimiter: Optionally Change the default delimiter ',' if required.
    :param trim: Optionally trim the individual list items.
    :return: The delimited value as a list.
    """
    if not isinstance(value, (string_types, text_type)):
        return value

    with suppress(AttributeError, ValueError):
        value = value.split(delimiter) if value else []
        if trim:
            value = [_.strip() for _ in value]

    return value


################################################################################
# Check_setting_int                                                            #
################################################################################
def minimax(val, default, low, high):
    """Return value forced within range."""

    val = try_int(val, default)

    if val < low:
        return low
    if val > high:
        return high

    return val


################################################################################
# Check_setting_int                                                            #
################################################################################
def check_setting_int(config, cfg_name, item_name, def_val, silent=True):
    try:
        my_val = config[cfg_name][item_name]
        if str(my_val).lower() == 'true':
            my_val = 1
        elif str(my_val).lower() == 'false':
            my_val = 0

        my_val = int(my_val)

        if str(my_val) == str(None):
            raise Exception
    except Exception:
        my_val = def_val
        try:
            config[cfg_name][item_name] = my_val
        except Exception:
            config[cfg_name] = {}
            config[cfg_name][item_name] = my_val

    if not silent:
        log.debug(u'{item} -> {value}', {u'item': item_name, u'value': my_val})

    return my_val


################################################################################
# Check_setting_bool                                                           #
################################################################################
def check_setting_bool(config, cfg_name, item_name, def_val, silent=True):
    return bool(check_setting_int(config=config, cfg_name=cfg_name, item_name=item_name, def_val=def_val, silent=silent))


################################################################################
# Check_setting_float                                                          #
################################################################################
def check_setting_float(config, cfg_name, item_name, def_val, silent=True):
    try:
        my_val = float(config[cfg_name][item_name])
        if str(my_val) == str(None):
            raise Exception
    except Exception:
        my_val = def_val
        try:
            config[cfg_name][item_name] = my_val
        except Exception:
            config[cfg_name] = {}
            config[cfg_name][item_name] = my_val

    if not silent:
        log.debug(u'{item} -> {value}', {u'item': item_name, u'value': my_val})

    return my_val


################################################################################
# Check_setting_str                                                            #
################################################################################
def check_setting_str(config, cfg_name, item_name, def_val, silent=True, censor_log=False, valid_values=None, encrypted=False):
    # For passwords you must include the word `password` in the item_name or pass `encrypted=True`
    # and add `helpers.encrypt(ITEM_NAME, ENCRYPTION_VERSION)` in save_config()
    if not censor_log:
        censor_level = common.privacy_levels['stupid']
    else:
        censor_level = common.privacy_levels[censor_log]

    privacy_level = common.privacy_levels[app.PRIVACY_LEVEL]

    if bool(item_name.find('password') + 1) or encrypted:
        encryption_version = app.ENCRYPTION_VERSION
    else:
        encryption_version = 0

    try:
        my_val = helpers.decrypt(config[cfg_name][item_name], encryption_version)
        if str(my_val) == str(None):
            raise Exception
    except Exception:
        my_val = def_val
        try:
            config[cfg_name][item_name] = helpers.encrypt(my_val, encryption_version)
        except Exception:
            config[cfg_name] = {}
            config[cfg_name][item_name] = helpers.encrypt(my_val, encryption_version)

    if privacy_level >= censor_level or (cfg_name, item_name) in iteritems(logger.censored_items):
        if not item_name.endswith('custom_url'):
            logger.censored_items[cfg_name, item_name] = my_val

    if not silent:
        log.debug(u'{item} -> {value}', {u'item': item_name, u'value': my_val})

    if valid_values and my_val not in valid_values:
        return def_val

    return my_val


################################################################################
# Check_setting_list                                                           #
################################################################################
def check_setting_list(config, cfg_name, item_name, default=None, silent=True, censor_log=False, transform=None,
                       transform_default=0, split_value=False):
    """Check a setting, using the settings section and item name. Expect to return a list."""
    default = default or []

    if not censor_log:
        censor_level = common.privacy_levels['stupid']
    else:
        censor_level = common.privacy_levels[censor_log]
    privacy_level = common.privacy_levels[app.PRIVACY_LEVEL]

    try:
        my_val = config[cfg_name][item_name]
    except Exception:
        my_val = default
        try:
            config[cfg_name][item_name] = my_val
        except Exception:
            config[cfg_name] = {}
            config[cfg_name][item_name] = my_val

    if privacy_level >= censor_level or (cfg_name, item_name) in iteritems(logger.censored_items):
        if not item_name.endswith('custom_url'):
            logger.censored_items[cfg_name, item_name] = my_val

    if split_value:
        if isinstance(my_val, string_types):
            my_val = split_and_strip(my_val, split_value)

    # Make an attempt to cast the lists values.
    if isinstance(my_val, list) and transform:
        for index, value in enumerate(my_val):
            try:
                my_val[index] = transform(value)
            except ValueError:
                my_val[index] = transform_default

    if not silent:
        log.debug(u'{item} -> {value!r}', {u'item': item_name, u'value': my_val})

    return my_val


################################################################################
# Check_setting                                                                #
################################################################################
def check_setting(config, section, attr_type, attr, default=None, silent=True, **kwargs):
    """
    Check setting from config file
    """
    func = {
        'string': check_setting_str,
        'int': check_setting_int,
        'float': check_setting_float,
        'bool': check_setting_bool,
        'list': check_setting_list,
    }
    return func[attr_type](config, section, attr, default, silent, **kwargs)


################################################################################
# Check_setting                                                                #
################################################################################
def check_provider_setting(config, provider, attr_type, attr, default=None, silent=True, **kwargs):
    """
    Check setting from config file
    """
    name = provider.get_id()
    section = name.upper()
    attr = '{name}_{attr}'.format(name=name, attr=attr)
    return check_setting(config, section, attr_type, attr, default, silent, **kwargs)


################################################################################
# Load Provider Setting                                                        #
################################################################################
def load_provider_setting(config, provider, attr_type, attr, default=None, silent=True, **kwargs):
    if hasattr(provider, attr):
        value = check_provider_setting(config, provider, attr_type, attr, default, silent, **kwargs)
        setattr(provider, attr, value)


################################################################################
# Save Provider Setting                                                        #
################################################################################
def save_provider_setting(config, provider, attr, **kwargs):
    if hasattr(provider, attr):
        section = kwargs.pop('section', provider.get_id().upper())
        setting = '{name}_{attr}'.format(name=provider.get_id(), attr=attr)
        value = kwargs.pop('value', getattr(provider, attr))
        if value in [True, False]:
            value = int(value)
        config[section][setting] = value


class ConfigMigrator(object):
    def __init__(self, config_obj):
        """
        Initializes a config migrator that can take the config from the version indicated in the config
        file up to the version required by Medusa
        """

        self.config_obj = config_obj

        # check the version of the config
        self.config_version = check_setting_int(config_obj, 'General', 'config_version', app.CONFIG_VERSION)
        self.expected_config_version = app.CONFIG_VERSION
        self.migration_names = {
            1: 'Custom naming',
            2: 'Sync backup number with version number',
            3: 'Rename omgwtfnzb variables',
            4: 'Add newznab cat_ids',
            5: 'Metadata update',
            6: 'Convert from XBMC to new KODI variables',
            7: 'Use version 2 for password encryption',
            8: 'Convert Plex setting keys',
            9: 'Added setting "enable_manualsearch" for providers (dynamic setting)',
            10: 'Convert all csv config items to lists'
        }

    def migrate_config(self):
        """
        Calls each successive migration until the config is the same version as SB expects
        """

        if self.config_version > self.expected_config_version:
            logger.log_error_and_exit(
                u"""Your config version (%i) has been incremented past what this version of the application supports (%i).
                If you have used other forks or a newer version of the application, your config file may be unusable due to their modifications.""" %
                (self.config_version, self.expected_config_version)
            )

        app.CONFIG_VERSION = self.config_version

        while self.config_version < self.expected_config_version:
            next_version = self.config_version + 1

            if next_version in self.migration_names:
                migration_name = ': ' + self.migration_names[next_version]
            else:
                migration_name = ''

            log.info(u'Backing up config before upgrade')
            if not helpers.backup_versioned_file(app.CONFIG_FILE, self.config_version):
                logger.log_error_and_exit(u'Config backup failed, abort upgrading config')
            else:
                log.info(u'Proceeding with upgrade')

            # do the migration, expect a method named _migrate_v<num>
                log.info(u'Migrating config up to version {version} {migration_name}',
                         {'version': next_version, 'migration_name': migration_name})
            getattr(self, '_migrate_v' + str(next_version))()
            self.config_version = next_version

            # save new config after migration
            app.CONFIG_VERSION = self.config_version
            log.info(u'Saving config file to disk')
            app.instance.save_config()

    # Migration v1: Custom naming
    def _migrate_v1(self):
        """
        Reads in the old naming settings from your config and generates a new config template from them.
        """

        app.NAMING_PATTERN = self._name_to_pattern()
        log.info(u"Based on your old settings I'm setting your new naming pattern to: {pattern}",
                 {'pattern': app.NAMING_PATTERN})

        app.NAMING_CUSTOM_ABD = bool(check_setting_int(self.config_obj, 'General', 'naming_dates', 0))

        if app.NAMING_CUSTOM_ABD:
            app.NAMING_ABD_PATTERN = self._name_to_pattern(True)
            log.info(u'Adding a custom air-by-date naming pattern to your config: {pattern}',
                     {'pattern': app.NAMING_ABD_PATTERN})
        else:
            app.NAMING_ABD_PATTERN = naming.name_abd_presets[0]

        app.NAMING_MULTI_EP = int(check_setting_int(self.config_obj, 'General', 'naming_multi_ep_type', 1))

        # see if any of their shows used season folders
        main_db_con = db.DBConnection()
        season_folder_shows = main_db_con.select('SELECT indexer_id FROM tv_shows WHERE flatten_folders = 0 LIMIT 1')

        # if any shows had season folders on then prepend season folder to the pattern
        if season_folder_shows:

            old_season_format = check_setting_str(self.config_obj, 'General', 'season_folders_format', 'Season %02d')

            if old_season_format:
                try:
                    new_season_format = old_season_format % 9
                    new_season_format = str(new_season_format).replace('09', '%0S')
                    new_season_format = new_season_format.replace('9', '%S')

                    log.info(
                        u'Changed season folder format from {old_season_format} to {new_season_format}, '
                        u'prepending it to your naming config',
                        {'old_season_format': old_season_format, 'new_season_format': new_season_format}
                    )
                    app.NAMING_PATTERN = new_season_format + os.sep + app.NAMING_PATTERN

                except (TypeError, ValueError):
                    log.error(u"Can't change {old_season_format} to new season format",
                              {'old_season_format': old_season_format})

        # if no shows had it on then don't flatten any shows and don't put season folders in the config
        else:
            log.info(u"No shows were using season folders before so I'm disabling flattening on all shows")

            # don't flatten any shows at all
            main_db_con.action('UPDATE tv_shows SET flatten_folders = 0')

        app.NAMING_FORCE_FOLDERS = naming.check_force_season_folders()

    def _name_to_pattern(self, abd=False):

        # get the old settings from the file
        use_periods = bool(check_setting_int(self.config_obj, 'General', 'naming_use_periods', 0))
        ep_type = check_setting_int(self.config_obj, 'General', 'naming_ep_type', 0)
        sep_type = check_setting_int(self.config_obj, 'General', 'naming_sep_type', 0)
        use_quality = bool(check_setting_int(self.config_obj, 'General', 'naming_quality', 0))

        use_show_name = bool(check_setting_int(self.config_obj, 'General', 'naming_show_name', 1))
        use_ep_name = bool(check_setting_int(self.config_obj, 'General', 'naming_ep_name', 1))

        # make the presets into templates
        naming_ep_type = ('%Sx%0E',
                          's%0Se%0E',
                          'S%0SE%0E',
                          '%0Sx%0E')

        # set up our data to use
        if use_periods:
            show_name = '%S.N'
            ep_name = '%E.N'
            ep_quality = '%Q.N'
            abd_string = '%A.D'
        else:
            show_name = '%SN'
            ep_name = '%EN'
            ep_quality = '%QN'
            abd_string = '%A-D'

        if abd and abd_string:
            ep_string = abd_string
        else:
            ep_string = naming_ep_type[ep_type]

        finalName = ''

        # start with the show name
        if use_show_name and show_name:
            finalName += show_name + naming_sep_type[sep_type]

        # add the season/ep stuff
        finalName += ep_string

        # add the episode name
        if use_ep_name and ep_name:
            finalName += naming_sep_type[sep_type] + ep_name

        # add the quality
        if use_quality and ep_quality:
            finalName += naming_sep_type[sep_type] + ep_quality

        if use_periods:
            finalName = re.sub(r'\s+', '.', finalName)

        return finalName

    # Migration v2: Dummy migration to sync backup number with config version number
    def _migrate_v2(self):
        return

    # Migration v2: Rename omgwtfnzb variables
    def _migrate_v3(self):
        """
        Reads in the old naming settings from your config and generates a new config template from them.
        """
        # get the old settings from the file and store them in the new variable names
        app.OMGWTFNZBS_USERNAME = check_setting_str(self.config_obj, 'omgwtfnzbs', 'omgwtfnzbs_uid', '')
        app.OMGWTFNZBS_APIKEY = check_setting_str(self.config_obj, 'omgwtfnzbs', 'omgwtfnzbs_key', '')

    # Migration v4: Add default newznab cat_ids
    def _migrate_v4(self):
        """ Update newznab providers so that the category IDs can be set independently via the config """

        new_newznab_data = []
        old_newznab_data = check_setting_str(self.config_obj, 'Newznab', 'newznab_data', '')

        if old_newznab_data:
            old_newznab_data_list = old_newznab_data.split('!!!')

            for cur_provider_data in old_newznab_data_list:
                try:
                    name, url, key, enabled = cur_provider_data.split('|')
                except ValueError:
                    log.error(u'Skipping Newznab provider string: {cur_provider_data!r}, incorrect format',
                              {'cur_provider_data': cur_provider_data})
                    continue

                if name == 'Sick Beard Index':
                    key = '0'

                if name == 'NZBs.org':
                    cat_ids = '5030,5040,5060,5070,5090'
                else:
                    cat_ids = '5030,5040,5060'

                cur_provider_data_list = [name, url, key, cat_ids, enabled]
                new_newznab_data.append('|'.join(cur_provider_data_list))

            app.NEWZNAB_DATA = '!!!'.join(new_newznab_data)

    # Migration v5: Metadata upgrade
    def _migrate_v5(self):
        """Updates metadata values to the new format.

        Quick overview of what the upgrade does:

        new | old | description (new)
        ----+-----+--------------------
          1 |  1  | show metadata
          2 |  2  | episode metadata
          3 |  4  | show fanart
          4 |  3  | show poster
          5 |  -  | show banner
          6 |  5  | episode thumb
          7 |  6  | season poster
          8 |  -  | season banner
          9 |  -  | season all poster
         10 |  -  | season all banner

        Note that the ini places start at 1 while the list index starts at 0.
        old format: 0|0|0|0|0|0 -- 6 places
        new format: 0|0|0|0|0|0|0|0|0|0 -- 10 places

        Drop the use of use_banner option.
        Migrate the poster override to just using the banner option (applies to xbmc only).
        """

        metadata_xbmc = check_setting_str(self.config_obj, 'General', 'metadata_xbmc', '0|0|0|0|0|0')
        metadata_xbmc_12plus = check_setting_str(self.config_obj, 'General', 'metadata_xbmc_12plus', '0|0|0|0|0|0')
        metadata_mediabrowser = check_setting_str(self.config_obj, 'General', 'metadata_mediabrowser', '0|0|0|0|0|0')
        metadata_ps3 = check_setting_str(self.config_obj, 'General', 'metadata_ps3', '0|0|0|0|0|0')
        metadata_wdtv = check_setting_str(self.config_obj, 'General', 'metadata_wdtv', '0|0|0|0|0|0')
        metadata_tivo = check_setting_str(self.config_obj, 'General', 'metadata_tivo', '0|0|0|0|0|0')
        metadata_mede8er = check_setting_str(self.config_obj, 'General', 'metadata_mede8er', '0|0|0|0|0|0')

        use_banner = bool(check_setting_int(self.config_obj, 'General', 'use_banner', 0))

        def _migrate_metadata(metadata, metadata_name, use_banner):
            cur_metadata = metadata.split('|')
            # if target has the old number of values, do upgrade
            if len(cur_metadata) == 6:
                log.info(u'Upgrading {metadata_name} metadata, old value: {value}',
                         {'metadata_name': metadata_name, 'value': metadata})
                cur_metadata.insert(4, '0')
                cur_metadata.append('0')
                cur_metadata.append('0')
                cur_metadata.append('0')
                # swap show fanart, show poster
                cur_metadata[3], cur_metadata[2] = cur_metadata[2], cur_metadata[3]
                # if user was using use_banner to override the poster, instead enable the banner option and deactivate poster
                if metadata_name == 'XBMC' and use_banner:
                    cur_metadata[4], cur_metadata[3] = cur_metadata[3], '0'
                # write new format
                metadata = '|'.join(cur_metadata)
                log.info(u'Upgrading {metadata_name} metadata, new value: {value}',
                         {'metadata_name': metadata_name, 'value': metadata})

            elif len(cur_metadata) == 10:

                metadata = '|'.join(cur_metadata)
                log.info(u'Keeping {metadata_name} metadata, value: {value}',
                         {'metadata_name': metadata_name, 'value': metadata})

            else:
                log.error(u'Skipping {metadata_name} metadata {metadata!r}, incorrect format',
                          {'metadata_name': metadata_name, 'metadata': metadata})
                metadata = '0|0|0|0|0|0|0|0|0|0'
                log.info(u'Setting {metadata_name} metadata, new value: {value}',
                         {'metadata_name': metadata_name, 'value': metadata})

            return metadata

        app.METADATA_XBMC = _migrate_metadata(metadata_xbmc, 'XBMC', use_banner)
        app.METADATA_XBMC_12PLUS = _migrate_metadata(metadata_xbmc_12plus, 'XBMC 12+', use_banner)
        app.METADATA_MEDIABROWSER = _migrate_metadata(metadata_mediabrowser, 'MediaBrowser', use_banner)
        app.METADATA_PS3 = _migrate_metadata(metadata_ps3, 'PS3', use_banner)
        app.METADATA_WDTV = _migrate_metadata(metadata_wdtv, 'WDTV', use_banner)
        app.METADATA_TIVO = _migrate_metadata(metadata_tivo, 'TIVO', use_banner)
        app.METADATA_MEDE8ER = _migrate_metadata(metadata_mede8er, 'Mede8er', use_banner)

    # Migration v6: Convert from XBMC to KODI variables
    def _migrate_v6(self):
        app.USE_KODI = bool(check_setting_int(self.config_obj, 'XBMC', 'use_xbmc', 0))
        app.KODI_ALWAYS_ON = bool(check_setting_int(self.config_obj, 'XBMC', 'xbmc_always_on', 1))
        app.KODI_NOTIFY_ONSNATCH = bool(check_setting_int(self.config_obj, 'XBMC', 'xbmc_notify_onsnatch', 0))
        app.KODI_NOTIFY_ONDOWNLOAD = bool(check_setting_int(self.config_obj, 'XBMC', 'xbmc_notify_ondownload', 0))
        app.KODI_NOTIFY_ONSUBTITLEDOWNLOAD = bool(check_setting_int(self.config_obj, 'XBMC', 'xbmc_notify_onsubtitledownload', 0))
        app.KODI_UPDATE_LIBRARY = bool(check_setting_int(self.config_obj, 'XBMC', 'xbmc_update_library', 0))
        app.KODI_UPDATE_FULL = bool(check_setting_int(self.config_obj, 'XBMC', 'xbmc_update_full', 0))
        app.KODI_UPDATE_ONLYFIRST = bool(check_setting_int(self.config_obj, 'XBMC', 'xbmc_update_onlyfirst', 0))
        app.KODI_HOST = check_setting_str(self.config_obj, 'XBMC', 'xbmc_host', '')
        app.KODI_USERNAME = check_setting_str(self.config_obj, 'XBMC', 'xbmc_username', '', censor_log='low')
        app.KODI_PASSWORD = check_setting_str(self.config_obj, 'XBMC', 'xbmc_password', '', censor_log='low')
        app.METADATA_KODI = check_setting_str(self.config_obj, 'General', 'metadata_xbmc', '0|0|0|0|0|0|0|0|0|0')
        app.METADATA_KODI_12PLUS = check_setting_str(self.config_obj, 'General', 'metadata_xbmc_12plus', '0|0|0|0|0|0|0|0|0|0')

    # Migration v6: Use version 2 for password encryption
    def _migrate_v7(self):
        app.ENCRYPTION_VERSION = 2

    def _migrate_v8(self):
        app.PLEX_CLIENT_HOST = check_setting_str(self.config_obj, 'Plex', 'plex_host', '')
        app.PLEX_SERVER_USERNAME = check_setting_str(self.config_obj, 'Plex', 'plex_username', '', censor_log='low')
        app.PLEX_SERVER_PASSWORD = check_setting_str(self.config_obj, 'Plex', 'plex_password', '', censor_log='low')
        app.USE_PLEX_SERVER = bool(check_setting_int(self.config_obj, 'Plex', 'use_plex', 0))

    def _migrate_v9(self):
        """
        Migrate to config version 9
        """
        # Added setting 'enable_manualsearch' for providers (dynamic setting)
        pass

    def _migrate_v10(self):
        """
        Convert all csv stored items as 'real' lists. ConfigObj provides a way for storing lists. These are saved
        as comma separated values, using this the format documented here:
        http://configobj.readthedocs.io/en/latest/configobj.html?highlight=lists#list-values
        """

        def get_providers_from_data(providers_string):
            """Split the provider string into providers, and get the provider names."""
            return [provider.split('|')[0].upper() for provider in providers_string.split('!!!') if provider]

        def make_id(name):
            """Make ID of the provider."""
            if not name:
                return ''

            return re.sub(r'[^\w\d_]', '_', str(name).strip().upper())

        def get_rss_torrent_providers_list(data):
            """Get RSS torrent provider list."""
            providers_list = [_ for _ in (make_rss_torrent_provider(_) for _ in data.split('!!!')) if _]
            seen_values = set()
            providers_set = []

            for provider in providers_list:
                value = provider.name

                if value not in seen_values:
                    providers_set.append(provider)
                    seen_values.add(value)

            return [_ for _ in providers_set if _]

        def make_rss_torrent_provider(config):
            """Create new RSS provider."""
            if not config:
                return None

            cookies = ''
            enable_backlog = 0
            enable_daily = 0
            enable_manualsearch = 0
            search_fallback = 0
            search_mode = 'eponly'
            title_tag = 'title'

            try:
                values = config.split('|')

                if len(values) == 9:
                    name, url, cookies, title_tag, enabled, search_mode, search_fallback, enable_daily, enable_backlog = values
                elif len(values) == 10:
                    name, url, cookies, title_tag, enabled, search_mode, search_fallback, enable_daily, enable_backlog, enable_manualsearch = values
                elif len(values) == 8:
                    name, url, cookies, enabled, search_mode, search_fallback, enable_daily, enable_backlog = values
                else:
                    enabled = values[4]
                    name = values[0]
                    url = values[1]
            except ValueError:
                log.error('Skipping RSS Torrent provider string: {config}, incorrect format', {'config': config})
                return None

            new_provider = TorrentRssProvider(
                name, url, cookies=cookies, title_tag=title_tag, search_mode=search_mode,
                search_fallback=search_fallback,
                enable_daily=enable_daily, enable_backlog=enable_backlog, enable_manualsearch=enable_manualsearch
            )
            new_provider.enabled = enabled == '1'

            return new_provider

        # General
        app.GIT_RESET_BRANCHES = convert_csv_string_to_list(self.config_obj['General']['git_reset_branches'])
        app.ALLOWED_EXTENSIONS = convert_csv_string_to_list(self.config_obj['General']['allowed_extensions'])
        app.PROVIDER_ORDER = convert_csv_string_to_list(self.config_obj['General']['provider_order'], ' ')
        app.ROOT_DIRS = convert_csv_string_to_list(self.config_obj['General']['root_dirs'], '|')
        app.SYNC_FILES = convert_csv_string_to_list(self.config_obj['General']['sync_files'])
        app.IGNORE_WORDS = convert_csv_string_to_list(self.config_obj['General']['ignore_words'])
        app.PREFERRED_WORDS = convert_csv_string_to_list(self.config_obj['General']['preferred_words'])
        app.UNDESIRED_WORDS = convert_csv_string_to_list(self.config_obj['General']['undesired_words'])
        app.TRACKERS_LIST = convert_csv_string_to_list(self.config_obj['General']['trackers_list'])
        app.REQUIRE_WORDS = convert_csv_string_to_list(self.config_obj['General']['require_words'])
        app.IGNORED_SUBS_LIST = convert_csv_string_to_list(self.config_obj['General']['ignored_subs_list'])
        app.BROKEN_PROVIDERS = convert_csv_string_to_list(self.config_obj['General']['broken_providers'])
        app.EXTRA_SCRIPTS = convert_csv_string_to_list(self.config_obj['General']['extra_scripts'], '|')

        # Metadata
        app.METADATA_KODI = convert_csv_string_to_list(self.config_obj['General']['metadata_kodi'], '|')
        app.METADATA_KODI_12PLUS = convert_csv_string_to_list(self.config_obj['General']['metadata_kodi_12plus'], '|')
        app.METADATA_MEDIABROWSER = convert_csv_string_to_list(self.config_obj['General']['metadata_mediabrowser'], '|')
        app.METADATA_PS3 = convert_csv_string_to_list(self.config_obj['General']['metadata_ps3'], '|')
        app.METADATA_WDTV = convert_csv_string_to_list(self.config_obj['General']['metadata_wdtv'], '|')
        app.METADATA_TIVO = convert_csv_string_to_list(self.config_obj['General']['metadata_tivo'], '|')
        app.METADATA_MEDE8ER = convert_csv_string_to_list(self.config_obj['General']['metadata_mede8er'], '|')

        # Subtitles
        app.SUBTITLES_LANGUAGES = convert_csv_string_to_list(self.config_obj['Subtitles']['subtitles_languages'])
        app.SUBTITLES_SERVICES_LIST = convert_csv_string_to_list(self.config_obj['Subtitles']['SUBTITLES_SERVICES_LIST'])
        app.SUBTITLES_SERVICES_ENABLED = convert_csv_string_to_list(self.config_obj['Subtitles']['SUBTITLES_SERVICES_ENABLED'], '|')
        app.SUBTITLES_EXTRA_SCRIPTS = convert_csv_string_to_list(self.config_obj['Subtitles']['subtitles_extra_scripts'], '|')
        app.SUBTITLES_PRE_SCRIPTS = convert_csv_string_to_list(self.config_obj['Subtitles']['subtitles_pre_scripts'], '|')

        # Notifications
        app.KODI_HOST = convert_csv_string_to_list(self.config_obj['KODI']['kodi_host'])
        app.PLEX_SERVER_HOST = convert_csv_string_to_list(self.config_obj['Plex']['plex_server_host'])
        app.PLEX_CLIENT_HOST = convert_csv_string_to_list(self.config_obj['Plex']['plex_client_host'])
        app.PROWL_API = convert_csv_string_to_list(self.config_obj['Prowl']['prowl_api'])
        app.PUSHOVER_DEVICE = convert_csv_string_to_list(self.config_obj['Pushover']['pushover_device'])
        app.EMAIL_LIST = convert_csv_string_to_list(self.config_obj['Email']['email_list'])

        try:
            # migrate rsstorrent providers
            from medusa.providers.torrent.rss.rsstorrent import TorrentRssProvider

            # Create the new list of torrent rss providers, with only the id stored.
            app.TORRENTRSS_PROVIDERS = get_providers_from_data(self.config_obj['TorrentRss']['torrentrss_data'])

            # Create the torrent providers from the old rsstorrent piped separated data.
            app.torrentRssProviderList = get_rss_torrent_providers_list(self.config_obj['TorrentRss']['torrentrss_data'])
        except KeyError:
            app.TORRENTRSS_PROVIDERS = []

        try:
            # migrate newznab providers.
            # Newznabprovider needs to be imported lazy, as the module will also import other providers to early.
            from medusa.providers.nzb.newznab import NewznabProvider

            # Create the newznab providers from the old newznab piped separated data.
            app.newznabProviderList = NewznabProvider.get_providers_list(
                self.config_obj['Newznab']['newznab_data']
            )

            app.NEWZNAB_PROVIDERS = [make_id(provider.name) for provider in app.newznabProviderList if not provider.default]
        except KeyError:
            app.NEWZNAB_PROVIDERS = []<|MERGE_RESOLUTION|>--- conflicted
+++ resolved
@@ -231,29 +231,20 @@
 
 def change_DOWNLOAD_HANDLER_FREQUENCY(freq):
     """
-    Change frequency of Torrent Checker thread.
+    Change frequency of Download Handler thread.
 
     :param freq: New frequency
     """
-<<<<<<< HEAD
-    app.DOWNLOAD_HANDLER_FREQUECY = try_int(freq, app.DEFAULT_DOWNLOAD_HANDLER_FREQUENCY)
-
-    if app.DOWNLOAD_HANDLER_FREQUECY < app.MIN_DOWNLOAD_HANDLER_FREQUENCY:
-        app.DOWNLOAD_HANDLER_FREQUECY = app.MIN_DOWNLOAD_HANDLER_FREQUENCY
-
-    app.download_handler_scheduler.cycleTime = datetime.timedelta(minutes=app.DOWNLOAD_HANDLER_FREQUECY)
-=======
-    if app._TORRENT_CHECKER_FREQUENCY == freq:
+    if app._DOWNLOAD_HANDLER_FREQUENCY == freq:
         return
 
-    app._TORRENT_CHECKER_FREQUENCY = try_int(freq, app.DEFAULT_TORRENT_CHECKER_FREQUENCY)
-
-    if app._TORRENT_CHECKER_FREQUENCY < app.MIN_TORRENT_CHECKER_FREQUENCY:
-        app._TORRENT_CHECKER_FREQUENCY = app.MIN_TORRENT_CHECKER_FREQUENCY
-
-    if app.torrent_checker_scheduler:
-        app.torrent_checker_scheduler.cycleTime = datetime.timedelta(minutes=app._TORRENT_CHECKER_FREQUENCY)
->>>>>>> 17dc377d
+    app._DOWNLOAD_HANDLER_FREQUENCY = try_int(freq, app.DEFAULT_DOWNLOAD_HANDLER_FREQUENCY)
+
+    if app._DOWNLOAD_HANDLER_FREQUENCY < app.MIN_DOWNLOAD_HANDLER_FREQUENCY:
+        app._DOWNLOAD_HANDLER_FREQUENCY = app.MIN_DOWNLOAD_HANDLER_FREQUENCY
+
+    if app.download_handler_scheduler:
+        app.download_handler_scheduler.cycleTime = datetime.timedelta(minutes=app._DOWNLOAD_HANDLER_FREQUENCY)
 
 
 def change_DAILYSEARCH_FREQUENCY(freq):
@@ -405,139 +396,6 @@
     app.version_check_scheduler.forceRun()
 
 
-<<<<<<< HEAD
-def change_DOWNLOAD_PROPERS(download_propers):
-    """
-    Enable/Disable proper download thread.
-    TODO: Make this return True/False on success/failure
-
-    :param download_propers: New desired state
-    """
-    download_propers = checkbox_to_value(download_propers)
-
-    if app.DOWNLOAD_PROPERS == download_propers:
-        return
-
-    app.DOWNLOAD_PROPERS = download_propers
-    if app.DOWNLOAD_PROPERS:
-        if not app.proper_finder_scheduler.enable:
-            log.info(u'Starting PROPERFINDER thread')
-            app.proper_finder_scheduler.silent = False
-            app.proper_finder_scheduler.enable = True
-        else:
-            log.info(u'Unable to start PROPERFINDER thread. Already running')
-    else:
-        app.proper_finder_scheduler.enable = False
-        app.trakt_checker_scheduler.silent = True
-        log.info(u'Stopping PROPERFINDER thread')
-
-
-def change_USE_TRAKT(use_trakt):
-    """
-    Enable/disable trakt thread.
-    TODO: Make this return true/false on success/failure
-
-    :param use_trakt: New desired state
-    """
-    use_trakt = checkbox_to_value(use_trakt)
-
-    if app.USE_TRAKT == use_trakt:
-        return
-
-    app.USE_TRAKT = use_trakt
-    if app.USE_TRAKT:
-        if not app.trakt_checker_scheduler.enable:
-            log.info(u'Starting TRAKTCHECKER thread')
-            app.trakt_checker_scheduler.silent = False
-            app.trakt_checker_scheduler.enable = True
-        else:
-            log.info(u'Unable to start TRAKTCHECKER thread. Already running')
-    else:
-        app.trakt_checker_scheduler.enable = False
-        app.trakt_checker_scheduler.silent = True
-        log.info(u'Stopping TRAKTCHECKER thread')
-
-
-def change_USE_SUBTITLES(use_subtitles):
-    """
-    Enable/Disable subtitle searcher.
-    TODO: Make this return true/false on success/failure
-
-    :param use_subtitles: New desired state
-    """
-    use_subtitles = checkbox_to_value(use_subtitles)
-
-    if app.USE_SUBTITLES == use_subtitles:
-        return
-
-    app.USE_SUBTITLES = use_subtitles
-    if app.USE_SUBTITLES:
-        if not app.subtitles_finder_scheduler.enable:
-            log.info(u'Starting SUBTITLESFINDER thread')
-            app.subtitles_finder_scheduler.silent = False
-            app.subtitles_finder_scheduler.enable = True
-        else:
-            log.info(u'Unable to start SUBTITLESFINDER thread. Already running')
-    else:
-        app.subtitles_finder_scheduler.enable = False
-        app.subtitles_finder_scheduler.silent = True
-        log.info(u'Stopping SUBTITLESFINDER thread')
-
-
-def change_PROCESS_AUTOMATICALLY(process_automatically):
-    """
-    Enable/Disable postprocessor thread.
-    TODO: Make this return True/False on success/failure
-
-    :param process_automatically: New desired state
-    """
-    process_automatically = checkbox_to_value(process_automatically)
-
-    if app.PROCESS_AUTOMATICALLY == process_automatically:
-        return
-
-    app.PROCESS_AUTOMATICALLY = process_automatically
-    if app.PROCESS_AUTOMATICALLY:
-        if not app.post_processor_scheduler.enable:
-            log.info(u'Starting POSTPROCESSOR thread')
-            app.post_processor_scheduler.silent = False
-            app.post_processor_scheduler.enable = True
-        else:
-            log.info(u'Unable to start POSTPROCESSOR thread. Already running')
-    else:
-        log.info(u'Stopping POSTPROCESSOR thread')
-        app.post_processor_scheduler.enable = False
-        app.post_processor_scheduler.silent = True
-
-
-def change_remove_from_client(new_state):
-    """
-    Enable/disable DownloadHandler thread.
-    TODO: Make this return true/false on success/failure
-
-    :param new_state: New desired state
-    """
-    new_state = checkbox_to_value(new_state)
-
-    if app.REMOVE_FROM_CLIENT == new_state:
-        return
-
-    app.REMOVE_FROM_CLIENT = new_state
-    if app.REMOVE_FROM_CLIENT:
-        if not app.download_handler_scheduler.enable:
-            log.info(u'Starting DOWNLOADHANDLER thread')
-            app.download_handler_scheduler.silent = False
-            app.download_handler_scheduler.enable = True
-        else:
-            log.info(u'Unable to start DOWNLOADHANDLER thread. Already running')
-    else:
-        app.download_handler_scheduler.enable = False
-        app.download_handler_scheduler.silent = True
-        log.info(u'Stopping DOWNLOADHANDLER thread')
-
-
-=======
->>>>>>> 17dc377d
 def change_theme(theme_name):
     """
     Hot-swap theme.
