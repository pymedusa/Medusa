# coding=utf-8

from __future__ import unicode_literals

import logging

from medusa import db
from medusa.databases import utils
from medusa.logger.adapters.style import BraceAdapter


log = BraceAdapter(logging.getLogger(__name__))
log.logger.addHandler(logging.NullHandler())


# Add new migrations at the bottom of the list
# and subclass the previous migration.
class InitialSchema(db.SchemaUpgrade):
    def test(self):
        return self.hasTable('db_version')

    def execute(self):
        queries = [
            ('CREATE TABLE lastUpdate (provider TEXT, time NUMERIC);',),
            ('CREATE TABLE lastSearch (provider TEXT, time NUMERIC);',),
            ('CREATE TABLE scene_exceptions (exception_id INTEGER PRIMARY KEY, indexer_id INTEGER,'
             ' show_name TEXT, season NUMERIC DEFAULT -1, custom NUMERIC DEFAULT 0);',),
            ('CREATE TABLE scene_names (indexer_id INTEGER, name TEXT);',),
            ('CREATE TABLE network_timezones (network_name TEXT PRIMARY KEY, timezone TEXT);',),
            ('CREATE TABLE scene_exceptions_refresh (list TEXT PRIMARY KEY, last_refreshed INTEGER);',),
            ('CREATE TABLE db_version (db_version INTEGER);',),
            ('INSERT INTO db_version(db_version) VALUES (1);',),
        ]
        for query in queries:
            if len(query) == 1:
                self.connection.action(query[0])
            else:
                self.connection.action(query[0], query[1:])


class AddSceneExceptions(InitialSchema):
    def test(self):
        return self.hasTable('scene_exceptions')

    def execute(self):
        self.connection.action(
            'CREATE TABLE scene_exceptions (exception_id INTEGER PRIMARY KEY, indexer_id INTEGER, show_name TEXT);')


class AddSceneNameCache(AddSceneExceptions):
    def test(self):
        return self.hasTable('scene_names')

    def execute(self):
        self.connection.action('CREATE TABLE scene_names (indexer_id INTEGER, name TEXT);')


class AddNetworkTimezones(AddSceneNameCache):
    def test(self):
        return self.hasTable('network_timezones')

    def execute(self):
        self.connection.action('CREATE TABLE network_timezones (network_name TEXT PRIMARY KEY, timezone TEXT);')


class AddLastSearch(AddNetworkTimezones):
    def test(self):
        return self.hasTable('lastSearch')

    def execute(self):
        self.connection.action('CREATE TABLE lastSearch (provider TEXT, time NUMERIC);')


class AddSceneExceptionsSeasons(AddLastSearch):
    def test(self):
        return self.hasColumn('scene_exceptions', 'season')

    def execute(self):
        self.addColumn('scene_exceptions', 'season', 'NUMERIC', -1)


class AddSceneExceptionsCustom(AddSceneExceptionsSeasons):  # pylint:disable=too-many-ancestors
    def test(self):
        return self.hasColumn('scene_exceptions', 'custom')

    def execute(self):
        self.addColumn('scene_exceptions', 'custom', 'NUMERIC', 0)


class AddSceneExceptionsRefresh(AddSceneExceptionsCustom):  # pylint:disable=too-many-ancestors
    def test(self):
        return self.hasTable('scene_exceptions_refresh')

    def execute(self):
        self.connection.action(
            'CREATE TABLE scene_exceptions_refresh (list TEXT PRIMARY KEY, last_refreshed INTEGER);')


class ConvertSceneExeptionsToIndexerScheme(AddSceneExceptionsRefresh):  # pylint:disable=too-many-ancestors
    def test(self):
        return self.hasColumn('scene_exceptions', 'indexer_id')

    def execute(self):
        self.connection.action('DROP TABLE IF EXISTS tmp_scene_exceptions;')
        self.connection.action('ALTER TABLE scene_exceptions RENAME TO tmp_scene_exceptions;')
        self.connection.action('CREATE TABLE scene_exceptions (exception_id INTEGER PRIMARY KEY, indexer_id INTEGER,'
                               ' show_name TEXT, season NUMERIC DEFAULT -1, custom NUMERIC DEFAULT 0);')
        self.connection.action('INSERT INTO scene_exceptions SELECT exception_id, tvdb_id as indexer_id, show_name,'
                               ' season, custom FROM tmp_scene_exceptions;')
        self.connection.action('DROP TABLE tmp_scene_exceptions;')


class ConvertSceneNamesToIndexerScheme(AddSceneExceptionsRefresh):  # pylint:disable=too-many-ancestors
    def test(self):
        return self.hasColumn('scene_names', 'indexer_id')

    def execute(self):
        self.connection.action('DROP TABLE IF EXISTS tmp_scene_names;')
        self.connection.action('ALTER TABLE scene_names RENAME TO tmp_scene_names;')
        self.connection.action('CREATE TABLE scene_names (indexer_id INTEGER, name TEXT);')
        self.connection.action('INSERT INTO scene_names SELECT * FROM tmp_scene_names;')
        self.connection.action('DROP TABLE tmp_scene_names;')


class RemoveIndexerUpdateSchema(ConvertSceneNamesToIndexerScheme):  # pylint:disable=too-many-ancestors
    def test(self):
        return not self.hasTable('indexer_update')

    def execute(self):
        self.connection.action('DROP TABLE indexer_update;')


class AddIndexerSceneExceptions(RemoveIndexerUpdateSchema):  # pylint:disable=too-many-ancestors
    def test(self):
        return self.hasColumn('scene_exceptions', 'indexer')

    def execute(self):
        self.connection.action('DROP TABLE IF EXISTS tmp_scene_exceptions;')
        self.connection.action('ALTER TABLE scene_exceptions RENAME TO tmp_scene_exceptions;')
        self.connection.action(
            'CREATE TABLE scene_exceptions (exception_id INTEGER PRIMARY KEY, indexer INTEGER, indexer_id INTEGER, '
            'show_name TEXT, season NUMERIC DEFAULT -1, custom NUMERIC DEFAULT 0);')
        self.connection.action(
            'INSERT INTO scene_exceptions SELECT exception_id, 1, indexer_id, show_name, season,'
            'custom FROM tmp_scene_exceptions;')
        self.connection.action('DROP TABLE tmp_scene_exceptions;')


class AddIndexerIds(AddIndexerSceneExceptions):
    """
    Add the indexer_id to all table's that have a series_id already.

    If the current series_id is named indexer_id or indexerid, use the field `indexer` for now.
    The namings should be renamed to: indexer_id + series_id in a later iteration.

    For example in this case, the table scene_names has used the fieldname `indexer_id` for the series id.
    This is unfortunate, but we can change that later.
    """

    def test(self):
        """Test if the table history already has the indexer_id."""
        return self.hasColumn('scene_names', 'indexer')

    def execute(self):
        # Add the indexer column to the scene_names table.
        self.addColumn('scene_names', 'indexer', 'NUMERIC', -1)

        # clean up null values from the scene_exceptions_table
<<<<<<< HEAD
        self.connection.action("DELETE FROM scene_exceptions WHERE indexer = '' or indexer is null;")


class RemoveSceneExceptionsTable(AddIndexerIds):
    """The scene_exceptions table has been moved to main.db"""
    def test(self):
        """Test if the table history already has the indexer_id."""
        return not self.hasTable("db_version")

    def execute(self):
        self.connection.action('DROP TABLE IF EXISTS scene_exceptions;')
=======
        self.connection.action("DELETE FROM scene_exceptions WHERE indexer = '' OR indexer IS NULL;")


class ClearProviderTables(AddIndexerIds):
    """Clear provider cache items by deleting their tables."""

    def test(self):
        """Test if the version is at least 2."""
        return self.connection.version >= (2, None)

    def execute(self):
        utils.backup_database(self.connection.path, self.connection.version)

        self.clear_provider_tables()
        self.inc_major_version()

        log.info('Updated to: {}.{}', *self.connection.version)

    def clear_provider_tables(self):
        providers = self.connection.select(
            "SELECT name FROM sqlite_master WHERE type='table' AND name NOT IN ('lastUpdate',"
            " 'lastSearch', 'scene_names', 'network_timezones', 'scene_exceptions_refresh',"
            " 'db_version', 'scene_exceptions', 'last_update');")

        for provider in providers:
            self.connection.action("DELETE FROM '{name}';".format(name=provider[b'name']))

    def inc_major_version(self):
        major_version, minor_version = self.connection.version
        major_version += 1
        self.connection.action('UPDATE db_version SET db_version = ?;', [major_version])
        return self.connection.version
>>>>>>> eb52192c
<|MERGE_RESOLUTION|>--- conflicted
+++ resolved
@@ -166,19 +166,6 @@
         self.addColumn('scene_names', 'indexer', 'NUMERIC', -1)
 
         # clean up null values from the scene_exceptions_table
-<<<<<<< HEAD
-        self.connection.action("DELETE FROM scene_exceptions WHERE indexer = '' or indexer is null;")
-
-
-class RemoveSceneExceptionsTable(AddIndexerIds):
-    """The scene_exceptions table has been moved to main.db"""
-    def test(self):
-        """Test if the table history already has the indexer_id."""
-        return not self.hasTable("db_version")
-
-    def execute(self):
-        self.connection.action('DROP TABLE IF EXISTS scene_exceptions;')
-=======
         self.connection.action("DELETE FROM scene_exceptions WHERE indexer = '' OR indexer IS NULL;")
 
 
@@ -211,4 +198,13 @@
         major_version += 1
         self.connection.action('UPDATE db_version SET db_version = ?;', [major_version])
         return self.connection.version
->>>>>>> eb52192c
+
+
+class RemoveSceneExceptionsTable(AddIndexerIds):
+    """The scene_exceptions table has been moved to main.db"""
+    def test(self):
+        """Test if the table history already has the indexer_id."""
+        return not self.hasTable("db_version")
+
+    def execute(self):
+        self.connection.action('DROP TABLE IF EXISTS scene_exceptions;')