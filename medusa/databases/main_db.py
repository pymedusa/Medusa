# coding=utf-8

from __future__ import unicode_literals

import datetime
import logging
import sys
import warnings

from medusa import common, db, subtitles
from medusa.databases import utils
from medusa.helper.common import dateTimeFormat
from medusa.indexers.config import STATUS_MAP
from medusa.logger.adapters.style import BraceAdapter
from medusa.name_parser.parser import NameParser

from six import iteritems

log = BraceAdapter(logging.getLogger(__name__))
log.logger.addHandler(logging.NullHandler())

MIN_DB_VERSION = 40  # oldest db version we support migrating from
MAX_DB_VERSION = 44


class MainSanityCheck(db.DBSanityCheck):
    def check(self):
        self.fix_missing_table_indexes()
        self.fix_duplicate_episodes()
        self.fix_orphan_episodes()
        self.fix_unaired_episodes()
        self.fix_indexer_show_statues()
        self.fix_episode_statuses()
        self.fix_invalid_airdates()
        #  self.fix_subtitles_codes()
        self.fix_show_nfo_lang()
        self.fix_subtitle_reference()
        self.clean_null_indexer_mappings()

    def clean_null_indexer_mappings(self):
        log.debug(u'Checking for null indexer mappings')
        query = "SELECT * from indexer_mapping WHERE mindexer_id = ''"

        sql_results = self.connection.select(query)
        if sql_results:
            log.debug(u'Found {0} null indexer mapping. Deleting...',
                      len(sql_results))
            self.connection.action("DELETE FROM indexer_mapping WHERE mindexer_id = ''")

    def update_old_propers(self):
        # This is called once when we create proper_tags columns
        log.debug(u'Checking for old propers without proper tags')
        query = "SELECT resource FROM history WHERE (proper_tags IS NULL OR proper_tags = '') " + \
                "AND (action LIKE '%2' OR action LIKE '%9') AND " + \
                "(resource LIKE '%REPACK%' OR resource LIKE '%PROPER%' OR resource LIKE '%REAL%')"
        sql_results = self.connection.select(query)
        if sql_results:
            for sql_result in sql_results:
                proper_release = sql_result['resource']
                log.debug(u'Found old propers without proper tags: {0}',
                          proper_release)
                parse_result = NameParser()._parse_string(proper_release)
                if parse_result.proper_tags:
                    proper_tags = '|'.join(parse_result.proper_tags)
                    log.debug(u'Add proper tags {0!r} to {1!r}',
                              proper_tags, proper_release)
                    self.connection.action('UPDATE history SET proper_tags = ? WHERE resource = ?',
                                           [proper_tags, proper_release])

    def fix_subtitle_reference(self):
        log.debug(u'Checking for delete episodes with subtitle reference')
        query = 'SELECT episode_id, showid, location, subtitles, subtitles_searchcount, subtitles_lastsearch ' + \
                "FROM tv_episodes WHERE location = '' AND subtitles is not ''"

        sql_results = self.connection.select(query)
        if sql_results:
            for sql_result in sql_results:
                log.warning(u'Found deleted episode id {0} from show ID {1}'
                            u' with subtitle data. Erasing reference...',
                            sql_result['episode_id'], sql_result['showid'])
                self.connection.action("UPDATE tv_episodes SET subtitles = '', "
                                       "subtitles_searchcount = 0, subtitles_lastsearch = '' "
                                       'WHERE episode_id = %i' % (sql_result['episode_id'])
                                       )

    def fix_duplicate_episodes(self):

        sql_results = self.connection.select(
            'SELECT indexer, showid, season, episode, COUNT(showid) as count FROM tv_episodes GROUP BY indexer,'
            ' showid, season, episode HAVING count > 1')

        for cur_duplicate in sql_results:

            log.debug('Duplicate episode detected! showid: {0!s}'
                      ' season: {1!s} episode: {2!s} count: {3!s}',
                      cur_duplicate['showid'], cur_duplicate['season'],
                      cur_duplicate['episode'], cur_duplicate['count'])
            cur_dupe_results = self.connection.select(
                'SELECT episode_id FROM tv_episodes WHERE indexer = ? AND showid = ? AND season = ? and episode = ? ORDER BY episode_id DESC LIMIT ?',
                [cur_duplicate['indexer'], cur_duplicate['showid'], cur_duplicate['season'], cur_duplicate['episode'],
                 int(cur_duplicate['count']) - 1]
            )

            for cur_dupe_id in cur_dupe_results:
                log.info('Deleting duplicate episode with episode_id: {0!s}', cur_dupe_id['episode_id'])
                self.connection.action('DELETE FROM tv_episodes WHERE episode_id = ?', [cur_dupe_id['episode_id']])

    def fix_orphan_episodes(self):

        sql_results = self.connection.select(
            'SELECT episode_id, showid, tv_shows.indexer_id FROM tv_episodes'
            ' LEFT JOIN tv_shows ON tv_episodes.showid=tv_shows.indexer_id'
            ' WHERE tv_shows.indexer_id IS NULL;')

        for cur_orphan in sql_results:
            log.debug(u'Orphan episode detected! episode_id: {0!s}'
                      u' showid: {1!s}', cur_orphan['episode_id'],
                      cur_orphan['showid'])
            log.info(u'Deleting orphan episode with episode_id: {0!s}',
                     cur_orphan['episode_id'])
            self.connection.action('DELETE FROM tv_episodes WHERE episode_id = ?', [cur_orphan['episode_id']])

    def fix_missing_table_indexes(self):
        if not self.connection.select("PRAGMA index_info('idx_tv_episodes_showid_airdate')"):
            log.info(u'Missing idx_tv_episodes_showid_airdate for TV Episodes table detected, fixing...')
            self.connection.action('CREATE INDEX idx_tv_episodes_showid_airdate ON tv_episodes(showid, airdate);')

        if not self.connection.select("PRAGMA index_info('idx_showid')"):
            log.info(u'Missing idx_showid for TV Episodes table detected, fixing...')
            self.connection.action('CREATE INDEX idx_showid ON tv_episodes (showid);')

        if not self.connection.select("PRAGMA index_info('idx_status')"):
            log.info(u'Missing idx_status for TV Episodes table detected, fixing...')
            self.connection.action('CREATE INDEX idx_status ON tv_episodes (status, quality, season, episode, airdate)')

        if not self.connection.select("PRAGMA index_info('idx_sta_epi_air')"):
            log.info(u'Missing idx_sta_epi_air for TV Episodes table detected, fixing...')
            self.connection.action('CREATE INDEX idx_sta_epi_air ON tv_episodes (status, quality, episode, airdate)')

        if not self.connection.select("PRAGMA index_info('idx_sta_epi_sta_air')"):
            log.info(u'Missing idx_sta_epi_sta_air for TV Episodes table detected, fixing...')
            self.connection.action('CREATE INDEX idx_sta_epi_sta_air ON tv_episodes (season, episode, status, quality, airdate)')

    def fix_unaired_episodes(self):

        cur_date = datetime.date.today()

        sql_results = self.connection.select(
            'SELECT episode_id FROM tv_episodes WHERE (airdate > ? OR airdate = 1) AND status in (?, ?) AND season > 0',
            [cur_date.toordinal(), common.SKIPPED, common.WANTED])

        for cur_unaired in sql_results:
            log.info(u'Fixing unaired episode status for episode_id: {0!s}',
                     cur_unaired['episode_id'])
            self.connection.action('UPDATE tv_episodes SET status = ? WHERE episode_id = ?',
                                   [common.UNAIRED, cur_unaired['episode_id']])

    def fix_indexer_show_statues(self):
        for new_status, mappings in iteritems(STATUS_MAP):
            for old_status in mappings:
                self.connection.action('UPDATE tv_shows SET status = ? WHERE LOWER(status) = ?', [new_status, old_status])

    def fix_episode_statuses(self):
        sql_results = self.connection.select('SELECT episode_id, showid FROM tv_episodes WHERE status IS NULL')

        for cur_ep in sql_results:
            log.debug(u'MALFORMED episode status detected! episode_id: {0!s}'
                      u' showid: {1!s}', cur_ep['episode_id'],
                      cur_ep['showid'])
            log.info(u'Fixing malformed episode status with'
                     u' episode_id: {0!s}', cur_ep['episode_id'])
            self.connection.action('UPDATE tv_episodes SET status = ? WHERE episode_id = ?',
                                   [common.UNSET, cur_ep['episode_id']])

    def fix_invalid_airdates(self):

        sql_results = self.connection.select(
            'SELECT episode_id, showid FROM tv_episodes WHERE airdate >= ? OR airdate < 1',
            [datetime.date.max.toordinal()])

        for bad_airdate in sql_results:
            log.debug(u'Bad episode airdate detected! episode_id: {0!s}'
                      u' showid: {1!s}', bad_airdate['episode_id'],
                      bad_airdate['showid'])
            log.info(u'Fixing bad episode airdate for episode_id: {0!s}',
                     bad_airdate['episode_id'])
            self.connection.action("UPDATE tv_episodes SET airdate = '1' WHERE episode_id = ?",
                                   [bad_airdate['episode_id']])

    def fix_subtitles_codes(self):

        sql_results = self.connection.select(
            "SELECT subtitles, episode_id FROM tv_episodes WHERE subtitles != '' AND subtitles_lastsearch < ?;",
            [datetime.datetime(2015, 7, 15, 17, 20, 44, 326380).strftime(dateTimeFormat)]
        )

        if not sql_results:
            return

        for sql_result in sql_results:
            langs = []

            log.debug(u'Checking subtitle codes for episode_id: {0!s},'
                      u' codes: {1!s}', sql_result['episode_id'],
                      sql_result['subtitles'])

            for subcode in sql_result['subtitles'].split(','):
                if not len(subcode) == 3 or subcode not in subtitles.subtitle_code_filter():
                    log.debug(u'Fixing subtitle codes for episode_id: {0!s},'
                              u' invalid code: {1!s}',
                              sql_result['episode_id'], subcode)
                    continue

                langs.append(subcode)

            self.connection.action('UPDATE tv_episodes SET subtitles = ?, subtitles_lastsearch = ? WHERE episode_id = ?;',
                                   [','.join(langs), datetime.datetime.now().strftime(dateTimeFormat), sql_result['episode_id']])

    def fix_show_nfo_lang(self):
        self.connection.action("UPDATE tv_shows SET lang = '' WHERE lang = 0 OR lang = '0';")


# ======================
# = Main DB Migrations =
# ======================
# Add new migrations at the bottom of the list; subclass the previous migration.

class InitialSchema(db.SchemaUpgrade):
    def test(self):
        return self.hasTable('db_version')

    def execute(self):
        if not self.hasTable('tv_shows') and not self.hasTable('db_version'):
            queries = [
                'CREATE TABLE db_version(db_version INTEGER);',
                'CREATE TABLE history(action NUMERIC, date NUMERIC, showid NUMERIC, season NUMERIC, episode NUMERIC, quality NUMERIC, resource TEXT, provider TEXT, version NUMERIC DEFAULT -1);',
                'CREATE TABLE imdb_info(indexer_id INTEGER PRIMARY KEY, imdb_id TEXT, title TEXT, year NUMERIC, akas TEXT, runtimes NUMERIC, genres TEXT, countries TEXT, country_codes TEXT, certificates TEXT, rating TEXT, votes INTEGER, last_update NUMERIC, plot TEXT);',
                'CREATE TABLE info(last_backlog NUMERIC, last_indexer NUMERIC, last_proper_search NUMERIC);',
                'CREATE TABLE scene_numbering(indexer TEXT, indexer_id INTEGER, season INTEGER, episode INTEGER, scene_season INTEGER, scene_episode INTEGER, absolute_number NUMERIC, scene_absolute_number NUMERIC, PRIMARY KEY(indexer_id, season, episode));',
                'CREATE TABLE tv_shows(show_id INTEGER PRIMARY KEY, indexer_id NUMERIC, indexer NUMERIC, show_name TEXT, location TEXT, network TEXT, genre TEXT, classification TEXT, runtime NUMERIC, quality NUMERIC, airs TEXT, status TEXT, flatten_folders NUMERIC, paused NUMERIC, startyear NUMERIC, air_by_date NUMERIC, lang TEXT, subtitles NUMERIC, notify_list TEXT, imdb_id TEXT, last_update_indexer NUMERIC, dvdorder NUMERIC, archive_firstmatch NUMERIC, rls_require_words TEXT, rls_ignore_words TEXT, sports NUMERIC, anime NUMERIC, scene NUMERIC, default_ep_status NUMERIC DEFAULT -1);',
                'CREATE TABLE tv_episodes(episode_id INTEGER PRIMARY KEY, showid NUMERIC, indexerid INTEGER, indexer INTEGER, name TEXT, season NUMERIC, episode NUMERIC, description TEXT, airdate NUMERIC, hasnfo NUMERIC, hastbn NUMERIC, status NUMERIC, location TEXT, file_size NUMERIC, release_name TEXT, subtitles TEXT, subtitles_searchcount NUMERIC, subtitles_lastsearch TIMESTAMP, is_proper NUMERIC, scene_season NUMERIC, scene_episode NUMERIC, absolute_number NUMERIC, scene_absolute_number NUMERIC, version NUMERIC DEFAULT -1, release_group TEXT);',
                'CREATE TABLE blacklist (show_id INTEGER, range TEXT, keyword TEXT);',
                'CREATE TABLE whitelist (show_id INTEGER, range TEXT, keyword TEXT);',
                'CREATE TABLE xem_refresh (indexer TEXT, indexer_id INTEGER PRIMARY KEY, last_refreshed INTEGER);',
                'CREATE TABLE indexer_mapping (indexer_id INTEGER, indexer INTEGER, mindexer_id INTEGER, mindexer INTEGER, PRIMARY KEY (indexer_id, indexer, mindexer));',
                'CREATE UNIQUE INDEX idx_indexer_id ON tv_shows(indexer_id);',
                'CREATE INDEX idx_showid ON tv_episodes(showid);',
                'CREATE INDEX idx_sta_epi_air ON tv_episodes(status, episode, airdate);',
                'CREATE INDEX idx_sta_epi_sta_air ON tv_episodes(season, episode, status, airdate);',
                'CREATE INDEX idx_status ON tv_episodes(status,season,episode,airdate);',
                'CREATE INDEX idx_tv_episodes_showid_airdate ON tv_episodes(showid, airdate);',
                'INSERT INTO db_version(db_version) VALUES (42);'
            ]
            for query in queries:
                self.connection.action(query)

        else:
            cur_db_version = self.checkMajorDBVersion()

            if cur_db_version < MIN_DB_VERSION:
                log.error(
                    u'Your database version ({0!s}) is too old to migrate'
                    u' from what this version of the application'
                    u' supports ({1!s}).\n'
                    u'Upgrade using a previous version (tag) build 496 to'
                    u' build 501 of the application first or remove database'
                    u' file to begin fresh.', cur_db_version, MIN_DB_VERSION,
                )
                sys.exit(1)

            if cur_db_version > MAX_DB_VERSION:
                log.error(
                    u'Your database version ({0!s}) has been incremented past'
                    u' what this version of the application supports'
                    u' ({1!s}).\n'
                    u'If you have used other forks of the application, your'
                    u' database may be unusable due to their modifications.',
                    cur_db_version, MAX_DB_VERSION,
                )


class AddVersionToTvEpisodes(InitialSchema):
    def test(self):
        return self.checkMajorDBVersion() >= 40

    def execute(self):
        utils.backup_database(self.connection.path, self.checkMajorDBVersion())

        log.info(u'Adding column version to tv_episodes and history')
        self.addColumn('tv_episodes', 'version', 'NUMERIC', '-1')
        self.addColumn('tv_episodes', 'release_group', 'TEXT', '')
        self.addColumn('history', 'version', 'NUMERIC', '-1')

        self.incMajorDBVersion()


class AddDefaultEpStatusToTvShows(AddVersionToTvEpisodes):
    def test(self):
        return self.checkMajorDBVersion() >= 41

    def execute(self):
        utils.backup_database(self.connection.path, self.checkMajorDBVersion())

        log.info(u'Adding column default_ep_status to tv_shows')
        self.addColumn('tv_shows', 'default_ep_status', 'NUMERIC', '-1')

        self.incMajorDBVersion()


class AlterTVShowsFieldTypes(AddDefaultEpStatusToTvShows):
    def test(self):
        return self.checkMajorDBVersion() >= 42

    def execute(self):
        utils.backup_database(self.connection.path, self.checkMajorDBVersion())

        log.info(u'Converting column indexer and default_ep_status field types to numeric')
        self.connection.action('DROP TABLE IF EXISTS tmp_tv_shows')
        self.connection.action('ALTER TABLE tv_shows RENAME TO tmp_tv_shows')
        self.connection.action('CREATE TABLE tv_shows (show_id INTEGER PRIMARY KEY, indexer_id NUMERIC,'
                               ' indexer NUMERIC, show_name TEXT, location TEXT, network TEXT, genre TEXT,'
                               ' classification TEXT, runtime NUMERIC, quality NUMERIC, airs TEXT, status TEXT,'
                               ' flatten_folders NUMERIC, paused NUMERIC, startyear NUMERIC, air_by_date NUMERIC,'
                               ' lang TEXT, subtitles NUMERIC, notify_list TEXT, imdb_id TEXT,'
                               ' last_update_indexer NUMERIC, dvdorder NUMERIC, archive_firstmatch NUMERIC,'
                               ' rls_require_words TEXT, rls_ignore_words TEXT, sports NUMERIC, anime NUMERIC,'
                               ' scene NUMERIC, default_ep_status NUMERIC)')
        self.connection.action('INSERT INTO tv_shows SELECT * FROM tmp_tv_shows')
        self.connection.action('DROP TABLE tmp_tv_shows')

        self.incMajorDBVersion()


class AddMinorVersion(AlterTVShowsFieldTypes):
    def test(self):
        return self.checkMajorDBVersion() >= 43 and self.hasColumn('db_version', 'db_minor_version')

    def incMajorDBVersion(self):
        warnings.warn('Deprecated: Use inc_major_version or inc_minor_version instead', DeprecationWarning)

    def inc_major_version(self):
        major_version, minor_version = self.connection.version
        major_version += 1
        minor_version = 0
        self.connection.action('UPDATE db_version SET db_version = ?, db_minor_version = ?;',
                               [major_version, minor_version])
        log.info(u'[MAIN-DB] Updated major version to: {}.{}', *self.connection.version)

        return self.connection.version

    def inc_minor_version(self):
        major_version, minor_version = self.connection.version
        minor_version += 1
        self.connection.action('UPDATE db_version SET db_version = ?, db_minor_version = ?;',
                               [major_version, minor_version])
        log.info(u'[MAIN-DB] Updated minor version to: {}.{}', *self.connection.version)

        return self.connection.version

    def execute(self):
        utils.backup_database(self.connection.path, self.checkMajorDBVersion())

        log.info(u'Add minor version numbers to database')
        self.addColumn('db_version', 'db_minor_version')

        self.inc_major_version()
        self.inc_minor_version()


class TestIncreaseMajorVersion(AddMinorVersion):
    """
    This tests the inc_major_version function

    This is done both to test the new update functionality
    and to maintain version parity with other forks.
    """
    def test(self):
        """
        Test if the version is < 44.0
        """
        return self.connection.version >= (44, 0)

    def execute(self):
        """
        Updates the version until 44.1
        """
        utils.backup_database(self.connection.path, self.connection.version)

        log.info(u'Test major and minor version updates database')
        self.inc_major_version()
        self.inc_minor_version()


class AddProperTags(TestIncreaseMajorVersion):
    """Adds column proper_tags to history table."""

    def test(self):
        """
        Test if the version is < 44.2
        """
        return self.connection.version >= (44, 2)

    def execute(self):
        """
        Updates the version until 44.2 and adds proper_tags column
        """
        utils.backup_database(self.connection.path, self.connection.version)

        if not self.hasColumn('history', 'proper_tags'):
            log.info(u'Adding column proper_tags to history')
            self.addColumn('history', 'proper_tags', 'TEXT', u'')

        # Call the update old propers once
        MainSanityCheck(self.connection).update_old_propers()
        self.inc_minor_version()


class AddManualSearched(AddProperTags):
    """Adds columns manually_searched to history and tv_episodes table."""

    def test(self):
        """
        Test if the version is < 44.3
        """
        return self.connection.version >= (44, 3)

    def execute(self):
        """
        Updates the version until 44.3 and adds manually_searched columns
        """
        utils.backup_database(self.connection.path, self.connection.version)

        if not self.hasColumn('history', 'manually_searched'):
            log.info(u'Adding column manually_searched to history')
            self.addColumn('history', 'manually_searched', 'NUMERIC', 0)

        if not self.hasColumn('tv_episodes', 'manually_searched'):
            log.info(u'Adding column manually_searched to tv_episodes')
            self.addColumn('tv_episodes', 'manually_searched', 'NUMERIC', 0)

        MainSanityCheck(self.connection).update_old_propers()
        self.inc_minor_version()


class AddInfoHash(AddManualSearched):
    """Adds column info_hash to history table."""

    def test(self):
        """
        Test if the version is at least 44.4
        """
        return self.connection.version >= (44, 4)

    def execute(self):
        utils.backup_database(self.connection.path, self.connection.version)

        log.info(u'Adding column info_hash in history')
        if not self.hasColumn('history', 'info_hash'):
            self.addColumn('history', 'info_hash', 'TEXT', None)

        self.inc_minor_version()


class AddPlot(AddInfoHash):
    """Adds column plot to imdb_info table."""

    def test(self):
        """
        Test if the version is at least 44.5
        """
        return self.connection.version >= (44, 5)

    def execute(self):
        utils.backup_database(self.connection.path, self.connection.version)

        log.info(u'Adding column plot in imdb_info')
        if not self.hasColumn('imdb_info', 'plot'):
            self.addColumn('imdb_info', 'plot', 'TEXT', None)

        log.info(u'Adding column plot in tv_show')
        if not self.hasColumn('tv_shows', 'plot'):
            self.addColumn('tv_shows', 'plot', 'TEXT', None)

        self.inc_minor_version()


class AddResourceSize(AddPlot):
    """Adds column size to history table."""

    def test(self):
        """
        Test if the version is at least 44.6
        """
        return self.connection.version >= (44, 6)

    def execute(self):
        utils.backup_database(self.connection.path, self.connection.version)

        log.info(u'Adding column size in history')
        if not self.hasColumn('history', 'size'):
            self.addColumn('history', 'size', 'NUMERIC', -1)

        self.inc_minor_version()


class AddPKIndexerMapping(AddResourceSize):
    """Add PK to mindexer column in indexer_mapping table."""

    def test(self):
        """Test if the version is at least 44.7"""
        return self.connection.version >= (44, 7)

    def execute(self):
        utils.backup_database(self.connection.path, self.connection.version)

        log.info(u'Adding PK to mindexer column in indexer_mapping table')
        self.connection.action('DROP TABLE IF EXISTS new_indexer_mapping;')
        self.connection.action('CREATE TABLE IF NOT EXISTS new_indexer_mapping'
                               '(indexer_id INTEGER, indexer INTEGER, mindexer_id INTEGER, mindexer INTEGER,'
                               'PRIMARY KEY (indexer_id, indexer, mindexer));')
        self.connection.action('INSERT INTO new_indexer_mapping SELECT * FROM indexer_mapping;')
        self.connection.action('DROP TABLE IF EXISTS indexer_mapping;')
        self.connection.action('ALTER TABLE new_indexer_mapping RENAME TO indexer_mapping;')
        self.connection.action('DROP TABLE IF EXISTS new_indexer_mapping;')

        self.inc_minor_version()


class AddIndexerInteger(AddPKIndexerMapping):
    """Make indexer as INTEGER in tv_episodes table."""

    def test(self):
        """Test if the version is at least 44.8"""
        return self.connection.version >= (44, 8)

    def execute(self):
        utils.backup_database(self.connection.path, self.connection.version)

        log.info(u'Make indexer and indexer_id as INTEGER in tv_episodes table')
        self.connection.action('DROP TABLE IF EXISTS new_tv_episodes;')
        self.connection.action(
            'CREATE TABLE new_tv_episodes '
            '(episode_id INTEGER PRIMARY KEY, showid NUMERIC, indexerid INTEGER, indexer INTEGER, name TEXT, '
            'season NUMERIC, episode NUMERIC, description TEXT, airdate NUMERIC, hasnfo NUMERIC, hastbn NUMERIC, '
            'status NUMERIC, location TEXT, file_size NUMERIC, release_name TEXT, subtitles TEXT, '
            'subtitles_searchcount NUMERIC, subtitles_lastsearch TIMESTAMP, is_proper NUMERIC, '
            'scene_season NUMERIC, scene_episode NUMERIC, absolute_number NUMERIC, scene_absolute_number NUMERIC, '
            'version NUMERIC DEFAULT -1, release_group TEXT, manually_searched NUMERIC);')
        self.connection.action('INSERT INTO new_tv_episodes SELECT * FROM tv_episodes;')
        self.connection.action('DROP TABLE IF EXISTS tv_episodes;')
        self.connection.action('ALTER TABLE new_tv_episodes RENAME TO tv_episodes;')
        self.connection.action('DROP TABLE IF EXISTS new_tv_episodoes;')

        self.inc_minor_version()


class AddIndexerIds(AddIndexerInteger):
    """
    Add the indexer_id to all table's that have a series_id already.

    If the current series_id is named indexer_id or indexerid, use the field `indexer` for now.
    The namings should be renamed to: indexer_id + series_id in a later iteration.
    """

    def test(self):
        """
        Test if the version is at least 44.9
        """
        return self.connection.version >= (44, 9)

    def execute(self):
        utils.backup_database(self.connection.path, self.connection.version)

        log.info(u'Adding column indexer_id in history')
        if not self.hasColumn('history', 'indexer_id'):
            self.addColumn('history', 'indexer_id', 'NUMERIC', None)

        log.info(u'Adding column indexer_id in blacklist')
        if not self.hasColumn('blacklist', 'indexer_id'):
            self.addColumn('blacklist', 'indexer_id', 'NUMERIC', None)

        log.info(u'Adding column indexer_id in whitelist')
        if not self.hasColumn('whitelist', 'indexer_id'):
            self.addColumn('whitelist', 'indexer_id', 'NUMERIC', None)

        log.info(u'Adding column indexer in imdb_info')
        if not self.hasColumn('imdb_info', 'indexer'):
            self.addColumn('imdb_info', 'indexer', 'NUMERIC', None)

        log.info(u'Dropping the unique index on idx_indexer_id')
        self.connection.action('DROP INDEX IF EXISTS idx_indexer_id')

        # Add the column imdb_info_id with PK
        self.connection.action('DROP TABLE IF EXISTS tmp_imdb_info')
        self.connection.action('ALTER TABLE imdb_info RENAME TO tmp_imdb_info')
        self.connection.action(
            'CREATE TABLE imdb_info(imdb_info_id INTEGER PRIMARY KEY, indexer NUMERIC, indexer_id INTEGER, imdb_id TEXT, '
            'title TEXT, year NUMERIC, akas TEXT, runtimes NUMERIC, genres TEXT, countries TEXT, country_codes TEXT, '
            'certificates TEXT, rating TEXT, votes INTEGER, last_update NUMERIC, plot TEXT)'
        )
        self.connection.action('INSERT INTO imdb_info (indexer, indexer_id, imdb_id, title, year, akas, runtimes, '
                               'genres, countries, country_codes, certificates, rating, votes, last_update, plot) '
                               'SELECT indexer, indexer_id, imdb_id, title, year, akas, runtimes, '
                               'genres, countries, country_codes, certificates, rating, votes, last_update, plot FROM tmp_imdb_info')
        self.connection.action('DROP TABLE tmp_imdb_info')

        # recreate the xem_refresh table, without the primary key on indexer_id. Add the column xem_refresh_id.
        log.info(u'Dropping the primary key on the table xem_refresh')

        self.connection.action('DROP TABLE IF EXISTS tmp_xem_refresh')
        self.connection.action('ALTER TABLE xem_refresh RENAME TO tmp_xem_refresh')
        self.connection.action(
            'CREATE TABLE xem_refresh (xem_refresh_id INTEGER PRIMARY KEY, indexer INTEGER, indexer_id INTEGER, last_refreshed INTEGER)'
        )
        self.connection.action('INSERT INTO xem_refresh (indexer, indexer_id, last_refreshed) '
                               'SELECT CAST(indexer AS INTEGER), indexer_id, last_refreshed FROM tmp_xem_refresh')
        self.connection.action('DROP TABLE tmp_xem_refresh')

        series_dict = {}

        def create_series_dict():
            """Create a dict with series[indexer]: series_id."""
            if not series_dict:

                # get all the shows. Might need them.
                all_series = self.connection.select('SELECT indexer, indexer_id FROM tv_shows')

                # check for double
                for series in all_series:
                    if series['indexer_id'] not in series_dict:
                        series_dict[series['indexer_id']] = series['indexer']
                    else:
                        log.warning(u'Found a duplicate series id for indexer_id: {0} and indexer: {1}',
                                    series['indexer_id'], series['indexer'])

        # Check if it's required for the main.db tables.
        for migration_config in (('blacklist', 'show_id', 'indexer_id'),
                                 ('whitelist', 'show_id', 'indexer_id'),
                                 ('history', 'showid', 'indexer_id'),
                                 ('imdb_info', 'indexer_id', 'indexer')):

            log.info(
                u'Updating indexer field on table {0}. Using the series id to match with field {1}',
                migration_config[0], migration_config[1]
            )

            query = 'SELECT {config[1]} FROM {config[0]} WHERE {config[2]} IS NULL'.format(config=migration_config)
            results = self.connection.select(query)
            if not results:
                continue

            create_series_dict()

            # Updating all rows, using the series id.
            for series_id in series_dict:
                # Update the value in the db.
                # Get the indexer (tvdb, tmdb, tvmaze etc, for this series_id).
                indexer_id = series_dict.get(series_id)
                if not indexer_id:
                    continue

                self.connection.action(
                    'UPDATE {config[0]} SET {config[2]} = ? WHERE {config[1]} = ?'.format(config=migration_config),
                    [indexer_id, series_id])

        self.inc_minor_version()

        # Flag the image migration.
        from medusa import app
        app.MIGRATE_IMAGES = True


class AddSeparatedStatusQualityFields(AddIndexerIds):
    """Add new separated status and quality fields."""

    def test(self):
        """Test if the version is at least 44.10"""
        return self.connection.version >= (44, 10)

    def execute(self):
        utils.backup_database(self.connection.path, self.connection.version)

        log.info(u'Adding new quality field in the tv_episodes table')
        self.connection.action('DROP TABLE IF EXISTS tmp_tv_episodes;')
        self.connection.action('ALTER TABLE tv_episodes RENAME TO tmp_tv_episodes;')

        self.connection.action(
            'CREATE TABLE IF NOT EXISTS tv_episodes '
            '(episode_id INTEGER PRIMARY KEY, showid NUMERIC, indexerid INTEGER, indexer INTEGER, '
            'name TEXT, season NUMERIC, episode NUMERIC, description TEXT, airdate NUMERIC, hasnfo NUMERIC, '
            'hastbn NUMERIC, status NUMERIC, quality NUMERIC, location TEXT, file_size NUMERIC, release_name TEXT, '
            'subtitles TEXT, subtitles_searchcount NUMERIC, subtitles_lastsearch TIMESTAMP, '
            'is_proper NUMERIC, scene_season NUMERIC, scene_episode NUMERIC, absolute_number NUMERIC, '
            'scene_absolute_number NUMERIC, version NUMERIC DEFAULT -1, release_group TEXT, manually_searched NUMERIC);'
        )

        # Re-insert old values, setting the new quality column to the invalid value of -1
        self.connection.action(
            'INSERT INTO tv_episodes '
            '(showid, indexerid, indexer, name, season, episode, description, airdate, hasnfo, '
            'hastbn, status, quality, location, file_size, release_name, subtitles, subtitles_searchcount, '
            'subtitles_lastsearch, is_proper, scene_season, scene_episode, absolute_number, scene_absolute_number, '
            'version, release_group, manually_searched) '
            'SELECT showid, indexerid, indexer, '
            'name, season, episode, description, airdate, hasnfo, '
            'hastbn, status, -1 AS quality, location, file_size, release_name, '
            'subtitles, subtitles_searchcount, subtitles_lastsearch, '
            'is_proper, scene_season, scene_episode, absolute_number, '
            'scene_absolute_number, version, release_group, manually_searched '
            'FROM tmp_tv_episodes;'
        )

        # We have all that we need, drop the old table
        for index in ['idx_sta_epi_air', 'idx_sta_epi_sta_air', 'idx_status']:
            log.info(u'Dropping the index on {0}', index)
            self.connection.action('DROP INDEX IF EXISTS {index};'.format(index=index))
        self.connection.action('DROP TABLE IF EXISTS tmp_tv_episodes;')

        log.info(u'Splitting the composite status into status and quality')
        sql_results = self.connection.select('SELECT status from tv_episodes GROUP BY status;')
        for episode in sql_results:
            composite_status = episode['status']
            status, quality = utils.split_composite_status(composite_status)
            self.connection.action('UPDATE tv_episodes SET status = ?, quality = ? WHERE status = ?;',
                                   [status, quality, composite_status])

        # Update `history` table: Remove the quality value from `action`
        log.info(u'Removing the quality from the action field, as this is a composite status')
        sql_results = self.connection.select('SELECT action FROM history GROUP BY action;')
        for item in sql_results:
            composite_action = item['action']
            status, quality = utils.split_composite_status(composite_action)
            self.connection.action('UPDATE history SET action = ? WHERE action = ?;',
                                   [status, composite_action])

        self.inc_minor_version()


class ShiftQualities(AddSeparatedStatusQualityFields):
    """Shift all qualities one place to the left."""

    def test(self):
        """Test if the version is at least 44.11"""
        return self.connection.version >= (44, 11)

    def execute(self):
        utils.backup_database(self.connection.path, self.connection.version)

        self.shift_tv_qualities()
        self.shift_episode_qualities()
        self.shift_history_qualities()
        self.inc_minor_version()

    def shift_tv_qualities(self):
        """
        Shift all qualities << 1.

        This makes it possible to set UNKNOWN as 1, making it the lowest quality.
        """
        log.info('Shift qualities in tv_shows one place to the left.')
        sql_results = self.connection.select('SELECT quality FROM tv_shows GROUP BY quality ORDER BY quality DESC;')
        for result in sql_results:
            quality = result['quality']
            new_quality = quality << 1

            # UNKNOWN quality value is 65536 (1 << 16) instead of 32768 (1 << 15) after the shift
            # Qualities in the tv_shows table have the combined values of allowed and preferred qualities.
            # Preferred quality couldn't contain UNKNOWN
            if new_quality & 65536 > 0:  # If contains UNKNOWN allowed quality
                new_quality -= 65536  # Remove it
                new_quality |= common.Quality.UNKNOWN  # Then re-add it using the correct value

            self.connection.action(
                'UPDATE tv_shows SET quality = ? WHERE quality = ?;',
                [new_quality, quality]
            )

    def shift_episode_qualities(self):
        """
        Shift all qualities << 1.

        This makes it possible to set UNKNOWN as 1, making it the lowest quality.
        """
        log.info('Shift qualities in tv_episodes one place to the left.')
        sql_results = self.connection.select('SELECT quality FROM tv_episodes WHERE quality != 0 GROUP BY quality'
                                             ' ORDER BY quality DESC;')
        for result in sql_results:
            quality = result['quality']
            new_quality = quality << 1

            if quality == 32768:  # Old UNKNOWN quality (1 << 15)
                new_quality = common.Quality.UNKNOWN
            else:
                new_quality = quality << 1

            self.connection.action(
                'UPDATE tv_episodes SET quality = ? WHERE quality = ?;',
                [new_quality, quality]
            )

    def shift_history_qualities(self):
        """
        Shift all qualities << 1.

        This makes it possible to set UNKNOWN as 1, making it the lowest quality.
        """
        log.info('Shift qualities in history one place to the left.')
        sql_results = self.connection.select('SELECT quality FROM history GROUP BY quality ORDER BY quality DESC;')
        for result in sql_results:
            quality = result['quality']

            if quality == 32768:  # Old UNKNOWN quality (1 << 15)
                new_quality = common.Quality.UNKNOWN
            else:
                new_quality = quality << 1

            self.connection.action(
                'UPDATE history SET quality = ? WHERE quality = ?;',
                [new_quality, quality]
            )


class AddEpisodeWatchedField(ShiftQualities):
    """Add episode watched field."""

    def test(self):
        """Test if the version is at least 44.12"""
        return self.connection.version >= (44, 12)

    def execute(self):
        utils.backup_database(self.connection.path, self.connection.version)

        log.info(u'Adding new watched field in the tv_episodes table')
        self.connection.action('DROP TABLE IF EXISTS tmp_tv_episodes;')
        self.connection.action('ALTER TABLE tv_episodes RENAME TO tmp_tv_episodes;')

        self.connection.action(
            'CREATE TABLE IF NOT EXISTS tv_episodes '
            '(episode_id INTEGER PRIMARY KEY, showid NUMERIC, indexerid INTEGER, indexer INTEGER, '
            'name TEXT, season NUMERIC, episode NUMERIC, description TEXT, airdate NUMERIC, hasnfo NUMERIC, '
            'hastbn NUMERIC, status NUMERIC, quality NUMERIC, location TEXT, file_size NUMERIC, release_name TEXT, '
            'subtitles TEXT, subtitles_searchcount NUMERIC, subtitles_lastsearch TIMESTAMP, '
            'is_proper NUMERIC, scene_season NUMERIC, scene_episode NUMERIC, absolute_number NUMERIC, '
            'scene_absolute_number NUMERIC, version NUMERIC DEFAULT -1, release_group TEXT, '
            'manually_searched NUMERIC, watched NUMERIC);'
        )

        # Re-insert old values, setting the new column 'watched' to the default value 0.
        self.connection.action(
            'INSERT INTO tv_episodes '
            '(showid, indexerid, indexer, name, season, episode, description, airdate, hasnfo, '
            'hastbn, status, quality, location, file_size, release_name, subtitles, subtitles_searchcount, '
            'subtitles_lastsearch, is_proper, scene_season, scene_episode, absolute_number, scene_absolute_number, '
            'version, release_group, manually_searched, watched) '
            'SELECT showid, indexerid, indexer, '
            'name, season, episode, description, airdate, hasnfo, '
            'hastbn, status, quality, location, file_size, release_name, '
            'subtitles, subtitles_searchcount, subtitles_lastsearch, '
            'is_proper, scene_season, scene_episode, absolute_number, '
            'scene_absolute_number, version, release_group, manually_searched, 0 AS watched '
            'FROM tmp_tv_episodes;'
        )

        self.connection.action('DROP TABLE tmp_tv_episodes;')
        self.inc_minor_version()


class AddTvshowStartSearchOffset(AddEpisodeWatchedField):
    """Add tv_show airdate_offset field."""

    def test(self):
        """Test if the version is at least 44.13"""
        return self.connection.version >= (44, 13)

    def execute(self):
        utils.backup_database(self.connection.path, self.connection.version)

        log.info(u'Adding new airdate_offset field in the tv_shows table')
        if not self.hasColumn('tv_shows', 'airdate_offset'):
            self.addColumn('tv_shows', 'airdate_offset', 'NUMERIC', 0)

        self.inc_minor_version()


class AddReleaseIgnoreRequireExcludeOptions(AddTvshowStartSearchOffset):
    """Add release ignore and require exclude option flags."""

    def test(self):
        """Test if the version is at least 44.14"""
        return self.connection.version >= (44, 14)

    def execute(self):
        utils.backup_database(self.connection.path, self.connection.version)

        log.info(u'Adding release ignore and require exclude option flags to the tv_shows table')
        if not self.hasColumn('tv_shows', 'rls_require_exclude'):
            self.addColumn('tv_shows', 'rls_require_exclude', 'NUMERIC', 0)
        if not self.hasColumn('tv_shows', 'rls_ignore_exclude'):
            self.addColumn('tv_shows', 'rls_ignore_exclude', 'NUMERIC', 0)

        self.inc_minor_version()


class MoveSceneExceptions(AddReleaseIgnoreRequireExcludeOptions):
    """Create a new table scene_exceptions in main.db, as part of the process to move it from cache to main."""

    def test(self):
        """
        Test if the version is at least 44.15
        """
        return self.connection.version >= (44, 15)

    def execute(self):
        utils.backup_database(self.connection.path, self.connection.version)

        log.info('Creating a new table scene_exceptions in the main.db database.')

        self.connection.action(
            'CREATE TABLE scene_exceptions '
            '(exception_id INTEGER PRIMARY KEY, indexer INTEGER, series_id INTEGER, title TEXT, '
            'season NUMERIC DEFAULT -1, custom NUMERIC DEFAULT 0);'
        )

        self.inc_minor_version()


class AddShowLists(MoveSceneExceptions):
    """Add show_lists field to tv_shows."""

    def test(self):
        """Test if the version is at least 44.16."""
        return self.connection.version >= (44, 16)

    def execute(self):
        utils.backup_database(self.connection.path, self.connection.version)

        log.info(u'Addin show_lists field to tv_shows.')
        if not self.hasColumn('tv_shows', 'show_lists'):
            self.addColumn('tv_shows', 'show_lists', 'text', 'series')

            # Shows that are not flagged as anime, put in the anime list
            self.connection.action("update tv_shows set show_lists = 'series' where anime = 0")

            # Shows that are flagged as anime, put in the anime list
            self.connection.action("update tv_shows set show_lists = 'anime' where anime = 1")

        self.inc_minor_version()


class AddCustomLogs(AddShowLists):
    """Create a new table custom_logs in main.db."""

    def test(self):
        """Test if the version is at least 44.17."""
        return self.connection.version >= (44, 17)

    def execute(self):
        utils.backup_database(self.connection.path, self.connection.version)

        log.info('Creating a new table custom_logs in the main.db database.')

        self.connection.action(
            'CREATE TABLE custom_logs '
            '(log_id INTEGER NOT NULL PRIMARY KEY AUTOINCREMENT, '
            'identifier TEXT NOT NULL, '
            'level INTEGER NOT NULL DEFAULT 0);'
        )

        self.inc_minor_version()


<<<<<<< HEAD
class AddSearchTemplates(AddCustomLogs):
    """Create a new table search_templates in main.db."""

    def test(self):
        """
        Test if the version is at least 44.18
        """
=======
class AddHistoryFDHFields(AddCustomLogs):
    """Add columns provider_type and client_status to the history table."""

    def test(self):
        """Test if the version is at least 44.18."""
>>>>>>> 83575a7d
        return self.connection.version >= (44, 18)

    def execute(self):
        utils.backup_database(self.connection.path, self.connection.version)

<<<<<<< HEAD
        log.info(u"Creating a new table search_templates in the main.db database.")

        self.connection.action(
            '''CREATE TABLE "search_templates" (
            `search_template_id` INTEGER NOT NULL PRIMARY KEY AUTOINCREMENT,
            `template`	TEXT,
            `title`     TEXT,
            `indexer`	INTEGER,
            `series_id`	INTEGER,
            `season`	INTEGER,
            `enabled`	INTEGER DEFAULT 1,
            `default`	INTEGER DEFAULT 1,
            `season_search` INTEGER DEFAULT 0,
            UNIQUE(template, season));'''
        )

        log.info(u'Adding new templates field in the tv_shows table')
        if not self.hasColumn('tv_shows', 'templates'):
            self.addColumn('tv_shows', 'templates', 'NUMERIC', 0)

        self.inc_minor_version()
=======
        # provider_type flags the history record as 'torrent' or 'nzb'
        log.info(u'Adding column provider_type to the history table')
        if not self.hasColumn('history', 'provider_type'):
            self.addColumn('history', 'provider_type', 'TEXT', '')

        # client_status tries to keep track of the status on the nzb/torrent client.
        log.info(u'Adding column client_status to the history table')
        if not self.hasColumn('history', 'client_status'):
            self.addColumn('history', 'client_status', 'INTEGER')

        # part_of_batch flags single snatch results as being part of a multi-ep result.
        log.info(u'Adding column part_of_batch to the history table')
        if not self.hasColumn('history', 'part_of_batch'):
            self.addColumn('history', 'part_of_batch', 'INTEGER')

        self.inc_minor_version()
>>>>>>> 83575a7d
<|MERGE_RESOLUTION|>--- conflicted
+++ resolved
@@ -969,27 +969,45 @@
         self.inc_minor_version()
 
 
-<<<<<<< HEAD
-class AddSearchTemplates(AddCustomLogs):
-    """Create a new table search_templates in main.db."""
-
-    def test(self):
-        """
-        Test if the version is at least 44.18
-        """
-=======
 class AddHistoryFDHFields(AddCustomLogs):
     """Add columns provider_type and client_status to the history table."""
 
     def test(self):
         """Test if the version is at least 44.18."""
->>>>>>> 83575a7d
         return self.connection.version >= (44, 18)
 
     def execute(self):
         utils.backup_database(self.connection.path, self.connection.version)
 
-<<<<<<< HEAD
+        # provider_type flags the history record as 'torrent' or 'nzb'
+        log.info(u'Adding column provider_type to the history table')
+        if not self.hasColumn('history', 'provider_type'):
+            self.addColumn('history', 'provider_type', 'TEXT', '')
+
+        # client_status tries to keep track of the status on the nzb/torrent client.
+        log.info(u'Adding column client_status to the history table')
+        if not self.hasColumn('history', 'client_status'):
+            self.addColumn('history', 'client_status', 'INTEGER')
+
+        # part_of_batch flags single snatch results as being part of a multi-ep result.
+        log.info(u'Adding column part_of_batch to the history table')
+        if not self.hasColumn('history', 'part_of_batch'):
+            self.addColumn('history', 'part_of_batch', 'INTEGER')
+
+        self.inc_minor_version()
+
+class AddSearchTemplates(AddHistoryFDHFields):
+    """Create a new table search_templates in main.db."""
+
+    def test(self):
+        """
+        Test if the version is at least 44.18
+        """
+        return self.connection.version >= (44, 18)
+
+    def execute(self):
+        utils.backup_database(self.connection.path, self.connection.version)
+
         log.info(u"Creating a new table search_templates in the main.db database.")
 
         self.connection.action(
@@ -1010,22 +1028,4 @@
         if not self.hasColumn('tv_shows', 'templates'):
             self.addColumn('tv_shows', 'templates', 'NUMERIC', 0)
 
-        self.inc_minor_version()
-=======
-        # provider_type flags the history record as 'torrent' or 'nzb'
-        log.info(u'Adding column provider_type to the history table')
-        if not self.hasColumn('history', 'provider_type'):
-            self.addColumn('history', 'provider_type', 'TEXT', '')
-
-        # client_status tries to keep track of the status on the nzb/torrent client.
-        log.info(u'Adding column client_status to the history table')
-        if not self.hasColumn('history', 'client_status'):
-            self.addColumn('history', 'client_status', 'INTEGER')
-
-        # part_of_batch flags single snatch results as being part of a multi-ep result.
-        log.info(u'Adding column part_of_batch to the history table')
-        if not self.hasColumn('history', 'part_of_batch'):
-            self.addColumn('history', 'part_of_batch', 'INTEGER')
-
-        self.inc_minor_version()
->>>>>>> 83575a7d
+        self.inc_minor_version()