# coding=utf-8

from __future__ import unicode_literals

import datetime
import logging
import sys
import warnings

from medusa import common, db, subtitles
from medusa.databases import utils
from medusa.helper.common import dateTimeFormat
from medusa.indexers.indexer_config import STATUS_MAP
from medusa.logger.adapters.style import BraceAdapter
from medusa.name_parser.parser import NameParser

from six import iteritems

log = BraceAdapter(logging.getLogger(__name__))
log.logger.addHandler(logging.NullHandler())

MIN_DB_VERSION = 40  # oldest db version we support migrating from
MAX_DB_VERSION = 44


class MainSanityCheck(db.DBSanityCheck):
    def check(self):
        self.fix_missing_table_indexes()
        self.fix_duplicate_episodes()
        self.fix_orphan_episodes()
        self.fix_unaired_episodes()
        self.fix_indexer_show_statues()
        self.fix_episode_statuses()
        self.fix_invalid_airdates()
        #  self.fix_subtitles_codes()
        self.fix_show_nfo_lang()
        self.fix_subtitle_reference()
        self.clean_null_indexer_mappings()

    def clean_null_indexer_mappings(self):
        log.debug(u'Checking for null indexer mappings')
        query = "SELECT * from indexer_mapping WHERE mindexer_id = ''"

        sql_results = self.connection.select(query)
        if sql_results:
            log.debug(u'Found {0} null indexer mapping. Deleting...',
                      len(sql_results))
            self.connection.action("DELETE FROM indexer_mapping WHERE mindexer_id = ''")

    def update_old_propers(self):
        # This is called once when we create proper_tags columns
        log.debug(u'Checking for old propers without proper tags')
        query = "SELECT resource FROM history WHERE (proper_tags IS NULL OR proper_tags = '') " + \
                "AND (action LIKE '%2' OR action LIKE '%9') AND " + \
                "(resource LIKE '%REPACK%' OR resource LIKE '%PROPER%' OR resource LIKE '%REAL%')"
        sql_results = self.connection.select(query)
        if sql_results:
            for sql_result in sql_results:
                proper_release = sql_result['resource']
                log.debug(u'Found old propers without proper tags: {0}',
                          proper_release)
                parse_result = NameParser()._parse_string(proper_release)
                if parse_result.proper_tags:
                    proper_tags = '|'.join(parse_result.proper_tags)
                    log.debug(u'Add proper tags {0!r} to {1!r}',
                              proper_tags, proper_release)
                    self.connection.action('UPDATE history SET proper_tags = ? WHERE resource = ?',
                                           [proper_tags, proper_release])

    def fix_subtitle_reference(self):
        log.debug(u'Checking for delete episodes with subtitle reference')
        query = 'SELECT episode_id, showid, location, subtitles, subtitles_searchcount, subtitles_lastsearch ' + \
                "FROM tv_episodes WHERE location = '' AND subtitles is not ''"

        sql_results = self.connection.select(query)
        if sql_results:
            for sql_result in sql_results:
                log.warning(u'Found deleted episode id {0} from show ID {1}'
                            u' with subtitle data. Erasing reference...',
                            sql_result['episode_id'], sql_result['showid'])
                self.connection.action("UPDATE tv_episodes SET subtitles = '', "
                                       "subtitles_searchcount = 0, subtitles_lastsearch = '' "
                                       'WHERE episode_id = %i' % (sql_result['episode_id'])
                                       )

    def fix_duplicate_episodes(self):

        sql_results = self.connection.select(
            'SELECT indexer, showid, season, episode, COUNT(showid) as count FROM tv_episodes GROUP BY indexer,'
            ' showid, season, episode HAVING count > 1')

        for cur_duplicate in sql_results:

            log.debug('Duplicate episode detected! showid: {0!s}'
                      ' season: {1!s} episode: {2!s} count: {3!s}',
                      cur_duplicate['showid'], cur_duplicate['season'],
                      cur_duplicate['episode'], cur_duplicate['count'])
            cur_dupe_results = self.connection.select(
                'SELECT episode_id FROM tv_episodes WHERE indexer = ? AND showid = ? AND season = ? and episode = ? ORDER BY episode_id DESC LIMIT ?',
                [cur_duplicate['indexer'], cur_duplicate['showid'], cur_duplicate['season'], cur_duplicate['episode'],
                 int(cur_duplicate['count']) - 1]
            )

            for cur_dupe_id in cur_dupe_results:
                log.info('Deleting duplicate episode with episode_id: {0!s}', cur_dupe_id['episode_id'])
                self.connection.action('DELETE FROM tv_episodes WHERE episode_id = ?', [cur_dupe_id['episode_id']])

    def fix_orphan_episodes(self):

        sql_results = self.connection.select(
            'SELECT episode_id, showid, tv_shows.indexer_id FROM tv_episodes'
            ' LEFT JOIN tv_shows ON tv_episodes.showid=tv_shows.indexer_id'
            ' WHERE tv_shows.indexer_id IS NULL;')

        for cur_orphan in sql_results:
            log.debug(u'Orphan episode detected! episode_id: {0!s}'
                      u' showid: {1!s}', cur_orphan['episode_id'],
                      cur_orphan['showid'])
            log.info(u'Deleting orphan episode with episode_id: {0!s}',
                     cur_orphan['episode_id'])
            self.connection.action('DELETE FROM tv_episodes WHERE episode_id = ?', [cur_orphan['episode_id']])

    def fix_missing_table_indexes(self):
        if not self.connection.select("PRAGMA index_info('idx_tv_episodes_showid_airdate')"):
            log.info(u'Missing idx_tv_episodes_showid_airdate for TV Episodes table detected, fixing...')
            self.connection.action('CREATE INDEX idx_tv_episodes_showid_airdate ON tv_episodes(showid, airdate);')

        if not self.connection.select("PRAGMA index_info('idx_showid')"):
            log.info(u'Missing idx_showid for TV Episodes table detected, fixing...')
            self.connection.action('CREATE INDEX idx_showid ON tv_episodes (showid);')

        if not self.connection.select("PRAGMA index_info('idx_status')"):
            log.info(u'Missing idx_status for TV Episodes table detected, fixing...')
            self.connection.action('CREATE INDEX idx_status ON tv_episodes (status, quality, season, episode, airdate)')

        if not self.connection.select("PRAGMA index_info('idx_sta_epi_air')"):
            log.info(u'Missing idx_sta_epi_air for TV Episodes table detected, fixing...')
            self.connection.action('CREATE INDEX idx_sta_epi_air ON tv_episodes (status, quality, episode, airdate)')

        if not self.connection.select("PRAGMA index_info('idx_sta_epi_sta_air')"):
            log.info(u'Missing idx_sta_epi_sta_air for TV Episodes table detected, fixing...')
            self.connection.action('CREATE INDEX idx_sta_epi_sta_air ON tv_episodes (season, episode, status, quality, airdate)')

    def fix_unaired_episodes(self):

        cur_date = datetime.date.today()

        sql_results = self.connection.select(
            'SELECT episode_id FROM tv_episodes WHERE (airdate > ? OR airdate = 1) AND status in (?, ?) AND season > 0',
            [cur_date.toordinal(), common.SKIPPED, common.WANTED])

        for cur_unaired in sql_results:
            log.info(u'Fixing unaired episode status for episode_id: {0!s}',
                     cur_unaired['episode_id'])
            self.connection.action('UPDATE tv_episodes SET status = ? WHERE episode_id = ?',
                                   [common.UNAIRED, cur_unaired['episode_id']])

    def fix_indexer_show_statues(self):
        for new_status, mappings in iteritems(STATUS_MAP):
            for old_status in mappings:
                self.connection.action('UPDATE tv_shows SET status = ? WHERE LOWER(status) = ?', [new_status, old_status])

    def fix_episode_statuses(self):
        sql_results = self.connection.select('SELECT episode_id, showid FROM tv_episodes WHERE status IS NULL')

        for cur_ep in sql_results:
            log.debug(u'MALFORMED episode status detected! episode_id: {0!s}'
                      u' showid: {1!s}', cur_ep['episode_id'],
                      cur_ep['showid'])
            log.info(u'Fixing malformed episode status with'
                     u' episode_id: {0!s}', cur_ep['episode_id'])
            self.connection.action('UPDATE tv_episodes SET status = ? WHERE episode_id = ?',
                                   [common.UNSET, cur_ep['episode_id']])

    def fix_invalid_airdates(self):

        sql_results = self.connection.select(
            'SELECT episode_id, showid FROM tv_episodes WHERE airdate >= ? OR airdate < 1',
            [datetime.date.max.toordinal()])

        for bad_airdate in sql_results:
            log.debug(u'Bad episode airdate detected! episode_id: {0!s}'
                      u' showid: {1!s}', bad_airdate['episode_id'],
                      bad_airdate['showid'])
            log.info(u'Fixing bad episode airdate for episode_id: {0!s}',
                     bad_airdate['episode_id'])
            self.connection.action("UPDATE tv_episodes SET airdate = '1' WHERE episode_id = ?",
                                   [bad_airdate['episode_id']])

    def fix_subtitles_codes(self):

        sql_results = self.connection.select(
            "SELECT subtitles, episode_id FROM tv_episodes WHERE subtitles != '' AND subtitles_lastsearch < ?;",
            [datetime.datetime(2015, 7, 15, 17, 20, 44, 326380).strftime(dateTimeFormat)]
        )

        if not sql_results:
            return

        for sql_result in sql_results:
            langs = []

            log.debug(u'Checking subtitle codes for episode_id: {0!s},'
                      u' codes: {1!s}', sql_result['episode_id'],
                      sql_result['subtitles'])

            for subcode in sql_result['subtitles'].split(','):
                if not len(subcode) == 3 or subcode not in subtitles.subtitle_code_filter():
                    log.debug(u'Fixing subtitle codes for episode_id: {0!s},'
                              u' invalid code: {1!s}',
                              sql_result['episode_id'], subcode)
                    continue

                langs.append(subcode)

            self.connection.action('UPDATE tv_episodes SET subtitles = ?, subtitles_lastsearch = ? WHERE episode_id = ?;',
                                   [','.join(langs), datetime.datetime.now().strftime(dateTimeFormat), sql_result['episode_id']])

    def fix_show_nfo_lang(self):
        self.connection.action("UPDATE tv_shows SET lang = '' WHERE lang = 0 OR lang = '0';")


# ======================
# = Main DB Migrations =
# ======================
# Add new migrations at the bottom of the list; subclass the previous migration.

class InitialSchema(db.SchemaUpgrade):
    def test(self):
        return self.hasTable('db_version')

    def execute(self):
        if not self.hasTable('tv_shows') and not self.hasTable('db_version'):
            queries = [
                'CREATE TABLE db_version(db_version INTEGER);',
                'CREATE TABLE history(action NUMERIC, date NUMERIC, showid NUMERIC, season NUMERIC, episode NUMERIC, quality NUMERIC, resource TEXT, provider TEXT, version NUMERIC DEFAULT -1);',
                'CREATE TABLE imdb_info(indexer_id INTEGER PRIMARY KEY, imdb_id TEXT, title TEXT, year NUMERIC, akas TEXT, runtimes NUMERIC, genres TEXT, countries TEXT, country_codes TEXT, certificates TEXT, rating TEXT, votes INTEGER, last_update NUMERIC, plot TEXT);',
                'CREATE TABLE info(last_backlog NUMERIC, last_indexer NUMERIC, last_proper_search NUMERIC);',
                'CREATE TABLE scene_numbering(indexer TEXT, indexer_id INTEGER, season INTEGER, episode INTEGER, scene_season INTEGER, scene_episode INTEGER, absolute_number NUMERIC, scene_absolute_number NUMERIC, PRIMARY KEY(indexer_id, season, episode));',
                'CREATE TABLE tv_shows(show_id INTEGER PRIMARY KEY, indexer_id NUMERIC, indexer NUMERIC, show_name TEXT, location TEXT, network TEXT, genre TEXT, classification TEXT, runtime NUMERIC, quality NUMERIC, airs TEXT, status TEXT, flatten_folders NUMERIC, paused NUMERIC, startyear NUMERIC, air_by_date NUMERIC, lang TEXT, subtitles NUMERIC, notify_list TEXT, imdb_id TEXT, last_update_indexer NUMERIC, dvdorder NUMERIC, archive_firstmatch NUMERIC, rls_require_words TEXT, rls_ignore_words TEXT, sports NUMERIC, anime NUMERIC, scene NUMERIC, default_ep_status NUMERIC DEFAULT -1);',
                'CREATE TABLE tv_episodes(episode_id INTEGER PRIMARY KEY, showid NUMERIC, indexerid INTEGER, indexer INTEGER, name TEXT, season NUMERIC, episode NUMERIC, description TEXT, airdate NUMERIC, hasnfo NUMERIC, hastbn NUMERIC, status NUMERIC, location TEXT, file_size NUMERIC, release_name TEXT, subtitles TEXT, subtitles_searchcount NUMERIC, subtitles_lastsearch TIMESTAMP, is_proper NUMERIC, scene_season NUMERIC, scene_episode NUMERIC, absolute_number NUMERIC, scene_absolute_number NUMERIC, version NUMERIC DEFAULT -1, release_group TEXT);',
                'CREATE TABLE blacklist (show_id INTEGER, range TEXT, keyword TEXT);',
                'CREATE TABLE whitelist (show_id INTEGER, range TEXT, keyword TEXT);',
                'CREATE TABLE xem_refresh (indexer TEXT, indexer_id INTEGER PRIMARY KEY, last_refreshed INTEGER);',
                'CREATE TABLE indexer_mapping (indexer_id INTEGER, indexer INTEGER, mindexer_id INTEGER, mindexer INTEGER, PRIMARY KEY (indexer_id, indexer, mindexer));',
                'CREATE UNIQUE INDEX idx_indexer_id ON tv_shows(indexer_id);',
                'CREATE INDEX idx_showid ON tv_episodes(showid);',
                'CREATE INDEX idx_sta_epi_air ON tv_episodes(status, episode, airdate);',
                'CREATE INDEX idx_sta_epi_sta_air ON tv_episodes(season, episode, status, airdate);',
                'CREATE INDEX idx_status ON tv_episodes(status,season,episode,airdate);',
                'CREATE INDEX idx_tv_episodes_showid_airdate ON tv_episodes(showid, airdate);',
                'INSERT INTO db_version(db_version) VALUES (42);'
            ]
            for query in queries:
                self.connection.action(query)

        else:
            cur_db_version = self.checkMajorDBVersion()

            if cur_db_version < MIN_DB_VERSION:
                log.error(
                    u'Your database version ({0!s}) is too old to migrate'
                    u' from what this version of the application'
                    u' supports ({1!s}).\n'
                    u'Upgrade using a previous version (tag) build 496 to'
                    u' build 501 of the application first or remove database'
                    u' file to begin fresh.', cur_db_version, MIN_DB_VERSION,
                )
                sys.exit(1)

            if cur_db_version > MAX_DB_VERSION:
                log.error(
                    u'Your database version ({0!s}) has been incremented past'
                    u' what this version of the application supports'
                    u' ({1!s}).\n'
                    u'If you have used other forks of the application, your'
                    u' database may be unusable due to their modifications.',
                    cur_db_version, MAX_DB_VERSION,
                )


class AddVersionToTvEpisodes(InitialSchema):
    def test(self):
        return self.checkMajorDBVersion() >= 40

    def execute(self):
        utils.backup_database(self.connection.path, self.checkMajorDBVersion())

        log.info(u'Adding column version to tv_episodes and history')
        self.addColumn('tv_episodes', 'version', 'NUMERIC', '-1')
        self.addColumn('tv_episodes', 'release_group', 'TEXT', '')
        self.addColumn('history', 'version', 'NUMERIC', '-1')

        self.incMajorDBVersion()


class AddDefaultEpStatusToTvShows(AddVersionToTvEpisodes):
    def test(self):
        return self.checkMajorDBVersion() >= 41

    def execute(self):
        utils.backup_database(self.connection.path, self.checkMajorDBVersion())

        log.info(u'Adding column default_ep_status to tv_shows')
        self.addColumn('tv_shows', 'default_ep_status', 'NUMERIC', '-1')

        self.incMajorDBVersion()


class AlterTVShowsFieldTypes(AddDefaultEpStatusToTvShows):
    def test(self):
        return self.checkMajorDBVersion() >= 42

    def execute(self):
        utils.backup_database(self.connection.path, self.checkMajorDBVersion())

        log.info(u'Converting column indexer and default_ep_status field types to numeric')
        self.connection.action('DROP TABLE IF EXISTS tmp_tv_shows')
        self.connection.action('ALTER TABLE tv_shows RENAME TO tmp_tv_shows')
        self.connection.action('CREATE TABLE tv_shows (show_id INTEGER PRIMARY KEY, indexer_id NUMERIC, indexer NUMERIC, '
                               'show_name TEXT, location TEXT, network TEXT, genre TEXT, classification TEXT, '
                               'runtime NUMERIC, quality NUMERIC, airs TEXT, status TEXT, flatten_folders NUMERIC, '
                               'paused NUMERIC, startyear NUMERIC, air_by_date NUMERIC, lang TEXT, subtitles NUMERIC, '
                               'notify_list TEXT, imdb_id TEXT, last_update_indexer NUMERIC, dvdorder NUMERIC, '
                               'archive_firstmatch NUMERIC, rls_require_words TEXT, rls_ignore_words TEXT, '
                               'sports NUMERIC, anime NUMERIC, scene NUMERIC, default_ep_status NUMERIC)')
        self.connection.action("INSERT INTO tv_shows SELECT * FROM tmp_tv_shows")
        self.connection.action("DROP TABLE tmp_tv_shows")

        self.incMajorDBVersion()


class AddMinorVersion(AlterTVShowsFieldTypes):
    def test(self):
        return self.checkMajorDBVersion() >= 43 and self.hasColumn('db_version', 'db_minor_version')

    def incMajorDBVersion(self):
        warnings.warn('Deprecated: Use inc_major_version or inc_minor_version instead', DeprecationWarning)

    def inc_major_version(self):
        major_version, minor_version = self.connection.version
        major_version += 1
        minor_version = 0
        self.connection.action('UPDATE db_version SET db_version = ?, db_minor_version = ?;',
                               [major_version, minor_version])
        log.info(u'[MAIN-DB] Updated major version to: {}.{}', *self.connection.version)

        return self.connection.version

    def inc_minor_version(self):
        major_version, minor_version = self.connection.version
        minor_version += 1
        self.connection.action('UPDATE db_version SET db_version = ?, db_minor_version = ?;',
                               [major_version, minor_version])
        log.info(u'[MAIN-DB] Updated minor version to: {}.{}', *self.connection.version)

        return self.connection.version

    def execute(self):
        utils.backup_database(self.connection.path, self.checkMajorDBVersion())

        log.info(u'Add minor version numbers to database')
        self.addColumn('db_version', 'db_minor_version')

        self.inc_major_version()
        self.inc_minor_version()


class TestIncreaseMajorVersion(AddMinorVersion):
    """
    This tests the inc_major_version function

    This is done both to test the new update functionality
    and to maintain version parity with other forks.
    """
    def test(self):
        """
        Test if the version is < 44.0
        """
        return self.connection.version >= (44, 0)

    def execute(self):
        """
        Updates the version until 44.1
        """
        utils.backup_database(self.connection.path, self.connection.version)

        log.info(u'Test major and minor version updates database')
        self.inc_major_version()
        self.inc_minor_version()


class AddProperTags(TestIncreaseMajorVersion):
    """Adds column proper_tags to history table."""

    def test(self):
        """
        Test if the version is < 44.2
        """
        return self.connection.version >= (44, 2)

    def execute(self):
        """
        Updates the version until 44.2 and adds proper_tags column
        """
        utils.backup_database(self.connection.path, self.connection.version)

        if not self.hasColumn('history', 'proper_tags'):
            log.info(u'Adding column proper_tags to history')
            self.addColumn('history', 'proper_tags', 'TEXT', u'')

        # Call the update old propers once
        MainSanityCheck(self.connection).update_old_propers()
        self.inc_minor_version()


class AddManualSearched(AddProperTags):
    """Adds columns manually_searched to history and tv_episodes table."""

    def test(self):
        """
        Test if the version is < 44.3
        """
        return self.connection.version >= (44, 3)

    def execute(self):
        """
        Updates the version until 44.3 and adds manually_searched columns
        """
        utils.backup_database(self.connection.path, self.connection.version)

        if not self.hasColumn('history', 'manually_searched'):
            log.info(u'Adding column manually_searched to history')
            self.addColumn('history', 'manually_searched', 'NUMERIC', 0)

        if not self.hasColumn('tv_episodes', 'manually_searched'):
            log.info(u'Adding column manually_searched to tv_episodes')
            self.addColumn('tv_episodes', 'manually_searched', 'NUMERIC', 0)

        MainSanityCheck(self.connection).update_old_propers()
        self.inc_minor_version()


class AddInfoHash(AddManualSearched):
    """Adds column info_hash to history table."""

    def test(self):
        """
        Test if the version is at least 44.4
        """
        return self.connection.version >= (44, 4)

    def execute(self):
        utils.backup_database(self.connection.path, self.connection.version)

        log.info(u'Adding column info_hash in history')
        if not self.hasColumn('history', 'info_hash'):
            self.addColumn('history', 'info_hash', 'TEXT', None)

        self.inc_minor_version()


class AddPlot(AddInfoHash):
    """Adds column plot to imdb_info table."""

    def test(self):
        """
        Test if the version is at least 44.5
        """
        return self.connection.version >= (44, 5)

    def execute(self):
        utils.backup_database(self.connection.path, self.connection.version)

        log.info(u'Adding column plot in imdb_info')
        if not self.hasColumn('imdb_info', 'plot'):
            self.addColumn('imdb_info', 'plot', 'TEXT', None)

        log.info(u'Adding column plot in tv_show')
        if not self.hasColumn('tv_shows', 'plot'):
            self.addColumn('tv_shows', 'plot', 'TEXT', None)

        self.inc_minor_version()


class AddResourceSize(AddPlot):
    """Adds column size to history table."""

    def test(self):
        """
        Test if the version is at least 44.6
        """
        return self.connection.version >= (44, 6)

    def execute(self):
        utils.backup_database(self.connection.path, self.connection.version)

        log.info(u'Adding column size in history')
        if not self.hasColumn('history', 'size'):
            self.addColumn('history', 'size', 'NUMERIC', -1)

        self.inc_minor_version()


class AddPKIndexerMapping(AddResourceSize):
    """Add PK to mindexer column in indexer_mapping table."""

    def test(self):
        """Test if the version is at least 44.7"""
        return self.connection.version >= (44, 7)

    def execute(self):
        utils.backup_database(self.connection.path, self.connection.version)

        log.info(u'Adding PK to mindexer column in indexer_mapping table')
        self.connection.action('DROP TABLE IF EXISTS new_indexer_mapping;')
        self.connection.action('CREATE TABLE IF NOT EXISTS new_indexer_mapping'
                               '(indexer_id INTEGER, indexer INTEGER, mindexer_id INTEGER, mindexer INTEGER,'
                               'PRIMARY KEY (indexer_id, indexer, mindexer));')
        self.connection.action('INSERT INTO new_indexer_mapping SELECT * FROM indexer_mapping;')
        self.connection.action('DROP TABLE IF EXISTS indexer_mapping;')
        self.connection.action('ALTER TABLE new_indexer_mapping RENAME TO indexer_mapping;')
        self.connection.action('DROP TABLE IF EXISTS new_indexer_mapping;')

        self.inc_minor_version()


class AddIndexerInteger(AddPKIndexerMapping):
    """Make indexer as INTEGER in tv_episodes table."""

    def test(self):
        """Test if the version is at least 44.8"""
        return self.connection.version >= (44, 8)

    def execute(self):
        utils.backup_database(self.connection.path, self.connection.version)

        log.info(u'Make indexer and indexer_id as INTEGER in tv_episodes table')
        self.connection.action('DROP TABLE IF EXISTS new_tv_episodes;')
        self.connection.action(
            'CREATE TABLE new_tv_episodes '
            '(episode_id INTEGER PRIMARY KEY, showid NUMERIC, indexerid INTEGER, indexer INTEGER, name TEXT, '
            'season NUMERIC, episode NUMERIC, description TEXT, airdate NUMERIC, hasnfo NUMERIC, hastbn NUMERIC, '
            'status NUMERIC, location TEXT, file_size NUMERIC, release_name TEXT, subtitles TEXT, '
            'subtitles_searchcount NUMERIC, subtitles_lastsearch TIMESTAMP, is_proper NUMERIC, '
            'scene_season NUMERIC, scene_episode NUMERIC, absolute_number NUMERIC, scene_absolute_number NUMERIC, '
            'version NUMERIC DEFAULT -1, release_group TEXT, manually_searched NUMERIC);')
        self.connection.action('INSERT INTO new_tv_episodes SELECT * FROM tv_episodes;')
        self.connection.action('DROP TABLE IF EXISTS tv_episodes;')
        self.connection.action('ALTER TABLE new_tv_episodes RENAME TO tv_episodes;')
        self.connection.action('DROP TABLE IF EXISTS new_tv_episodoes;')

        self.inc_minor_version()


class AddIndexerIds(AddIndexerInteger):
    """
    Add the indexer_id to all table's that have a series_id already.

    If the current series_id is named indexer_id or indexerid, use the field `indexer` for now.
    The namings should be renamed to: indexer_id + series_id in a later iteration.
    """

    def test(self):
        """
        Test if the version is at least 44.9
        """
        return self.connection.version >= (44, 9)

    def execute(self):
        utils.backup_database(self.connection.path, self.connection.version)

        log.info(u'Adding column indexer_id in history')
        if not self.hasColumn('history', 'indexer_id'):
            self.addColumn('history', 'indexer_id', 'NUMERIC', None)

        log.info(u'Adding column indexer_id in blacklist')
        if not self.hasColumn('blacklist', 'indexer_id'):
            self.addColumn('blacklist', 'indexer_id', 'NUMERIC', None)

        log.info(u'Adding column indexer_id in whitelist')
        if not self.hasColumn('whitelist', 'indexer_id'):
            self.addColumn('whitelist', 'indexer_id', 'NUMERIC', None)

        log.info(u'Adding column indexer in imdb_info')
        if not self.hasColumn('imdb_info', 'indexer'):
            self.addColumn('imdb_info', 'indexer', 'NUMERIC', None)

        log.info(u'Dropping the unique index on idx_indexer_id')
        self.connection.action('DROP INDEX IF EXISTS idx_indexer_id')

        # Add the column imdb_info_id with PK
        self.connection.action('DROP TABLE IF EXISTS tmp_imdb_info')
        self.connection.action('ALTER TABLE imdb_info RENAME TO tmp_imdb_info')
        self.connection.action(
            'CREATE TABLE imdb_info(imdb_info_id INTEGER PRIMARY KEY, indexer NUMERIC, indexer_id INTEGER, imdb_id TEXT, '
            'title TEXT, year NUMERIC, akas TEXT, runtimes NUMERIC, genres TEXT, countries TEXT, country_codes TEXT, '
            'certificates TEXT, rating TEXT, votes INTEGER, last_update NUMERIC, plot TEXT)'
        )
        self.connection.action('INSERT INTO imdb_info (indexer, indexer_id, imdb_id, title, year, akas, runtimes, '
                               'genres, countries, country_codes, certificates, rating, votes, last_update, plot) '
                               'SELECT indexer, indexer_id, imdb_id, title, year, akas, runtimes, '
                               'genres, countries, country_codes, certificates, rating, votes, last_update, plot FROM tmp_imdb_info')
        self.connection.action('DROP TABLE tmp_imdb_info')

        # recreate the xem_refresh table, without the primary key on indexer_id. Add the column xem_refresh_id.
        log.info(u'Dropping the primary key on the table xem_refresh')

        self.connection.action('DROP TABLE IF EXISTS tmp_xem_refresh')
        self.connection.action('ALTER TABLE xem_refresh RENAME TO tmp_xem_refresh')
        self.connection.action(
            'CREATE TABLE xem_refresh (xem_refresh_id INTEGER PRIMARY KEY, indexer INTEGER, indexer_id INTEGER, last_refreshed INTEGER)'
        )
        self.connection.action('INSERT INTO xem_refresh (indexer, indexer_id, last_refreshed) '
                               'SELECT CAST(indexer AS INTEGER), indexer_id, last_refreshed FROM tmp_xem_refresh')
        self.connection.action('DROP TABLE tmp_xem_refresh')

        series_dict = {}

        def create_series_dict():
            """Create a dict with series[indexer]: series_id."""
            if not series_dict:

                # get all the shows. Might need them.
                all_series = self.connection.select('SELECT indexer, indexer_id FROM tv_shows')

                # check for double
                for series in all_series:
                    if series['indexer_id'] not in series_dict:
                        series_dict[series['indexer_id']] = series['indexer']
                    else:
                        log.warning(u'Found a duplicate series id for indexer_id: {0} and indexer: {1}',
                                    series['indexer_id'], series['indexer'])

        # Check if it's required for the main.db tables.
        for migration_config in (('blacklist', 'show_id', 'indexer_id'),
                                 ('whitelist', 'show_id', 'indexer_id'),
                                 ('history', 'showid', 'indexer_id'),
                                 ('imdb_info', 'indexer_id', 'indexer')):

            log.info(
                u'Updating indexer field on table {0}. Using the series id to match with field {1}',
                migration_config[0], migration_config[1]
            )

            query = 'SELECT {config[1]} FROM {config[0]} WHERE {config[2]} IS NULL'.format(config=migration_config)
            results = self.connection.select(query)
            if not results:
                continue

            create_series_dict()

            # Updating all rows, using the series id.
            for series_id in series_dict:
                # Update the value in the db.
                # Get the indexer (tvdb, tmdb, tvmaze etc, for this series_id).
                indexer_id = series_dict.get(series_id)
                if not indexer_id:
                    continue

                self.connection.action(
                    'UPDATE {config[0]} SET {config[2]} = ? WHERE {config[1]} = ?'.format(config=migration_config),
                    [indexer_id, series_id])

        self.inc_minor_version()

        # Flag the image migration.
        from medusa import app
        app.MIGRATE_IMAGES = True


class AddSeparatedStatusQualityFields(AddIndexerIds):
    """Add new separated status and quality fields."""

    def test(self):
        """Test if the version is at least 44.10"""
        return self.connection.version >= (44, 10)

    def execute(self):
        utils.backup_database(self.connection.path, self.connection.version)

        log.info(u'Adding new quality field in the tv_episodes table')
        self.connection.action('DROP TABLE IF EXISTS tmp_tv_episodes;')
        self.connection.action('ALTER TABLE tv_episodes RENAME TO tmp_tv_episodes;')

        self.connection.action(
            'CREATE TABLE IF NOT EXISTS tv_episodes '
            '(episode_id INTEGER PRIMARY KEY, showid NUMERIC, indexerid INTEGER, indexer INTEGER, '
            'name TEXT, season NUMERIC, episode NUMERIC, description TEXT, airdate NUMERIC, hasnfo NUMERIC, '
            'hastbn NUMERIC, status NUMERIC, quality NUMERIC, location TEXT, file_size NUMERIC, release_name TEXT, '
            'subtitles TEXT, subtitles_searchcount NUMERIC, subtitles_lastsearch TIMESTAMP, '
            'is_proper NUMERIC, scene_season NUMERIC, scene_episode NUMERIC, absolute_number NUMERIC, '
            'scene_absolute_number NUMERIC, version NUMERIC DEFAULT -1, release_group TEXT, manually_searched NUMERIC);'
        )

        # Re-insert old values, setting the new quality column to the invalid value of -1
        self.connection.action(
            'INSERT INTO tv_episodes '
            '(showid, indexerid, indexer, name, season, episode, description, airdate, hasnfo, '
            'hastbn, status, quality, location, file_size, release_name, subtitles, subtitles_searchcount, '
            'subtitles_lastsearch, is_proper, scene_season, scene_episode, absolute_number, scene_absolute_number, '
            'version, release_group, manually_searched) '
            'SELECT showid, indexerid, indexer, '
            'name, season, episode, description, airdate, hasnfo, '
            'hastbn, status, -1 AS quality, location, file_size, release_name, '
            'subtitles, subtitles_searchcount, subtitles_lastsearch, '
            'is_proper, scene_season, scene_episode, absolute_number, '
            'scene_absolute_number, version, release_group, manually_searched '
            'FROM tmp_tv_episodes;'
        )

        # We have all that we need, drop the old table
        for index in ['idx_sta_epi_air', 'idx_sta_epi_sta_air', 'idx_status']:
            log.info(u'Dropping the index on {0}', index)
            self.connection.action('DROP INDEX IF EXISTS {index};'.format(index=index))
        self.connection.action('DROP TABLE IF EXISTS tmp_tv_episodes;')

        log.info(u'Splitting the composite status into status and quality')
        sql_results = self.connection.select('SELECT status from tv_episodes GROUP BY status;')
        for episode in sql_results:
            composite_status = episode['status']
            status, quality = utils.split_composite_status(composite_status)
            self.connection.action('UPDATE tv_episodes SET status = ?, quality = ? WHERE status = ?;',
                                   [status, quality, composite_status])

        # Update `history` table: Remove the quality value from `action`
        log.info(u'Removing the quality from the action field, as this is a composite status')
        sql_results = self.connection.select('SELECT action FROM history GROUP BY action;')
        for item in sql_results:
            composite_action = item['action']
            status, quality = utils.split_composite_status(composite_action)
            self.connection.action('UPDATE history SET action = ? WHERE action = ?;',
                                   [status, composite_action])

        self.inc_minor_version()


class ShiftQualities(AddSeparatedStatusQualityFields):
    """Shift all qualities one place to the left."""

    def test(self):
        """Test if the version is at least 44.11"""
        return self.connection.version >= (44, 11)

    def execute(self):
        utils.backup_database(self.connection.path, self.connection.version)

        self.shift_tv_qualities()
        self.shift_episode_qualities()
        self.shift_history_qualities()
        self.inc_minor_version()

    def shift_tv_qualities(self):
        """
        Shift all qualities << 1.

        This makes it possible to set UNKNOWN as 1, making it the lowest quality.
        """
        log.info('Shift qualities in tv_shows one place to the left.')
        sql_results = self.connection.select('SELECT quality FROM tv_shows GROUP BY quality ORDER BY quality DESC;')
        for result in sql_results:
            quality = result['quality']
            new_quality = quality << 1

            # UNKNOWN quality value is 65536 (1 << 16) instead of 32768 (1 << 15) after the shift
            # Qualities in the tv_shows table have the combined values of allowed and preferred qualities.
            # Preferred quality couldn't contain UNKNOWN
            if new_quality & 65536 > 0:  # If contains UNKNOWN allowed quality
                new_quality -= 65536  # Remove it
                new_quality |= common.Quality.UNKNOWN  # Then re-add it using the correct value

            self.connection.action(
                'UPDATE tv_shows SET quality = ? WHERE quality = ?;',
                [new_quality, quality]
            )

    def shift_episode_qualities(self):
        """
        Shift all qualities << 1.

        This makes it possible to set UNKNOWN as 1, making it the lowest quality.
        """
        log.info('Shift qualities in tv_episodes one place to the left.')
        sql_results = self.connection.select('SELECT quality FROM tv_episodes WHERE quality != 0 GROUP BY quality'
                                             ' ORDER BY quality DESC;')
        for result in sql_results:
            quality = result['quality']
            new_quality = quality << 1

            if quality == 32768:  # Old UNKNOWN quality (1 << 15)
                new_quality = common.Quality.UNKNOWN
            else:
                new_quality = quality << 1

            self.connection.action(
                'UPDATE tv_episodes SET quality = ? WHERE quality = ?;',
                [new_quality, quality]
            )

    def shift_history_qualities(self):
        """
        Shift all qualities << 1.

        This makes it possible to set UNKNOWN as 1, making it the lowest quality.
        """
        log.info('Shift qualities in history one place to the left.')
        sql_results = self.connection.select('SELECT quality FROM history GROUP BY quality ORDER BY quality DESC;')
        for result in sql_results:
            quality = result['quality']

            if quality == 32768:  # Old UNKNOWN quality (1 << 15)
                new_quality = common.Quality.UNKNOWN
            else:
                new_quality = quality << 1

            self.connection.action(
                'UPDATE history SET quality = ? WHERE quality = ?;',
                [new_quality, quality]
            )


class AddEpisodeWatchedField(ShiftQualities):
    """Add episode watched field."""

    def test(self):
        """Test if the version is at least 44.12"""
        return self.connection.version >= (44, 12)

    def execute(self):
        utils.backup_database(self.connection.path, self.connection.version)

        log.info(u'Adding new watched field in the tv_episodes table')
        self.connection.action('DROP TABLE IF EXISTS tmp_tv_episodes;')
        self.connection.action('ALTER TABLE tv_episodes RENAME TO tmp_tv_episodes;')

        self.connection.action(
            'CREATE TABLE IF NOT EXISTS tv_episodes '
            '(episode_id INTEGER PRIMARY KEY, showid NUMERIC, indexerid INTEGER, indexer INTEGER, '
            'name TEXT, season NUMERIC, episode NUMERIC, description TEXT, airdate NUMERIC, hasnfo NUMERIC, '
            'hastbn NUMERIC, status NUMERIC, quality NUMERIC, location TEXT, file_size NUMERIC, release_name TEXT, '
            'subtitles TEXT, subtitles_searchcount NUMERIC, subtitles_lastsearch TIMESTAMP, '
            'is_proper NUMERIC, scene_season NUMERIC, scene_episode NUMERIC, absolute_number NUMERIC, '
            'scene_absolute_number NUMERIC, version NUMERIC DEFAULT -1, release_group TEXT, '
            'manually_searched NUMERIC, watched NUMERIC);'
        )

        # Re-insert old values, setting the new column 'watched' to the default value 0.
        self.connection.action(
            'INSERT INTO tv_episodes '
            '(showid, indexerid, indexer, name, season, episode, description, airdate, hasnfo, '
            'hastbn, status, quality, location, file_size, release_name, subtitles, subtitles_searchcount, '
            'subtitles_lastsearch, is_proper, scene_season, scene_episode, absolute_number, scene_absolute_number, '
            'version, release_group, manually_searched, watched) '
            'SELECT showid, indexerid, indexer, '
            'name, season, episode, description, airdate, hasnfo, '
            'hastbn, status, quality, location, file_size, release_name, '
            'subtitles, subtitles_searchcount, subtitles_lastsearch, '
            'is_proper, scene_season, scene_episode, absolute_number, '
            'scene_absolute_number, version, release_group, manually_searched, 0 AS watched '
            'FROM tmp_tv_episodes;'
        )

        self.connection.action('DROP TABLE tmp_tv_episodes;')
        self.inc_minor_version()


class AddTvshowStartSearchOffset(AddEpisodeWatchedField):
    """Add tv_show airdate_offset field."""

    def test(self):
        """Test if the version is at least 44.13"""
        return self.connection.version >= (44, 13)

    def execute(self):
        utils.backup_database(self.connection.path, self.connection.version)

        log.info(u'Adding new airdate_offset field in the tv_shows table')
        if not self.hasColumn('tv_shows', 'airdate_offset'):
            self.addColumn('tv_shows', 'airdate_offset', 'NUMERIC', 0)

        self.inc_minor_version()


class AddReleaseIgnoreRequireExcludeOptions(AddTvshowStartSearchOffset):
    """Add release ignore and require exclude option flags."""

    def test(self):
        """Test if the version is at least 44.14"""
        return self.connection.version >= (44, 14)

    def execute(self):
        utils.backup_database(self.connection.path, self.connection.version)

        log.info(u'Adding release ignore and require exclude option flags to the tv_shows table')
        if not self.hasColumn('tv_shows', 'rls_require_exclude'):
            self.addColumn('tv_shows', 'rls_require_exclude', 'NUMERIC', 0)
        if not self.hasColumn('tv_shows', 'rls_ignore_exclude'):
            self.addColumn('tv_shows', 'rls_ignore_exclude', 'NUMERIC', 0)

        self.inc_minor_version()


class MoveSceneExceptions(AddReleaseIgnoreRequireExcludeOptions):
    """Create a new table scene_exceptions in main.db, as part of the process to move it from cache to main."""

    def test(self):
        """
        Test if the version is at least 44.15
        """
        return self.connection.version >= (44, 15)

    def execute(self):
        utils.backup_database(self.connection.path, self.connection.version)

        log.info('Creating a new table scene_exceptions in the main.db database.')

        self.connection.action(
            'CREATE TABLE scene_exceptions '
            '(exception_id INTEGER PRIMARY KEY, indexer INTEGER, series_id INTEGER, title TEXT, '
            'season NUMERIC DEFAULT -1, custom NUMERIC DEFAULT 0);'
        )

<<<<<<< HEAD
        self.inc_minor_version()


class AddSearchTemplates(MoveSceneExceptions):
    """Create a new table search_templates in main.db."""

    def test(self):
        """
        Test if the version is at least 44.16
        """
        return self.connection.version >= (44, 16)

    def execute(self):
        utils.backup_database(self.connection.path, self.connection.version)

        log.info(u"Creating a new table search_templates in the main.db database.")

        self.connection.action(
            '''CREATE TABLE "search_templates" (
            `search_template_id` INTEGER NOT NULL PRIMARY KEY AUTOINCREMENT,
            `template`	TEXT,
            `title`     TEXT,
            `indexer`	INTEGER,
            `series_id`	INTEGER,
            `season`	INTEGER,
            `enabled`	INTEGER DEFAULT 1,
            `default`	INTEGER DEFAULT 1,
            `season_search` INTEGER DEFAULT 0);'''
        )

        log.info(u'Adding new templates field in the tv_shows table')
        if not self.hasColumn('tv_shows', 'templates'):
            self.addColumn('tv_shows', 'templates', 'NUMERIC', 0)

=======
>>>>>>> 4e543424
        self.inc_minor_version()<|MERGE_RESOLUTION|>--- conflicted
+++ resolved
@@ -317,15 +317,16 @@
         log.info(u'Converting column indexer and default_ep_status field types to numeric')
         self.connection.action('DROP TABLE IF EXISTS tmp_tv_shows')
         self.connection.action('ALTER TABLE tv_shows RENAME TO tmp_tv_shows')
-        self.connection.action('CREATE TABLE tv_shows (show_id INTEGER PRIMARY KEY, indexer_id NUMERIC, indexer NUMERIC, '
-                               'show_name TEXT, location TEXT, network TEXT, genre TEXT, classification TEXT, '
-                               'runtime NUMERIC, quality NUMERIC, airs TEXT, status TEXT, flatten_folders NUMERIC, '
-                               'paused NUMERIC, startyear NUMERIC, air_by_date NUMERIC, lang TEXT, subtitles NUMERIC, '
-                               'notify_list TEXT, imdb_id TEXT, last_update_indexer NUMERIC, dvdorder NUMERIC, '
-                               'archive_firstmatch NUMERIC, rls_require_words TEXT, rls_ignore_words TEXT, '
-                               'sports NUMERIC, anime NUMERIC, scene NUMERIC, default_ep_status NUMERIC)')
-        self.connection.action("INSERT INTO tv_shows SELECT * FROM tmp_tv_shows")
-        self.connection.action("DROP TABLE tmp_tv_shows")
+        self.connection.action('CREATE TABLE tv_shows (show_id INTEGER PRIMARY KEY, indexer_id NUMERIC,'
+                               ' indexer NUMERIC, show_name TEXT, location TEXT, network TEXT, genre TEXT,'
+                               ' classification TEXT, runtime NUMERIC, quality NUMERIC, airs TEXT, status TEXT,'
+                               ' flatten_folders NUMERIC, paused NUMERIC, startyear NUMERIC, air_by_date NUMERIC,'
+                               ' lang TEXT, subtitles NUMERIC, notify_list TEXT, imdb_id TEXT,'
+                               ' last_update_indexer NUMERIC, dvdorder NUMERIC, archive_firstmatch NUMERIC,'
+                               ' rls_require_words TEXT, rls_ignore_words TEXT, sports NUMERIC, anime NUMERIC,'
+                               ' scene NUMERIC, default_ep_status NUMERIC)')
+        self.connection.action('INSERT INTO tv_shows SELECT * FROM tmp_tv_shows')
+        self.connection.action('DROP TABLE tmp_tv_shows')
 
         self.incMajorDBVersion()
 
@@ -920,7 +921,6 @@
             'season NUMERIC DEFAULT -1, custom NUMERIC DEFAULT 0);'
         )
 
-<<<<<<< HEAD
         self.inc_minor_version()
 
 
@@ -955,6 +955,4 @@
         if not self.hasColumn('tv_shows', 'templates'):
             self.addColumn('tv_shows', 'templates', 'NUMERIC', 0)
 
-=======
->>>>>>> 4e543424
-        self.inc_minor_version()+        self.inc_minor_version()
