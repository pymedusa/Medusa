--- conflicted
+++ resolved
@@ -43,17 +43,9 @@
         try:
             parsed = NameParser().parse(releaseName)
         except (InvalidNameException, InvalidShowException):
-<<<<<<< HEAD
-            self.log(
-                logger.WARNING, u'Not enough information to parse release name into a valid show. '
-                u'Consider adding scene exceptions or improve naming for: {release}'.format
-                (release=releaseName)
-            )
-=======
             self.log(logger.WARNING, u'Not enough information to parse release name into a valid show. '
                      u'Consider adding scene exceptions or improve naming for: {release}'.format
                      (release=releaseName))
->>>>>>> b0d194a4
             raise FailedPostProcessingFailedException()
 
         self.log(logger.DEBUG, u'Parsed info: {result}'.format(result=parsed))
@@ -82,9 +74,5 @@
 
     @property
     def output(self):
-<<<<<<< HEAD
-        """Return the pp output."""
-=======
         """Return the concatenated log messages."""
->>>>>>> b0d194a4
         return '\n'.join(self._output)