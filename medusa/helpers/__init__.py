--- conflicted
+++ resolved
@@ -1717,11 +1717,7 @@
     title = title.lower()
 
     for candidate in titles:
-<<<<<<< HEAD
-        # This check should be made more reliable
-=======
         # Only return matches by year
->>>>>>> 64490ceb
         if candidate['title'].lower() == title and candidate['year'] == start_year:
             return candidate['imdb_id']
 
