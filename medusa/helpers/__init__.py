# coding=utf-8

"""Various helper methods."""

import base64
import ctypes
import datetime
import errno
import hashlib
import imghdr
import io
import logging
import os
import platform
import random
import re
import shutil
import socket
import ssl
import stat
import struct
import time
import traceback
import uuid
import warnings
import xml.etree.ElementTree as ET
import zipfile
from itertools import cycle, izip

import adba

from cachecontrol import CacheControlAdapter
from cachecontrol.cache import DictCache

import certifi

from contextlib2 import suppress

import guessit

from imdbpie import imdbpie

from medusa import app, db
from medusa.common import USER_AGENT
from medusa.helper.common import (episode_num, http_code_description, media_extensions,
                                  pretty_file_size, subtitle_extensions)
from medusa.helpers.utils import generate
from medusa.indexers.indexer_exceptions import IndexerException
from medusa.logger.adapters.style import BraceAdapter, BraceMessage
from medusa.session.core import MedusaSafeSession
from medusa.show.show import Show

import requests
from requests.compat import urlparse

from six import binary_type, string_types, text_type
from six.moves import http_client

log = BraceAdapter(logging.getLogger(__name__))
log.logger.addHandler(logging.NullHandler())


try:
    from urllib.parse import splittype
except ImportError:
    from urllib2 import splittype


def indent_xml(elem, level=0):
    """Do our pretty printing and make Matt very happy."""
    i = "\n" + level * "  "
    if elem:
        if not elem.text or not elem.text.strip():
            elem.text = i + "  "
        if not elem.tail or not elem.tail.strip():
            elem.tail = i
        for elem in elem:
            indent_xml(elem, level + 1)
        if not elem.tail or not elem.tail.strip():
            elem.tail = i
    else:
        if level and (not elem.tail or not elem.tail.strip()):
            elem.tail = i


def is_media_file(filename):
    """Check if named file may contain media.

    :param filename: Filename to check
    :type filename: str
    :return: True if this is a known media file, False if not
    :rtype: bool
    """
    # ignore samples
    try:
        if re.search(r'(^|[\W_])(?<!shomin.)(sample\d*)[\W_]', filename, re.I):
            return False

        # ignore RARBG release intro
        if re.search(r'^RARBG(\.(com|to))?\.(txt|avi|mp4)$', filename, re.I):
            return False

        # ignore MAC OS's retarded "resource fork" files
        if filename.startswith('._'):
            return False

        sep_file = filename.rpartition(".")

        if re.search('extras?$', sep_file[0], re.I):
            return False

        return sep_file[2].lower() in media_extensions
    except TypeError as error:  # Not a string
        log.debug(u'Invalid filename. Filename must be a string. {error}',
                  {'error': error})
        return False


def is_rar_file(filename):
    """Check if file is a RAR file, or part of a RAR set.

    :param filename: Filename to check
    :type filename: str
    :return: True if this is RAR/Part file, False if not
    :rtype: bool
    """
    archive_regex = r'(?P<file>^(?P<base>(?:(?!\.part\d+\.rar$).)*)\.(?:(?:part0*1\.)?rar)$)'

    return bool(re.search(archive_regex, filename))


def is_subtitle(file_path):
    """Return whether the file is a subtitle or not.

    :param file_path: path to the file
    :type file_path: text_type
    :return: True if it is a subtitle, else False
    :rtype: bool
    """
    return get_extension(file_path) in subtitle_extensions


def get_extension(file_path):
    """Return the file extension without leading dot.

    :param file_path: path to the file
    :type file_path: text_type
    :return: extension or empty string
    :rtype: text_type
    """
    return os.path.splitext(file_path)[1][1:]


def remove_file_failed(failed_file):
    """Remove file from filesystem.

    :param failed_file: File to remove
    :type failed_file: str
    """
    try:
        os.remove(failed_file)
    except Exception:
        pass


def make_dir(path):
    """Make a directory on the filesystem.

    :param path: directory to make
    :type path: str
    :return: True if success, False if failure
    :rtype: bool
    """
    if not os.path.isdir(path):
        try:
            os.makedirs(path)

            # do the library update for synoindex
            from medusa import notifiers
            notifiers.synoindex_notifier.addFolder(path)
        except OSError:
            return False
    return True


def search_indexer_for_show_id(show_name, indexer=None, indexer_id=None, ui=None):
    """Contact indexer to check for information on shows by showid.

    :param show_name: Name of show
    :type show_name: str
    :param indexer: Which indexer to use
    :type indexer: int
    :param indexer_id: Which indexer ID to look for
    :type indexer_id: int
    :param ui: Custom UI for indexer use
    :return:
    """
    from medusa.indexers.indexer_api import indexerApi
    show_names = [re.sub('[. -]', ' ', show_name)]

    # Query Indexers for each search term and build the list of results
    for i in indexerApi().indexers if not indexer else int(indexer or []):
        # Query Indexers for each search term and build the list of results
        indexer_api = indexerApi(i)
        indexer_api_params = indexer_api.api_params.copy()
        if ui is not None:
            indexer_api_params['custom_ui'] = ui
        t = indexer_api.indexer(**indexer_api_params)

        for name in show_names:
            log.debug(u'Trying to find {name} on {indexer}',
                      {'name': name, 'indexer': indexer_api.name})

            try:
                search = t[indexer_id] if indexer_id else t[name]
            except Exception:
                continue

            try:
                seriesname = search[0]['seriesname']
            except Exception:
                seriesname = None

            try:
                series_id = search[0]['id']
            except Exception:
                series_id = None

            if not (seriesname and series_id):
                continue
            show = Show.find(app.showList, int(series_id))
            # Check if we can find the show in our list
            # if not, it's not the right show
            if (indexer_id is None) and (show is not None) and (show.indexerid == int(series_id)):
                return seriesname, i, int(series_id)
            elif (indexer_id is not None) and (int(indexer_id) == int(series_id)):
                return seriesname, i, int(indexer_id)

        if indexer:
            break

    return None, None, None


def list_media_files(path):
    """Get a list of files possibly containing media in a path.

    :param path: Path to check for files
    :type path: str
    :return: list of files
    :rtype: list of str
    """
    if not dir or not os.path.isdir(path):
        return []

    files = []
    for cur_file in os.listdir(path):
        full_cur_file = os.path.join(path, cur_file)

        # if it's a folder do it recursively
        if os.path.isdir(full_cur_file) and not cur_file.startswith('.') and not cur_file == 'Extras':
            files += list_media_files(full_cur_file)

        elif is_media_file(cur_file):
            files.append(full_cur_file)

    return files


def copy_file(src_file, dest_file):
    """Copy a file from source to destination.

    :param src_file: Path of source file
    :type src_file: str
    :param dest_file: Path of destination file
    :type dest_file: str
    """
    try:
        from shutil import SpecialFileError, Error
    except ImportError:
        from shutil import Error
        SpecialFileError = Error

    try:
        shutil.copyfile(src_file, dest_file)
    except (SpecialFileError, Error) as error:
        log.warning('Error copying file: {error}', {'error': error})
    except OSError as error:
        msg = BraceMessage('OSError: {0}', error.message)
        if error.errno == errno.ENOSPC:
            # Only warn if device is out of space
            log.warning(msg)
        else:
            # Error for any other OSError
            log.error(msg)
    else:
        try:
            shutil.copymode(src_file, dest_file)
        except OSError:
            pass


def move_file(src_file, dest_file):
    """Move a file from source to destination.

    :param src_file: Path of source file
    :type src_file: str
    :param dest_file: Path of destination file
    :type dest_file: str
    """
    try:
        shutil.move(src_file, dest_file)
        fix_set_group_id(dest_file)
    except OSError:
        copy_file(src_file, dest_file)
        os.unlink(src_file)


def link(src, dst):
    """Create a file link from source to destination.

    TODO: Make this unicode proof

    :param src: Source file
    :type src: str
    :param dst: Destination file
    :type dst: str
    """
    if os.name == 'nt':
        if ctypes.windll.kernel32.CreateHardLinkW(text_type(dst), text_type(src), 0) == 0:
            raise ctypes.WinError()
    else:
        os.link(src, dst)


def hardlink_file(src_file, dest_file):
    """Create a hard-link (inside filesystem link) between source and destination.

    :param src_file: Source file
    :type src_file: str
    :param dest_file: Destination file
    :type dest_file: str
    """
    try:
        link(src_file, dest_file)
        fix_set_group_id(dest_file)
    except OSError as msg:
        if hasattr(msg, 'errno') and msg.errno == 17:
            # File exists. Don't fallback to copy
            log.warning(
                u'Failed to create hardlink of {source} at {destination}.'
                u' Error: {error!r}', {
                    'source': src_file,
                    'destination': dest_file,
                    'error': msg
                }
            )
        else:
            log.warning(
                u'Failed to create hardlink of {source} at {destination}.'
                u' Error: {error!r}. Copying instead', {
                    'source': src_file,
                    'destination': dest_file,
                    'error': msg,
                }
            )
            copy_file(src_file, dest_file)


def symlink(src, dst):
    """Create a soft/symlink between source and destination.

    :param src: Source file
    :type src: str
    :param dst: Destination file
    :type dst: str
    """
    if os.name == 'nt':
        if ctypes.windll.kernel32.CreateSymbolicLinkW(text_type(dst), text_type(src),
                                                      1 if os.path.isdir(src) else 0) in [0, 1280]:
            raise ctypes.WinError()
    else:
        os.symlink(src, dst)


def move_and_symlink_file(src_file, dest_file):
    """Move a file from source to destination, then create a symlink back from destination from source.

    If this fails, copy the file from source to destination.

    :param src_file: Source file
    :type src_file: str
    :param dest_file: Destination file
    :type dest_file: str
    """
    try:
        shutil.move(src_file, dest_file)
        fix_set_group_id(dest_file)
        symlink(dest_file, src_file)
    except OSError as msg:
        if hasattr(msg, 'errno') and msg.errno == 17:
            # File exists. Don't fallback to copy
            log.warning(
                u'Failed to create symlink of {source} at {destination}.'
                u' Error: {error!r}', {
                    'source': src_file,
                    'dest': dest_file,
                    'error': msg,
                }
            )
        else:
            log.warning(
                u'Failed to create symlink of {source} at {destination}.'
                u' Error: {error!r}. Copying instead', {
                    'source': src_file,
                    'dest': dest_file,
                    'error': msg,
                }
            )
            copy_file(src_file, dest_file)


def make_dirs(path):
    """Create any folders that are missing and assigns them the permissions of their parents.

    :param path:
    :rtype path: str
    """
    log.debug(u'Checking if the path {path} already exists', {'path': path})

    if not os.path.isdir(path):
        # Windows, create all missing folders
        if os.name == 'nt' or os.name == 'ce':
            try:
                log.debug(u"Folder {path} didn't exist, creating it",
                          {'path': path})
                os.makedirs(path)
            except (OSError, IOError) as msg:
                log.error(u"Failed creating {path} : {error!r}",
                          {'path': path, 'error': msg})
                return False

        # not Windows, create all missing folders and set permissions
        else:
            sofar = ''
            folder_list = path.split(os.path.sep)

            # look through each subfolder and make sure they all exist
            for cur_folder in folder_list:
                sofar += cur_folder + os.path.sep

                # if it exists then just keep walking down the line
                if os.path.isdir(sofar):
                    continue

                try:
                    log.debug(u"Folder {path} didn't exist, creating it",
                              {'path': sofar})
                    os.mkdir(sofar)
                    # use normpath to remove end separator,
                    # otherwise checks permissions against itself
                    chmod_as_parent(os.path.normpath(sofar))

                    # do the library update for synoindex
                    from medusa import notifiers
                    notifiers.synoindex_notifier.addFolder(sofar)
                except (OSError, IOError) as msg:
                    log.error(u'Failed creating {path} : {error!r}',
                              {'path': sofar, 'error': msg})
                    return False

    return True


def rename_ep_file(cur_path, new_path, old_path_length=0):
    """Create all folders needed to move a file to its new location.

    Rename it and then cleans up any folders left that are now empty.

    :param  cur_path: The absolute path to the file you want to move/rename
    :type cur_path: str
    :param new_path: The absolute path to the destination for the file WITHOUT THE EXTENSION
    :type new_path: str
    :param old_path_length: The length of media file path (old name) WITHOUT THE EXTENSION
    :type old_path_length: int
    """
    from medusa import subtitles
    if old_path_length == 0 or old_path_length > len(cur_path):
        # approach from the right
        cur_file_name, cur_file_ext = os.path.splitext(cur_path)
    else:
        # approach from the left
        cur_file_ext = cur_path[old_path_length:]
        cur_file_name = cur_path[:old_path_length]

    if cur_file_ext[1:] in subtitle_extensions:
        # Extract subtitle language from filename
        sublang = os.path.splitext(cur_file_name)[1][1:]

        # Check if the language extracted from filename is a valid language
        if sublang in subtitles.subtitle_code_filter():
            cur_file_ext = '.' + sublang + cur_file_ext

    # put the extension on the incoming file
    new_path += cur_file_ext

    # Only rename if something has changed in the new name
    if cur_path == new_path:
        return True

    make_dirs(os.path.dirname(new_path))

    # move the file
    try:
        log.info(u"Renaming file from '{old}' to '{new}'",
                 {'old': cur_path, 'new': new_path})
        shutil.move(cur_path, new_path)
    except (OSError, IOError) as msg:
        log.error(u"Failed renaming '{old}' to '{new}' : {error!r}",
                  {'old': cur_path, 'new': new_path, 'error': msg})
        return False

    # clean up any old folders that are empty
    delete_empty_folders(os.path.dirname(cur_path))

    return True


def delete_empty_folders(top_dir, keep_dir=None):
    """Walk backwards up the path and deletes any empty folders found.

    :param top_dir: Clean until this directory is reached (absolute path to a folder)
    :type top_dir: str
    :param keep_dir: Don't delete this directory, even if it's empty
    :type keep_dir: str
    """
    if not top_dir or not os.path.isdir(top_dir):
        return

    log.info(u'Trying to clean any empty folder under {path}',
             {'path': top_dir})

    for directory in os.walk(top_dir, topdown=False):
        dirpath = directory[0]

        if dirpath == top_dir:
            return

        if dirpath != keep_dir and not os.listdir(dirpath):
            try:
                log.info(u'Deleting empty folder: {folder}',
                         {'folder': dirpath})
                os.rmdir(dirpath)

                # Do the library update for synoindex
                from medusa import notifiers
                notifiers.synoindex_notifier.deleteFolder(dirpath)
            except OSError as msg:
                log.warning(u'Unable to delete {folder}. Error: {error!r}',
                            {'folder': dirpath, 'error': msg})
        else:
            log.debug(u'Not deleting {folder}. The folder is not empty'
                      u' or should be kept.', {'folder': dirpath})


def file_bit_filter(mode):
    """Strip special filesystem bits from file.

    :param mode: mode to check and strip
    :return: required mode for media file
    """
    for bit in [stat.S_IXUSR, stat.S_IXGRP, stat.S_IXOTH, stat.S_ISUID, stat.S_ISGID]:
        if mode & bit:
            mode -= bit

    return mode


def chmod_as_parent(child_path):
    """Retain permissions of parent for childs.

    (Does not work for Windows hosts)
    :param child_path: Child Path to change permissions to sync from parent
    :type child_path: str
    """
    if os.name == 'nt' or os.name == 'ce':
        return

    parent_path = os.path.dirname(child_path)

    if not parent_path:
        log.debug(u'No parent path provided in {path}, unable to get'
                  u' permissions from it', {'path': child_path})
        return

    child_path = os.path.join(parent_path, os.path.basename(child_path))

    if not os.path.exists(child_path):
        return

    parent_path_stat = os.stat(parent_path)
    parent_mode = stat.S_IMODE(parent_path_stat[stat.ST_MODE])

    child_path_stat = os.stat(child_path.encode(app.SYS_ENCODING))
    child_path_mode = stat.S_IMODE(child_path_stat[stat.ST_MODE])

    if os.path.isfile(child_path):
        child_mode = file_bit_filter(parent_mode)
    else:
        child_mode = parent_mode

    if child_path_mode == child_mode:
        return

    child_path_owner = child_path_stat.st_uid
    user_id = os.geteuid()

    if user_id not in (0, child_path_owner):
        log.debug(u'Not running as root or owner of {path}, not trying to set'
                  u' permissions', {'path': child_path})
        return

    try:
        os.chmod(child_path, child_mode)
        log.debug(
            u'Setting permissions for {path} to {mode} as parent directory'
            u' has {parent_mode}', {
                'path': child_path,
                'mode': child_mode,
                'parent_mode': parent_mode
            }
        )
    except OSError:
        log.debug(u'Failed to set permission for {path} to {mode}',
                  {'path': child_path, 'mode': child_mode})


def fix_set_group_id(child_path):
    """Inherid SGID from parent.

    (does not work on Windows hosts)

    :param child_path: Path to inherit SGID permissions from parent
    :type child_path: str
    """
    if os.name == 'nt' or os.name == 'ce':
        return

    parent_path = os.path.dirname(child_path)
    parent_stat = os.stat(parent_path)
    parent_mode = stat.S_IMODE(parent_stat[stat.ST_MODE])

    child_path = os.path.join(parent_path, os.path.basename(child_path))

    if parent_mode & stat.S_ISGID:
        parent_gid = parent_stat[stat.ST_GID]
        child_stat = os.stat(child_path.encode(app.SYS_ENCODING))
        child_gid = child_stat[stat.ST_GID]

        if child_gid == parent_gid:
            return

        child_path_owner = child_stat.st_uid
        user_id = os.geteuid()

        if user_id not in (0, child_path_owner):
            log.debug(u'Not running as root or owner of {path}, not trying to'
                      u' set the set-group-ID', {'path': child_path})
            return

        try:
            os.chown(child_path, -1, parent_gid)
            log.debug(u'Respecting the set-group-ID bit on the parent'
                      u' directory for {path}', {'path': child_path})
        except OSError:
            log.error(
                u'Failed to respect the set-group-ID bit on the parent'
                u' directory for {path} (setting group ID {gid})',
                {'path': child_path, 'gid': parent_gid})


def is_anime_in_show_list():
    """Check if any shows in list contain anime.

    :return: True if global showlist contains Anime, False if not
    """
    for show in app.showList:
        if show.is_anime:
            return True
    return False


def update_anime_support():
    """Check if we need to support anime, and if we do, enable the feature."""
    app.ANIMESUPPORT = is_anime_in_show_list()


def get_absolute_number_from_season_and_episode(show, season, episode):
    """Find the absolute number for a show episode.

    :param show: Show object
    :param season: Season number
    :param episode: Episode number
    :return: The absolute number
    """
    absolute_number = None

    if season and episode:
        main_db_con = db.DBConnection()
        sql = b'SELECT * FROM tv_episodes WHERE showid = ? and season = ? and episode = ?'
        sql_results = main_db_con.select(sql, [show.indexerid, season, episode])

        if len(sql_results) == 1:
            absolute_number = int(sql_results[0][b'absolute_number'])
            log.debug(
                u'Found absolute number {absolute} for show {show} {ep}', {
                    'absolute': absolute_number,
                    'show': show.name,
                    'ep': episode_num(season, episode),
                }
            )
        else:
            log.debug(u'No entries for absolute number for show {show} {ep}',
                      {'show': show.name, 'ep': episode_num(season, episode)})

    return absolute_number


def get_all_episodes_from_absolute_number(show, absolute_numbers, indexer_id=None):
    episodes = []
    season = None

    if absolute_numbers:
        if not show and indexer_id:
            show = Show.find(app.showList, indexer_id)

        for absolute_number in absolute_numbers if show else []:
            ep = show.get_episode(None, None, absolute_number=absolute_number)
            if ep:
                episodes.append(ep.episode)
                # this will always take the last found season so eps that cross
                # the season border are not handled well
                season = ep.season

    return season, episodes


def sanitize_scene_name(name, anime=False):
    """Take a show name and returns the "scenified" version of it.

    :param name: Show name to be sanitized.
    :param anime: Some show have a ' in their name(Kuroko's Basketball) and is needed for search.
    :return: A string containing the scene version of the show name given.
    """
    if not name:
        return ''

    bad_chars = u',:()!?\u2019'
    if not anime:
        bad_chars += u"'"

    # strip out any bad chars
    for x in bad_chars:
        name = name.replace(x, '')

    # tidy up stuff that doesn't belong in scene names
    name = name.replace('- ', '.').replace(' ', '.').replace('&', 'and').replace('/', '.').replace(': ', ' ')
    name = re.sub(r'\.\.*', '.', name)

    if name.endswith('.'):
        name = name[:-1]

    return name


def create_https_certificates(ssl_cert, ssl_key):
    """Create self-signed HTTPS certificares and store in paths 'ssl_cert' and 'ssl_key'.

    :param ssl_cert: Path of SSL certificate file to write
    :param ssl_key: Path of SSL keyfile to write
    :return: True on success, False on failure
    :rtype: bool
    """
    try:
        from OpenSSL import crypto
        from certgen import createKeyPair, createCertRequest, createCertificate, TYPE_RSA
    except Exception:
        log.warning(u'pyopenssl module missing, please install for'
                    u' https access')
        return False

    # Serial number for the certificate
    serial = int(time.time())

    # Create the CA Certificate
    cakey = createKeyPair(TYPE_RSA, 1024)
    careq = createCertRequest(cakey, CN='Certificate Authority')
    cacert = createCertificate(careq, (careq, cakey), serial, (0, 60 * 60 * 24 * 365 * 10))  # ten years

    cname = 'Medusa'
    pkey = createKeyPair(TYPE_RSA, 1024)
    req = createCertRequest(pkey, CN=cname)
    cert = createCertificate(req, (cacert, cakey), serial, (0, 60 * 60 * 24 * 365 * 10))  # ten years

    # Save the key and certificate to disk
    try:
        io.open(ssl_key, 'wb').write(crypto.dump_privatekey(crypto.FILETYPE_PEM, pkey))
        io.open(ssl_cert, 'wb').write(crypto.dump_certificate(crypto.FILETYPE_PEM, cert))
    except Exception:
        log.error(u'Error creating SSL key and certificate')
        return False

    return True


def backup_versioned_file(old_file, version):
    """Back up an old version of a file.

    :param old_file: Original file, to take a backup from
    :param version: Version of file to store in backup
    :return: True if success, False if failure
    """
    num_tries = 0

    with suppress(TypeError):
        version = u'.'.join([str(i) for i in version]) if not isinstance(version, str) else version

    new_file = u'{old_file}.v{version}'.format(old_file=old_file, version=version)

    while not os.path.isfile(new_file):
        if not os.path.isfile(old_file):
            log.debug(u"Not creating backup, {old_file} doesn't exist",
                      {'old_file': old_file})
            break

        try:
            log.debug(u'Trying to back up {old} to new',
                      {'old': old_file, 'new': new_file})
            shutil.copy(old_file, new_file)
            log.debug(u"Backup done")
            break
        except OSError as error:
            log.warning(u'Error while trying to back up {old} to {new}:'
                        u' {error!r}',
                        {'old': old_file, 'new': new_file, 'error': error})
            num_tries += 1
            time.sleep(1)
            log.debug(u'Trying again.')

        if num_tries >= 10:
            log.error(u'Unable to back up {old} to {new}, please do it'
                      u' manually.', {'old': old_file, 'new': new_file})
            return False

    return True


def restore_versioned_file(backup_file, version):
    """Restore a file version to original state.

    For example sickbeard.db.v41 passed with version int(41), will translate back to sickbeard.db.
    sickbeard.db.v41. passed with version tuple(41,2), will translate back to sickbeard.db.

    :param backup_file: File to restore
    :param version: Version of file to restore
    :return: True on success, False on failure
    """
    num_tries = 0

    with suppress(TypeError):
        version = '.'.join([str(i) for i in version]) if not isinstance(version, str) else version

    new_file, _ = backup_file[0:backup_file.find(u'v{version}'.format(version=version))]
    restore_file = backup_file

    if not os.path.isfile(new_file):
        log.debug(u"Not restoring, {file} doesn't exist", {'file': new_file})
        return False

    try:
        log.debug(u'Trying to backup {file} to {file}.r{version} before '
                  u'restoring backup', {'file': new_file, 'version': version})

        shutil.move(new_file, new_file + '.' + 'r' + str(version))
    except OSError as error:
        log.warning(u'Error while trying to backup DB file {name} before'
                    u' proceeding with restore: {error!r}',
                    {'name': restore_file, 'error': error})
        return False

    while not os.path.isfile(new_file):
        if not os.path.isfile(restore_file):
            log.debug(u'Not restoring, {file} does not exist',
                      {'file': restore_file})
            break

        try:
            log.debug(u'Trying to restore file {old} to {new}',
                      {'old': restore_file, 'new': new_file})
            shutil.copy(restore_file, new_file)
            log.debug(u"Restore done")
            break
        except OSError as error:
            log.warning(u'Error while trying to restore file {name}.'
                        u' Error: {msg!r}',
                        {'name': restore_file, 'msg': error})
            num_tries += 1
            time.sleep(1)
            log.debug(u'Trying again. Attempt #: {0}', num_tries)

        if num_tries >= 10:
            log.warning(u'Unable to restore file {old} to {new}',
                        {'old': restore_file, 'new': new_file})
            return False

    return True


def get_lan_ip():
    """Return IP of system."""
    try:
        return [ip for ip in socket.gethostbyname_ex(socket.gethostname())[2] if not ip.startswith("127.")][0]
    except Exception:
        return socket.gethostname()


def check_url(url):
    """Check if a URL exists without downloading the whole file.

    We only check the URL header.
    """
    # see also http://stackoverflow.com/questions/2924422
    # http://stackoverflow.com/questions/1140661
    good_codes = [http_client.OK, http_client.FOUND, http_client.MOVED_PERMANENTLY]

    host, path = urlparse(url)[1:3]  # elems [1] and [2]
    try:
        conn = http_client.HTTPConnection(host)
        conn.request('HEAD', path)
        return conn.getresponse().status in good_codes
    except StandardError:
        return None


def anon_url(*url):
    """Return a URL string consisting of the Anonymous redirect URL and an arbitrary number of values appended."""
    # normalize to byte
    url = [u.encode('utf-8') if isinstance(u, text_type) else binary_type(u) for u in url]
    return '' if None in url else '{0}{1}'.format(app.ANON_REDIRECT, ''.join(url)).decode('utf-8')

# Encryption
# ==========
# By Pedro Jose Pereira Vieito <pvieito@gmail.com> (@pvieito)
#
# * If encryption_version==0 then return data without encryption
# * The keys should be unique for each device
#
# To add a new encryption_version:
#   1) Code your new encryption_version
#   2) Update the last encryption_version available in server/web/config/general.py
#   3) Remember to maintain old encryption versions and key generators for retro-compatibility


# Key Generators
unique_key1 = hex(uuid.getnode() ** 2)  # Used in encryption v1

# Encryption Functions


def encrypt(data, encryption_version=0, _decrypt=False):
    # Version 1: Simple XOR encryption (this is not very secure, but works)
    if encryption_version == 1:
        if _decrypt:
            return ''.join(chr(ord(x) ^ ord(y)) for (x, y) in izip(base64.decodestring(data), cycle(unique_key1)))
        else:
            return base64.encodestring(
                ''.join(chr(ord(x) ^ ord(y)) for (x, y) in izip(data, cycle(unique_key1)))).strip()
    # Version 2: Simple XOR encryption (this is not very secure, but works)
    elif encryption_version == 2:
        if _decrypt:
            return ''.join(chr(ord(x) ^ ord(y)) for (x, y) in izip(base64.decodestring(data),
                                                                   cycle(app.ENCRYPTION_SECRET)))
        else:
            return base64.encodestring(
                ''.join(chr(ord(x) ^ ord(y)) for (x, y) in izip(data, cycle(app.ENCRYPTION_SECRET)))).strip()
    # Version 0: Plain text
    else:
        return data


def decrypt(data, encryption_version=0):
    return encrypt(data, encryption_version, _decrypt=True)


def full_sanitize_scene_name(name):
    return re.sub('[. -]', ' ', sanitize_scene_name(name)).lower().lstrip()


def get_show(name, try_indexers=False):
    """
    Retrieve a series object using the series name.

    :param name: A series name or a list of series names, when the parsed series result, returned multiple.
    :param try_indexers: Toggle the lookup of the series using the series name and one or more indexers.

    :return: The found series object or None.
    """
    from medusa import classes, name_cache, scene_exceptions
    if not app.showList:
        return

    show = None
    from_cache = False

    if not name:
        return show

    for series_name in generate(name):
        # check cache for show
        cache = name_cache.retrieveNameFromCache(series_name)
        if cache:
            from_cache = True
            show = Show.find(app.showList, int(cache))

        # try indexers
        if not show and try_indexers:
            show = Show.find(
                app.showList, search_indexer_for_show_id(full_sanitize_scene_name(series_name), ui=classes.ShowListUI)[2])

        # try scene exceptions
        if not show:
            show_id = scene_exceptions.get_scene_exception_by_name(series_name)[0]
            if show_id:
                show = Show.find(app.showList, int(show_id))

        if not show:
            match_name_only = (s.name for s in app.showList if text_type(s.imdb_year) in s.name and
                               series_name.lower() == s.name.lower().replace(u' ({year})'.format(year=s.imdb_year), u''))
            for found_show in match_name_only:
                log.warning("Consider adding '{name}' in scene exceptions for show '{show}'".format
                            (name=series_name, show=found_show))

        # add show to cache
        if show and not from_cache:
            name_cache.addNameToCache(series_name, show.indexerid)

        return show


def is_hidden_folder(folder):
    """Return True if folder is hidden.

    On Linux based systems hidden folders start with . (dot)
    :param folder: Full path of folder to check
    """
    def is_hidden(filepath):
        name = os.path.basename(os.path.abspath(filepath))
        return name.startswith('.') or has_hidden_attribute(filepath)

    def has_hidden_attribute(filepath):
        try:
            attrs = ctypes.windll.kernel32.GetFileAttributesW(text_type(filepath))
            assert attrs != -1
            result = bool(attrs & 2)
        except (AttributeError, AssertionError):
            result = False
        return result

    if os.path.isdir(folder):
        if is_hidden(folder):
            return True

    return False


def real_path(path):
    """Return the canonicalized absolute pathname.

    The resulting path will have no symbolic link, '/./' or '/../' components.
    """
    return os.path.normpath(os.path.normpath(os.path.realpath(path)))


def validate_show(show, season=None, episode=None):
    """Reindex show from originating indexer, and return indexer information for the passed episode."""
    from medusa.indexers.indexer_api import indexerApi
    from medusa.indexers.indexer_exceptions import IndexerEpisodeNotFound, IndexerSeasonNotFound, IndexerShowNotFound
    indexer_lang = show.lang

    try:
        indexer_api_params = indexerApi(show.indexer).api_params.copy()

        if indexer_lang and not indexer_lang == app.INDEXER_DEFAULT_LANGUAGE:
            indexer_api_params['language'] = indexer_lang

        if show.dvd_order != 0:
            indexer_api_params['dvdorder'] = True

        if season is None and episode is None:
            return show.indexer_api

        return show.indexer_api[show.indexerid][season][episode]
    except (IndexerEpisodeNotFound, IndexerSeasonNotFound, IndexerShowNotFound) as error:
        log.debug(u'Unable to validate show. Reason: {0!r}', error.message)
        pass


def set_up_anidb_connection():
    """Connect to anidb."""
    if not app.USE_ANIDB:
        log.debug(u'Usage of anidb disabled. Skipping')
        return False

    if not app.ANIDB_USERNAME and not app.ANIDB_PASSWORD:
        log.debug(u'anidb username and/or password are not set.'
                  u' Aborting anidb lookup.')
        return False

    if not app.ADBA_CONNECTION:
        def anidb_logger(msg):
            return log.debug(u'anidb: {0}', msg)

        try:
            app.ADBA_CONNECTION = adba.Connection(keepAlive=True, log=anidb_logger)
        except Exception as error:
            log.warning(u'anidb exception msg: {0!r}', error)
            return False

    try:
        if not app.ADBA_CONNECTION.authed():
            app.ADBA_CONNECTION.auth(app.ANIDB_USERNAME, app.ANIDB_PASSWORD)
        else:
            return True
    except Exception as error:
        log.warning(u'anidb exception msg: {0!r}', error)
        return False

    return app.ADBA_CONNECTION.authed()


def backup_config_zip(file_list, archive, arcname=None):
    """Store the config file as a ZIP.

    :param file_list: List of files to store
    :param archive: ZIP file name
    :param arcname: Archive path
    :return: True on success, False on failure
    """
    try:
        a = zipfile.ZipFile(archive, 'w', zipfile.ZIP_DEFLATED, allowZip64=True)
        for f in file_list:
            a.write(f, os.path.relpath(f, arcname))
        a.close()
        return True
    except OSError as error:
        log.warning(u'Zip creation error: {0!r} ', error)
        return False


def restore_config_zip(archive, target_dir):
    """Restore a Config ZIP file back in place.

    :param archive: ZIP filename
    :param target_dir: Directory to restore to
    :return: True on success, False on failure
    """
    try:
        if not os.path.exists(target_dir):
            os.mkdir(target_dir)
        else:
            def path_leaf(path):
                head, tail = os.path.split(path)
                return tail or os.path.basename(head)
            bak_filename = '{0}-{1}'.format(path_leaf(target_dir), datetime.datetime.now().strftime('%Y%m%d_%H%M%S'))
            shutil.move(target_dir, os.path.join(os.path.dirname(target_dir), bak_filename))

        zip_file = zipfile.ZipFile(archive, 'r', allowZip64=True)
        for member in zip_file.namelist():
            zip_file.extract(member, target_dir)
        zip_file.close()
        return True
    except OSError as error:
        log.warning(u'Zip extraction error: {0!r}', error)
        shutil.rmtree(target_dir)
        return False


def touch_file(fname, atime=None):
    """Touch a file (change modification date).

    :param fname: Filename to touch
    :param atime: Specific access time (defaults to None)
    :return: True on success, False on failure
    """
    if atime and fname and os.path.isfile(fname):
        os.utime(fname, (atime, atime))
        return True

    return False


def make_session(cache_etags=True, serializer=None, heuristic=None):
    session = requests.Session()

    adapter = CacheControlAdapter(
        DictCache(),
        cache_etags=cache_etags,
        serializer=serializer,
        heuristic=heuristic,
    )

    session.mount('http://', adapter)
    session.mount('https://', adapter)

    session.cache_controller = adapter.controller

    session.headers.update({'User-Agent': USER_AGENT, 'Accept-Encoding': 'gzip,deflate'})

    return session


def request_defaults(**kwargs):
    hooks = kwargs.pop(u'hooks', None)
    cookies = kwargs.pop(u'cookies', None)
    verify = certifi.old_where() if all([app.SSL_VERIFY, kwargs.pop(u'verify', True)]) else False

    # request session proxies
    if app.PROXY_SETTING:
        log.debug(u'Using global proxy: {0}', app.PROXY_SETTING)
        scheme, address = splittype(app.PROXY_SETTING)
        address = app.PROXY_SETTING if scheme else 'http://' + app.PROXY_SETTING
        proxies = {
            "http": address,
            "https": address,
        }
    else:
        proxies = None

    return hooks, cookies, verify, proxies


def get_url(url, post_data=None, params=None, headers=None, timeout=30, session=None, **kwargs):
    """Return data retrieved from the url provider."""
    log.warning('Deprecation warning! Usage of helpers.get_url and request_defaults is deprecated, '
                'please make use of the PolicedRequest session for all of your requests.')
    response_type = kwargs.pop(u'returns', u'response')
    stream = kwargs.pop(u'stream', False)
    hooks, cookies, verify, proxies = request_defaults(**kwargs)
    method = u'POST' if post_data else u'GET'

    try:
        req = requests.Request(method, url, data=post_data, params=params, hooks=hooks,
                               headers=headers, cookies=cookies)
        prepped = session.prepare_request(req)
        resp = session.send(prepped, stream=stream, verify=verify, proxies=proxies, timeout=timeout,
                            allow_redirects=True)

    except requests.exceptions.RequestException as e:
        log.debug(u'Error requesting url {url}. Error: {err_msg}', url=url, err_msg=e)
        return None
    except Exception as error:
        if u'ECONNRESET' in error or (hasattr(error, u'errno') and error.errno == errno.ECONNRESET):
            log.warning(u'Connection reset by peer accessing url {url}.'
                        u' Error: {msg}', {'url': url, 'msg': error})
        else:
            log.info(u'Unknown exception in url {url}.'
                     u' Error: {msg}', {'url': url, 'msg': error})
            log.debug(traceback.format_exc())
        return None

    if not response_type or response_type == u'response':
        return resp
    else:
        warnings.warn(u'Returning {0} instead of {1} will be deprecated in the'
                      u' near future!'.format(response_type, 'response'),
                      PendingDeprecationWarning)
        if response_type == u'json':
            try:
                return resp.json()
            except ValueError:
                return {}
        else:
            return getattr(resp, response_type, None)


<<<<<<< HEAD
def download_file(url, filename, method='GET', data=None, session=None, headers=None, **kwargs):
=======
def download_file(url, filename, session, headers=None, **kwargs):
>>>>>>> 014c3bf1
    """Download a file specified.

    :param url: Source URL
    :param filename: Target file on filesystem
    :param method: Specity the http method. Currently only GET and POST supported
    :param data: sessions post data
    :param session: request session to use
    :param headers: override existing headers in request session
    :return: True on success, False on failure
    """
    try:
        hooks, cookies, verify, proxies = request_defaults(**kwargs)

<<<<<<< HEAD
        with closing(session.request(method, url, data=data, allow_redirects=True, stream=True,
                                     verify=verify, headers=headers, cookies=cookies,
                                     hooks=hooks, proxies=proxies)) as resp:
=======
        with session as s:
            resp = s.get(url, allow_redirects=True, stream=True,
                         verify=verify, headers=headers, cookies=cookies,
                         hooks=hooks, proxies=proxies)

            if not resp:
                log.debug(
                    u"Requested download URL {url} couldn't be reached.",
                    {'url': url}
                )
                return False
>>>>>>> 014c3bf1

            if not resp.ok:
                log.debug(
                    u'Requested download URL {url} returned'
                    u' status code {code}: {description}', {
                        'url': url,
                        'code': resp.status_code,
                        'description': http_code_description(resp.status_code),
                    }
                )
                return False

            try:
                with io.open(filename, 'wb') as fp:
                    for chunk in resp.iter_content(chunk_size=1024):
                        if chunk:
                            fp.write(chunk)
                            fp.flush()

                chmod_as_parent(filename)
            except OSError as msg:
                remove_file_failed(filename)
                log.warning(
                    u'Problem setting permissions or writing file'
                    u' to: {location}. Error: {msg}', {
                        'location': filename,
                        'msg': msg,
                    }
                )
                return False

    except requests.exceptions.RequestException as msg:
        remove_file_failed(filename)
        log.warning(u'Error requesting download URL: {url}. Error: {error}',
                    {'url': url, 'error': msg})
        return False
    except EnvironmentError as msg:
        remove_file_failed(filename)
        log.warning(u'Unable to save the file: {name}. Error: {error}',
                    {'name': filename, 'error': msg})
        return False
    except Exception as msg:
        remove_file_failed(filename)
        log.error(u'Unknown exception while downloading file {name}'
                  u' from URL: {url}. Error: {error}',
                  {'name': filename, 'url': url, 'error': msg})
        log.debug(traceback.format_exc())
        return False

    return True


def handle_requests_exception(requests_exception):
    default = "Request failed: {0}"
    try:
        raise requests_exception
    except requests.exceptions.SSLError as error:
        if ssl.OPENSSL_VERSION_INFO < (1, 0, 1, 5):
            log.info(
                u'SSL Error requesting: {url} You have {version},'
                u' try upgrading OpenSSL to 1.0.1e+',
                {'url': error.request.url, 'version': ssl.OPENSSL_VERSION})
        if app.SSL_VERIFY:
            log.info(
                u'SSL Error requesting url: {url}. Disable Cert Verification'
                u' on the advanced tab of /config/general',
                {'url': error.request.url}
            )
        log.debug(default.format(error))
        log.debug(traceback.format_exc())

    except requests.exceptions.RequestException as error:
        log.info(default.format(error))
    except Exception as error:
        log.error(default.format(error))
        log.debug(traceback.format_exc())


def get_size(start_path='.'):
    """Find the total dir and filesize of a path.

    :param start_path: Path to recursively count size
    :return: total filesize
    """
    if not os.path.isdir(start_path):
        return -1

    total_size = 0
    for dirpath, _, filenames in os.walk(start_path):
        for f in filenames:
            fp = os.path.join(dirpath, f)
            try:
                total_size += os.path.getsize(fp)
            except OSError as error:
                log.warning(u'Unable to get size for file {name} Error: {msg!r}',
                            {'name': fp, 'msg': error})
    return total_size


def generate_api_key():
    """Return a new randomized API_KEY."""
    log.info(u'Generating New API key')
    secure_hash = hashlib.sha512(str(time.time()))
    secure_hash.update(str(random.SystemRandom().getrandbits(4096)))
    return secure_hash.hexdigest()[:32]


def remove_article(text=''):
    """Remove the english articles from a text string."""
    return re.sub(r'(?i)^(?:(?:A(?!\s+to)n?)|The)\s(\w)', r'\1', text)


def generate_cookie_secret():
    """Generate a new cookie secret."""
    return base64.b64encode(uuid.uuid4().bytes + uuid.uuid4().bytes)


def verify_freespace(src, dest, oldfile=None):
    """Check if the target system has enough free space to copy or move a file.

    :param src: Source filename
    :param dest: Destination path
    :param oldfile: File to be replaced (defaults to None)
    :return: True if there is enough space for the file,
             False if there isn't. Also returns True if the OS doesn't support this option
    """
    if not isinstance(oldfile, list):
        oldfile = [oldfile]

    log.debug(u'Trying to determine free space on destination drive')

    if not os.path.isfile(src):
        log.warning(u'A path to a file is required for the source.'
                    u' {source} is not a file.', {'source': src})
        return True

    try:
        diskfree = get_disk_space_usage(dest, None)
        if not diskfree:
            log.warning(u'Unable to determine the free space on your OS.')
            return True
    except Exception:
        log.warning(u'Unable to determine free space, assuming there is '
                    u'enough.')
        return True

    try:
        neededspace = os.path.getsize(src)
    except OSError as error:
        log.warning(u'Unable to determine needed space. Aborting.'
                    u' Error: {msg}', {'msg': error})
        return False

    if oldfile:
        for f in oldfile:
            if os.path.isfile(f.location):
                diskfree += os.path.getsize(f.location)

    if diskfree > neededspace:
        return True
    else:
        log.warning(
            u'Not enough free space.'
            u' Needed: {0} bytes ({1}),'
            u' found: {2} bytes ({3})',
            neededspace, pretty_file_size(neededspace),
            diskfree, pretty_file_size(diskfree)
        )
        return False


# https://gist.github.com/thatalextaylor/7408395
def pretty_time_delta(seconds):
    sign_string = '-' if seconds < 0 else ''
    seconds = abs(int(seconds))
    days, seconds = divmod(seconds, 86400)
    hours, seconds = divmod(seconds, 3600)
    minutes, seconds = divmod(seconds, 60)
    time_delta = sign_string

    if days > 0:
        time_delta += ' %dd' % days
    if hours > 0:
        time_delta += ' %dh' % hours
    if minutes > 0:
        time_delta += ' %dm' % minutes
    if seconds > 0:
        time_delta += ' %ds' % seconds

    return time_delta


def is_file_locked(check_file, write_lock_check=False):
    """Check if a file is locked.

    Performs three checks:
        1. Checks if the file even exists
        2. Attempts to open the file for reading. This will determine if the file has a write lock.
            Write locks occur when the file is being edited or copied to, e.g. a file copy destination
        3. If the readLockCheck parameter is True, attempts to rename the file. If this fails the
            file is open by some other process for reading. The file can be read, but not written to
            or deleted.
    :param check_file: the file being checked
    :param write_lock_check: when true will check if the file is locked for writing (prevents move operations)
    """
    check_file = os.path.abspath(check_file)

    if not os.path.exists(check_file):
        return True
    try:
        f = io.open(check_file, 'rb')
        f.close()  # pylint: disable=no-member
    except IOError:
        return True

    if write_lock_check:
        lock_file = check_file + ".lckchk"
        if os.path.exists(lock_file):
            os.remove(lock_file)
        try:
            os.rename(check_file, lock_file)
            time.sleep(1)
            os.rename(lock_file, check_file)
        except (OSError, IOError):
            return True

    return False


def get_disk_space_usage(disk_path=None, pretty=True):
    """Return the free space in human readable bytes for a given path or False if no path given.

    :param disk_path: the filesystem path being checked
    :param pretty: return as bytes if None
    """
    if disk_path and os.path.exists(disk_path):
        if platform.system() == 'Windows':
            free_bytes = ctypes.c_ulonglong(0)
            ctypes.windll.kernel32.GetDiskFreeSpaceExW(ctypes.c_wchar_p(disk_path), None, None,
                                                       ctypes.pointer(free_bytes))
            return pretty_file_size(free_bytes.value) if pretty else free_bytes.value
        else:
            st = os.statvfs(disk_path)
            file_size = st.f_bavail * st.f_frsize
            return pretty_file_size(file_size) if pretty else file_size
    else:
        return False


def get_tvdb_from_id(indexer_id, indexer):

    session = MedusaSafeSession()
    tvdb_id = ''

    if indexer == 'IMDB':
        url = "http://www.thetvdb.com/api/GetSeriesByRemoteID.php?imdbid=%s" % indexer_id
        data = session.get_content(url)
        if data is None:
            return tvdb_id

        with suppress(SyntaxError):
            tree = ET.fromstring(data)
            for show in tree.iter("Series"):
                tvdb_id = show.findtext("seriesid")

        if tvdb_id:
            return tvdb_id

    elif indexer == 'ZAP2IT':
        url = "http://www.thetvdb.com/api/GetSeriesByRemoteID.php?zap2it=%s" % indexer_id
        data = session.get_content(url)
        if data is None:
            return tvdb_id

        with suppress(SyntaxError):
            tree = ET.fromstring(data)
            for show in tree.iter("Series"):
                tvdb_id = show.findtext("seriesid")

        return tvdb_id

    elif indexer == 'TVMAZE':
        url = "http://api.tvmaze.com/shows/%s" % indexer_id
        data = session.get_json(url)
        if data is None:
            return tvdb_id
        tvdb_id = data['externals']['thetvdb']
        return tvdb_id

    # If indexer is IMDB and we've still not returned a tvdb_id,
    # let's try to use tvmaze's api, to get the tvdbid
    if indexer == 'IMDB':
        url = 'http://api.tvmaze.com/lookup/shows?imdb={indexer_id}'.format(indexer_id=indexer_id)
        data = session.get_json(url)
        if not data:
            return tvdb_id
        tvdb_id = data['externals'].get('thetvdb', '')
        return tvdb_id
    else:
        return tvdb_id


def get_showname_from_indexer(indexer, indexer_id, lang='en'):
    from medusa.indexers.indexer_api import indexerApi
    indexer_api_params = indexerApi(indexer).api_params.copy()
    if lang:
        indexer_api_params['language'] = lang

    log.info(u'{0}: {1!r}', indexerApi(indexer).name, indexer_api_params)

    s = None
    try:
        indexer_api = indexerApi(indexer).indexer(**indexer_api_params)
        s = indexer_api[int(indexer_id)]
    except IndexerException as msg:
        log.warning(
            'Show name unavailable for {name} id {id} in {language}:'
            ' {reason}', {
                'name': indexerApi(indexer).name,
                'id': indexer_id,
                'language': lang,
                'reason': msg,
            }
        )

    data = getattr(s, 'data', {})
    return data.get('seriesname')


# http://stackoverflow.com/a/20380514
def get_image_size(image_path):
    """Determine the image type of image_path and return its size.."""
    with open(image_path, 'rb') as f:
        head = f.read(24)
        if len(head) != 24:
            return
        if imghdr.what(image_path) == 'png':
            check = struct.unpack('>i', head[4:8])[0]
            if check != 0x0d0a1a0a:
                return
            return struct.unpack('>ii', head[16:24])
        elif imghdr.what(image_path) == 'gif':
            return struct.unpack('<HH', head[6:10])
        elif imghdr.what(image_path) == 'jpeg':
            f.seek(0)  # Read 0xff next
            size = 2
            ftype = 0
            while not 0xc0 <= ftype <= 0xcf:
                f.seek(size, 1)
                byte = f.read(1)
                while ord(byte) == 0xff:
                    byte = f.read(1)
                ftype = ord(byte)
                size = struct.unpack('>H', f.read(2))[0] - 2
            # We are at a SOFn block
            f.seek(1, 1)  # Skip `precision' byte.
            return struct.unpack('>HH', f.read(4))


def remove_folder(folder_path, level=logging.WARNING):
    """Recursively delete a directory tree.

    :param folder_path:
    :type folder_path: string
    :param level:
    :type level: int
    """
    if os.path.exists(folder_path):
        try:
            shutil.rmtree(folder_path)
        except OSError as error:
            log.log(level, u'Unable to remove directory {folder}: {reason!r}',
                    {'folder': folder_path, 'reason': error})


def is_ip_private(ip):
    """Return whether the ip is a private ip address.

    :param ip:
    :type ip: str
    :return:
    :rtype: bool
    """
    priv_lo = re.compile(r"^127\.\d{1,3}\.\d{1,3}\.\d{1,3}$")
    priv_24 = re.compile(r"^10\.\d{1,3}\.\d{1,3}\.\d{1,3}$")
    priv_20 = re.compile(r"^192\.168\.\d{1,3}.\d{1,3}$")
    priv_16 = re.compile(r"^172.(1[6-9]|2[0-9]|3[0-1]).[0-9]{1,3}.[0-9]{1,3}$")
    return bool(priv_lo.match(ip) or priv_24.match(ip) or priv_20.match(ip) or priv_16.match(ip))


def unicodify(value):
    """Return the value as unicode.

    :param value:
    :type value: str
    :return:
    :rtype: str
    """
    if isinstance(value, string_types) and not isinstance(value, text_type):
        return text_type(value, 'utf-8', 'replace')

    return value


def single_or_list(value, allow_multi=False):
    """Return a single value or a list.

    If value is a list with more than one element and allow_multi is False then it returns None.
    :param value:
    :type value: list
    :param allow_multi: if False, multiple values will return None
    :type allow_multi: bool
    :rtype: list or str or int
    """
    if not isinstance(value, list):
        return value

    if len(value) == 1:
        return value[0]

    if allow_multi:
        return sorted(value)


def ensure_list(value):
    """Return a list.

    When value is not a list, return a list containing the single value.
    :param value:
    :rtype: list
    """
    return sorted(value) if isinstance(value, list) else [value] if value is not None else []


def canonical_name(obj, fmt=u'{key}:{value}', separator=u'|', ignore_list=frozenset()):
    """Create a canonical name from a release name or a guessed dictionary.

    The return value is always unicode.

    :param obj:
    :type obj: str or dict
    :param fmt:
    :type fmt: str or unicode
    :param separator:
    :type separator: str or unicode
    :param ignore_list:
    :type ignore_list: set
    :return:
    :rtype: text_type
    """
    guess = obj if isinstance(obj, dict) else guessit.guessit(obj)
    return text_type(
        text_type(separator).join(
            [text_type(fmt).format(key=unicodify(k), value=unicodify(v))
             for k, v in guess.items() if k not in ignore_list]))


def get_broken_providers():
    """Get broken providers from cdn.pymedusa.com."""
    # Check if last broken providers update happened less than 60 minutes ago
    if app.BROKEN_PROVIDERS_UPDATE and isinstance(app.BROKEN_PROVIDERS_UPDATE, datetime.datetime) and \
            (datetime.datetime.now() - app.BROKEN_PROVIDERS_UPDATE).seconds < 3600:
        log.debug('Broken providers already updated in the last hour')
        return

    # Update last broken providers update-timestamp to avoid updating again in less than 60 minutes
    app.BROKEN_PROVIDERS_UPDATE = datetime.datetime.now()

    url = '{base_url}/providers/broken_providers.json'.format(base_url=app.BASE_PYMEDUSA_URL)

    response = MedusaSafeSession().get_json(url)
    if response is None:
        log.warning('Unable to update the list with broken providers.'
                    ' This list is used to disable broken providers.'
                    ' You may encounter errors in the log files if you are'
                    ' using a broken provider.')
        return []

    log.info('Broken providers found: {0}', response)
<<<<<<< HEAD
    response = [u'sdbits', u'extratorrent', u'freshontv', u'bithdtv']
    return ','.join(response)
=======
    return response
>>>>>>> 014c3bf1


def is_already_processed_media(full_filename):
    """Check if resource was already processed."""
    if not is_media_file(str(full_filename)):
        return False
    main_db_con = db.DBConnection()
    history_result = main_db_con.select('SELECT action FROM history '
                                        "WHERE action LIKE '%04' "
                                        'AND resource LIKE ?',
                                        ['%' + full_filename])
    return bool(history_result)


def is_info_hash_in_history(info_hash):
    """Check if info hash is in history."""
    main_db_con = db.DBConnection()
    history_result = main_db_con.select('SELECT info_hash FROM history '
                                        'WHERE info_hash=?',
                                        [info_hash])
    return bool(history_result)


def is_info_hash_processed(info_hash):
    """Check if info hash was already processed (downloaded status)."""
    main_db_con = db.DBConnection()
    history_result = main_db_con.select('SELECT info_hash FROM (SELECT showid, season, episode, quality '
                                        'FROM history WHERE info_hash=?) s '
                                        'JOIN history d ON '
                                        'd.showid = s.showid AND '
                                        'd.season = s.season AND '
                                        'd.episode = s.episode AND '
                                        'd.quality = s.quality '
                                        'WHERE d.action LIKE "%04"',
                                        [info_hash])
    return bool(history_result)


def title_to_imdb(title, start_year, imdb_api=None):
    """Get the IMDb ID from a show title and its start year."""
    if imdb_api is None:
        imdb_api = imdbpie.Imdb()

    titles = imdb_api.search_for_title(title)

    if len(titles) == 1:
        return titles[0]['imdb_id']

    title = title.lower()
    # ImdbPie returns the year as string
    start_year = str(start_year)

    title_matches = []
    for candidate in titles:
        # This check should be made more reliable
        if candidate['title'].lower() == title:
            if candidate['year'] == start_year:
                return candidate['imdb_id']
            title_matches.append(candidate['imdb_id'])

    # Return the most relevant result (can be erroneous)
    if title_matches:
        return title_matches[0]


def get_title_without_year(title, title_year):
    """Get title without year."""
    if not title_year:
        return title
    year = ' ({year})'.format(year=title_year)
    if year in title:
        title = title.replace(year, '')
    return title<|MERGE_RESOLUTION|>--- conflicted
+++ resolved
@@ -1283,11 +1283,7 @@
             return getattr(resp, response_type, None)
 
 
-<<<<<<< HEAD
-def download_file(url, filename, method='GET', data=None, session=None, headers=None, **kwargs):
-=======
-def download_file(url, filename, session, headers=None, **kwargs):
->>>>>>> 014c3bf1
+def download_file(url, filename, session, method='GET', data=None, headers=None, **kwargs):
     """Download a file specified.
 
     :param url: Source URL
@@ -1301,15 +1297,10 @@
     try:
         hooks, cookies, verify, proxies = request_defaults(**kwargs)
 
-<<<<<<< HEAD
-        with closing(session.request(method, url, data=data, allow_redirects=True, stream=True,
-                                     verify=verify, headers=headers, cookies=cookies,
-                                     hooks=hooks, proxies=proxies)) as resp:
-=======
         with session as s:
-            resp = s.get(url, allow_redirects=True, stream=True,
-                         verify=verify, headers=headers, cookies=cookies,
-                         hooks=hooks, proxies=proxies)
+            resp = s.request(method, url, data=data, allow_redirects=True, stream=True,
+                             verify=verify, headers=headers, cookies=cookies,
+                             hooks=hooks, proxies=proxies)
 
             if not resp:
                 log.debug(
@@ -1317,7 +1308,6 @@
                     {'url': url}
                 )
                 return False
->>>>>>> 014c3bf1
 
             if not resp.ok:
                 log.debug(
@@ -1797,12 +1787,8 @@
         return []
 
     log.info('Broken providers found: {0}', response)
-<<<<<<< HEAD
     response = [u'sdbits', u'extratorrent', u'freshontv', u'bithdtv']
-    return ','.join(response)
-=======
     return response
->>>>>>> 014c3bf1
 
 
 def is_already_processed_media(full_filename):
