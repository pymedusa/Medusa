# coding=utf-8

"""Various helper methods."""
from __future__ import unicode_literals

import base64
import ctypes
import datetime
import errno
import hashlib
import imghdr
import io
import logging
import os
import platform
import random
import re
import shutil
import socket
import ssl
import stat
import struct
import time
import traceback
import uuid
import xml.etree.ElementTree as ET
import zipfile
from builtins import chr
from builtins import hex
from builtins import str
from builtins import zip
from itertools import cycle

<<<<<<< HEAD
try:
    import itertools.izip as zip
except ImportError:
    pass
=======
import adba
>>>>>>> e47aad8b

from cachecontrol import CacheControlAdapter
from cachecontrol.cache import DictCache

import certifi

from contextlib2 import suppress

import guessit

from imdbpie import imdbpie

from medusa import app, db
from medusa.common import USER_AGENT
from medusa.helper.common import (episode_num, http_code_description, media_extensions,
                                  pretty_file_size, subtitle_extensions)
from medusa.helpers.utils import generate
from medusa.indexers.indexer_exceptions import IndexerException
from medusa.logger.adapters.style import BraceAdapter, BraceMessage
from medusa.session.core import MedusaSafeSession
from medusa.show.show import Show

import requests
from requests.compat import urlparse

from six import binary_type, string_types, text_type, viewitems
from six.moves import http_client

log = BraceAdapter(logging.getLogger(__name__))
log.logger.addHandler(logging.NullHandler())

try:
    import reflink
except ImportError:
    reflink = None


def indent_xml(elem, level=0):
    """Do our pretty printing and make Matt very happy."""
    i = "\n" + level * "  "
    if elem:
        if not elem.text or not elem.text.strip():
            elem.text = i + "  "
        if not elem.tail or not elem.tail.strip():
            elem.tail = i
        for elem in elem:
            indent_xml(elem, level + 1)
        if not elem.tail or not elem.tail.strip():
            elem.tail = i
    else:
        if level and (not elem.tail or not elem.tail.strip()):
            elem.tail = i


def is_media_file(filename):
    """Check if named file may contain media.

    :param filename: Filename to check
    :type filename: str
    :return: True if this is a known media file, False if not
    :rtype: bool
    """
    # ignore samples
    try:
        if re.search(r'(^|[\W_])(?<!shomin.)(sample\d*)[\W_]', filename, re.I):
            return False

        # ignore RARBG release intro
        if re.search(r'^RARBG(\.(com|to))?\.(txt|avi|mp4)$', filename, re.I):
            return False

        # ignore MAC OS's retarded "resource fork" files
        if filename.startswith('._'):
            return False

        sep_file = filename.rpartition(".")

        if re.search('extras?$', sep_file[0], re.I):
            return False

        return sep_file[2].lower() in media_extensions
    except TypeError as error:  # Not a string
        log.debug(u'Invalid filename. Filename must be a string. {error}',
                  {'error': error})
        return False


def is_rar_file(filename):
    """Check if file is a RAR file, or part of a RAR set.

    :param filename: Filename to check
    :type filename: str
    :return: True if this is RAR/Part file, False if not
    :rtype: bool
    """
    archive_regex = r'(?P<file>^(?P<base>(?:(?!\.part\d+\.rar$).)*)\.(?:(?:part0*1\.)?rar)$)'

    return bool(re.search(archive_regex, filename))


def is_subtitle(file_path):
    """Return whether the file is a subtitle or not.

    :param file_path: path to the file
    :type file_path: text_type
    :return: True if it is a subtitle, else False
    :rtype: bool
    """
    return get_extension(file_path) in subtitle_extensions


def get_extension(file_path):
    """Return the file extension without leading dot.

    :param file_path: path to the file
    :type file_path: text_type
    :return: extension or empty string
    :rtype: text_type
    """
    return os.path.splitext(file_path)[1][1:]


def remove_file_failed(failed_file):
    """Remove file from filesystem.

    :param failed_file: File to remove
    :type failed_file: str
    """
    try:
        os.remove(failed_file)
    except Exception:
        pass


def make_dir(path):
    """Make a directory on the filesystem.

    :param path: directory to make
    :type path: str
    :return: True if success, False if failure
    :rtype: bool
    """
    if not os.path.isdir(path):
        try:
            os.makedirs(path)

            # do the library update for synoindex
            from medusa import notifiers
            notifiers.synoindex_notifier.addFolder(path)
        except OSError:
            return False
    return True


def search_indexer_for_show_id(show_name, indexer=None, series_id=None, ui=None):
    """Contact indexer to check for information on shows by showid.

    :param show_name: Name of show
    :type show_name: str
    :param indexer: Which indexer to use
    :type indexer: int
    :param indexer_id: Which indexer ID to look for
    :type indexer_id: int
    :param ui: Custom UI for indexer use
    :return:
    """
    from medusa.indexers.indexer_api import indexerApi
    show_names = [re.sub('[. -]', ' ', show_name)]

    # Query Indexers for each search term and build the list of results
    for i in indexerApi().indexers if not indexer else int(indexer or []):
        # Query Indexers for each search term and build the list of results
        indexer_api = indexerApi(i)
        indexer_api_params = indexer_api.api_params.copy()
        if ui is not None:
            indexer_api_params['custom_ui'] = ui
        t = indexer_api.indexer(**indexer_api_params)

        for name in show_names:
            log.debug(u'Trying to find {name} on {indexer}',
                      {'name': name, 'indexer': indexer_api.name})

            try:
                search = t[series_id] if series_id else t[name]
            except Exception:
                continue

            try:
                searched_series_name = search[0]['seriesname']
            except Exception:
                searched_series_name = None

            try:
                searched_series_id = search[0]['id']
            except Exception:
                searched_series_id = None

            if not (searched_series_name and searched_series_id):
                continue
            series = Show.find_by_id(app.showList, i, searched_series_id)
            # Check if we can find the show in our list
            # if not, it's not the right show
            if (series_id is None) and (series is not None) and (series.indexerid == int(searched_series_id)):
                return searched_series_name, i, int(searched_series_id)
            elif (series_id is not None) and (int(series_id) == int(searched_series_id)):
                return searched_series_name, i, int(series_id)

        if indexer:
            break

    return None, None, None


def list_media_files(path):
    """Get a list of files possibly containing media in a path.

    :param path: Path to check for files
    :type path: str
    :return: list of files
    :rtype: list of str
    """
    if not dir or not os.path.isdir(path):
        return []

    files = []
    for cur_file in os.listdir(path):
        full_cur_file = os.path.join(path, cur_file)

        # if it's a folder do it recursively
        if os.path.isdir(full_cur_file) and not cur_file.startswith('.') and not cur_file == 'Extras':
            files += list_media_files(full_cur_file)

        elif is_media_file(cur_file):
            files.append(full_cur_file)

    return files


def copy_file(src_file, dest_file):
    """Copy a file from source to destination.

    :param src_file: Path of source file
    :type src_file: str
    :param dest_file: Path of destination file
    :type dest_file: str
    """
    try:
        from shutil import SpecialFileError, Error
    except ImportError:
        from shutil import Error
        SpecialFileError = Error

    try:
        shutil.copyfile(src_file, dest_file)
    except (SpecialFileError, Error) as error:
        log.warning('Error copying file: {error}', {'error': error})
    except OSError as error:
        msg = BraceMessage('OSError: {0}', error.message)
        if error.errno == errno.ENOSPC:
            # Only warn if device is out of space
            log.warning(msg)
        else:
            # Error for any other OSError
            log.error(msg)
    else:
        try:
            shutil.copymode(src_file, dest_file)
        except OSError:
            pass


def move_file(src_file, dest_file):
    """Move a file from source to destination.

    :param src_file: Path of source file
    :type src_file: str
    :param dest_file: Path of destination file
    :type dest_file: str
    """
    try:
        shutil.move(src_file, dest_file)
        fix_set_group_id(dest_file)
    except OSError:
        copy_file(src_file, dest_file)
        os.unlink(src_file)


def link(src, dst):
    """Create a file link from source to destination.

    TODO: Make this unicode proof

    :param src: Source file
    :type src: str
    :param dst: Destination file
    :type dst: str
    """
    if os.name == 'nt':
        if ctypes.windll.kernel32.CreateHardLinkW(text_type(dst), text_type(src), 0) == 0:
            raise ctypes.WinError()
    else:
        os.link(src, dst)


def hardlink_file(src_file, dest_file):
    """Create a hard-link (inside filesystem link) between source and destination.

    :param src_file: Source file
    :type src_file: str
    :param dest_file: Destination file
    :type dest_file: str
    """
    try:
        link(src_file, dest_file)
        fix_set_group_id(dest_file)
    except OSError as msg:
        if hasattr(msg, 'errno') and msg.errno == 17:
            # File exists. Don't fallback to copy
            log.warning(
                u'Failed to create hardlink of {source} at {destination}.'
                u' Error: {error!r}', {
                    'source': src_file,
                    'destination': dest_file,
                    'error': msg
                }
            )
        else:
            log.warning(
                u'Failed to create hardlink of {source} at {destination}.'
                u' Error: {error!r}. Copying instead', {
                    'source': src_file,
                    'destination': dest_file,
                    'error': msg,
                }
            )
            copy_file(src_file, dest_file)


def symlink(src, dst):
    """Create a soft/symlink between source and destination.

    :param src: Source file
    :type src: str
    :param dst: Destination file
    :type dst: str
    """
    if os.name == 'nt':
        if ctypes.windll.kernel32.CreateSymbolicLinkW(text_type(dst), text_type(src),
                                                      1 if os.path.isdir(src) else 0) in [0, 1280]:
            raise ctypes.WinError()
    else:
        os.symlink(src, dst)


def move_and_symlink_file(src_file, dest_file):
    """Move a file from source to destination, then create a symlink back from destination from source.

    If this fails, copy the file from source to destination.

    :param src_file: Source file
    :type src_file: str
    :param dest_file: Destination file
    :type dest_file: str
    """
    try:
        shutil.move(src_file, dest_file)
        fix_set_group_id(dest_file)
        symlink(dest_file, src_file)
    except OSError as msg:
        if hasattr(msg, 'errno') and msg.errno == 17:
            # File exists. Don't fallback to copy
            log.warning(
                u'Failed to create symlink of {source} at {destination}.'
                u' Error: {error!r}', {
                    'source': src_file,
                    'dest': dest_file,
                    'error': msg,
                }
            )
        else:
            log.warning(
                u'Failed to create symlink of {source} at {destination}.'
                u' Error: {error!r}. Copying instead', {
                    'source': src_file,
                    'dest': dest_file,
                    'error': msg,
                }
            )
            copy_file(src_file, dest_file)


def reflink_file(src_file, dest_file):
    """Copy a file from source to destination with a reference link.

    :param src_file: Source file
    :type src_file: str
    :param dest_file: Destination file
    :type dest_file: str
    """
    try:
        if reflink is None:
            raise NotImplementedError()
        reflink.reflink(src_file, dest_file)
    except reflink.ReflinkImpossibleError as msg:
        if msg.args[0] == 'EOPNOTSUPP':
            log.warning(
                u'Failed to create reference link of {source} at {destination}.'
                u' Error: Filesystem or OS has not implemented reflink. Copying instead', {
                    'source': src_file,
                    'destination': dest_file,
                }
            )
            copy_file(src_file, dest_file)
        elif msg.args[0] == 'EXDEV':
            log.warning(
                u'Failed to create reference link of {source} at {destination}.'
                u' Error: Can not reflink between two devices. Copying instead', {
                    'source': src_file,
                    'destination': dest_file,
                }
            )
            copy_file(src_file, dest_file)
        else:
            log.warning(
                u'Failed to create reflink of {source} at {destination}.'
                u' Error: {error!r}. Copying instead', {
                    'source': src_file,
                    'destination': dest_file,
                    'error': msg,
                }
            )
            copy_file(src_file, dest_file)
    except NotImplementedError:
        log.warning(
            u'Failed to create reference link of {source} at {destination}.'
            u' Error: Filesystem does not support reflink or reflink is not installed. Copying instead', {
                'source': src_file,
                'destination': dest_file,
            }
        )
        copy_file(src_file, dest_file)
    except IOError as msg:
        log.warning(
            u'Failed to create reflink of {source} at {destination}.'
            u' Error: {error!r}. Copying instead', {
                'source': src_file,
                'destination': dest_file,
                'error': msg,
            }
        )
        copy_file(src_file, dest_file)


def make_dirs(path):
    """Create any folders that are missing and assigns them the permissions of their parents.

    :param path:
    :rtype path: str
    """
    log.debug(u'Checking if the path {path} already exists', {'path': path})

    if not os.path.isdir(path):
        # Windows, create all missing folders
        if os.name == 'nt' or os.name == 'ce':
            try:
                log.debug(u"Folder {path} didn't exist, creating it",
                          {'path': path})
                os.makedirs(path)
            except (OSError, IOError) as msg:
                log.error(u"Failed creating {path} : {error!r}",
                          {'path': path, 'error': msg})
                return False

        # not Windows, create all missing folders and set permissions
        else:
            sofar = ''
            folder_list = path.split(os.path.sep)

            # look through each subfolder and make sure they all exist
            for cur_folder in folder_list:
                sofar += cur_folder + os.path.sep

                # if it exists then just keep walking down the line
                if os.path.isdir(sofar):
                    continue

                try:
                    log.debug(u"Folder {path} didn't exist, creating it",
                              {'path': sofar})
                    os.mkdir(sofar)
                    # use normpath to remove end separator,
                    # otherwise checks permissions against itself
                    chmod_as_parent(os.path.normpath(sofar))

                    # do the library update for synoindex
                    from medusa import notifiers
                    notifiers.synoindex_notifier.addFolder(sofar)
                except (OSError, IOError) as msg:
                    log.error(u'Failed creating {path} : {error!r}',
                              {'path': sofar, 'error': msg})
                    return False

    return True


def rename_ep_file(cur_path, new_path, old_path_length=0):
    """Create all folders needed to move a file to its new location.

    Rename it and then cleans up any folders left that are now empty.

    :param  cur_path: The absolute path to the file you want to move/rename
    :type cur_path: str
    :param new_path: The absolute path to the destination for the file WITHOUT THE EXTENSION
    :type new_path: str
    :param old_path_length: The length of media file path (old name) WITHOUT THE EXTENSION
    :type old_path_length: int
    """
    from medusa import subtitles
    if old_path_length == 0 or old_path_length > len(cur_path):
        # approach from the right
        cur_file_name, cur_file_ext = os.path.splitext(cur_path)
    else:
        # approach from the left
        cur_file_ext = cur_path[old_path_length:]
        cur_file_name = cur_path[:old_path_length]

    if cur_file_ext[1:] in subtitle_extensions:
        # Extract subtitle language from filename
        sublang = os.path.splitext(cur_file_name)[1][1:]

        # Check if the language extracted from filename is a valid language
        if sublang in subtitles.subtitle_code_filter():
            cur_file_ext = '.' + sublang + cur_file_ext

    # put the extension on the incoming file
    new_path += cur_file_ext

    # Only rename if something has changed in the new name
    if cur_path == new_path:
        return True

    make_dirs(os.path.dirname(new_path))

    # move the file
    try:
        log.info(u"Renaming file from '{old}' to '{new}'",
                 {'old': cur_path, 'new': new_path})
        shutil.move(cur_path, new_path)
    except (OSError, IOError) as msg:
        log.error(u"Failed renaming '{old}' to '{new}' : {error!r}",
                  {'old': cur_path, 'new': new_path, 'error': msg})
        return False

    # clean up any old folders that are empty
    delete_empty_folders(os.path.dirname(cur_path))

    return True


def delete_empty_folders(top_dir, keep_dir=None):
    """Walk backwards up the path and deletes any empty folders found.

    :param top_dir: Clean until this directory is reached (absolute path to a folder)
    :type top_dir: str
    :param keep_dir: Don't delete this directory, even if it's empty
    :type keep_dir: str
    """
    if not top_dir or not os.path.isdir(top_dir):
        return

    log.info(u'Trying to clean any empty folder under {path}',
             {'path': top_dir})

    for directory in os.walk(top_dir, topdown=False):
        dirpath = directory[0]

        if dirpath == top_dir:
            return

        if dirpath != keep_dir and not os.listdir(dirpath):
            try:
                log.info(u'Deleting empty folder: {folder}',
                         {'folder': dirpath})
                os.rmdir(dirpath)

                # Do the library update for synoindex
                from medusa import notifiers
                notifiers.synoindex_notifier.deleteFolder(dirpath)
            except OSError as msg:
                log.warning(u'Unable to delete {folder}. Error: {error!r}',
                            {'folder': dirpath, 'error': msg})
        else:
            log.debug(u'Not deleting {folder}. The folder is not empty'
                      u' or should be kept.', {'folder': dirpath})


def file_bit_filter(mode):
    """Strip special filesystem bits from file.

    :param mode: mode to check and strip
    :return: required mode for media file
    """
    for bit in [stat.S_IXUSR, stat.S_IXGRP, stat.S_IXOTH, stat.S_ISUID, stat.S_ISGID]:
        if mode & bit:
            mode -= bit

    return mode


def chmod_as_parent(child_path):
    """Retain permissions of parent for childs.

    (Does not work for Windows hosts)
    :param child_path: Child Path to change permissions to sync from parent
    :type child_path: str
    """
    if os.name == 'nt' or os.name == 'ce':
        return

    parent_path = os.path.dirname(child_path)

    if not parent_path:
        log.debug(u'No parent path provided in {path}, unable to get'
                  u' permissions from it', {'path': child_path})
        return

    child_path = os.path.join(parent_path, os.path.basename(child_path))

    if not os.path.exists(child_path):
        return

    parent_path_stat = os.stat(parent_path)
    parent_mode = stat.S_IMODE(parent_path_stat[stat.ST_MODE])

    child_path_stat = os.stat(child_path.encode(app.SYS_ENCODING))
    child_path_mode = stat.S_IMODE(child_path_stat[stat.ST_MODE])

    if os.path.isfile(child_path):
        child_mode = file_bit_filter(parent_mode)
    else:
        child_mode = parent_mode

    if child_path_mode == child_mode:
        return

    child_path_owner = child_path_stat.st_uid
    user_id = os.geteuid()

    if user_id not in (0, child_path_owner):
        log.debug(u'Not running as root or owner of {path}, not trying to set'
                  u' permissions', {'path': child_path})
        return

    try:
        os.chmod(child_path, child_mode)
        log.debug(
            u'Setting permissions for {path} to {mode} as parent directory'
            u' has {parent_mode}', {
                'path': child_path,
                'mode': child_mode,
                'parent_mode': parent_mode
            }
        )
    except OSError:
        log.debug(u'Failed to set permission for {path} to {mode}',
                  {'path': child_path, 'mode': child_mode})


def fix_set_group_id(child_path):
    """Inherid SGID from parent.

    (does not work on Windows hosts)

    :param child_path: Path to inherit SGID permissions from parent
    :type child_path: str
    """
    if os.name == 'nt' or os.name == 'ce':
        return

    parent_path = os.path.dirname(child_path)
    parent_stat = os.stat(parent_path)
    parent_mode = stat.S_IMODE(parent_stat[stat.ST_MODE])

    child_path = os.path.join(parent_path, os.path.basename(child_path))

    if parent_mode & stat.S_ISGID:
        parent_gid = parent_stat[stat.ST_GID]
        child_stat = os.stat(child_path.encode(app.SYS_ENCODING))
        child_gid = child_stat[stat.ST_GID]

        if child_gid == parent_gid:
            return

        child_path_owner = child_stat.st_uid
        user_id = os.geteuid()

        if user_id not in (0, child_path_owner):
            log.debug(u'Not running as root or owner of {path}, not trying to'
                      u' set the set-group-ID', {'path': child_path})
            return

        try:
            os.chown(child_path, -1, parent_gid)
            log.debug(u'Respecting the set-group-ID bit on the parent'
                      u' directory for {path}', {'path': child_path})
        except OSError:
            log.error(
                u'Failed to respect the set-group-ID bit on the parent'
                u' directory for {path} (setting group ID {gid})',
                {'path': child_path, 'gid': parent_gid})


def is_anime_in_show_list():
    """Check if any shows in list contain anime.

    :return: True if global showlist contains Anime, False if not
    """
    for show in app.showList:
        if show.is_anime:
            return True
    return False


def update_anime_support():
    """Check if we need to support anime, and if we do, enable the feature."""
    app.ANIMESUPPORT = is_anime_in_show_list()


def get_absolute_number_from_season_and_episode(series_obj, season, episode):
    """Find the absolute number for a show episode.

    :param show: Show object
    :param season: Season number
    :param episode: Episode number
    :return: The absolute number
    """
    absolute_number = None

    if season and episode:
        main_db_con = db.DBConnection()
        sql = b'SELECT * FROM tv_episodes WHERE indexer = ? AND showid = ? AND season = ? AND episode = ?'
        sql_results = main_db_con.select(sql, [series_obj.indexer, series_obj.series_id, season, episode])

        if len(sql_results) == 1:
            absolute_number = int(sql_results[0][b'absolute_number'])
            log.debug(
                u'Found absolute number {absolute} for show {show} {ep}', {
                    'absolute': absolute_number,
                    'show': series_obj.name,
                    'ep': episode_num(season, episode),
                }
            )
        else:
            log.debug(u'No entries for absolute number for show {show} {ep}',
                      {'show': series_obj.name, 'ep': episode_num(season, episode)})

    return absolute_number


def get_all_episodes_from_absolute_number(show, absolute_numbers, indexer_id=None, indexer=None):
    episodes = []
    season = None

    if absolute_numbers:
        if not show and (indexer_id and indexer):
            show = Show.find_by_id(app.showList, indexer, indexer_id)

        for absolute_number in absolute_numbers if show else []:
            ep = show.get_episode(None, None, absolute_number=absolute_number)
            if ep:
                episodes.append(ep.episode)
                # this will always take the last found season so eps that cross
                # the season border are not handled well
                season = ep.season

    return season, episodes


def sanitize_scene_name(name, anime=False):
    """Take a show name and returns the "scenified" version of it.

    :param name: Show name to be sanitized.
    :param anime: Some show have a ' in their name(Kuroko's Basketball) and is needed for search.
    :return: A string containing the scene version of the show name given.
    """
    if not name:
        return ''

    bad_chars = u',:()!?\u2019'
    if not anime:
        bad_chars += u"'"

    # strip out any bad chars
    for x in bad_chars:
        name = name.replace(x, '')

    # tidy up stuff that doesn't belong in scene names
    name = name.replace('- ', '.').replace(' ', '.').replace('&', 'and').replace('/', '.').replace(': ', ' ')
    name = re.sub(r'\.\.*', '.', name)

    if name.endswith('.'):
        name = name[:-1]

    return name


def create_https_certificates(ssl_cert, ssl_key):
    """Create self-signed HTTPS certificares and store in paths 'ssl_cert' and 'ssl_key'.

    :param ssl_cert: Path of SSL certificate file to write
    :param ssl_key: Path of SSL keyfile to write
    :return: True on success, False on failure
    :rtype: bool
    """
    try:
        from OpenSSL import crypto
        from certgen import createKeyPair, createCertRequest, createCertificate, TYPE_RSA
    except Exception:
        log.warning(u'pyopenssl module missing, please install for'
                    u' https access')
        return False

    # Serial number for the certificate
    serial = int(time.time())

    # Create the CA Certificate
    cakey = createKeyPair(TYPE_RSA, 1024)
    careq = createCertRequest(cakey, CN='Certificate Authority')
    cacert = createCertificate(careq, (careq, cakey), serial, (0, 60 * 60 * 24 * 365 * 10))  # ten years

    cname = 'Medusa'
    pkey = createKeyPair(TYPE_RSA, 1024)
    req = createCertRequest(pkey, CN=cname)
    cert = createCertificate(req, (cacert, cakey), serial, (0, 60 * 60 * 24 * 365 * 10))  # ten years

    # Save the key and certificate to disk
    try:
        io.open(ssl_key, 'wb').write(crypto.dump_privatekey(crypto.FILETYPE_PEM, pkey))
        io.open(ssl_cert, 'wb').write(crypto.dump_certificate(crypto.FILETYPE_PEM, cert))
    except Exception:
        log.error(u'Error creating SSL key and certificate')
        return False

    return True


def backup_versioned_file(old_file, version):
    """Back up an old version of a file.

    :param old_file: Original file, to take a backup from
    :param version: Version of file to store in backup
    :return: True if success, False if failure
    """
    num_tries = 0

    with suppress(TypeError):
        version = u'.'.join([str(i) for i in version]) if not isinstance(version, str) else version

    new_file = u'{old_file}.v{version}'.format(old_file=old_file, version=version)

    while not os.path.isfile(new_file):
        if not os.path.isfile(old_file):
            log.debug(u"Not creating backup, {old_file} doesn't exist",
                      {'old_file': old_file})
            break

        try:
            log.debug(u'Trying to back up {old} to new',
                      {'old': old_file, 'new': new_file})
            shutil.copy(old_file, new_file)
            log.debug(u"Backup done")
            break
        except OSError as error:
            log.warning(u'Error while trying to back up {old} to {new}:'
                        u' {error!r}',
                        {'old': old_file, 'new': new_file, 'error': error})
            num_tries += 1
            time.sleep(1)
            log.debug(u'Trying again.')

        if num_tries >= 10:
            log.error(u'Unable to back up {old} to {new}, please do it'
                      u' manually.', {'old': old_file, 'new': new_file})
            return False

    return True


def restore_versioned_file(backup_file, version):
    """Restore a file version to original state.

    For example sickbeard.db.v41 passed with version int(41), will translate back to sickbeard.db.
    sickbeard.db.v41. passed with version tuple(41,2), will translate back to sickbeard.db.

    :param backup_file: File to restore
    :param version: Version of file to restore
    :return: True on success, False on failure
    """
    num_tries = 0

    with suppress(TypeError):
        version = '.'.join([str(i) for i in version]) if not isinstance(version, str) else version

    new_file, _ = backup_file[0:backup_file.find(u'v{version}'.format(version=version))]
    restore_file = backup_file

    if not os.path.isfile(new_file):
        log.debug(u"Not restoring, {file} doesn't exist", {'file': new_file})
        return False

    try:
        log.debug(u'Trying to backup {file} to {file}.r{version} before '
                  u'restoring backup', {'file': new_file, 'version': version})

        shutil.move(new_file, new_file + '.' + 'r' + str(version))
    except OSError as error:
        log.warning(u'Error while trying to backup DB file {name} before'
                    u' proceeding with restore: {error!r}',
                    {'name': restore_file, 'error': error})
        return False

    while not os.path.isfile(new_file):
        if not os.path.isfile(restore_file):
            log.debug(u'Not restoring, {file} does not exist',
                      {'file': restore_file})
            break

        try:
            log.debug(u'Trying to restore file {old} to {new}',
                      {'old': restore_file, 'new': new_file})
            shutil.copy(restore_file, new_file)
            log.debug(u"Restore done")
            break
        except OSError as error:
            log.warning(u'Error while trying to restore file {name}.'
                        u' Error: {msg!r}',
                        {'name': restore_file, 'msg': error})
            num_tries += 1
            time.sleep(1)
            log.debug(u'Trying again. Attempt #: {0}', num_tries)

        if num_tries >= 10:
            log.warning(u'Unable to restore file {old} to {new}',
                        {'old': restore_file, 'new': new_file})
            return False

    return True


def get_lan_ip():
    """Return IP of system."""
    try:
        return [ip for ip in socket.gethostbyname_ex(socket.gethostname())[2] if not ip.startswith("127.")][0]
    except Exception:
        return socket.gethostname()


def check_url(url):
    """Check if a URL exists without downloading the whole file.

    We only check the URL header.
    """
    # see also http://stackoverflow.com/questions/2924422
    # http://stackoverflow.com/questions/1140661
    good_codes = [http_client.OK, http_client.FOUND, http_client.MOVED_PERMANENTLY]

    host, path = urlparse(url)[1:3]  # elems [1] and [2]
    try:
        conn = http_client.HTTPConnection(host)
        conn.request('HEAD', path)
        return conn.getresponse().status in good_codes
    except Exception:
        return None


def anon_url(*url):
    """Return a URL string consisting of the Anonymous redirect URL and an arbitrary number of values appended."""
    # normalize to byte
    url = [u.encode('utf-8') if isinstance(u, text_type) else binary_type(u) for u in url]
    return '' if None in url else '{0}{1}'.format(app.ANON_REDIRECT, ''.join(url)).decode('utf-8')

# Encryption
# ==========
# By Pedro Jose Pereira Vieito <pvieito@gmail.com> (@pvieito)
#
# * If encryption_version==0 then return data without encryption
# * The keys should be unique for each device
#
# To add a new encryption_version:
#   1) Code your new encryption_version
#   2) Update the last encryption_version available in server/web/config/general.py
#   3) Remember to maintain old encryption versions and key generators for retro-compatibility


# Key Generators
unique_key1 = hex(uuid.getnode() ** 2)  # Used in encryption v1

# Encryption Functions


def encrypt(data, encryption_version=0, _decrypt=False):
    # Version 1: Simple XOR encryption (this is not very secure, but works)
    if encryption_version == 1:
        if _decrypt:
            return ''.join(chr(ord(x) ^ ord(y)) for (x, y) in zip(base64.decodestring(data), cycle(unique_key1)))
        else:
            return base64.encodestring(
                ''.join(chr(ord(x) ^ ord(y)) for (x, y) in zip(data, cycle(unique_key1)))).strip()
    # Version 2: Simple XOR encryption (this is not very secure, but works)
    elif encryption_version == 2:
        if _decrypt:
            return ''.join(chr(ord(x) ^ ord(y)) for (x, y) in zip(base64.decodestring(data),
                                                                  cycle(app.ENCRYPTION_SECRET)))
        else:
            return base64.encodestring(
                ''.join(chr(ord(x) ^ ord(y)) for (x, y) in zip(data, cycle(app.ENCRYPTION_SECRET)))).strip()
    # Version 0: Plain text
    else:
        return data


def decrypt(data, encryption_version=0):
    return encrypt(data, encryption_version, _decrypt=True)


def full_sanitize_scene_name(name):
    return re.sub('[. -]', ' ', sanitize_scene_name(name)).lower().lstrip()


def get_show(name, try_indexers=False):
    """
    Retrieve a series object using the series name.

    :param name: A series name or a list of series names, when the parsed series result, returned multiple.
    :param try_indexers: Toggle the lookup of the series using the series name and one or more indexers.

    :return: The found series object or None.
    """
    from medusa import classes, name_cache, scene_exceptions
    if not app.showList:
        return

    series = None
    from_cache = False

    if not name:
        return series

    for series_name in generate(name):
        # check cache for series
        indexer_id, series_id = name_cache.retrieveNameFromCache(series_name)
        if series_id:
            from_cache = True
            series = Show.find_by_id(app.showList, indexer_id, series_id)

        # try indexers
        if not series and try_indexers:
            _, found_indexer_id, found_series_id = search_indexer_for_show_id(full_sanitize_scene_name(series_name),
                                                                              ui=classes.ShowListUI)
            series = Show.find_by_id(app.showList, found_indexer_id, found_series_id)

        # try scene exceptions
        if not series:
            series_from_name = scene_exceptions.get_scene_exceptions_by_name(series_name)[0]
            series_id = series_from_name[0]
            indexer_id = series_from_name[2]
            if series_id:
                series = Show.find_by_id(app.showList, indexer_id, series_id)

        if not series:
            match_name_only = (s.name for s in app.showList if text_type(s.imdb_year) in s.name and
                               series_name.lower() == s.name.lower().replace(' ({year})'.format(year=s.imdb_year), ''))
            for found_series in match_name_only:
                log.warning("Consider adding '{name}' in scene exceptions for series '{series}'".format
                            (name=series_name, series=found_series))

        # add show to cache
        if series and not from_cache:
            name_cache.addNameToCache(series_name, series.indexer, series.indexerid)

        return series


def is_hidden_folder(folder):
    """Return True if folder is hidden.

    On Linux based systems hidden folders start with . (dot)
    :param folder: Full path of folder to check
    """
    def is_hidden(filepath):
        name = os.path.basename(os.path.abspath(filepath))
        return name.startswith('.') or has_hidden_attribute(filepath)

    def has_hidden_attribute(filepath):
        try:
            attrs = ctypes.windll.kernel32.GetFileAttributesW(text_type(filepath))
            assert attrs != -1
            result = bool(attrs & 2)
        except (AttributeError, AssertionError):
            result = False
        return result

    if os.path.isdir(folder):
        if is_hidden(folder):
            return True

    return False


def real_path(path):
    """Return the canonicalized absolute pathname.

    The resulting path will have no symbolic link, '/./' or '/../' components.
    """
    return os.path.normpath(os.path.normpath(os.path.realpath(path)))


def validate_show(show, season=None, episode=None):
    """Reindex show from originating indexer, and return indexer information for the passed episode."""
    from medusa.indexers.indexer_api import indexerApi
    from medusa.indexers.indexer_exceptions import IndexerEpisodeNotFound, IndexerSeasonNotFound, IndexerShowNotFound
    indexer_lang = show.lang

    try:
        indexer_api_params = indexerApi(show.indexer).api_params.copy()

        if indexer_lang and not indexer_lang == app.INDEXER_DEFAULT_LANGUAGE:
            indexer_api_params['language'] = indexer_lang

        if show.dvd_order != 0:
            indexer_api_params['dvdorder'] = True

        if season is None and episode is None:
            return show.indexer_api

        return show.indexer_api[show.indexerid][season][episode]
    except (IndexerEpisodeNotFound, IndexerSeasonNotFound, IndexerShowNotFound) as error:
        log.debug(u'Unable to validate show. Reason: {0!r}', error.message)
        pass


def backup_config_zip(file_list, archive, arcname=None):
    """Store the config file as a ZIP.

    :param file_list: List of files to store
    :param archive: ZIP file name
    :param arcname: Archive path
    :return: True on success, False on failure
    """
    try:
        a = zipfile.ZipFile(archive, 'w', zipfile.ZIP_DEFLATED, allowZip64=True)
        for f in file_list:
            a.write(f, os.path.relpath(f, arcname))
        a.close()
        return True
    except OSError as error:
        log.warning(u'Zip creation error: {0!r} ', error)
        return False


def restore_config_zip(archive, target_dir):
    """Restore a Config ZIP file back in place.

    :param archive: ZIP filename
    :param target_dir: Directory to restore to
    :return: True on success, False on failure
    """
    try:
        if not os.path.exists(target_dir):
            os.mkdir(target_dir)
        else:
            def path_leaf(path):
                head, tail = os.path.split(path)
                return tail or os.path.basename(head)
            bak_filename = '{0}-{1}'.format(path_leaf(target_dir), datetime.datetime.now().strftime('%Y%m%d_%H%M%S'))
            shutil.move(target_dir, os.path.join(os.path.dirname(target_dir), bak_filename))

        zip_file = zipfile.ZipFile(archive, 'r', allowZip64=True)
        for member in zip_file.namelist():
            zip_file.extract(member, target_dir)
        zip_file.close()
        return True
    except OSError as error:
        log.warning(u'Zip extraction error: {0!r}', error)
        shutil.rmtree(target_dir)
        return False


def touch_file(fname, atime=None):
    """Touch a file (change modification date).

    :param fname: Filename to touch
    :param atime: Specific access time (defaults to None)
    :return: True on success, False on failure
    """
    if atime and fname and os.path.isfile(fname):
        os.utime(fname, (atime, atime))
        return True

    return False


def make_session(cache_etags=True, serializer=None, heuristic=None):
    session = requests.Session()

    adapter = CacheControlAdapter(
        DictCache(),
        cache_etags=cache_etags,
        serializer=serializer,
        heuristic=heuristic,
    )

    session.mount('http://', adapter)
    session.mount('https://', adapter)

    session.cache_controller = adapter.controller

    session.headers.update({'User-Agent': USER_AGENT, 'Accept-Encoding': 'gzip,deflate'})

    return session


def request_defaults(**kwargs):
    hooks = kwargs.pop(u'hooks', None)
    cookies = kwargs.pop(u'cookies', None)
    verify = certifi.where() if all([app.SSL_VERIFY, kwargs.pop(u'verify', True)]) else False

    return hooks, cookies, verify


def download_file(url, filename, session, method='GET', data=None, headers=None, **kwargs):
    """Download a file specified.

    :param url: Source URL
    :param filename: Target file on filesystem
    :param method: Specity the http method. Currently only GET and POST supported
    :param data: sessions post data
    :param session: request session to use
    :param headers: override existing headers in request session
    :return: True on success, False on failure
    """
    try:
        hooks, cookies, verify = request_defaults(**kwargs)

        with session as s:
            resp = s.request(method, url, data=data, allow_redirects=True, stream=True,
                             verify=verify, headers=headers, cookies=cookies, hooks=hooks)

            if not resp:
                log.debug(
                    u"Requested download URL {url} couldn't be reached.",
                    {'url': url}
                )
                return False

            if not resp.ok:
                log.debug(
                    u'Requested download URL {url} returned'
                    u' status code {code}: {description}', {
                        'url': url,
                        'code': resp.status_code,
                        'description': http_code_description(resp.status_code),
                    }
                )
                return False

            try:
                with io.open(filename, 'wb') as fp:
                    for chunk in resp.iter_content(chunk_size=1024):
                        if chunk:
                            fp.write(chunk)
                            fp.flush()

                chmod_as_parent(filename)
            except OSError as msg:
                remove_file_failed(filename)
                log.warning(
                    u'Problem setting permissions or writing file'
                    u' to: {location}. Error: {msg}', {
                        'location': filename,
                        'msg': msg,
                    }
                )
                return False

    except requests.exceptions.RequestException as msg:
        remove_file_failed(filename)
        log.warning(u'Error requesting download URL: {url}. Error: {error}',
                    {'url': url, 'error': msg})
        return False
    except EnvironmentError as msg:
        remove_file_failed(filename)
        log.warning(u'Unable to save the file: {name}. Error: {error}',
                    {'name': filename, 'error': msg})
        return False
    except Exception as msg:
        remove_file_failed(filename)
        log.error(u'Unknown exception while downloading file {name}'
                  u' from URL: {url}. Error: {error}',
                  {'name': filename, 'url': url, 'error': msg})
        log.debug(traceback.format_exc())
        return False

    return True


def handle_requests_exception(requests_exception):
    default = "Request failed: {0}"
    try:
        raise requests_exception
    except requests.exceptions.SSLError as error:
        if ssl.OPENSSL_VERSION_INFO < (1, 0, 1, 5):
            log.info(
                u'SSL Error requesting: {url} You have {version},'
                u' try upgrading OpenSSL to 1.0.1e+',
                {'url': error.request.url, 'version': ssl.OPENSSL_VERSION})
        if app.SSL_VERIFY:
            log.info(
                u'SSL Error requesting url: {url}. Disable Cert Verification'
                u' on the advanced tab of /config/general',
                {'url': error.request.url}
            )
        log.debug(default.format(error))
        log.debug(traceback.format_exc())

    except requests.exceptions.RequestException as error:
        log.info(default.format(error))
    except Exception as error:
        log.error(default.format(error))
        log.debug(traceback.format_exc())


def get_size(start_path='.'):
    """Find the total dir and filesize of a path.

    :param start_path: Path to recursively count size
    :return: total filesize
    """
    if not os.path.isdir(start_path):
        return -1

    total_size = 0
    for dirpath, _, filenames in os.walk(start_path):
        for f in filenames:
            fp = os.path.join(dirpath, f)
            try:
                total_size += os.path.getsize(fp)
            except OSError as error:
                log.warning(u'Unable to get size for file {name} Error: {msg!r}',
                            {'name': fp, 'msg': error})
    return total_size


def generate_api_key():
    """Return a new randomized API_KEY."""
    log.info(u'Generating New API key')
    secure_hash = hashlib.sha512(str(time.time()))
    secure_hash.update(str(random.SystemRandom().getrandbits(4096)))
    return secure_hash.hexdigest()[:32]


def remove_article(text=''):
    """Remove the english articles from a text string."""
    return re.sub(r'(?i)^(?:(?:A(?!\s+to)n?)|The)\s(\w)', r'\1', text)


def generate_cookie_secret():
    """Generate a new cookie secret."""
    return base64.b64encode(uuid.uuid4().bytes + uuid.uuid4().bytes)


def verify_freespace(src, dest, oldfile=None):
    """Check if the target system has enough free space to copy or move a file.

    :param src: Source filename
    :param dest: Destination path
    :param oldfile: File to be replaced (defaults to None)
    :return: True if there is enough space for the file,
             False if there isn't. Also returns True if the OS doesn't support this option
    """
    if not isinstance(oldfile, list):
        oldfile = [oldfile]

    log.debug(u'Trying to determine free space on destination drive')

    if not os.path.isfile(src):
        log.warning(u'A path to a file is required for the source.'
                    u' {source} is not a file.', {'source': src})
        return True

    try:
        diskfree = get_disk_space_usage(dest, None)
        if not diskfree:
            log.warning(u'Unable to determine the free space on your OS.')
            return True
    except Exception:
        log.warning(u'Unable to determine free space, assuming there is '
                    u'enough.')
        return True

    try:
        neededspace = os.path.getsize(src)
    except OSError as error:
        log.warning(u'Unable to determine needed space. Aborting.'
                    u' Error: {msg}', {'msg': error})
        return False

    if oldfile:
        for f in oldfile:
            if os.path.isfile(f.location):
                diskfree += os.path.getsize(f.location)

    if diskfree > neededspace:
        return True
    else:
        log.warning(
            u'Not enough free space.'
            u' Needed: {0} bytes ({1}),'
            u' found: {2} bytes ({3})',
            neededspace, pretty_file_size(neededspace),
            diskfree, pretty_file_size(diskfree)
        )
        return False


# https://gist.github.com/thatalextaylor/7408395
def pretty_time_delta(seconds):
    sign_string = '-' if seconds < 0 else ''
    seconds = abs(int(seconds))
    days, seconds = divmod(seconds, 86400)
    hours, seconds = divmod(seconds, 3600)
    minutes, seconds = divmod(seconds, 60)
    time_delta = sign_string

    if days > 0:
        time_delta += ' %dd' % days
    if hours > 0:
        time_delta += ' %dh' % hours
    if minutes > 0:
        time_delta += ' %dm' % minutes
    if seconds > 0:
        time_delta += ' %ds' % seconds

    return time_delta


def is_file_locked(check_file, write_lock_check=False):
    """Check if a file is locked.

    Performs three checks:
        1. Checks if the file even exists
        2. Attempts to open the file for reading. This will determine if the file has a write lock.
            Write locks occur when the file is being edited or copied to, e.g. a file copy destination
        3. If the readLockCheck parameter is True, attempts to rename the file. If this fails the
            file is open by some other process for reading. The file can be read, but not written to
            or deleted.
    :param check_file: the file being checked
    :param write_lock_check: when true will check if the file is locked for writing (prevents move operations)
    """
    check_file = os.path.abspath(check_file)

    if not os.path.exists(check_file):
        return True
    try:
        f = io.open(check_file, 'rb')
        f.close()  # pylint: disable=no-member
    except IOError:
        return True

    if write_lock_check:
        lock_file = check_file + ".lckchk"
        if os.path.exists(lock_file):
            os.remove(lock_file)
        try:
            os.rename(check_file, lock_file)
            time.sleep(1)
            os.rename(lock_file, check_file)
        except (OSError, IOError):
            return True

    return False


def get_disk_space_usage(disk_path=None, pretty=True):
    """Return the free space in human readable bytes for a given path or False if no path given.

    :param disk_path: the filesystem path being checked
    :param pretty: return as bytes if None
    """
    if disk_path and os.path.exists(disk_path):
        if platform.system() == 'Windows':
            free_bytes = ctypes.c_ulonglong(0)
            ctypes.windll.kernel32.GetDiskFreeSpaceExW(ctypes.c_wchar_p(disk_path), None, None,
                                                       ctypes.pointer(free_bytes))
            return pretty_file_size(free_bytes.value) if pretty else free_bytes.value
        else:
            st = os.statvfs(disk_path)
            file_size = st.f_bavail * st.f_frsize
            return pretty_file_size(file_size) if pretty else file_size
    else:
        return False


def get_tvdb_from_id(indexer_id, indexer):

    session = MedusaSafeSession()
    tvdb_id = ''

    if indexer == 'IMDB':
        url = "http://www.thetvdb.com/api/GetSeriesByRemoteID.php?imdbid=%s" % indexer_id
        data = session.get_content(url)
        if data is None:
            return tvdb_id

        with suppress(SyntaxError):
            tree = ET.fromstring(data)
            for show in tree.iter("Series"):
                tvdb_id = show.findtext("seriesid")

        if tvdb_id:
            return tvdb_id

    elif indexer == 'ZAP2IT':
        url = "http://www.thetvdb.com/api/GetSeriesByRemoteID.php?zap2it=%s" % indexer_id
        data = session.get_content(url)
        if data is None:
            return tvdb_id

        with suppress(SyntaxError):
            tree = ET.fromstring(data)
            for show in tree.iter("Series"):
                tvdb_id = show.findtext("seriesid")

        return tvdb_id

    elif indexer == 'TVMAZE':
        url = "http://api.tvmaze.com/shows/%s" % indexer_id
        data = session.get_json(url)
        if data is None:
            return tvdb_id
        tvdb_id = data['externals']['thetvdb']
        return tvdb_id

    # If indexer is IMDB and we've still not returned a tvdb_id,
    # let's try to use tvmaze's api, to get the tvdbid
    if indexer == 'IMDB':
        url = 'http://api.tvmaze.com/lookup/shows?imdb={indexer_id}'.format(indexer_id=indexer_id)
        data = session.get_json(url)
        if not data:
            return tvdb_id
        tvdb_id = data['externals'].get('thetvdb', '')
        return tvdb_id
    else:
        return tvdb_id


def get_showname_from_indexer(indexer, indexer_id, lang='en'):
    from medusa.indexers.indexer_api import indexerApi
    indexer_api_params = indexerApi(indexer).api_params.copy()
    if lang:
        indexer_api_params['language'] = lang

    log.info(u'{0}: {1!r}', indexerApi(indexer).name, indexer_api_params)

    s = None
    try:
        indexer_api = indexerApi(indexer).indexer(**indexer_api_params)
        s = indexer_api[int(indexer_id)]
    except IndexerException as msg:
        log.warning(
            'Show name unavailable for {name} id {id} in {language}:'
            ' {reason}', {
                'name': indexerApi(indexer).name,
                'id': indexer_id,
                'language': lang,
                'reason': msg,
            }
        )

    data = getattr(s, 'data', {})
    return data.get('seriesname')


# http://stackoverflow.com/a/20380514
def get_image_size(image_path):
    """Determine the image type of image_path and return its size.."""
    img_ext = os.path.splitext(image_path)[1].lower().strip('.')
    with open(image_path, 'rb') as f:
        head = f.read(24)
        if len(head) != 24:
            return
        if imghdr.what(image_path) == 'png':
            check = struct.unpack('>i', head[4:8])[0]
            if check != 0x0d0a1a0a:
                return
            return struct.unpack('>ii', head[16:24])
        elif imghdr.what(image_path) == 'gif':
            return struct.unpack('<HH', head[6:10])
        elif imghdr.what(image_path) == 'jpeg' or img_ext in ('jpg', 'jpeg'):
            f.seek(0)  # Read 0xff next
            size = 2
            ftype = 0
            while not 0xc0 <= ftype <= 0xcf:
                f.seek(size, 1)
                byte = f.read(1)
                while ord(byte) == 0xff:
                    byte = f.read(1)
                ftype = ord(byte)
                size = struct.unpack('>H', f.read(2))[0] - 2
            # We are at a SOFn block
            f.seek(1, 1)  # Skip `precision' byte.
            return struct.unpack('>HH', f.read(4))


def remove_folder(folder_path, level=logging.WARNING):
    """Recursively delete a directory tree.

    :param folder_path:
    :type folder_path: string
    :param level:
    :type level: int
    """
    if os.path.exists(folder_path):
        try:
            shutil.rmtree(folder_path)
        except OSError as error:
            log.log(level, u'Unable to remove directory {folder}: {reason!r}',
                    {'folder': folder_path, 'reason': error})


def is_ip_private(ip):
    """Return whether the ip is a private ip address.

    :param ip:
    :type ip: str
    :return:
    :rtype: bool
    """
    priv_lo = re.compile(r"^127\.\d{1,3}\.\d{1,3}\.\d{1,3}$")
    priv_24 = re.compile(r"^10\.\d{1,3}\.\d{1,3}\.\d{1,3}$")
    priv_20 = re.compile(r"^192\.168\.\d{1,3}.\d{1,3}$")
    priv_16 = re.compile(r"^172.(1[6-9]|2[0-9]|3[0-1]).[0-9]{1,3}.[0-9]{1,3}$")
    return bool(priv_lo.match(ip) or priv_24.match(ip) or priv_20.match(ip) or priv_16.match(ip))


def unicodify(value):
    """Return the value as unicode.

    :param value:
    :type value: str
    :return:
    :rtype: str
    """
    if isinstance(value, string_types) and not isinstance(value, text_type):
        return text_type(value, 'utf-8', 'replace')

    return value


def single_or_list(value, allow_multi=False):
    """Return a single value or a list.

    If value is a list with more than one element and allow_multi is False then it returns None.
    :param value:
    :type value: list
    :param allow_multi: if False, multiple values will return None
    :type allow_multi: bool
    :rtype: list or str or int
    """
    if not isinstance(value, list):
        return value

    if len(value) == 1:
        return value[0]

    if allow_multi:
        return sorted(value)


def ensure_list(value):
    """Return a list.

    When value is not a list, return a list containing the single value.
    :param value:
    :rtype: list
    """
    return sorted(value) if isinstance(value, list) else [value] if value is not None else []


def canonical_name(obj, fmt=u'{key}:{value}', separator=u'|', ignore_list=frozenset()):
    """Create a canonical name from a release name or a guessed dictionary.

    The return value is always unicode.

    :param obj:
    :type obj: str or dict
    :param fmt:
    :type fmt: str or unicode
    :param separator:
    :type separator: str or unicode
    :param ignore_list:
    :type ignore_list: set
    :return:
    :rtype: text_type
    """
    guess = obj if isinstance(obj, dict) else guessit.guessit(obj)
    return text_type(
        text_type(separator).join(
            [text_type(fmt).format(key=unicodify(k), value=unicodify(v))
             for k, v in viewitems(guess) if k not in ignore_list]))


def get_broken_providers():
    """Get broken providers from cdn.pymedusa.com."""
    # Check if last broken providers update happened less than 60 minutes ago
    if app.BROKEN_PROVIDERS_UPDATE and isinstance(app.BROKEN_PROVIDERS_UPDATE, datetime.datetime) and \
            (datetime.datetime.now() - app.BROKEN_PROVIDERS_UPDATE).seconds < 3600:
        log.debug('Broken providers already updated in the last hour')
        return

    # Update last broken providers update-timestamp to avoid updating again in less than 60 minutes
    app.BROKEN_PROVIDERS_UPDATE = datetime.datetime.now()

    url = '{base_url}/providers/broken_providers.json'.format(base_url=app.BASE_PYMEDUSA_URL)

    response = MedusaSafeSession().get_json(url)
    if response is None:
        log.info('Unable to update the list with broken providers.'
                 ' This list is used to disable broken providers.'
                 ' You may encounter errors in the log files if you are'
                 ' using a broken provider.')
        return []

    log.info('Broken providers found: {0}', response)
    return response


def is_already_processed_media(full_filename):
    """Check if resource was already processed."""
    main_db_con = db.DBConnection()
    history_result = main_db_con.select('SELECT action FROM history '
                                        "WHERE action LIKE '%04' "
                                        'AND resource LIKE ?',
                                        ['%' + full_filename])
    return bool(history_result)


def is_info_hash_in_history(info_hash):
    """Check if info hash is in history."""
    main_db_con = db.DBConnection()
    history_result = main_db_con.select('SELECT info_hash FROM history '
                                        'WHERE info_hash=?',
                                        [info_hash])
    return bool(history_result)


def is_info_hash_processed(info_hash):
    """Check if info hash was already processed (downloaded status)."""
    main_db_con = db.DBConnection()
    history_result = main_db_con.select('SELECT info_hash FROM (SELECT showid, season, episode, quality '
                                        'FROM history WHERE info_hash=?) s '
                                        'JOIN history d ON '
                                        'd.showid = s.showid AND '
                                        'd.season = s.season AND '
                                        'd.episode = s.episode AND '
                                        'd.quality = s.quality '
                                        'WHERE d.action LIKE "%04"',
                                        [info_hash])
    return bool(history_result)


def title_to_imdb(title, start_year, imdb_api=None):
    """Get the IMDb ID from a show title and its start year."""
    if imdb_api is None:
        imdb_api = imdbpie.Imdb()

    titles = imdb_api.search_for_title(title)

    if len(titles) == 1:
        return titles[0]['imdb_id']

    title = title.lower()
    # ImdbPie returns the year as string
    start_year = str(start_year)

    title_matches = []
    for candidate in titles:
        # This check should be made more reliable
        if candidate['title'].lower() == title:
            if candidate['year'] == start_year:
                return candidate['imdb_id']
            title_matches.append(candidate['imdb_id'])

    # Return the most relevant result (can be erroneous)
    if title_matches:
        return title_matches[0]


def get_title_without_year(title, title_year):
    """Get title without year."""
    if not title_year:
        return title
    year = ' ({year})'.format(year=title_year)
    if year in title:
        title = title.replace(year, '')
    return title<|MERGE_RESOLUTION|>--- conflicted
+++ resolved
@@ -30,15 +30,6 @@
 from builtins import str
 from builtins import zip
 from itertools import cycle
-
-<<<<<<< HEAD
-try:
-    import itertools.izip as zip
-except ImportError:
-    pass
-=======
-import adba
->>>>>>> e47aad8b
 
 from cachecontrol import CacheControlAdapter
 from cachecontrol.cache import DictCache
