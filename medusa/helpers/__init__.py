--- conflicted
+++ resolved
@@ -1277,14 +1277,9 @@
             if response_type and response_type != u'response':
                 return None
 
-<<<<<<< HEAD
-    except requests.exceptions.RequestException as error:
+    except (requests.exceptions.RequestException, socket.gaierror) as error:
         log.debug(u'Error requesting url {url}. Error: {msg}',
                   {'url': url, 'err_msg': error})
-=======
-    except (requests.exceptions.RequestException, socket.gaierror) as e:
-        logger.debug(u'Error requesting url {url}. Error: {err_msg}', url=url, err_msg=e)
->>>>>>> ab965c5d
         return None
     except Exception as error:
         if u'ECONNRESET' in error or (hasattr(error, u'errno') and error.errno == errno.ECONNRESET):
