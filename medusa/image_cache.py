--- conflicted
+++ resolved
@@ -271,10 +271,6 @@
 
     :param series_obj: Series object to cache images for
     """
-<<<<<<< HEAD
-    series_id = series.indexerid
-=======
->>>>>>> e83771d0
     # get expected paths for artwork
     images = {
         img_type: get_path(img_type, series_obj)
