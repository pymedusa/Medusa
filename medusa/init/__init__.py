--- conflicted
+++ resolved
@@ -139,12 +139,9 @@
     for name in ('napiprojekt = subliminal.providers.napiprojekt:NapiProjektProvider',
                  'itasa = {basename}.subtitle_providers.itasa:ItaSAProvider'.format(basename=basename),
                  'legendastv = {basename}.subtitle_providers.legendastv:LegendasTVProvider'.format(basename=basename),
-<<<<<<< HEAD
+                 'subscenter = {basename}.subtitle_providers.subscenter:SubsCenterProvider'.format(basename=basename),
                  'wizdom = {basename}.subtitle_providers.wizdom:WizdomProvider'.format(basename=basename)):
-=======
-                 'subscenter = {basename}.subtitle_providers.subscenter:SubsCenterProvider'.format(basename=basename),
-                 'thewiz = {basename}.subtitle_providers.thewiz:TheWizProvider'.format(basename=basename)):
->>>>>>> b5a8b6a9
+
         provider_manager.register(name)
 
     refiner_manager.register('release = {basename}.refiners.release:refine'.format(basename=basename))
