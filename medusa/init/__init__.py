# coding=utf-8
"""First modules to initialize."""

import codecs
import datetime
import mimetypes
import os
import shutil
import sys


def initialize():
    """Initialize all fixes and workarounds."""
    _check_python_version()
    _configure_syspath()
    _monkey_patch_fs_functions()
    _monkey_patch_logging_functions()
    _early_basic_logging()
    _register_utf8_codec()
    _ssl_configuration()
    _configure_mimetypes()
    _handle_old_tornado()
    _unload_system_dogpile()
    _use_shutil_custom()
    _urllib3_disable_warnings()
    _strptime_workaround()
    _configure_guessit()
    _configure_subliminal()
    _configure_knowit()


def _check_python_version():
    if sys.version_info < (2, 7):
        print('Sorry, requires Python 2.7.x')
        sys.exit(1)


def _lib_location():
    return os.path.abspath(os.path.join(os.path.dirname(__file__), '..', '..', 'lib'))


def _configure_syspath():
    sys.path.insert(1, _lib_location())


def _register_utf8_codec():
    codecs.register(lambda name: codecs.lookup('utf-8') if name == 'cp65001' else None)


def _monkey_patch_fs_functions():
    from . import filesystem
    filesystem.initialize()


def _monkey_patch_logging_functions():
    from . import logconfig
    logconfig.initialize()


def _early_basic_logging():
    import logging
    logging.basicConfig()


def _ssl_configuration():
    # https://mail.python.org/pipermail/python-dev/2014-September/136300.html
    if sys.version_info >= (2, 7, 9):
        import ssl
        ssl._create_default_https_context = ssl._create_unverified_context


def _configure_mimetypes():
    # Fix mimetypes on misconfigured systems
    mimetypes.add_type("text/css", ".css")
    mimetypes.add_type("application/sfont", ".otf")
    mimetypes.add_type("application/sfont", ".ttf")
    mimetypes.add_type("application/javascript", ".js")
    mimetypes.add_type("application/font-woff", ".woff")
    # Not sure about this one, but we also have halflings in .woff so I think it wont matter
    # mimetypes.add_type("application/font-woff2", ".woff2")


def _handle_old_tornado():
    # Do this before application imports, to prevent locked files and incorrect import
    old_tornado = os.path.abspath(os.path.join(os.path.dirname(__file__), '..', '..', 'tornado'))
    if os.path.isdir(old_tornado):
        shutil.move(old_tornado, old_tornado + '_kill')
        shutil.rmtree(old_tornado + '_kill')


def _unload_system_dogpile():
    # An issue found on synology DSM makes the dogpile module from the system to be always loaded before
    # sys.path is changed. # That causes the application to fail to start because that version is old and some submodules are not found.
    # http://stackoverflow.com/questions/2918898/prevent-python-from-caching-the-imported-modules
    try:
        if 'dogpile' in sys.modules:
            del sys.modules['dogpile']
    except AttributeError:
        pass


def _use_shutil_custom():
    import shutil_custom
    shutil.copyfile = shutil_custom.copyfile_custom


def _urllib3_disable_warnings():
    import requests
    requests.packages.urllib3.disable_warnings()


def _strptime_workaround():
    # http://bugs.python.org/issue7980#msg221094
    datetime.datetime.strptime('20110101', '%Y%m%d')


def _configure_guessit():
    """Replace guessit with a pre-configured one, so guessit.guessit() could be called directly in any place."""
    import guessit
    from ..name_parser.guessit_parser import guessit as pre_configured_guessit
    guessit.guessit = pre_configured_guessit


def _configure_subliminal():
    """Load subliminal with our custom configuration."""
    from subliminal import provider_manager, refiner_manager
    from subliminal.providers.podnapisi import PodnapisiProvider

    basename = __name__.split('.')[0]

    # Unregister
    for name in ('legendastv = subliminal.providers.legendastv:LegendasTVProvider', ):
        provider_manager.internal_extensions.remove(name)
        provider_manager.registered_extensions.append(name)
        provider_manager.unregister(name)

<<<<<<< HEAD
    # Use our custom providers
    provider_manager.register('thewiz = {basename}.subtitle_providers.thewiz:TheWizProvider'.format(basename=basename))
    provider_manager.register('itasa = {basename}.subtitle_providers.itasa:ItaSAProvider'.format(basename=basename))
    provider_manager.register(
        'legendastv2 = {basename}.subtitle_providers.legendastv:LegendasTVProvider'.format(basename=basename))
=======
    # Register
    for name in ('napiprojekt = subliminal.providers.napiprojekt:NapiProjektProvider',
                 'itasa = {basename}.subtitle_providers.itasa:ItaSAProvider'.format(basename=basename),
                 'legendastv = {basename}.subtitle_providers.legendastv:LegendasTVProvider'.format(basename=basename)):
        provider_manager.register(name)
>>>>>>> 96b06c5f

    refiner_manager.register('release = {basename}.refiners.release:refine'.format(basename=basename))
    refiner_manager.register('tvepisode = {basename}.refiners.tv_episode:refine'.format(basename=basename))

    # Configure podnapisi https url
    PodnapisiProvider.server_url = 'https://podnapisi.net/subtitles/'


def _configure_knowit():
    from knowit import api
    from knowit.utils import detect_os

    os_family = detect_os()
    suggested_path = os.path.join(_lib_location(), os_family)
    if os_family == 'windows':
        subfolder = 'x86_64' if sys.maxsize > 2 ** 32 else 'i386'
        suggested_path = os.path.join(suggested_path, subfolder)

    api.initialize({'mediainfo': suggested_path})<|MERGE_RESOLUTION|>--- conflicted
+++ resolved
@@ -134,19 +134,12 @@
         provider_manager.registered_extensions.append(name)
         provider_manager.unregister(name)
 
-<<<<<<< HEAD
-    # Use our custom providers
-    provider_manager.register('thewiz = {basename}.subtitle_providers.thewiz:TheWizProvider'.format(basename=basename))
-    provider_manager.register('itasa = {basename}.subtitle_providers.itasa:ItaSAProvider'.format(basename=basename))
-    provider_manager.register(
-        'legendastv2 = {basename}.subtitle_providers.legendastv:LegendasTVProvider'.format(basename=basename))
-=======
     # Register
     for name in ('napiprojekt = subliminal.providers.napiprojekt:NapiProjektProvider',
                  'itasa = {basename}.subtitle_providers.itasa:ItaSAProvider'.format(basename=basename),
-                 'legendastv = {basename}.subtitle_providers.legendastv:LegendasTVProvider'.format(basename=basename)):
+                 'legendastv = {basename}.subtitle_providers.legendastv:LegendasTVProvider'.format(basename=basename),
+                 'thewiz = {basename}.subtitle_providers.thewiz:TheWizProvider'.format(basename=basename)):
         provider_manager.register(name)
->>>>>>> 96b06c5f
 
     refiner_manager.register('release = {basename}.refiners.release:refine'.format(basename=basename))
     refiner_manager.register('tvepisode = {basename}.refiners.tv_episode:refine'.format(basename=basename))
