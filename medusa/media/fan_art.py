# coding=utf-8
# This file is part of Medusa.
#

#
# Medusa is free software: you can redistribute it and/or modify
# it under the terms of the GNU General Public License as published by
# the Free Software Foundation, either version 3 of the License, or
# (at your option) any later version.
#
# Medusa is distributed in the hope that it will be useful,
# but WITHOUT ANY WARRANTY; without even the implied warranty of
# MERCHANTABILITY or FITNESS FOR A PARTICULAR PURPOSE. See the
# GNU General Public License for more details.
#
# You should have received a copy of the GNU General Public License
# along with Medusa. If not, see <http://www.gnu.org/licenses/>.

from medusa import image_cache
from medusa.media.generic import GenericMedia


class ShowFanArt(GenericMedia):
    """Get the fan art of a show."""

<<<<<<< HEAD
    def get_default_media_name(self):
        return 'fanart.png'

    def get_media_path(self):
        if self.get_show():
            return ImageCache().fanart_path(self.series_obj.series_id)

        return ''
=======
    img_type = image_cache.FANART
    default_media_name = 'fanart.png'
>>>>>>> 9f792cc2
<|MERGE_RESOLUTION|>--- conflicted
+++ resolved
@@ -23,16 +23,5 @@
 class ShowFanArt(GenericMedia):
     """Get the fan art of a show."""
 
-<<<<<<< HEAD
-    def get_default_media_name(self):
-        return 'fanart.png'
-
-    def get_media_path(self):
-        if self.get_show():
-            return ImageCache().fanart_path(self.series_obj.series_id)
-
-        return ''
-=======
     img_type = image_cache.FANART
-    default_media_name = 'fanart.png'
->>>>>>> 9f792cc2
+    default_media_name = 'fanart.png'