# coding=utf-8
# This file is part of Medusa.
#

#
# Medusa is free software: you can redistribute it and/or modify
# it under the terms of the GNU General Public License as published by
# the Free Software Foundation, either version 3 of the License, or
# (at your option) any later version.
#
# Medusa is distributed in the hope that it will be useful,
# but WITHOUT ANY WARRANTY; without even the implied warranty of
# MERCHANTABILITY or FITNESS FOR A PARTICULAR PURPOSE. See the
# GNU General Public License for more details.
#
# You should have received a copy of the GNU General Public License
# along with Medusa. If not, see <http://www.gnu.org/licenses/>.

from mimetypes import guess_type
from os.path import isfile, join, normpath

from medusa import app, image_cache
from medusa.helper.common import try_int
from medusa.helper.exceptions import MultipleShowObjectsException
from medusa.show.show import Show


class GenericMedia(object):
<<<<<<< HEAD
    def __init__(self, series_obj, media_format='normal'):
=======
    """Base class for series media."""

    img_type = None
    default_media_name = ''

    def __init__(self, indexer_id, media_format='normal'):
>>>>>>> 9f792cc2
        """
        Initialize media for a series.

        :param indexer_id: The indexer id of the show
        :param media_format: The format of the media to get. Must be either 'normal' or 'thumb'
        """

        self.series_obj = series_obj
        self.indexer_id = series_obj.series_id

        if media_format in ('normal', 'thumb'):
            self.media_format = media_format
        else:
            self.media_format = 'normal'

    @property
    def media(self):
        """Get the contents of the desired media file."""

        static_media_path = self.static_media_path

        if isfile(static_media_path):
            with open(static_media_path, 'rb') as content:
                return content.read()

        return None

    @property
    def media_path(self):
        """Get the relative path to the media."""
        if self.series:
            return image_cache.get_path(self.img_type, self.indexer_id)
        else:
            return ''

    @staticmethod
    def get_media_root():
        """Get the root folder containing the media."""
        return join(app.PROG_DIR, 'static')

    @property
    def media_type(self):
        """Get the mime type of the current media."""
        static_media_path = self.static_media_path

        if isfile(static_media_path):
            return guess_type(static_media_path)[0]

        return ''

    @property
    def series(self):
        """Find the series by indexer id."""
        try:
            return self.series_obj
        except MultipleShowObjectsException:
            return None

    @property
    def static_media_path(self):
        """Get the full path to the media."""
        if self.series:
            media_path = self.media_path

            if isfile(media_path):
                return normpath(media_path)

        image_path = join(self.get_media_root(), 'images', self.default_media_name)

        return image_path.replace('\\', '/')<|MERGE_RESOLUTION|>--- conflicted
+++ resolved
@@ -26,20 +26,16 @@
 
 
 class GenericMedia(object):
-<<<<<<< HEAD
-    def __init__(self, series_obj, media_format='normal'):
-=======
     """Base class for series media."""
 
     img_type = None
     default_media_name = ''
 
-    def __init__(self, indexer_id, media_format='normal'):
->>>>>>> 9f792cc2
+    def __init__(self, series_obj, media_format='normal'):
         """
         Initialize media for a series.
 
-        :param indexer_id: The indexer id of the show
+        :param series_obj: The series object.
         :param media_format: The format of the media to get. Must be either 'normal' or 'thumb'
         """
 
