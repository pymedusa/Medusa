# coding=utf-8

<<<<<<< HEAD
# Author: Nic Wolfe <nic@wolfeden.ca>
#
# This file is part of Medusa.
#
# Medusa is free software: you can redistribute it and/or modify
# it under the terms of the GNU General Public License as published by
# the Free Software Foundation, either version 3 of the License, or
# (at your option) any later version.
#
# Medusa is distributed in the hope that it will be useful,
# but WITHOUT ANY WARRANTY; without even the implied warranty of
# MERCHANTABILITY or FITNESS FOR A PARTICULAR PURPOSE. See the
# GNU General Public License for more details.
#
# You should have received a copy of the GNU General Public License
# along with Medusa. If not, see <http://www.gnu.org/licenses/>.

from .. import logger
from ..session.core import MedusaSession
=======
import logging

from medusa import helpers
from medusa.logger.adapters.style import BraceAdapter


log = BraceAdapter(logging.getLogger(__name__))
log.logger.addHandler(logging.NullHandler())
>>>>>>> 6015e008

meta_session = MedusaSession()


def getShowImage(url, imgNum=None):
    if url is None:
        return None

    # if they provided a fanart number try to use it instead
    if imgNum is not None:
        tempURL = url.split('-')[0] + '-' + str(imgNum) + '.jpg'
    else:
        tempURL = url

    log.debug(u'Fetching image from {url}', {'url': tempURL})

    # TODO: SESSION: Check if this needs exception handling.
    image_data = meta_session.get(tempURL).content
    if image_data is None:
        log.warning(u'There was an error trying to retrieve the image, aborting')
        return

    return image_data<|MERGE_RESOLUTION|>--- conflicted
+++ resolved
@@ -1,35 +1,13 @@
 # coding=utf-8
 
-<<<<<<< HEAD
-# Author: Nic Wolfe <nic@wolfeden.ca>
-#
-# This file is part of Medusa.
-#
-# Medusa is free software: you can redistribute it and/or modify
-# it under the terms of the GNU General Public License as published by
-# the Free Software Foundation, either version 3 of the License, or
-# (at your option) any later version.
-#
-# Medusa is distributed in the hope that it will be useful,
-# but WITHOUT ANY WARRANTY; without even the implied warranty of
-# MERCHANTABILITY or FITNESS FOR A PARTICULAR PURPOSE. See the
-# GNU General Public License for more details.
-#
-# You should have received a copy of the GNU General Public License
-# along with Medusa. If not, see <http://www.gnu.org/licenses/>.
-
-from .. import logger
-from ..session.core import MedusaSession
-=======
 import logging
 
-from medusa import helpers
 from medusa.logger.adapters.style import BraceAdapter
+from medusa.session.core import MedusaSession
 
 
 log = BraceAdapter(logging.getLogger(__name__))
 log.logger.addHandler(logging.NullHandler())
->>>>>>> 6015e008
 
 meta_session = MedusaSession()
 
