# coding=utf-8

"""Name cache module."""
from __future__ import unicode_literals

import logging
import threading

from medusa import app, db
from medusa.helpers import full_sanitize_scene_name
from medusa.logger.adapters.style import BraceAdapter
from medusa.scene_exceptions import (
    exceptions_cache,
    refresh_exceptions_cache,
    retrieve_exceptions,
)

from six import iteritems, itervalues

log = BraceAdapter(logging.getLogger(__name__))
log.logger.addHandler(logging.NullHandler())

name_cache = {}
nameCacheLock = threading.Lock()


def addNameToCache(name, indexer_id=1, series_id=0):
    """
    Add the show & tvdb id to the scene_names table in cache.db.

    :param name: The show name to cache
    :param indexer_id: the indexer's id.
    :param series_id: the TVDB id that this show should be cached with (can be None/0 for unknown)
    """
    cache_db_con = db.DBConnection('cache.db')

    # standardize the name we're using to account for small differences in providers
    name = full_sanitize_scene_name(name)
    if name not in name_cache:
        name_cache[name] = (indexer_id, series_id)
        cache_db_con.action('INSERT OR REPLACE INTO scene_names (indexer_id, name, indexer) VALUES (?, ?, ?)', [series_id, name, indexer_id])


def retrieveNameFromCache(name):
    """
    Look up the given name in the scene_names table in cache.db.

    :param name: The show name to look up.
    :return: Return a tuple with two items. First: indexer_id, Second: series_id.
    """
    name = full_sanitize_scene_name(name)
    if name in name_cache:
        return name_cache[name]
    return None, None


def clear_cache(indexer_id=0, series_id=0):
    """Delete all "unknown" entries from the cache (names with indexer_id (series_id) of 0)."""
    indexer_ids = (0, indexer_id)
    series_ids = (0, series_id)
    cache_db_con = db.DBConnection('cache.db')
    cache_db_con.action(
        "DELETE FROM scene_names "
        "WHERE (indexer_id = 0 AND indexer = ?) OR"
        "      (indexer_id = ? AND indexer = ?) ",
        [series_id, indexer_id, series_id]
    )

    keys = []
    for key, value in iteritems(name_cache):
        i_id, s_id = value
        if i_id in indexer_ids and s_id in series_ids:
            keys.append(key)

    for key in keys:
        del name_cache[key]


def saveNameCacheToDb():
    """Commit cache to database file."""
    cache_db_con = db.DBConnection('cache.db')

    for name, series in iteritems(name_cache):
        indexer_id, series_id = series
        cache_db_con.action("INSERT OR REPLACE INTO scene_names (indexer_id, name, indexer) VALUES (?, ?, ?)", [series_id, name, indexer_id])


def build_name_cache(series_obj=None):
    """Build internal name cache.

    :param series_obj: Specify series to build name cache for, if None, just do all series
    """
    def _cache_name(cache_series_obj):
        """Build the name cache for a single show."""
        clear_cache(cache_series_obj.indexer, cache_series_obj.series_id)

        series_identifier = (cache_series_obj.indexer, cache_series_obj.series_id)
        scene_exceptions = exceptions_cache[series_identifier].copy()
        names = {
<<<<<<< HEAD
            full_sanitize_scene_name(name.series_name): series_identifier
            for season_exceptions in scene_exceptions.values()
=======
            full_sanitize_scene_name(name): series_identifier
            for season_exceptions in itervalues(scene_exceptions)
>>>>>>> 10f4b492
            for name in season_exceptions
        }
        # Add original name to name cache
        series_name = full_sanitize_scene_name(cache_series_obj.name)
        names[series_name] = series_identifier

        # Add scene exceptions to name cache
        name_cache.update(names)

        log.debug(u'Internal name cache for {series} set to: {names}', {
            'series': series_name,
            'names': u', '.join(list(names))
        })

    with nameCacheLock:
        retrieve_exceptions()

    # Create cache from db for the scene_exceptions.
    refresh_exceptions_cache()

    if not series_obj:
        log.info(u'Building internal name cache for all shows')
        for show in app.showList:
            _cache_name(show)
    else:
        log.info(u'Building internal name cache for {series}', {'series': series_obj.name})
        _cache_name(series_obj)<|MERGE_RESOLUTION|>--- conflicted
+++ resolved
@@ -97,13 +97,8 @@
         series_identifier = (cache_series_obj.indexer, cache_series_obj.series_id)
         scene_exceptions = exceptions_cache[series_identifier].copy()
         names = {
-<<<<<<< HEAD
             full_sanitize_scene_name(name.series_name): series_identifier
-            for season_exceptions in scene_exceptions.values()
-=======
-            full_sanitize_scene_name(name): series_identifier
             for season_exceptions in itervalues(scene_exceptions)
->>>>>>> 10f4b492
             for name in season_exceptions
         }
         # Add original name to name cache
