# coding=utf-8

"""Name cache module."""

import logging

import threading

from medusa import app, db
from medusa.helpers import full_sanitize_scene_name
from medusa.logger.adapters.style import BraceAdapter
from medusa.scene_exceptions import (
    exceptions_cache,
    refresh_exceptions_cache,
    retrieve_exceptions,
)

from six import iteritems

log = BraceAdapter(logging.getLogger(__name__))
log.logger.addHandler(logging.NullHandler())

name_cache = {}
nameCacheLock = threading.Lock()


def addNameToCache(name, indexer_id=0):
    """
    Add the show & tvdb id to the scene_names table in cache.db.

    :param name: The show name to cache
    :param indexer_id: the TVDB id that this show should be cached with (can be None/0 for unknown)
    """
    cache_db_con = db.DBConnection('cache.db')

    # standardize the name we're using to account for small differences in providers
    name = full_sanitize_scene_name(name)
    if name not in name_cache:
        name_cache[name] = int(indexer_id)
        cache_db_con.action("INSERT OR REPLACE INTO scene_names (indexer_id, name) VALUES (?, ?)", [indexer_id, name])


def retrieveNameFromCache(name):
    """
    Look up the given name in the scene_names table in cache.db.

    :param name: The show name to look up.
    :return: the TVDB id that resulted from the cache lookup or None if the show wasn't found in the cache
    """
    name = full_sanitize_scene_name(name)
    if name in name_cache:
        return int(name_cache[name])


def clear_cache(indexerid=0):
    """Delete all "unknown" entries from the cache (names with indexer_id of 0)."""
    indexer_ids = (0, indexerid)
    cache_db_con = db.DBConnection('cache.db')
    cache_db_con.action(
        "DELETE FROM scene_names "
        "WHERE indexer_id = 0 OR"
        "    indexer_id = ?",
        [indexerid]
    )
    to_remove = {
        key
        for key, value in iteritems(name_cache)
        if value in indexer_ids
    }
    for key in to_remove:
        del name_cache[key]


def saveNameCacheToDb():
    """Commit cache to database file."""
    cache_db_con = db.DBConnection('cache.db')

    for name, indexer_id in iteritems(name_cache):
        cache_db_con.action("INSERT OR REPLACE INTO scene_names (indexer_id, name) VALUES (?, ?)", [indexer_id, name])


def build_name_cache(show=None):
    """Build internal name cache.

    :param show: Specify show to build name cache for, if None, just do all shows
    :param force: Force the build name cache. Do not depend on the scene_exception_refresh table.
    """
    def _cache_name(show):
        """Build the name cache for a single show."""
        indexer_id = show.indexerid
        clear_cache(indexer_id)

        scene_exceptions = exceptions_cache[indexer_id].copy()
        names = {
            full_sanitize_scene_name(name): int(indexer_id)
            for season_exceptions in scene_exceptions.values()
            for name in season_exceptions
        }
        # Add original name to name cache
        show_name = full_sanitize_scene_name(show.name)
        names[show_name] = indexer_id

        # Add scene exceptions to name cache
        name_cache.update(names)

<<<<<<< HEAD
        logger.log(u'Internal name cache for {show} set to: {names}'.format(
            show=show.name,
            names=', '.join(names.keys())
        ), logger.DEBUG)
=======
        log.debug(u'Internal name cache for {show} set to: {names}', {
            'show': show.name,
            'names': names.keys()
        })
>>>>>>> 2a6b60f9

    with nameCacheLock:
        retrieve_exceptions()

    # Create cache from db for the scene_exceptions.
    refresh_exceptions_cache()

    if not show:
        log.info(u'Building internal name cache for all shows')
        for show in app.showList:
            _cache_name(show)
    else:
        log.info(u'Building internal name cache for {show}', {'show': show.name})
        _cache_name(show)<|MERGE_RESOLUTION|>--- conflicted
+++ resolved
@@ -103,17 +103,10 @@
         # Add scene exceptions to name cache
         name_cache.update(names)
 
-<<<<<<< HEAD
-        logger.log(u'Internal name cache for {show} set to: {names}'.format(
-            show=show.name,
-            names=', '.join(names.keys())
-        ), logger.DEBUG)
-=======
         log.debug(u'Internal name cache for {show} set to: {names}', {
             'show': show.name,
-            'names': names.keys()
+            'names': ', '.join(names.keys()
         })
->>>>>>> 2a6b60f9
 
     with nameCacheLock:
         retrieve_exceptions()
