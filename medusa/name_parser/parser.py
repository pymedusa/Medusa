--- conflicted
+++ resolved
@@ -177,25 +177,18 @@
         log.debug('Scene numbering enabled series {name} is anime',
                   {'name': result.series.name})
 
-<<<<<<< HEAD
-        elif result.series.is_anime and result.is_anime:
-            log.debug('Scene numbering enabled series {name} is anime',
-                      {'name': result.series.name})
-            found_exceptions = list(scene_exceptions.get_scene_exceptions_by_name(result.series_name))
-            if found_exceptions:
-                scene_season = found_exceptions[0].season
-=======
         new_episode_numbers = []
         new_season_numbers = []
         new_absolute_numbers = []
->>>>>>> 10f4b492
 
         # Try to translate the scene series name to a scene number.
         # For example Jojo's bizarre Adventure - Diamond is unbreakable, will use xem, to translate the
         # "diamond is unbreakable" exception back to season 4 of it's "master" table. This will be used later
         # to translate it to an absolute number, which in turn can be translated to an indexer SxEx.
         # For example Diamond is unbreakable - 26 -> Season 4 -> Absolute number 100 -> tvdb S03E26
-        scene_season = scene_exceptions.get_scene_exceptions_by_name(result.series_name)[0][1]
+        found_exceptions = list(scene_exceptions.get_scene_exceptions_by_name(result.series_name))
+        if found_exceptions:
+            scene_season = found_exceptions[0].season
 
         if result.ab_episode_numbers:
             for absolute_episode in result.ab_episode_numbers:
