--- conflicted
+++ resolved
@@ -4,19 +4,14 @@
 
 from __future__ import unicode_literals
 
-<<<<<<< HEAD
-from .. import app, common, logger
-from ..session.core import MedusaSession
-=======
 import logging
 
 from medusa import app, common
-from medusa.helpers import get_url, make_session
 from medusa.logger.adapters.style import BraceAdapter
+from medusa.session.core import MedusaSession
 
 log = BraceAdapter(logging.getLogger(__name__))
 log.logger.addHandler(logging.NullHandler())
->>>>>>> 6015e008
 
 
 class Notifier(object):
