--- conflicted
+++ resolved
@@ -5,16 +5,10 @@
 
 from medusa import app, common
 from medusa.helper.exceptions import ex
-from medusa.helpers import get_url, make_session
 from medusa.logger.adapters.style import BraceAdapter
+from medusa.session.core import MedusaSession
 
 from six import iteritems
-<<<<<<< HEAD
-from .. import app, common, logger
-from ..helper.exceptions import ex
-from ..session.core import MedusaSession
-=======
->>>>>>> 6015e008
 
 try:
     import xml.etree.cElementTree as etree
