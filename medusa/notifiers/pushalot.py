--- conflicted
+++ resolved
@@ -2,18 +2,14 @@
 
 from __future__ import unicode_literals
 
-<<<<<<< HEAD
-from .. import app, common, helpers, logger
-from ..session.core import MedusaSession
-=======
 import logging
 
-from medusa import app, common, helpers
+from medusa import app, common
 from medusa.logger.adapters.style import BraceAdapter
+from medusa.session.core import MedusaSession
 
 log = BraceAdapter(logging.getLogger(__name__))
 log.logger.addHandler(logging.NullHandler())
->>>>>>> 6015e008
 
 
 class Notifier(object):
