"""Trakt notifier module."""
# coding=utf-8

from __future__ import unicode_literals

import logging

from medusa import app
from medusa.helpers import get_title_without_year
from medusa.indexers.indexer_config import get_trakt_indexer
from medusa.logger.adapters.style import BraceAdapter

from traktor import AuthException, TokenExpiredException, TraktApi, TraktException

log = BraceAdapter(logging.getLogger(__name__))
log.logger.addHandler(logging.NullHandler())


class Notifier(object):
    """A "notifier" for trakt.tv which keeps track of what has and hasn't been added to your library."""

    def notify_snatch(self, ep_name, is_proper):
        """Trakt don't support this method."""
        pass

    def notify_download(self, ep_name):
        """Trakt don't support this method."""
        pass

    def notify_subtitle_download(self, ep_name, lang):
        """Trakt don't support this method."""
        pass

    def notify_git_update(self, new_version):
        """Trakt don't support this method."""
        pass

    def notify_login(self, ipaddress=''):
        """Trakt don't support this method."""
        pass

    @staticmethod
    def update_library(ep_obj):
        """Send a request to trakt indicating that the given episode is part of our library.

        ep_obj: The Episode object to add to trakt
        """
        # Check if TRAKT supports that indexer
        if not get_trakt_indexer(ep_obj.show.indexer):
            return

        # Create a trakt settings dict
        trakt_settings = {'trakt_api_secret': app.TRAKT_API_SECRET,
                          'trakt_api_key': app.TRAKT_API_KEY,
                          'trakt_access_token': app.TRAKT_ACCESS_TOKEN,
                          'trakt_refresh_token': app.TRAKT_REFRESH_TOKEN}

        trakt_api = TraktApi(app.SSL_VERIFY, app.TRAKT_TIMEOUT, **trakt_settings)

        if app.USE_TRAKT:
            try:
                # URL parameters
                title = get_title_without_year(ep_obj.show.name, ep_obj.show.start_year)
                data = {
                    'shows': [
                        {
                            'title': title,
                            'year': ep_obj.show.start_year,
                            'ids': {},
                        }
                    ]
                }

                data['shows'][0]['ids'][get_trakt_indexer(ep_obj.show.indexer)] = ep_obj.show.indexerid

                if app.TRAKT_SYNC_WATCHLIST:
                    if app.TRAKT_REMOVE_SERIESLIST:
                        trakt_api.request('sync/watchlist/remove', data, method='POST')

                # Add Season and Episode + Related Episodes
                data['shows'][0]['seasons'] = [{'number': ep_obj.season, 'episodes': []}]

                for relEp_Obj in [ep_obj] + ep_obj.related_episodes:
                    data['shows'][0]['seasons'][0]['episodes'].append({'number': relEp_Obj.episode})

                if app.TRAKT_SYNC_WATCHLIST:
                    if app.TRAKT_REMOVE_WATCHLIST:
                        trakt_api.request('sync/watchlist/remove', data, method='POST')

                # update library
                trakt_api.request('sync/collection', data, method='POST')

<<<<<<< HEAD
            except (TraktException, AuthException, ServerBusy) as error:
                log.debug('Unable to update Trakt: {0}', error.message)
=======
            except (TokenExpiredException, TraktException, AuthException) as error:
                logger.log('Unable to update Trakt: {0}'.format(error.message), logger.DEBUG)
>>>>>>> 99d2a06e

    @staticmethod
    def update_watchlist(show_obj=None, s=None, e=None, data_show=None, data_episode=None, update='add'):
        """Send a request to trakt indicating that the given episode is part of our library.

        show_obj: The Series object to add to trakt
        s: season number
        e: episode number
        data_show: structured object of shows trakt type
        data_episode: structured object of episodes trakt type
        update: type o action add or remove
        """
        # Check if TRAKT supports that indexer
        if not get_trakt_indexer(show_obj.indexer):
            return

        trakt_settings = {'trakt_api_secret': app.TRAKT_API_SECRET,
                          'trakt_api_key': app.TRAKT_API_KEY,
                          'trakt_access_token': app.TRAKT_ACCESS_TOKEN,
                          'trakt_refresh_token': app.TRAKT_REFRESH_TOKEN}

        trakt_api = TraktApi(app.SSL_VERIFY, app.TRAKT_TIMEOUT, **trakt_settings)

        if app.USE_TRAKT:

            data = {}
            try:
                # URL parameters
                if show_obj is not None:
                    title = get_title_without_year(show_obj.name, show_obj.start_year)
                    data = {
                        'shows': [
                            {
                                'title': title,
                                'year': show_obj.start_year,
                                'ids': {},
                            }
                        ]
                    }
                    data['shows'][0]['ids'][get_trakt_indexer(show_obj.indexer)] = show_obj.indexerid
                elif data_show is not None:
                    data.update(data_show)
                else:
                    log.warning(
                        "There's a coding problem contact developer. It's needed to be provided at"
                        " least one of the two: data_show or show_obj",
                    )
                    return False

                if data_episode is not None:
                    data['shows'][0].update(data_episode)

                elif s is not None:
                    # trakt URL parameters
                    season = {
                        'season': [
                            {
                                'number': s,
                            }
                        ]
                    }

                    if e is not None:
                        # trakt URL parameters
                        episode = {
                            'episodes': [
                                {
                                    'number': e
                                }
                            ]
                        }

                        season['season'][0].update(episode)

                    data['shows'][0].update(season)

                trakt_url = 'sync/watchlist'
                if update == 'remove':
                    trakt_url += '/remove'

                trakt_api.request(trakt_url, data, method='POST')

<<<<<<< HEAD
            except (TraktException, AuthException, ServerBusy) as error:
                log.debug('Unable to update Trakt watchlist: {0}', error.message)
=======
            except (TokenExpiredException, TraktException, AuthException) as error:
                logger.log('Unable to update Trakt watchlist: {0}'.format(error.message), logger.DEBUG)
>>>>>>> 99d2a06e
                return False

        return True

    @staticmethod
    def trakt_show_data_generate(data):
        """Build the JSON structure to send back to Trakt."""
        show_list = []
        for indexer, indexerid, title, year in data:
            show = {'title': title, 'year': year, 'ids': {}}
            show['ids'][get_trakt_indexer(indexer)] = indexerid
            show_list.append(show)

        post_data = {'shows': show_list}

        return post_data

    @staticmethod
    def trakt_episode_data_generate(data):
        """Build the JSON structure to send back to Trakt."""
        # Find how many unique season we have
        unique_seasons = []
        for season, episode in data:
            if season not in unique_seasons:
                unique_seasons.append(season)

        # build the query
        seasons_list = []
        for searchedSeason in unique_seasons:
            episodes_list = []
            for season, episode in data:
                if season == searchedSeason:
                    episodes_list.append({'number': episode})
            seasons_list.append({'number': searchedSeason, 'episodes': episodes_list})

        post_data = {'seasons': seasons_list}

        return post_data

    @staticmethod
    def test_notify(username, blacklist_name=None):
        """Send a test notification to trakt with the given authentication info and returns a boolean.

        api: The api string to use
        username: The username to use
        blacklist_name: slug of trakt list used to hide not interested show
        Returns: True if the request succeeded, False otherwise
        """
        try:
            trakt_settings = {'trakt_api_secret': app.TRAKT_API_SECRET,
                              'trakt_api_key': app.TRAKT_API_KEY,
                              'trakt_access_token': app.TRAKT_ACCESS_TOKEN,
                              'trakt_refresh_token': app.TRAKT_REFRESH_TOKEN}

            trakt_api = TraktApi(app.SSL_VERIFY, app.TRAKT_TIMEOUT, **trakt_settings)
            trakt_api.validate_account()
            if blacklist_name and blacklist_name is not None:
                trakt_lists = trakt_api.request('users/' + username + '/lists')
                found = False
                for trakt_list in trakt_lists:
                    if trakt_list['ids']['slug'] == blacklist_name:
                        return 'Test notice sent successfully to Trakt'
                if not found:
                    return "Trakt blacklist doesn't exists"
            else:
                return 'Test notice sent successfully to Trakt'
<<<<<<< HEAD
        except (TraktException, AuthException, ServerBusy) as error:
            log.warning('Unable to test TRAKT: {0}', error.message)
=======
        except (TokenExpiredException, TraktException, AuthException) as error:
            logger.log('Unable to test TRAKT: {0}'.format(error.message), logger.WARNING)
>>>>>>> 99d2a06e
            return 'Test notice failed to Trakt: {0}'.format(error.message)<|MERGE_RESOLUTION|>--- conflicted
+++ resolved
@@ -90,13 +90,8 @@
                 # update library
                 trakt_api.request('sync/collection', data, method='POST')
 
-<<<<<<< HEAD
-            except (TraktException, AuthException, ServerBusy) as error:
+            except (TokenExpiredException, TraktException, AuthException) as error:
                 log.debug('Unable to update Trakt: {0}', error.message)
-=======
-            except (TokenExpiredException, TraktException, AuthException) as error:
-                logger.log('Unable to update Trakt: {0}'.format(error.message), logger.DEBUG)
->>>>>>> 99d2a06e
 
     @staticmethod
     def update_watchlist(show_obj=None, s=None, e=None, data_show=None, data_episode=None, update='add'):
@@ -179,13 +174,8 @@
 
                 trakt_api.request(trakt_url, data, method='POST')
 
-<<<<<<< HEAD
-            except (TraktException, AuthException, ServerBusy) as error:
+            except (TokenExpiredException, TraktException, AuthException) as error:
                 log.debug('Unable to update Trakt watchlist: {0}', error.message)
-=======
-            except (TokenExpiredException, TraktException, AuthException) as error:
-                logger.log('Unable to update Trakt watchlist: {0}'.format(error.message), logger.DEBUG)
->>>>>>> 99d2a06e
                 return False
 
         return True
@@ -252,11 +242,6 @@
                     return "Trakt blacklist doesn't exists"
             else:
                 return 'Test notice sent successfully to Trakt'
-<<<<<<< HEAD
-        except (TraktException, AuthException, ServerBusy) as error:
+        except (TokenExpiredException, TraktException, AuthException) as error:
             log.warning('Unable to test TRAKT: {0}', error.message)
-=======
-        except (TokenExpiredException, TraktException, AuthException) as error:
-            logger.log('Unable to test TRAKT: {0}'.format(error.message), logger.WARNING)
->>>>>>> 99d2a06e
             return 'Test notice failed to Trakt: {0}'.format(error.message)