--- conflicted
+++ resolved
@@ -33,13 +33,8 @@
 
 from six import text_type
 
-<<<<<<< HEAD
 from . import app, common, db, failed_history, helpers, history, logger, notifiers
-from .helper.common import episode_num, remove_extension
-=======
-from . import app, common, db, failed_history, helpers, history, logger, notifiers, show_name_helpers
 from .helper.common import episode_num, pretty_file_size, remove_extension
->>>>>>> ccae996a
 from .helper.exceptions import (EpisodeNotFoundException, EpisodePostProcessingFailedException,
                                 ShowDirectoryNotFoundException)
 from .helpers import is_subtitle, verify_freespace
