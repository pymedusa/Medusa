--- conflicted
+++ resolved
@@ -48,11 +48,8 @@
     ShowDirectoryNotFoundException,
 )
 from medusa.helpers import is_subtitle, verify_freespace
-<<<<<<< HEAD
+from medusa.helpers.utils import generate
 from medusa.logger.adapters.style import BraceAdapter
-=======
-from medusa.helpers.utils import generate
->>>>>>> 088c6eaa
 from medusa.name_parser.parser import (
     InvalidNameException,
     InvalidShowException,
