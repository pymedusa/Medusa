# coding=utf-8
# Author: Nic Wolfe <nic@wolfeden.ca>
#
# This file is part of Medusa.
#
# Medusa is free software: you can redistribute it and/or modify
# it under the terms of the GNU General Public License as published by
# the Free Software Foundation, either version 3 of the License, or
# (at your option) any later version.
#
# Medusa is distributed in the hope that it will be useful,
# but WITHOUT ANY WARRANTY; without even the implied warranty of
# MERCHANTABILITY or FITNESS FOR A PARTICULAR PURPOSE. See the
# GNU General Public License for more details.
#
# You should have received a copy of the GNU General Public License
# along with Medusa. If not, see <http://www.gnu.org/licenses/>.
"""Post processor module."""

import fnmatch
import os
import re
import stat
import subprocess
from collections import OrderedDict

import adba

from medusa import (
    app,
    common,
    db,
    failed_history,
    helpers,
    history,
    logger,
    notifiers,
)
from medusa.helper.common import (
    episode_num,
    pretty_file_size,
    remove_extension,
)
from medusa.helper.exceptions import (
    EpisodeNotFoundException,
    EpisodePostProcessingFailedException,
    ShowDirectoryNotFoundException,
)
from medusa.helpers import is_subtitle, verify_freespace
from medusa.name_parser.parser import (
    InvalidNameException,
    InvalidShowException,
    NameParser,
)
from medusa.show import naming
from medusa.subtitles import from_code, from_ietf_code, get_subtitles_dir

import rarfile
from rarfile import Error as RarError, NeedFirstVolume

from six import text_type


class PostProcessor(object):
    """A class which will process a media file according to the post processing settings in the config."""

    EXISTS_LARGER = 1
    EXISTS_SAME = 2
    EXISTS_SMALLER = 3
    DOESNT_EXIST = 4
    IGNORED_FILESTRINGS = ['.AppleDouble', '.DS_Store']

    def __init__(self, file_path, nzb_name=None, process_method=None, is_priority=None):
        """
        Create a new post processor with the given file path and optionally an NZB name.

        file_path: The path to the file to be processed
        nzb_name: The name of the NZB which resulted in this file being downloaded (optional)
        """
        # absolute path to the folder that is being processed
        self.folder_path = os.path.dirname(os.path.abspath(file_path))
        # full path to file
        self.file_path = file_path
        # file name only
        self.file_name = os.path.basename(file_path)
        # relative path to the file that is being processed
        self.rel_path = self._get_rel_path()
        self.nzb_name = nzb_name
        self.process_method = process_method if process_method else app.PROCESS_METHOD
        self.in_history = False
        self.release_group = None
        self.release_name = None
        self.is_proper = False
        self.is_priority = is_priority
        self._output = []
        self.version = None
        self.anidbEpisode = None
        self.manually_searched = False
        self.info_hash = None
        self.item_resources = OrderedDict([('file name', self.file_name),
                                           ('relative path', self.rel_path),
                                           ('nzb name', self.nzb_name)])

    def log(self, message, level=logger.INFO):
        """
        Wrap the internal logger which also keeps track of messages and saves them to a string for later.

        :param message: The string to log (unicode)
        :param level: The log level to use (optional)
        """
        logger.log(message, level)
        self._output.append(message)

    @property
    def output(self):
<<<<<<< HEAD
        """Return the pp output."""
=======
        """Return the concatenated log messages."""
>>>>>>> b0d194a4
        return '\n'.join(self._output)

    def _get_rel_path(self):
        """
        Return the relative path to the file if possible, else the parent dir.

        :return: relative path to file or parent dir to file
        """
        if app.TV_DOWNLOAD_DIR:
            try:
                rel_path = os.path.relpath(self.file_path, app.TV_DOWNLOAD_DIR)
                # check if we really found the relative path
                if not rel_path.startswith('..'):
                    return rel_path
            except ValueError:
                pass

        return self.file_path

    def _compare_file_size(self, existing_file):
        """
        Compare size to existing file.

        :param existing_file: file to compare
        :return:
            DOESNT_EXIST if file doesn't exist
            EXISTS_LARGER if existing file is larger
            EXISTS_SMALLER if existing file is smaller
            EXISTS_SAME  if existing file is the same size
        """
        new_size = os.path.getsize(self.file_path)

        try:
            old_size = os.path.getsize(existing_file)
        except OSError:
            self.log(u'New file: {}'.format(self.file_path))
            self.log(u'New size: {}'.format(pretty_file_size(new_size)))
            self.log(u"There is no existing file so there's no worries about replacing it", logger.DEBUG)
            return self.DOESNT_EXIST

        delta_size = new_size - old_size

        self.log(u'Old file: {}'.format(existing_file))
        self.log(u'New file: {}'.format(self.file_path))
        self.log(u'Old size: {}'.format(pretty_file_size(old_size)))
        self.log(u'New size: {}'.format(pretty_file_size(new_size)))

        if not delta_size:
            self.log(u'New file is the same size.')
            return self.EXISTS_SAME
        else:
            self.log(u'New file is {size} {difference}'.format(
                size=pretty_file_size(abs(delta_size)),
                difference=u'smaller' if new_size < old_size else u'larger',
            ))
            return self.EXISTS_LARGER if new_size < old_size else self.EXISTS_SMALLER

    def list_associated_files(self, file_path, subfolders=False, subtitles_only=False, refine=False):
        """
        For a given file path search for associated files and return their absolute paths.

        :param file_path: path of the file to check for associated files
        :param subfolders: also check subfolders while searching files
        :param subtitles_only: list only associated subtitles
        :param refine: refine the associated files with additional options
        :return: A list containing all files which are associated to the given file
        """
        files = self._search_files(file_path, subfolders=subfolders)

        # file path to the video file that is being processed (without extension)
        processed_file_name = os.path.splitext(os.path.basename(file_path))[0].lower()

        processed_names = (processed_file_name,)
        processed_names += filter(None, (self._rar_basename(file_path, files),))

        associated_files = set()
        for found_file in files:

            # Exclude the video file we are post-processing
            if found_file == file_path:
                continue

            # Exclude .rar files
            if re.search(r'(^.+\.(rar|r\d+)$)', found_file):
                continue

            # Exclude non-subtitle files with the 'only subtitles' option
            if subtitles_only and not is_subtitle(found_file):
                continue

            file_name = os.path.basename(found_file).lower()
            if file_name.startswith(processed_names):
                associated_files.add(found_file)

        if associated_files:
<<<<<<< HEAD
            self.log(
                u'Found the following associated files for {0}: {1}'.format(file_path, associated_files), logger.DEBUG
            )
=======
            self.log(u'Found the following associated files for {0}: {1}'.format
                     (file_path, associated_files), logger.DEBUG)
>>>>>>> b0d194a4
            if refine:
                associated_files = self._refine_associated_files(associated_files)
        else:
            self.log(u'No associated files were found for {0}'.format(file_path), logger.DEBUG)

        return list(associated_files)

    def _refine_associated_files(self, files):
        """
        Refine associated files with additional options.

        :param files: set of associated files
        :return: set containing the associated files left
        """
        files_to_delete = set()

        # "Delete associated files" setting
        if app.MOVE_ASSOCIATED_FILES:
            # "Keep associated file extensions" input box
            if app.ALLOWED_EXTENSIONS:
                allowed_extensions = app.ALLOWED_EXTENSIONS.split(',')
                for associated_file in files:
                    found_extension = helpers.get_extension(associated_file)
                    if found_extension and found_extension.lower() not in allowed_extensions:
                        files_to_delete.add(associated_file)
            else:
                files_to_delete = files

        if files_to_delete:
            self.log(u'Deleting following associated files: {0}'.format(files_to_delete), logger.DEBUG)
            self._delete(list(files_to_delete))

        return files - files_to_delete

    @staticmethod
    def _search_files(path, pattern='*', subfolders=False, basename_only=False, sort=False):
        """
        Search for files in a given path.

        :param path: path to file or folder (folder paths must end with slashes)
        :param pattern: pattern used to match the files
        :param subfolders: search for files in subfolders
        :param basename_only: only match files with the same name
        :param sort: return files sorted by size
        :return: list with found files or empty list
        """
        directory = os.path.dirname(path)

        if basename_only:
            if os.path.isfile(path):
                new_pattern = os.path.splitext(os.path.basename(path))[0]
            elif os.path.isdir(path):
                new_pattern = os.path.split(directory)[1]
            else:
                logger.log(u'Basename match requires either a file or a directory. '
                           u'{name} is not allowed.'.format(name=path), logger.ERROR)
                return []

            if any(char in new_pattern for char in ['[', '?', '*']):
                # Escaping is done by wrapping any of "*?[" between square brackets.
                # Modified from: https://hg.python.org/cpython/file/tip/Lib/glob.py#l161
                if isinstance(new_pattern, bytes):
                    new_pattern = re.compile(b'([*?[])').sub(br'[\1]', new_pattern)
                else:
                    new_pattern = re.compile('([*?[])').sub(r'[\1]', new_pattern)

            pattern = new_pattern + pattern

        files = []
        for root, __, filenames in os.walk(directory):
            for filename in fnmatch.filter(filenames, pattern):
                files.append(os.path.join(root, filename))
            if not subfolders:
                break

        if sort:
            files = sorted(files, key=os.path.getsize, reverse=True)

        return files

    @staticmethod
    def _rar_basename(file_path, files):
        """Return the lowercase basename of the source rar archive if found."""
        videofile = os.path.basename(file_path)
        rars = (x for x in files if rarfile.is_rarfile(x))

        for rar in rars:
            try:
                content = rarfile.RarFile(rar).namelist()
            except NeedFirstVolume:
                continue
            except RarError as error:
                logger.log(u'An error occurred while reading the following RAR file: {name}. '
                           u'Error: {message}'.format(name=rar, message=error), logger.WARNING)
                continue
            if videofile in content:
                return os.path.splitext(os.path.basename(rar))[0].lower()

    def _delete(self, files, associated_files=False):
        """
        Delete the file(s) and optionally all associated files.

        :param files: path(s) to file(s) that should be deleted
        :param associated_files: True to delete all files which differ only by extension, False to leave them
        """
        if not files:
            return

        # Check if files is a list, if not, make it one
        if not isinstance(files, list):
            file_list = [files]
        else:
            file_list = files

        # also delete associated files, works only for 1 file
        if associated_files and len(files) == 1:
            file_list += self.list_associated_files(files[0], subfolders=True)

        if not file_list:
<<<<<<< HEAD
            self.log(u'There were no files associated with {0}, not deleting anything'.format(files), logger.DEBUG)
=======
            self.log(u'There were no files associated with {0}, not deleting anything'.format
                     (files), logger.DEBUG)
>>>>>>> b0d194a4
            return

        for cur_file in file_list:
            if os.path.isfile(cur_file):
                self.log(u'Deleting file: {0}'.format(cur_file), logger.DEBUG)
                # check first the read-only attribute
                file_attribute = os.stat(cur_file)[0]
                if not file_attribute & stat.S_IWRITE:
                    # File is read-only, so make it writeable
<<<<<<< HEAD
                    self.log(u'Read only mode on file {0}. Will try to make it writeable'.format(
                        cur_file), logger.DEBUG
                    )
                    try:
                        os.chmod(cur_file, stat.S_IWRITE)
                    except OSError as error:
                        self.log(
                            u'Cannot change permissions of {filename}. Error: {msg}'.format(
                                filename=cur_file, msg=error), logger.WARNING
                        )
=======
                    self.log(u'Read only mode on file {0}. Will try to make it writeable'.format
                             (cur_file), logger.DEBUG)
                    try:
                        os.chmod(cur_file, stat.S_IWRITE)
                    except OSError as error:
                        self.log(u'Cannot change permissions of {filename}. Error: {msg}'.format
                                 (filename=cur_file, msg=error), logger.WARNING)
>>>>>>> b0d194a4

                os.remove(cur_file)

                # do the library update for synoindex
                notifiers.synoindex_notifier.deleteFile(cur_file)

    @staticmethod
    def rename_associated_file(new_path, new_basename, filepath):
        """Rename associated file using media basename.

        :param new_path: full show folder path where the file will be moved|copied|linked to
        :param new_basename: the media base filename (no extension) to use during the rename
        :param filepath: full path of the associated file
        :return: renamed full file path
        """
        # file extension without leading dot
        extension = helpers.get_extension(filepath)
        # initially set current extension as new extension
        new_extension = extension

        # replace nfo with nfo-orig to avoid conflicts
        if extension == 'nfo' and app.NFO_RENAME:
            new_extension = 'nfo-orig'

        elif is_subtitle(filepath):
            sub_code = filepath.rsplit('.', 2)[1]
            code = sub_code.lower().replace('_', '-')
            if from_code(code, unknown='') or from_ietf_code(code, unknown=''):
                # TODO remove this hardcoded language
                if code == 'pt-br':
                    code = 'pt-BR'
                new_extension = code + '.' + extension
                extension = sub_code + '.' + extension

        # rename file with new basename
        if new_basename:
            new_filename = new_basename + '.' + new_extension
        else:
            # current file name including extension
            new_filename = os.path.basename(filepath)
            # if we're not renaming we still want to change the extension sometimes
            if extension != new_extension:
                new_filename = new_filename.replace(extension, new_extension)

        new_filepath = os.path.join(new_path, new_filename)
        if is_subtitle(new_filepath):
            new_filepath = os.path.join(get_subtitles_dir(new_filepath), new_filename)

        return new_filepath

    def _combined_file_operation(self, file_path, new_path, new_basename, associated_files=False,
                                 action=None, subtitles=False, subtitle_action=None):
        """
        Perform a generic operation (move or copy) on a file.

        Can rename the file as well as change its location, and optionally move associated files too.

        :param file_path: The full path of the file to act on
        :param new_path: full show folder path where the file will be moved|copied|linked to
        :param new_basename: The base filename (no extension) to use during the action. Use None to keep the same name
        :param associated_files: Boolean, whether we should copy similarly-named files too
        :param action: function that takes an old path and new path and does an operation with them (move/copy/link)
        :param subtitles: Boolean, whether we should process subtitles too
        """
        if not action:
            self.log(u'Must provide an action for the combined file operation', logger.ERROR)
            return

        file_list = [file_path]
        if associated_files:
            file_list += self.list_associated_files(file_path, refine=True)
        elif subtitles:
            file_list += self.list_associated_files(file_path, subtitles_only=True, refine=True)

        if not file_list:
<<<<<<< HEAD
            self.log(u'There were no files associated with {0}, not moving anything'.format(file_path), logger.DEBUG)
=======
            self.log(u'There were no files associated with {0}, not moving anything'.format
                     (file_path), logger.DEBUG)
>>>>>>> b0d194a4
            return

        for cur_associated_file in file_list:
            new_file_path = self.rename_associated_file(new_path, new_basename, cur_associated_file)

            # If subtitle was downloaded from Medusa it can't be in the torrent folder, so we move it.
            # Otherwise when torrent+data gets removed, the folder won't be deleted because of subtitle
            if app.POSTPONE_IF_NO_SUBS and is_subtitle(cur_associated_file):
                # subtitle_action = move
                action = subtitle_action or action

            action(cur_associated_file, new_file_path)

    def post_process_action(self, file_path, new_path, new_basename, associated_files=False, subtitles=False):
        """
        Run the given action on file and set proper permissions.

        :param file_path: The full path of the file to act on
        :param new_path: full show folder path where the file will be moved|copied|linked to
        :param new_basename: The base filename (no extension) to use. Use None to keep the same name
        :param associated_files: Boolean, whether we should run the action in similarly-named files too
        :param subtitles: Boolean, whether we should process subtitles too
        """
        def move(cur_file_path, new_file_path):
            self.log(u'Moving file from {0} to {1} '.format(cur_file_path, new_file_path), logger.DEBUG)
            try:
                helpers.move_file(cur_file_path, new_file_path)
                helpers.chmod_as_parent(new_file_path)
            except (IOError, OSError) as e:
<<<<<<< HEAD
                self.log(u'Unable to move file {0} to {1}: {2!r}'.format(cur_file_path, new_file_path, e), logger.ERROR)
=======
                self.log(u'Unable to move file {0} to {1}: {2!r}'.format
                         (cur_file_path, new_file_path, e), logger.ERROR)
>>>>>>> b0d194a4
                raise EpisodePostProcessingFailedException('Unable to move the files to their new home')

        def copy(cur_file_path, new_file_path):
            self.log(u'Copying file from {0} to {1}'.format(cur_file_path, new_file_path), logger.DEBUG)
            try:
                helpers.copy_file(cur_file_path, new_file_path)
                helpers.chmod_as_parent(new_file_path)
            except (IOError, OSError) as e:
<<<<<<< HEAD
                self.log(u'Unable to copy file {0} to {1}: {2!r}'.format(
                    cur_file_path, new_file_path, e), logger.ERROR)
=======
                self.log(u'Unable to copy file {0} to {1}: {2!r}'.format
                         (cur_file_path, new_file_path, e), logger.ERROR)
>>>>>>> b0d194a4
                raise EpisodePostProcessingFailedException('Unable to copy the files to their new home')

        def hardlink(cur_file_path, new_file_path):
            self.log(u'Hard linking file from {0} to {1}'.format(cur_file_path, new_file_path), logger.DEBUG)
            try:
                helpers.hardlink_file(cur_file_path, new_file_path)
                helpers.chmod_as_parent(new_file_path)
            except (IOError, OSError) as e:
<<<<<<< HEAD
                self.log(u'Unable to link file {0} to {1}: {2!r}'.format(cur_file_path, new_file_path, e), logger.ERROR)
                raise EpisodePostProcessingFailedException('Unable to hard link the files to their new home')

        def symlink(cur_file_path, new_file_path):
            self.log(u'Moving then symbolic linking file from {0} to {1}'.format(
                cur_file_path, new_file_path), logger.DEBUG)
=======
                self.log(u'Unable to link file {0} to {1}: {2!r}'.format
                         (cur_file_path, new_file_path, e), logger.ERROR)
                raise EpisodePostProcessingFailedException('Unable to hard link the files to their new home')

        def symlink(cur_file_path, new_file_path):
            self.log(u'Moving then symbolic linking file from {0} to {1}'.format
                     (cur_file_path, new_file_path), logger.DEBUG)
>>>>>>> b0d194a4
            try:
                helpers.move_and_symlink_file(cur_file_path, new_file_path)
                helpers.chmod_as_parent(new_file_path)
            except (IOError, OSError) as e:
<<<<<<< HEAD
                self.log(u'Unable to link file {0} to {1}: {2!r}'.format(cur_file_path, new_file_path, e), logger.ERROR)
=======
                self.log(u'Unable to link file {0} to {1}: {2!r}'.format
                         (cur_file_path, new_file_path, e), logger.ERROR)
>>>>>>> b0d194a4
                raise EpisodePostProcessingFailedException('Unable to move and link the files to their new home')

        action = {'copy': copy, 'move': move, 'hardlink': hardlink, 'symlink': symlink}.get(self.process_method)
        # Subtitle action should be move in case of hardlink|symlink as downloaded subtitle is not part of torrent
        subtitle_action = {'copy': copy, 'move': move, 'hardlink': move, 'symlink': move}.get(self.process_method)
        self._combined_file_operation(file_path, new_path, new_basename, associated_files,
                                      action=action, subtitle_action=subtitle_action, subtitles=subtitles)

    @staticmethod
    def _build_anidb_episode(connection, file_path):
        """
        Look up anidb properties for an episode.

        :param connection: anidb connection handler
        :param file_path: file to check
        :return: episode object
        """
        ep = adba.Episode(connection, filePath=file_path,
                          paramsF=['quality', 'anidb_file_name', 'crc32'],
                          paramsA=['epno', 'english_name', 'short_name_list', 'other_name', 'synonym_list'])

        return ep

    def _add_to_anidb_mylist(self, file_path):
        """
        Add an episode to anidb mylist.

        :param file_path: file to add to mylist
        """
        if helpers.set_up_anidb_connection():
            if not self.anidbEpisode:  # seems like we could parse the name before, now lets build the anidb object
                self.anidbEpisode = self._build_anidb_episode(app.ADBA_CONNECTION, file_path)

            self.log(u'Adding the file to the anidb mylist', logger.DEBUG)
            try:
                self.anidbEpisode.add_to_mylist(status=1)  # status = 1 sets the status of the file to "internal HDD"
            except Exception as e:
                self.log(u'Exception message: {0!r}'.format(e))

    def _parse_info(self):
        """
        For a given file try to find the show, season, epsiodes, version and quality.

        :return: A (show, season, episodes, version, quality) tuple
        """
        show = season = version = airdate = quality = None
        episodes = []

        for counter, (resource, name) in enumerate(self.item_resources.items()):

            cur_show, cur_season, cur_episodes, cur_quality, cur_version = self._analyze_name(name)

            if not cur_show:
                continue
            show = cur_show

            if cur_season is not None:
                season = cur_season

            if cur_episodes:
                episodes = cur_episodes

            # we only get current version from anime
            if cur_version is not None:
                version = cur_version

            # for air-by-date shows we need to look up the season/episode from database
            if cur_season == -1 and show and cur_episodes:
                self.log(u'Looks like this is an air-by-date or sports show, '
                         u'attempting to convert the date to season and episode', logger.DEBUG)

                try:
                    airdate = episodes[0].toordinal()
                except AttributeError:
                    self.log(u"Couldn't convert to a valid airdate: {0}".format(episodes[0]), logger.DEBUG)
                    continue

            if counter < (len(self.item_resources) - 1):
                if common.Quality.qualityStrings[cur_quality] == 'Unknown':
                    continue
            quality = cur_quality

            # We have all the information we need
            self.log(u'Show information parsed from {0}'.format(resource), logger.DEBUG)
            break

        return show, season, episodes, quality, version, airdate

    def _find_info(self):
        show, season, episodes, quality, version, airdate = self._parse_info()
        # TODO: Move logic below to a single place -> NameParser

        if airdate and show:
            # Ignore season 0 when searching for episode
            # (conflict between special and regular episode, same air date)
            main_db_con = db.DBConnection()
            sql_result = main_db_con.select(
                'SELECT season, episode '
                'FROM tv_episodes '
                'WHERE showid = ? '
                'AND indexer = ? '
                'AND airdate = ? '
                'AND season != 0',
                [show.indexerid, show.indexer, airdate])

            if sql_result:
                season = int(sql_result[0]['season'])
                episodes = [int(sql_result[0]['episode'])]
            else:
                # Found no result, trying with season 0
                sql_result = main_db_con.select(
                    'SELECT season, episode '
                    'FROM tv_episodes '
                    'WHERE showid = ? '
                    'AND indexer = ? '
                    'AND airdate = ?',
                    [show.indexerid, show.indexer, airdate])

                if sql_result:
                    season = int(sql_result[0]['season'])
                    episodes = [int(sql_result[0]['episode'])]
                else:
<<<<<<< HEAD
                    self.log(u'Unable to find episode with date {0} for show {1}, skipping'.format(
                        episodes[0], show.indexerid
                    ), logger.DEBUG)
=======
                    self.log(u'Unable to find episode with date {0} for show {1}, skipping'.format
                             (episodes[0], show.indexerid), logger.DEBUG)
>>>>>>> b0d194a4
                    # we don't want to leave dates in the episode list
                    # if we couldn't convert them to real episode numbers
                    episodes = []

        # If there's no season, we assume it's the first season
        elif season is None and show:
            main_db_con = db.DBConnection()
            numseasons_result = main_db_con.select(
                'SELECT COUNT(DISTINCT season) '
                'FROM tv_episodes '
                'WHERE showid = ? '
                'AND indexer = ? '
                'AND season != 0',
                [show.indexerid, show.indexer])

            if int(numseasons_result[0][0]) == 1:
                self.log(u"Episode doesn't have a season number, but this show appears "
                         u"to have only 1 season, setting season number to 1...", logger.DEBUG)
                season = 1

        return show, season, episodes, quality, version

    def _analyze_name(self, name):
        """
        Take a name and try to figure out a show, season, episodes, version and quality from it.

        :param name: A string which we want to analyze to determine show info from (unicode)
        :return: A (show, season, episodes, version, quality) tuple
        """
        to_return = (None, None, [], None, None)

        if not name:
            return to_return

        logger.log(u'Analyzing name: {0}'.format(name), logger.DEBUG)

        # parse the name to break it into show, season, episodes, quality and version
        try:
            parse_result = NameParser().parse(name)
        except (InvalidNameException, InvalidShowException) as error:
            self.log(u'{0}'.format(error), logger.DEBUG)
            return to_return

        if parse_result.show and all([parse_result.show.air_by_date, parse_result.is_air_by_date]):
            season = -1
            episodes = [parse_result.air_date]
        else:
            season = parse_result.season_number
            episodes = parse_result.episode_numbers

        to_return = (parse_result.show, season, episodes, parse_result.quality, parse_result.version)

        self._finalize(parse_result)
        return to_return

    def _finalize(self, parse_result):
        """
        Store release name of result if it is complete and final.

        :param parse_result: Result of parser
        """
        self.release_group = parse_result.release_group

        # remember whether it's a proper
        self.is_proper = bool(parse_result.proper_tags)

        # if the result is complete set release name
        if parse_result.series_name and ((parse_result.season_number is not None and parse_result.episode_numbers) or
                                         parse_result.air_date) and parse_result.release_group:

            if not self.release_name:
                self.release_name = remove_extension(os.path.basename(parse_result.original_name))

        else:
            logger.log(u"Parse result not sufficient (all following have to be set). Won't save release name",
                       logger.DEBUG)
            logger.log(u'Parse result (series_name): {0}'.format(parse_result.series_name), logger.DEBUG)
            logger.log(u'Parse result (season_number): {0}'.format(parse_result.season_number), logger.DEBUG)
            logger.log(u'Parse result (episode_numbers): {0}'.format(parse_result.episode_numbers), logger.DEBUG)
            logger.log(u'Parse result (ab_episode_numbers): {0}'.format(parse_result.ab_episode_numbers), logger.DEBUG)
            logger.log(u'Parse result (air_date): {0}'.format(parse_result.air_date), logger.DEBUG)
            logger.log(u'Parse result (release_group): {0}'.format(parse_result.release_group), logger.DEBUG)

    def _get_ep_obj(self, show, season, episodes):
        """
        Retrieve the Episode object requested.

        :param show: The show object belonging to the show we want to process
        :param season: The season of the episode (int)
        :param episodes: A list of episodes to find (list of ints)
        :return: If the episode(s) can be found then a Episode object with the correct related eps will
        be instantiated and returned. If the episode can't be found then None will be returned.
        """
        root_ep = None
        for cur_episode in episodes:
<<<<<<< HEAD
            self.log(u'Retrieving episode object for {0} {1}'.format(
                show.name, episode_num(season, cur_episode)), logger.DEBUG)
=======
            self.log(u'Retrieving episode object for {0} {1}'.format
                     (show.name, episode_num(season, cur_episode)), logger.DEBUG)
>>>>>>> b0d194a4

            # now that we've figured out which episode this file is just load it manually
            try:
                cur_ep = show.get_episode(season, cur_episode)
                if not cur_ep:
                    raise EpisodeNotFoundException()
            except EpisodeNotFoundException as e:
                raise EpisodePostProcessingFailedException(u'Unable to create episode: {0!r}'.format(e))

            # associate all the episodes together under a single root episode
            if root_ep is None:
                root_ep = cur_ep
                root_ep.related_episodes = []
            elif cur_ep not in root_ep.related_episodes:
                root_ep.related_episodes.append(cur_ep)

        return root_ep

    def _quality_from_status(self, status):
        """
        Determine the quality of the file that is being post processed with its status.

        :param status: The status related to the file we are post processing
        :return: A quality value found in common.Quality
        """
        quality = common.Quality.UNKNOWN

        if status in common.Quality.SNATCHED + common.Quality.SNATCHED_PROPER + common.Quality.SNATCHED_BEST:
            _, quality = common.Quality.split_composite_status(status)
            if quality != common.Quality.UNKNOWN:
<<<<<<< HEAD
                self.log(u'The snatched status has a quality in it, using that: {0}'.format(
                    common.Quality.qualityStrings[quality]), logger.DEBUG)
=======
                self.log(u'The snatched status has a quality in it, using that: {0}'.format
                         (common.Quality.qualityStrings[quality]), logger.DEBUG)
>>>>>>> b0d194a4
                return quality

        return quality

    def _get_quality(self, ep_obj):
        """
        Determine the quality of the file that is being post processed with alternative methods.

        :param ep_obj: The Episode object related to the file we are post processing
        :return: A quality value found in common.Quality
        """
        for resource_name, cur_name in self.item_resources.items():

            # Skip names that are falsey
            if not cur_name:
                continue

            ep_quality = common.Quality.name_quality(cur_name, ep_obj.series.is_anime, extend=False)
<<<<<<< HEAD
            self.log(u"Looking up quality for '{0}', got {1}".format(
                cur_name, common.Quality.qualityStrings[ep_quality]), logger.DEBUG)
            if ep_quality != common.Quality.UNKNOWN:
                self.log(u"Looks like {0} '{1}' has quality {2}, using that".format(
                    resource_name, cur_name, common.Quality.qualityStrings[ep_quality]), logger.DEBUG)
=======
            self.log(u"Looking up quality for '{0}', got {1}".format
                     (cur_name, common.Quality.qualityStrings[ep_quality]), logger.DEBUG)
            if ep_quality != common.Quality.UNKNOWN:
                self.log(u"Looks like {0} '{1}' has quality {2}, using that".format
                         (resource_name, cur_name, common.Quality.qualityStrings[ep_quality]), logger.DEBUG)
>>>>>>> b0d194a4
                return ep_quality

        # Try using other methods to get the file quality
        ep_quality = common.Quality.name_quality(self.file_path, ep_obj.series.is_anime)
<<<<<<< HEAD
        self.log(u"Trying other methods to get quality for '{0}', got {1}".format(
            self.file_name, common.Quality.qualityStrings[ep_quality]), logger.DEBUG)
        if ep_quality != common.Quality.UNKNOWN:
            self.log(u"Looks like '{0}' has quality {1}, using that".format(
                self.file_name, common.Quality.qualityStrings[ep_quality]), logger.DEBUG)
=======
        self.log(u"Trying other methods to get quality for '{0}', got {1}".format
                 (self.file_name, common.Quality.qualityStrings[ep_quality]), logger.DEBUG)
        if ep_quality != common.Quality.UNKNOWN:
            self.log(u"Looks like '{0}' has quality {1}, using that".format
                     (self.file_name, common.Quality.qualityStrings[ep_quality]), logger.DEBUG)
>>>>>>> b0d194a4
            return ep_quality

        return ep_quality

    def _priority_from_history(self, show_id, season, episodes, quality):
        """Evaluate if the file should be marked as priority."""
        main_db_con = db.DBConnection()
        for episode in episodes:
            # First: check if the episode status is snatched
            tv_episodes_result = main_db_con.select(
                'SELECT status '
                'FROM tv_episodes '
                'WHERE showid = ? '
                'AND season = ? '
                'AND episode = ? '
                "AND (status LIKE '%02' "
                "OR status LIKE '%09' "
                "OR status LIKE '%12')",
                [show_id, season, episode])

            if tv_episodes_result:
                # Second: get the quality of the last snatched epsiode
                # and compare it to the quality we are post-processing
                history_result = main_db_con.select(
                    'SELECT quality, manually_searched, info_hash '
                    'FROM history '
                    'WHERE showid = ? '
                    'AND season = ? '
                    'AND episode = ? '
                    "AND (action LIKE '%02' "
                    "OR action LIKE '%09' "
                    "OR action LIKE '%12') "
                    'ORDER BY date DESC',
                    [show_id, season, episode])

                if history_result and history_result[0]['quality'] == quality:
                    # Third: make sure the file we are post-processing hasn't been
                    # previously processed, as we wouldn't want it in that case

                    # Check if the last snatch was a manual snatch
                    if history_result[0]['manually_searched']:
                        self.manually_searched = True
                    # Get info hash so we can move torrent if setting is enabled
                    self.info_hash = history_result[0]['info_hash'] or None

                    download_result = main_db_con.select(
                        'SELECT resource '
                        'FROM history '
                        'WHERE showid = ? '
                        'AND season = ? '
                        'AND episode = ? '
                        'AND quality = ? '
                        "AND action LIKE '%04' "
                        'ORDER BY date DESC',
                        [show_id, season, episode, quality])

                    if download_result:
                        download_name = os.path.basename(download_result[0]['resource'])
                        # If the file name we are processing differs from the file
                        # that was previously processed, we want this file
                        if self.file_name != download_name:
                            self.in_history = True
                            return

                    else:
                        # There aren't any other files processed before for this
                        # episode and quality, we can safely say we want this file
                        self.in_history = True
                        return

    def _is_priority(self, old_ep_quality, new_ep_quality):
        """
        Determine if the episode is a priority download or not (if it is expected).

        Episodes which are expected (snatched) are priority, others are not.

        :param old_ep_quality: The old quality of the episode that is being processed
        :param new_ep_quality: The new quality of the episode that is being processed
        :return: True if the episode is priority, False otherwise.
        """
        level = logger.DEBUG
        self.log(u'Snatch in history: {0}'.format(self.in_history), level)
        self.log(u'Manually snatched: {0}'.format(self.manually_searched), level)
        self.log(u'Current quality: {0}'.format(common.Quality.qualityStrings[old_ep_quality]), level)
        self.log(u'New quality: {0}'.format(common.Quality.qualityStrings[new_ep_quality]), level)
        self.log(u'Proper: {0}'.format(self.is_proper), level)

        # If in_history is True it must be a priority download
        return bool(self.in_history or self.is_priority)

    @staticmethod
    def _should_process(current_quality, new_quality, allowed, preferred):
        """
        Determine if a quality should be processed according to the quality system.

        This method is used only for replace existing files
        Despite quality system rules (should_search method), in should_process method:
         - New higher Allowed replaces current Allowed (overrrides rule where Allowed is final quality)
         - New higher Preferred replaces current Preferred (overrides rule where Preffered is final quality)

        :param current_quality: The current quality of the episode that is being processed
        :param new_quality: The new quality of the episode that is being processed
        :param allowed: Qualities that are allowed
        :param preferred: Qualities that are preferred
        :return: Tuple with Boolean if the quality should be processed and String with reason if should process or not
        """
        if current_quality is common.Quality.NONE:
            return False, 'There is no current quality. Skipping as we can only replace existing qualities'
        if new_quality in preferred:
            if current_quality in preferred:
                if new_quality > current_quality:
                    return True, 'New quality is higher than current Preferred. Accepting quality'
                elif new_quality < current_quality:
                    return False, 'New quality is lower than current Preferred. Ignoring quality'
                else:
                    return False, 'New quality is equal than current Preferred. Ignoring quality'
            return True, 'New quality is Preferred'
        elif new_quality in allowed:
            if current_quality in preferred:
                return False, 'Current quality is Allowed but we already have a current Preferred. Ignoring quality'
            elif current_quality not in allowed:
                return True, 'New quality is Allowed and we don\'t have a current Preferred. Accepting quality'
            elif new_quality > current_quality:
                return True, 'New quality is higher than current Allowed. Accepting quality'
            elif new_quality < current_quality:
                return False, 'New quality is lower than current Allowed. Ignoring quality'
            else:
                return False, 'New quality is equal to current Allowed. Ignoring quality'
        else:
            return False, 'New quality is not in Allowed|Preferred. Ignoring quality'

    def _run_extra_scripts(self, ep_obj):
        """
        Execute any extra scripts defined in the config.

        :param ep_obj: The object to use when calling the extra script
        """
        if not app.EXTRA_SCRIPTS:
            return

        file_path = self.file_path
        if isinstance(file_path, text_type):
            try:
                file_path = file_path.encode(app.SYS_ENCODING)
            except UnicodeEncodeError:
                # ignore it
                pass

        ep_location = ep_obj.location
        if isinstance(ep_location, text_type):
            try:
                ep_location = ep_location.encode(app.SYS_ENCODING)
            except UnicodeEncodeError:
                # ignore it
                pass

        for cur_script_name in app.EXTRA_SCRIPTS:
            if isinstance(cur_script_name, text_type):
                try:
                    cur_script_name = cur_script_name.encode(app.SYS_ENCODING)
                except UnicodeEncodeError:
                    # ignore it
                    pass

            # generate a safe command line string to execute the script and provide all the parameters
            script_cmd = [piece for piece in re.split(r'(\'.*?\'|".*?"| )', cur_script_name) if piece.strip()]
            script_cmd[0] = os.path.abspath(script_cmd[0])
            self.log(u'Absolute path to script: {0}'.format(script_cmd[0]), logger.DEBUG)

            script_cmd += [
                ep_location, file_path, str(ep_obj.series.indexerid),
                str(ep_obj.season), str(ep_obj.episode), str(ep_obj.airdate)
            ]

            # use subprocess to run the command and capture output
            self.log(u'Executing command: {0}'.format(script_cmd))
            try:
                p = subprocess.Popen(
                    script_cmd, stdin=subprocess.PIPE, stdout=subprocess.PIPE,
                    stderr=subprocess.STDOUT, cwd=app.PROG_DIR
                )
                out, _ = p.communicate()

                self.log(u'Script result: {0}'.format(out), logger.DEBUG)

            except Exception as e:
                self.log(u'Unable to run extra_script: {0!r}'.format(e))

    def flag_kodi_clean_library(self):
        """Set flag to clean Kodi's library if Kodi is enabled."""
        if app.USE_KODI:
            self.log(u'Setting to clean Kodi library as we are going to replace the file')
            app.KODI_LIBRARY_CLEAN_PENDING = True

    def process(self):
        """
        Post-process a given file.

        :return: True on success, False on failure
        """
        self.log(u'Processing {0}'.format(self.file_path))

        if os.path.isdir(self.file_path):
            self.log(u'File {0} seems to be a directory'.format(self.file_path))
            return False

        if not os.path.exists(self.file_path):
            raise EpisodePostProcessingFailedException(u"File {0} doesn't exist, did unrar fail?".format
                                                       (self.file_path))

        for ignore_file in self.IGNORED_FILESTRINGS:
            if ignore_file in self.file_path:
                self.log(u'File {0} is ignored type, skipping'.format(self.file_path))
                return False

        # reset in_history
        self.in_history = False

        # reset the anidb episode object
        self.anidbEpisode = None

        # try to find the file info
        (show, season, episodes, quality, version) = self._find_info()
        if not show:
            raise EpisodePostProcessingFailedException(u"This show isn't in your list, you need to add it "
                                                       u"before post-processing an episode")
        elif season is None or not episodes:
            raise EpisodePostProcessingFailedException(u'Not enough information to determine what episode this is')

        # retrieve/create the corresponding Episode objects
        ep_obj = self._get_ep_obj(show, season, episodes)
        _, old_ep_quality = common.Quality.split_composite_status(ep_obj.status)

        # get the quality of the episode we're processing
        if quality and common.Quality.qualityStrings[quality] != 'Unknown':
<<<<<<< HEAD
            self.log(u'The episode file has a quality in it, using that: {0}'.format(
                common.Quality.qualityStrings[quality]), logger.DEBUG)
=======
            self.log(u'The episode file has a quality in it, using that: {0}'.format
                     (common.Quality.qualityStrings[quality]), logger.DEBUG)
>>>>>>> b0d194a4
            new_ep_quality = quality
        else:
            new_ep_quality = self._quality_from_status(ep_obj.status)

        # check snatched history to see if we should set the download as priority
        self._priority_from_history(show.indexerid, season, episodes, new_ep_quality)
        if self.in_history:
            self.log(u'This episode was found in history as SNATCHED.', logger.DEBUG)

        if new_ep_quality == common.Quality.UNKNOWN:
            new_ep_quality = self._get_quality(ep_obj)

        logger.log(u'Quality of the episode we are processing: {0}'.format(
            common.Quality.qualityStrings[new_ep_quality]), logger.DEBUG)

        # see if this is a priority download (is it snatched, in history, PROPER, or BEST)
        priority_download = self._is_priority(old_ep_quality, new_ep_quality)
        self.log(u'This episode is a priority download: {0}'.format(priority_download), logger.DEBUG)

        # get the version of the episode we're processing (default is -1)
        if version != -1:
            self.log(u'Episode has a version in it, using that: v{0}'.format(version), logger.DEBUG)
        new_ep_version = version

        # check for an existing file
        existing_file_status = self._compare_file_size(ep_obj.location)

        if not priority_download:
            if existing_file_status == PostProcessor.EXISTS_SAME:
                self.log(u'File exists and the new file has the same size, aborting post-processing')
                return True

            if existing_file_status != PostProcessor.DOESNT_EXIST:
                if self.is_proper and new_ep_quality == old_ep_quality:
                    self.log(u'New file is a PROPER, marking it safe to replace')
                    self.flag_kodi_clean_library()
                else:
                    allowed_qualities, preferred_qualities = show.current_qualities
<<<<<<< HEAD
                    self.log(u'Checking if new quality {0} should replace current quality: {1}'.format(
                        common.Quality.qualityStrings[new_ep_quality],
                        common.Quality.qualityStrings[old_ep_quality]
                    ))
=======
                    self.log(u'Checking if new quality {0} should replace current quality: {1}'.format
                             (common.Quality.qualityStrings[new_ep_quality],
                              common.Quality.qualityStrings[old_ep_quality]))
>>>>>>> b0d194a4
                    should_process, should_process_reason = self._should_process(old_ep_quality, new_ep_quality,
                                                                                 allowed_qualities, preferred_qualities)
                    if not should_process:
                        raise EpisodePostProcessingFailedException(
                            u'File exists. Marking it unsafe to replace. Reason: {0}'.format(should_process_reason))
                    else:
                        self.log(u'File exists. Marking it safe to replace. Reason: {0}'.format(should_process_reason))
                        self.flag_kodi_clean_library()

            # Check if the processed file season is already in our indexer. If not,
            # the file is most probably mislabled/fake and will be skipped.
            # Only proceed if the file season is > 0
            if int(ep_obj.season) > 0:
                main_db_con = db.DBConnection()
                max_season = main_db_con.select(
                    "SELECT MAX(season) FROM tv_episodes WHERE showid = ? and indexer = ?",
                    [show.indexerid, show.indexer])

                # If the file season (ep_obj.season) is bigger than
                # the indexer season (max_season[0][0]), skip the file
                if int(ep_obj.season) > int(max_season[0][0]):
                    self.log(u'File has season {0}, while the indexer is on season {1}. '
                             u'The file may be incorrectly labeled or fake, aborting.'.format
                             (ep_obj.season, max_season[0][0]))
                    return False

        # if the file is priority then we're going to replace it even if it exists
        else:
            # Set to clean Kodi if file exists and it is priority_download
            if existing_file_status != PostProcessor.DOESNT_EXIST:
                self.flag_kodi_clean_library()
            self.log(u"This download is marked a priority download so I'm going to replace "
                     u"an existing file if I find one")

        # try to find out if we have enough space to perform the copy or move action.
        if not helpers.is_file_locked(self.file_path, False):
            if not verify_freespace(self.file_path, ep_obj.series._location, [ep_obj] + ep_obj.related_episodes):
                self.log(u'Not enough space to continue post-processing, exiting', logger.WARNING)
                return False
        else:
            self.log(u'Unable to determine needed filespace as the source file is locked for access')

        # delete the existing file (and company)
        for cur_ep in [ep_obj] + ep_obj.related_episodes:
            try:
                self._delete(cur_ep.location, associated_files=True)
                # clean up any left over folders
                if cur_ep.location:
                    helpers.delete_empty_folders(os.path.dirname(cur_ep.location), keep_dir=ep_obj.series._location)
            except (OSError, IOError):
                raise EpisodePostProcessingFailedException(u'Unable to delete the existing files')

            # set the status of the episodes
            # for cur_ep in [ep_obj] + ep_obj.related_episodes:
            #    cur_ep.status = common.Quality.composite_status(common.SNATCHED, new_ep_quality)

        # if the show directory doesn't exist then make it if desired
        if not os.path.isdir(ep_obj.series._location) and app.CREATE_MISSING_SHOW_DIRS:
            self.log(u"Show directory doesn't exist, creating it", logger.DEBUG)
            try:
                os.mkdir(ep_obj.series._location)
                helpers.chmod_as_parent(ep_obj.series._location)

                # do the library update for synoindex
                notifiers.synoindex_notifier.addFolder(ep_obj.series._location)
            except (OSError, IOError):
                raise EpisodePostProcessingFailedException(u'Unable to create the show directory: {0}'.format
                                                           (ep_obj.series._location))

            # get metadata for the show (but not episode because it hasn't been fully processed)
            ep_obj.series.write_metadata(True)

        # update the ep info before we rename so the quality & release name go into the name properly
        sql_l = []

        for cur_ep in [ep_obj] + ep_obj.related_episodes:
            with cur_ep.lock:

                if self.release_name:
                    self.log(u'Found release name {0}'.format(self.release_name), logger.DEBUG)
                    cur_ep.release_name = self.release_name
                elif self.file_name:
                    # If we can't get the release name we expect, save the original release name instead
                    self.log(u'Using original release name {0}'.format(self.file_name), logger.DEBUG)
                    cur_ep.release_name = self.file_name
                else:
                    cur_ep.release_name = u''

                cur_ep.status = common.Quality.composite_status(common.DOWNLOADED, new_ep_quality)

                cur_ep.subtitles = u''

                cur_ep.subtitles_searchcount = 0

                cur_ep.subtitles_lastsearch = u'0001-01-01 00:00:00'

                cur_ep.is_proper = self.is_proper

                cur_ep.version = new_ep_version

                if self.release_group:
                    cur_ep.release_group = self.release_group
                else:
                    cur_ep.release_group = u''

                sql_l.append(cur_ep.get_sql())

        # Just want to keep this consistent for failed handling right now
        nzb_release_name = naming.determine_release_name(self.folder_path, self.nzb_name)
        if nzb_release_name is not None:
            failed_history.log_success(nzb_release_name)
        else:
            self.log(u"Couldn't determine NZB release name, aborting", logger.WARNING)

        # find the destination folder
        try:
            proper_path = ep_obj.proper_path()
            proper_absolute_path = os.path.join(ep_obj.series.location, proper_path)
            dest_path = os.path.dirname(proper_absolute_path)
        except ShowDirectoryNotFoundException:
            raise EpisodePostProcessingFailedException(u"Unable to post-process an episode if the show dir '{0}' "
                                                       u"doesn't exist, quitting".format(ep_obj.series.raw_location))

        self.log(u'Destination folder for this episode: {0}'.format(dest_path), logger.DEBUG)

        # create any folders we need
        if not helpers.make_dirs(dest_path):
            raise EpisodePostProcessingFailedException('Unable to create destination folder to the files')

        # figure out the base name of the resulting episode file
        if app.RENAME_EPISODES:
            orig_extension = self.file_name.rpartition('.')[-1]
            new_base_name = os.path.basename(proper_path)
            new_file_name = new_base_name + '.' + orig_extension

        else:
            # if we're not renaming then there's no new base name, we'll just use the existing name
            new_base_name = None
            new_file_name = self.file_name

        # add to anidb
        if ep_obj.series.is_anime and app.ANIDB_USE_MYLIST:
            self._add_to_anidb_mylist(self.file_path)

        try:
            # do the action to the episode and associated files to the show dir
            if self.process_method in ['copy', 'hardlink', 'move', 'symlink']:
                if not self.process_method == 'hardlink':
                    if helpers.is_file_locked(self.file_path, False):
                        raise EpisodePostProcessingFailedException('File is locked for reading')

                self.post_process_action(self.file_path, dest_path, new_base_name,
                                         app.MOVE_ASSOCIATED_FILES, app.USE_SUBTITLES and ep_obj.series.subtitles)
            else:
                logger.log(u"'{0}' is an unknown file processing method. "
                           u"Please correct your app's usage of the API.".format(self.process_method), logger.WARNING)
                raise EpisodePostProcessingFailedException('Unable to move the files to their new home')
        except (OSError, IOError):
            raise EpisodePostProcessingFailedException('Unable to move the files to their new home')

        # download subtitles
        if app.USE_SUBTITLES and ep_obj.series.subtitles:
            for cur_ep in [ep_obj] + ep_obj.related_episodes:
                with cur_ep.lock:
                    cur_ep.location = os.path.join(dest_path, new_file_name)
                    cur_ep.refresh_subtitles()
                    cur_ep.download_subtitles()

        # now that processing has finished, we can put the info in the DB.
        # If we do it earlier, then when processing fails, it won't try again.
        if sql_l:
            main_db_con = db.DBConnection()
            main_db_con.mass_action(sql_l)

        # put the new location in the database
        sql_l = []
        for cur_ep in [ep_obj] + ep_obj.related_episodes:
            with cur_ep.lock:
                cur_ep.location = os.path.join(dest_path, new_file_name)
                sql_l.append(cur_ep.get_sql())

        if sql_l:
            main_db_con = db.DBConnection()
            main_db_con.mass_action(sql_l)

        cur_ep.airdate_modify_stamp()

        # generate nfo/tbn
        try:
            ep_obj.create_meta_files()
        except Exception:
            logger.log(u'Could not create/update meta files. Continuing with post-processing...')

        # log it to history episode and related episodes (multi-episode for example)
        for cur_ep in [ep_obj] + ep_obj.related_episodes:
            history.log_download(cur_ep, self.file_path, new_ep_quality, self.release_group, new_ep_version)

        # send notifications
        notifiers.notify_download(ep_obj._format_pattern('%SN - %Sx%0E - %EN - %QN'))
        # do the library update for KODI
        notifiers.kodi_notifier.update_library(ep_obj.series.name)
        # do the library update for Plex
        notifiers.plex_notifier.update_library(ep_obj)
        # do the library update for EMBY
        notifiers.emby_notifier.update_library(ep_obj.series)
        # do the library update for NMJ
        # nmj_notifier kicks off its library update when the notify_download is issued (inside notifiers)
        # do the library update for Synology Indexer
        notifiers.synoindex_notifier.addFile(ep_obj.location)
        # do the library update for pyTivo
        notifiers.pytivo_notifier.update_library(ep_obj)
        # do the library update for Trakt
        notifiers.trakt_notifier.update_library(ep_obj)

        self._run_extra_scripts(ep_obj)

        # Store self.info_hash and self.release_name so later we can remove from client if setting is enabled
        if self.info_hash:
            existing_release_names = app.RECENTLY_POSTPROCESSED.get(self.info_hash, [])
            existing_release_names.append(self.release_name)
            app.RECENTLY_POSTPROCESSED[self.info_hash] = existing_release_names

        return True<|MERGE_RESOLUTION|>--- conflicted
+++ resolved
@@ -113,11 +113,7 @@
 
     @property
     def output(self):
-<<<<<<< HEAD
-        """Return the pp output."""
-=======
         """Return the concatenated log messages."""
->>>>>>> b0d194a4
         return '\n'.join(self._output)
 
     def _get_rel_path(self):
@@ -213,14 +209,8 @@
                 associated_files.add(found_file)
 
         if associated_files:
-<<<<<<< HEAD
-            self.log(
-                u'Found the following associated files for {0}: {1}'.format(file_path, associated_files), logger.DEBUG
-            )
-=======
             self.log(u'Found the following associated files for {0}: {1}'.format
                      (file_path, associated_files), logger.DEBUG)
->>>>>>> b0d194a4
             if refine:
                 associated_files = self._refine_associated_files(associated_files)
         else:
@@ -340,12 +330,8 @@
             file_list += self.list_associated_files(files[0], subfolders=True)
 
         if not file_list:
-<<<<<<< HEAD
-            self.log(u'There were no files associated with {0}, not deleting anything'.format(files), logger.DEBUG)
-=======
             self.log(u'There were no files associated with {0}, not deleting anything'.format
                      (files), logger.DEBUG)
->>>>>>> b0d194a4
             return
 
         for cur_file in file_list:
@@ -355,18 +341,6 @@
                 file_attribute = os.stat(cur_file)[0]
                 if not file_attribute & stat.S_IWRITE:
                     # File is read-only, so make it writeable
-<<<<<<< HEAD
-                    self.log(u'Read only mode on file {0}. Will try to make it writeable'.format(
-                        cur_file), logger.DEBUG
-                    )
-                    try:
-                        os.chmod(cur_file, stat.S_IWRITE)
-                    except OSError as error:
-                        self.log(
-                            u'Cannot change permissions of {filename}. Error: {msg}'.format(
-                                filename=cur_file, msg=error), logger.WARNING
-                        )
-=======
                     self.log(u'Read only mode on file {0}. Will try to make it writeable'.format
                              (cur_file), logger.DEBUG)
                     try:
@@ -374,7 +348,6 @@
                     except OSError as error:
                         self.log(u'Cannot change permissions of {filename}. Error: {msg}'.format
                                  (filename=cur_file, msg=error), logger.WARNING)
->>>>>>> b0d194a4
 
                 os.remove(cur_file)
 
@@ -450,12 +423,8 @@
             file_list += self.list_associated_files(file_path, subtitles_only=True, refine=True)
 
         if not file_list:
-<<<<<<< HEAD
-            self.log(u'There were no files associated with {0}, not moving anything'.format(file_path), logger.DEBUG)
-=======
             self.log(u'There were no files associated with {0}, not moving anything'.format
                      (file_path), logger.DEBUG)
->>>>>>> b0d194a4
             return
 
         for cur_associated_file in file_list:
@@ -485,12 +454,8 @@
                 helpers.move_file(cur_file_path, new_file_path)
                 helpers.chmod_as_parent(new_file_path)
             except (IOError, OSError) as e:
-<<<<<<< HEAD
-                self.log(u'Unable to move file {0} to {1}: {2!r}'.format(cur_file_path, new_file_path, e), logger.ERROR)
-=======
                 self.log(u'Unable to move file {0} to {1}: {2!r}'.format
                          (cur_file_path, new_file_path, e), logger.ERROR)
->>>>>>> b0d194a4
                 raise EpisodePostProcessingFailedException('Unable to move the files to their new home')
 
         def copy(cur_file_path, new_file_path):
@@ -499,13 +464,8 @@
                 helpers.copy_file(cur_file_path, new_file_path)
                 helpers.chmod_as_parent(new_file_path)
             except (IOError, OSError) as e:
-<<<<<<< HEAD
-                self.log(u'Unable to copy file {0} to {1}: {2!r}'.format(
-                    cur_file_path, new_file_path, e), logger.ERROR)
-=======
                 self.log(u'Unable to copy file {0} to {1}: {2!r}'.format
                          (cur_file_path, new_file_path, e), logger.ERROR)
->>>>>>> b0d194a4
                 raise EpisodePostProcessingFailedException('Unable to copy the files to their new home')
 
         def hardlink(cur_file_path, new_file_path):
@@ -514,14 +474,6 @@
                 helpers.hardlink_file(cur_file_path, new_file_path)
                 helpers.chmod_as_parent(new_file_path)
             except (IOError, OSError) as e:
-<<<<<<< HEAD
-                self.log(u'Unable to link file {0} to {1}: {2!r}'.format(cur_file_path, new_file_path, e), logger.ERROR)
-                raise EpisodePostProcessingFailedException('Unable to hard link the files to their new home')
-
-        def symlink(cur_file_path, new_file_path):
-            self.log(u'Moving then symbolic linking file from {0} to {1}'.format(
-                cur_file_path, new_file_path), logger.DEBUG)
-=======
                 self.log(u'Unable to link file {0} to {1}: {2!r}'.format
                          (cur_file_path, new_file_path, e), logger.ERROR)
                 raise EpisodePostProcessingFailedException('Unable to hard link the files to their new home')
@@ -529,17 +481,12 @@
         def symlink(cur_file_path, new_file_path):
             self.log(u'Moving then symbolic linking file from {0} to {1}'.format
                      (cur_file_path, new_file_path), logger.DEBUG)
->>>>>>> b0d194a4
             try:
                 helpers.move_and_symlink_file(cur_file_path, new_file_path)
                 helpers.chmod_as_parent(new_file_path)
             except (IOError, OSError) as e:
-<<<<<<< HEAD
-                self.log(u'Unable to link file {0} to {1}: {2!r}'.format(cur_file_path, new_file_path, e), logger.ERROR)
-=======
                 self.log(u'Unable to link file {0} to {1}: {2!r}'.format
                          (cur_file_path, new_file_path, e), logger.ERROR)
->>>>>>> b0d194a4
                 raise EpisodePostProcessingFailedException('Unable to move and link the files to their new home')
 
         action = {'copy': copy, 'move': move, 'hardlink': hardlink, 'symlink': symlink}.get(self.process_method)
@@ -662,14 +609,8 @@
                     season = int(sql_result[0]['season'])
                     episodes = [int(sql_result[0]['episode'])]
                 else:
-<<<<<<< HEAD
-                    self.log(u'Unable to find episode with date {0} for show {1}, skipping'.format(
-                        episodes[0], show.indexerid
-                    ), logger.DEBUG)
-=======
                     self.log(u'Unable to find episode with date {0} for show {1}, skipping'.format
                              (episodes[0], show.indexerid), logger.DEBUG)
->>>>>>> b0d194a4
                     # we don't want to leave dates in the episode list
                     # if we couldn't convert them to real episode numbers
                     episodes = []
@@ -765,13 +706,8 @@
         """
         root_ep = None
         for cur_episode in episodes:
-<<<<<<< HEAD
-            self.log(u'Retrieving episode object for {0} {1}'.format(
-                show.name, episode_num(season, cur_episode)), logger.DEBUG)
-=======
             self.log(u'Retrieving episode object for {0} {1}'.format
                      (show.name, episode_num(season, cur_episode)), logger.DEBUG)
->>>>>>> b0d194a4
 
             # now that we've figured out which episode this file is just load it manually
             try:
@@ -802,13 +738,8 @@
         if status in common.Quality.SNATCHED + common.Quality.SNATCHED_PROPER + common.Quality.SNATCHED_BEST:
             _, quality = common.Quality.split_composite_status(status)
             if quality != common.Quality.UNKNOWN:
-<<<<<<< HEAD
-                self.log(u'The snatched status has a quality in it, using that: {0}'.format(
-                    common.Quality.qualityStrings[quality]), logger.DEBUG)
-=======
                 self.log(u'The snatched status has a quality in it, using that: {0}'.format
                          (common.Quality.qualityStrings[quality]), logger.DEBUG)
->>>>>>> b0d194a4
                 return quality
 
         return quality
@@ -827,36 +758,20 @@
                 continue
 
             ep_quality = common.Quality.name_quality(cur_name, ep_obj.series.is_anime, extend=False)
-<<<<<<< HEAD
-            self.log(u"Looking up quality for '{0}', got {1}".format(
-                cur_name, common.Quality.qualityStrings[ep_quality]), logger.DEBUG)
-            if ep_quality != common.Quality.UNKNOWN:
-                self.log(u"Looks like {0} '{1}' has quality {2}, using that".format(
-                    resource_name, cur_name, common.Quality.qualityStrings[ep_quality]), logger.DEBUG)
-=======
             self.log(u"Looking up quality for '{0}', got {1}".format
                      (cur_name, common.Quality.qualityStrings[ep_quality]), logger.DEBUG)
             if ep_quality != common.Quality.UNKNOWN:
                 self.log(u"Looks like {0} '{1}' has quality {2}, using that".format
                          (resource_name, cur_name, common.Quality.qualityStrings[ep_quality]), logger.DEBUG)
->>>>>>> b0d194a4
                 return ep_quality
 
         # Try using other methods to get the file quality
         ep_quality = common.Quality.name_quality(self.file_path, ep_obj.series.is_anime)
-<<<<<<< HEAD
-        self.log(u"Trying other methods to get quality for '{0}', got {1}".format(
-            self.file_name, common.Quality.qualityStrings[ep_quality]), logger.DEBUG)
-        if ep_quality != common.Quality.UNKNOWN:
-            self.log(u"Looks like '{0}' has quality {1}, using that".format(
-                self.file_name, common.Quality.qualityStrings[ep_quality]), logger.DEBUG)
-=======
         self.log(u"Trying other methods to get quality for '{0}', got {1}".format
                  (self.file_name, common.Quality.qualityStrings[ep_quality]), logger.DEBUG)
         if ep_quality != common.Quality.UNKNOWN:
             self.log(u"Looks like '{0}' has quality {1}, using that".format
                      (self.file_name, common.Quality.qualityStrings[ep_quality]), logger.DEBUG)
->>>>>>> b0d194a4
             return ep_quality
 
         return ep_quality
@@ -1092,13 +1007,8 @@
 
         # get the quality of the episode we're processing
         if quality and common.Quality.qualityStrings[quality] != 'Unknown':
-<<<<<<< HEAD
-            self.log(u'The episode file has a quality in it, using that: {0}'.format(
-                common.Quality.qualityStrings[quality]), logger.DEBUG)
-=======
             self.log(u'The episode file has a quality in it, using that: {0}'.format
                      (common.Quality.qualityStrings[quality]), logger.DEBUG)
->>>>>>> b0d194a4
             new_ep_quality = quality
         else:
             new_ep_quality = self._quality_from_status(ep_obj.status)
@@ -1111,8 +1021,8 @@
         if new_ep_quality == common.Quality.UNKNOWN:
             new_ep_quality = self._get_quality(ep_obj)
 
-        logger.log(u'Quality of the episode we are processing: {0}'.format(
-            common.Quality.qualityStrings[new_ep_quality]), logger.DEBUG)
+        logger.log(u'Quality of the episode we are processing: {0}'.format
+                   (common.Quality.qualityStrings[new_ep_quality]), logger.DEBUG)
 
         # see if this is a priority download (is it snatched, in history, PROPER, or BEST)
         priority_download = self._is_priority(old_ep_quality, new_ep_quality)
@@ -1137,16 +1047,9 @@
                     self.flag_kodi_clean_library()
                 else:
                     allowed_qualities, preferred_qualities = show.current_qualities
-<<<<<<< HEAD
-                    self.log(u'Checking if new quality {0} should replace current quality: {1}'.format(
-                        common.Quality.qualityStrings[new_ep_quality],
-                        common.Quality.qualityStrings[old_ep_quality]
-                    ))
-=======
                     self.log(u'Checking if new quality {0} should replace current quality: {1}'.format
                              (common.Quality.qualityStrings[new_ep_quality],
                               common.Quality.qualityStrings[old_ep_quality]))
->>>>>>> b0d194a4
                     should_process, should_process_reason = self._should_process(old_ep_quality, new_ep_quality,
                                                                                  allowed_qualities, preferred_qualities)
                     if not should_process:
