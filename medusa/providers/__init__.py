--- conflicted
+++ resolved
@@ -65,11 +65,7 @@
     'alpharatio', 'sdbits', 'shazbat', 'rarbg', 'tntvillage', 'binsearch', 'xthor', 'abnormal', 'scenetime',
     'nebulance', 'tvchaosuk', 'torrentproject', 'bitcannon', 'torrentz2', 'pretome', 'gftracker', 'anizb',
     'hdspace', 'newpct', 'elitetorrent', 'danishbits', 'hd4free', 'limetorrents', 'norbits', 'bithdtv',
-<<<<<<< HEAD
-    'zooqle', 'animebytes', 'animetorrents', 'horriblesubs', 'anidex', 'shanaproject', 'yggtorrent'
-=======
-    'zooqle', 'animebytes', 'animetorrents', 'horriblesubs', 'anidex', 'shanaproject', 'torrenting'
->>>>>>> a24f84c4
+    'zooqle', 'animebytes', 'animetorrents', 'horriblesubs', 'anidex', 'shanaproject', 'torrenting', 'yggtorrent'
 ]
 
 
