# coding=utf-8

"""Provider code for Generic Provider."""

from __future__ import unicode_literals

import logging
import re
from builtins import map
from builtins import object
from builtins import str
from collections import OrderedDict, defaultdict
from datetime import datetime, timedelta
from itertools import chain
from os.path import join

from dateutil import parser, tz

from medusa import (
    app,
    config,
    tv,
    ui,
)
from medusa.classes import (
    SearchResult,
)
from medusa.common import (
    MULTI_EP_RESULT,
    Quality,
    SEASON_RESULT,
    USER_AGENT,
)
from medusa.db import DBConnection
from medusa.helper.common import (
    sanitize_filename,
)
from medusa.helpers import (
    download_file,
)
from medusa.indexers.indexer_config import INDEXER_TVDBV2
from medusa.logger.adapters.style import BraceAdapter
from medusa.name_parser.parser import (
    InvalidNameException,
    InvalidShowException,
    NameParser,
)
from medusa.scene_exceptions import get_season_scene_exceptions
from medusa.search import PROPER_SEARCH
from medusa.session.core import MedusaSafeSession
from medusa.session.hooks import cloudflare
from medusa.show.show import Show

from pytimeparse import parse

from requests.utils import add_dict_to_cookiejar, dict_from_cookiejar

from six import itervalues

log = BraceAdapter(logging.getLogger(__name__))
log.logger.addHandler(logging.NullHandler())

# Keep a list of per provider of recent provider search results
recent_results = {}


class GenericProvider(object):
    """Generic provider."""

    NZB = 'nzb'
    TORRENT = 'torrent'

    def __init__(self, name):
        """Initialize the class."""
        self.name = name

        self.anime_only = False
        self.bt_cache_urls = [
            'http://reflektor.karmorra.info/torrent/{info_hash}.torrent',
            'https://torrent.cd/torrents/download/{info_hash}/.torrent',
            'https://asnet.pw/download/{info_hash}/',
            'http://p2pdl.com/download/{info_hash}',
            'http://itorrents.org/torrent/{info_hash}.torrent',
        ]
        self.cache = tv.Cache(self)
        self.enable_backlog = False
        self.enable_manualsearch = False
        self.enable_daily = False
        self.enabled = False
        self.headers = {'User-Agent': USER_AGENT}
        self.proper_strings = ['PROPER|REPACK|REAL|RERIP']
        self.provider_type = None
        self.public = False
        self.search_fallback = False
        self.search_mode = None
        self.session = MedusaSafeSession(hooks=[cloudflare])
        self.session.headers.update(self.headers)
        self.series = None
        self.supports_absolute_numbering = False
        self.supports_backlog = True
        self.anime_search_show_name = True
        self.url = ''
        self.urls = {}

        # Ability to override the search separator. As for example anizb is using '*' instead of space.
        self.search_separator = ' '
        self.season_templates = (
            'S{season:0>2}',  # example: 'Series.Name.S03'
        )

        # Use and configure the attribute enable_cookies to show or hide the cookies input field per provider
        self.enable_cookies = False
        self.cookies = ''

        # Paramaters for reducting the daily search results parsing
        self.max_recent_items = 5
        self.stop_at = 3

        # Delay downloads
        self.enable_search_delay = False
        self.search_delay = 480  # minutes

    @classmethod
    def kind(cls):
        """Return the name of the current class."""
        return cls.__name__

    def download_result(self, result):
        """Download result from provider."""
        if not self.login():
            return False

        urls, filename = self._make_url(result)

        for url in urls:
            if 'NO_DOWNLOAD_NAME' in url:
                continue

            if url.startswith('http'):
                self.headers.update({
                    'Referer': '/'.join(url.split('/')[:3]) + '/'
                })

            log.info('Downloading {result} from {provider} at {url}',
                     {'result': result.name, 'provider': self.name, 'url': url})

            verify = False if self.public else None

            if download_file(url, filename, session=self.session, headers=self.headers,
                             verify=verify):

                if self._verify_download(filename):
                    log.info('Saved {result} to {location}',
                             {'result': result.name, 'location': filename})
                    return True

        log.warning('Failed to download any results for {result}',
                    {'result': result.name})

        return False

    def _make_url(self, result):
        """Return url if result is a magnet link."""
        urls = []
        filename = ''

        if not result or not result.url:
            return urls, filename

        urls = [result.url]
        result_name = sanitize_filename(result.name)

        # TODO: Remove this in future versions, kept for the warning
        # Some NZB providers (e.g. Jackett) can also download torrents
        # A similar check is performed for NZB splitting in medusa/search/core.py @ search_providers()
        if (result.url.endswith(GenericProvider.TORRENT) or
                result.url.startswith('magnet:')) and self.provider_type == GenericProvider.NZB:
            filename = join(app.TORRENT_DIR, result_name + '.torrent')
            log.warning('Using Jackett providers as Newznab providers is deprecated!'
                        ' Switch them to Jackett providers as soon as possible.')
        else:
            filename = join(self._get_storage_dir(), result_name + '.' + self.provider_type)

        return urls, filename

    def _verify_download(self, file_name=None):
        return True

    def get_content(self, url, params=None, timeout=30, **kwargs):
        """Retrieve the torrent/nzb content."""
        return self.session.get_content(url, params=params, timeout=timeout, **kwargs)

    def find_propers(self, proper_candidates):
        """Find propers in providers."""
        results = []

        for proper_candidate in proper_candidates:
            series_obj = Show.find_by_id(app.showList, proper_candidate[b'indexer'], proper_candidate[b'showid'])

            if series_obj:
                self.series = series_obj
                episode_obj = series_obj.get_episode(proper_candidate[b'season'], proper_candidate[b'episode'])

                for term in self.proper_strings:
                    search_strings = self._get_episode_search_strings(episode_obj, add_string=term)

                    for item in self.search(search_strings[0], ep_obj=episode_obj):
                        search_result = self.get_result()
                        results.append(search_result)

                        search_result.name, search_result.url = self._get_title_and_url(item)
                        search_result.seeders, search_result.leechers = self._get_result_info(item)
                        search_result.size = self._get_size(item)
                        search_result.pubdate = self._get_pubdate(item)

                        # This will be retrieved from the parser
                        search_result.proper_tags = ''

                        search_result.search_type = PROPER_SEARCH
                        search_result.date = datetime.today()
                        search_result.series = series_obj

        return results

    @staticmethod
    def remove_duplicate_mappings(items, pk='link'):
        """
        Remove duplicate items from an iterable of mappings.

        :param items: An iterable of mappings
        :param pk: Primary key for removing duplicates
        :return: An iterable of unique mappings
        """
        return list(
            itervalues(OrderedDict(
                (item[pk], item)
                for item in items
                )
            )
        )

    def find_search_results(self, series, episodes, search_mode, forced_search=False, download_current_quality=False,
                            manual_search=False, manual_search_type='episode'):
        """Search episodes based on param."""
        self._check_auth()
        self.series = series

        results = {}
        items_list = []

        for episode in episodes:
            if not manual_search:
                cache_result = self.cache.search_cache(episode, forced_search=forced_search,
                                                       down_cur_quality=download_current_quality)
                if cache_result:
                    if episode.episode not in results:
                        results[episode.episode] = cache_result
                    else:
                        results[episode.episode].extend(cache_result)

                    continue

            search_strings = []
            season_search = (len(episodes) > 1 or manual_search_type == 'season') and search_mode == 'sponly'
            if season_search:
                search_strings = self._get_season_search_strings(episode)
            elif search_mode == 'eponly':
                search_strings = self._get_episode_search_strings(episode)

            for search_string in search_strings:
                # Find results from the provider
                items_list += self.search(
                    search_string, ep_obj=episode, manual_search=manual_search
                )

            # In season search, we can't loop in episodes lists as we only need one episode to get the season string
            if search_mode == 'sponly':
                break

            if not items_list:
                # Find results from the provider using a fall-back search string.
                search_string['Episode'] = search_string['EpisodeFallback']
                for search_string in search_strings:
                    items_list += self.search(search_string, ep_obj=episode)

        if len(results) == len(episodes):
            return results

        # Remove duplicate items
        unique_items = self.remove_duplicate_mappings(items_list)
        log.debug('Found {0} unique items', len(unique_items))

        # categorize the items into lists by quality
        categorized_items = defaultdict(list)
        for item in unique_items:
            quality = self.get_quality(item, anime=series.is_anime)
            categorized_items[quality].append(item)

        # sort qualities in descending order
        sorted_qualities = sorted(categorized_items, reverse=True)
        log.debug('Found qualities: {0}', sorted_qualities)

        # move Quality.UNKNOWN to the end of the list
        try:
            sorted_qualities.remove(Quality.UNKNOWN)
        except ValueError:
            log.debug('No unknown qualities in results')
        else:
            sorted_qualities.append(Quality.UNKNOWN)
            log.debug('Unknown qualities moved to end of results')

        # chain items sorted by quality
        sorted_items = chain.from_iterable(
            categorized_items[quality]
            for quality in sorted_qualities
        )

        # unpack all of the quality lists into a single sorted list
        items_list = list(sorted_items)

        cl = []

        # Move through each item and parse it into a quality
        search_results = []
        for item in items_list:

            # Make sure we start with a TorrentSearchResult, NZBDataSearchResult or NZBSearchResult search result obj.
            search_result = self.get_result()
            search_results.append(search_result)
            search_result.item = item
            search_result.download_current_quality = download_current_quality
            # FIXME: Should be changed to search_result.search_type
            search_result.forced_search = forced_search

            (search_result.name, search_result.url) = self._get_title_and_url(item)
            (search_result.seeders, search_result.leechers) = self._get_result_info(item)

            search_result.size = self._get_size(item)
            search_result.pubdate = self._get_pubdate(item)

            search_result.result_wanted = True

            try:
                search_result.parsed_result = NameParser(parse_method=('normal', 'anime')[series.is_anime]
                                                         ).parse(search_result.name)
            except (InvalidNameException, InvalidShowException) as error:
                log.debug('Error during parsing of release name: {release_name}, with error: {error}',
                          {'release_name': search_result.name, 'error': error})
                search_result.add_cache_entry = False
                search_result.result_wanted = False
                continue

            # I don't know why i'm doing this. Maybe remove it later on all together, now i've added the parsed_result
            # to the search_result.
            search_result.series = search_result.parsed_result.series
            search_result.quality = search_result.parsed_result.quality
            search_result.release_group = search_result.parsed_result.release_group
            search_result.version = search_result.parsed_result.version
            search_result.actual_season = search_result.parsed_result.season_number
            search_result.actual_episodes = search_result.parsed_result.episode_numbers

            if not manual_search:
                if not (search_result.series.air_by_date or search_result.series.sports):
                    if search_mode == 'sponly':
                        if search_result.parsed_result.episode_numbers:
                            log.debug(
                                'This is supposed to be a season pack search but the result {0} is not a valid '
                                'season pack, skipping it', search_result.name
                            )
                            search_result.result_wanted = False
                            continue
                        elif not [ep for ep in episodes if
                                  search_result.parsed_result.season_number == (ep.season, ep.scene_season)
                                  [ep.series.is_scene]]:
                            log.debug(
                                'This season result {0} is for a season we are not searching for, '
                                'skipping it', search_result.name
                            )
                            search_result.result_wanted = False
                            continue
                    else:
                        # I'm going to split these up for better readability
                        # Check if at least got a season parsed.
                        if search_result.parsed_result.season_number is None:
                            log.debug(
                                "The result {0} doesn't seem to have a valid season that we are currently trying to "
                                "snatch, skipping it", search_result.name
                            )
                            search_result.result_wanted = False
                            continue

                        # Check if we at least got some episode numbers parsed.
                        if not search_result.parsed_result.episode_numbers:
                            log.debug(
                                "The result {0} doesn't seem to match an episode that we are currently trying to "
                                "snatch, skipping it", search_result.name
                            )
                            search_result.result_wanted = False
                            continue

                        # Compare the episodes and season from the result with what was searched.
                        if not [searched_episode for searched_episode in episodes
                                if searched_episode.season == search_result.parsed_result.season_number and
                                (searched_episode.episode, searched_episode.scene_episode)
                                [searched_episode.series.is_scene] in
                                search_result.parsed_result.episode_numbers]:
                            log.debug(
                                "The result {0} doesn't seem to match an episode that we are currently trying to "
                                "snatch, skipping it", search_result.name
                            )
                            search_result.result_wanted = False
                            continue

                    # We've performed some checks to decided if we want to continue with this result.
                    # If we've hit this, that means this is not an air_by_date and not a sports show. And it seems to be
                    # a valid result. Let's store the parsed season and episode number and continue.
                    search_result.actual_season = search_result.parsed_result.season_number
                    search_result.actual_episodes = search_result.parsed_result.episode_numbers
                else:
                    # air_by_date or sportshow.
                    search_result.same_day_special = False

                    if not search_result.parsed_result.is_air_by_date:
                        log.debug(
                            "This is supposed to be a date search but the result {0} didn't parse as one, "
                            "skipping it", search_result.name
                        )
                        search_result.result_wanted = False
                        continue
                    else:
                        # Use a query against the tv_episodes table, to match the parsed air_date against.
                        air_date = search_result.parsed_result.air_date.toordinal()
                        db = DBConnection()
                        sql_results = db.select(
                            'SELECT season, episode FROM tv_episodes WHERE indexer = ? AND showid = ? AND airdate = ?',
                            [search_result.series.indexer, search_result.series.series_id, air_date]
                        )

                        if len(sql_results) == 2:
                            if int(sql_results[0][b'season']) == 0 and int(sql_results[1][b'season']) != 0:
                                search_result.actual_season = int(sql_results[1][b'season'])
                                search_result.actual_episodes = [int(sql_results[1][b'episode'])]
                                search_result.same_day_special = True
                            elif int(sql_results[1][b'season']) == 0 and int(sql_results[0][b'season']) != 0:
                                search_result.actual_season = int(sql_results[0][b'season'])
                                search_result.actual_episodes = [int(sql_results[0][b'episode'])]
                                search_result.same_day_special = True
                        elif len(sql_results) != 1:
                            log.warning(
                                "Tried to look up the date for the episode {0} but the database didn't return proper "
                                "results, skipping it", search_result.name
                            )
                            search_result.result_wanted = False
                            continue

                        # @TODO: Need to verify and test this.
                        if search_result.result_wanted and not search_result.same_day_special:
                            search_result.actual_season = int(sql_results[0][b'season'])
                            search_result.actual_episodes = [int(sql_results[0][b'episode'])]

        # Iterate again over the search results, and see if there is anything we want.
        for search_result in search_results:

            # Try to cache the item if we want to.
            cache_result = search_result.add_result_to_cache(self.cache)
            if cache_result is not None:
                cl.append(cache_result)

            if not search_result.result_wanted:
                log.debug("We aren't interested in this result: {0} with url: {1}",
                          search_result.name, search_result.url)
                continue

            log.debug('Found result {0} at {1}', search_result.name, search_result.url)

            episode_object = search_result.create_episode_object()
            # result = self.get_result(episode_object, search_result)
            search_result.finish_search_result(self)

            if not episode_object:
                episode_number = SEASON_RESULT
                log.debug('Found season pack result {0} at {1}', search_result.name, search_result.url)
            elif len(episode_object) == 1:
                episode_number = episode_object[0].episode
                log.debug('Found single episode result {0} at {1}', search_result.name, search_result.url)
            else:
                episode_number = MULTI_EP_RESULT
                log.debug('Found multi-episode ({0}) result {1} at {2}',
                          ', '.join(map(str, search_result.parsed_result.episode_numbers)),
                          search_result.name,
                          search_result.url)
            if episode_number not in results:
                results[episode_number] = [search_result]
            else:
                results[episode_number].append(search_result)

        if cl:
            # Access to a protected member of a client class
            db = self.cache._get_db()
            db.mass_action(cl)

        return results

    def get_id(self):
        """Get ID of the provider."""
        return GenericProvider.make_id(self.name)

    def get_quality(self, item, anime=False):
        """Get scene quality of the result."""
        (title, _) = self._get_title_and_url(item)
        quality = Quality.scene_quality(title, anime)

        return quality

    def get_result(self, episodes=None):
        """Get result."""
        return self._get_result(episodes)

    def image_name(self):
        """Return provider image name."""
        return self.get_id() + '.png'

    def is_active(self):
        """Check if provider is active."""
        return False

    def is_enabled(self):
        """Check if provider is enabled."""
        return bool(self.enabled)

    @staticmethod
    def make_id(name):
        """Make ID of the provider."""
        if not name:
            return ''

        return re.sub(r'[^\w\d_]', '_', str(name).strip().lower())

    def search_rss(self, episodes):
        """Find cached needed episodes."""
        return self.cache.find_needed_episodes(episodes)

    def seed_ratio(self):
        """Return ratio."""
        return ''

    def _check_auth(self):
        """Check if we are autenticated."""
        return True

    def login(self):
        """Login to provider."""
        return True

    def search(self, search_strings, age=0, ep_obj=None, **kwargs):
        """Search the provider."""
        return []

    @staticmethod
    def parse_pubdate(pubdate, human_time=False, timezone=None, **kwargs):
        """
        Parse publishing date into a datetime object.

        :param pubdate: date and time string
        :param human_time: string uses human slang ("4 hours ago")
        :param timezone: use a different timezone ("US/Eastern")

        :keyword dayfirst: Interpret the first value as the day
        :keyword yearfirst: Interpret the first value as the year

        :returns: a datetime object or None
        """
        now_alias = ('right now', 'just now', 'now')

        df = kwargs.pop('dayfirst', False)
        yf = kwargs.pop('yearfirst', False)
        fromtimestamp = kwargs.pop('fromtimestamp', False)

        # This can happen from time to time
        if pubdate is None:
            log.debug('Skipping invalid publishing date.')
            return

        try:
            if human_time:
                if pubdate.lower() in now_alias:
                    seconds = 0
                else:
                    match = re.search(r'(?P<time>[\d.]+\W*)(?P<granularity>\w+)', pubdate)
                    matched_time = match.group('time')
                    matched_granularity = match.group('granularity')

                    # The parse method does not support decimals used with the month,
                    # months, year or years granularities.
                    if matched_granularity and matched_granularity in ('month', 'months', 'year', 'years'):
                        matched_time = int(round(float(matched_time.strip())))

                    seconds = parse('{0} {1}'.format(matched_time, matched_granularity))
                return datetime.now(tz.tzlocal()) - timedelta(seconds=seconds)

            if fromtimestamp:
                dt = datetime.fromtimestamp(int(pubdate), tz=tz.gettz('UTC'))
            else:
                dt = parser.parse(pubdate, dayfirst=df, yearfirst=yf, fuzzy=True)

            # Always make UTC aware if naive
            if dt.tzinfo is None or dt.tzinfo.utcoffset(dt) is None:
                dt = dt.replace(tzinfo=tz.gettz('UTC'))
            if timezone:
                dt = dt.astimezone(tz.gettz(timezone))

            return dt
        except (AttributeError, TypeError, ValueError):
            log.exception('Failed parsing publishing date: {0}', pubdate)

    def _get_result(self, episodes=None):
        """Get result."""
        return SearchResult(episodes)

    def _create_air_by_date_search_string(self, show_scene_name, episode, search_string, add_string=None):
        """Create a search string used for series that are indexed by air date."""
        episode_string = show_scene_name + self.search_separator
        episode_string += str(episode.airdate).replace('-', ' ')

        episode_string += self.search_separator + add_string
        search_string['Episode'].append(episode_string.strip())

    def _create_sports_search_string(self, show_scene_name, episode, search_string, add_string=None):
        """Create a search string used for sport series."""
        episode_string = show_scene_name + self.search_separator

        episode_string += str(episode.airdate).replace('-', ' ')
        episode_string += ('|', ' ')[len(self.proper_strings) > 1]
        episode_string += episode.airdate.strftime('%b')

        episode_string += self.search_separator + add_string
        search_string['Episode'].append(episode_string.strip())

    def _create_anime_search_string(self, show_scene_name, episode, search_string, add_string=None):
        """Create a search string used for as anime 'marked' shows."""
        episode_string = show_scene_name + self.search_separator

        # If the showname is a season scene exception, we want to use the indexer episode number.
        if (episode.scene_season > 1 and
            show_scene_name in get_scene_exceptions(episode.show.indexerid,
                                                    episode.show.indexer,
                                                    episode.scene_season)):
            # This is apparently a season exception, let's use the scene_episode instead of absolute
            ep = episode.scene_episode
        else:
            ep = episode.scene_absolute_number

        episode_string_fallback = episode_string + '{episode:0>3}'.format(episode=ep)
        episode_string += '{episode:0>2}'.format(episode=ep)

        episode_string += self.search_separator + add_string

        episode_string_fallback += self.search_separator + add_string

        search_string['Episode'].append(episode_string_fallback.strip())
        search_string['Episode'].append(episode_string.strip())

        if self.anime_search_show_name:
            search_string['EpisodeFallback'].append(show_scene_name.strip())

    def _create_default_search_string(self, show_scene_name, episode, search_string, add_string=None):
        """Create a default search string, used for standard type S01E01 tv series."""
        episode_string = show_scene_name + self.search_separator

        episode_string += config.naming_ep_type[2] % {
            'seasonnumber': episode.scene_season,
            'episodenumber': episode.scene_episode,
        }
        episode_string += self.search_separator + add_string
        search_string['Episode'].append(episode_string.strip())

    def _get_episode_search_strings(self, episode, add_string=''):
        """Get episode search strings."""
        if not episode:
            return []

        search_string = {
            'Episode': [],
            'EpisodeFallback': []
        }

<<<<<<< HEAD
        for show_name in episode.show.get_all_possible_names(season=episode.scene_season):

            if episode.show.air_by_date:
                self._create_air_by_date_search_string(show_name, episode, search_string, add_string=add_string)
            elif episode.show.sports:
                self._create_sports_search_string(show_name, episode, search_string, add_string=add_string)
            elif episode.show.anime:
                self._create_anime_search_string(show_name, episode, search_string, add_string=add_string)
=======
        all_possible_show_names = episode.series.get_all_possible_names()
        if episode.scene_season:
            all_possible_show_names = all_possible_show_names.union(
                episode.series.get_all_possible_names(season=episode.scene_season)
            )

        for show_name in all_possible_show_names:
            episode_string = show_name + self.search_separator
            episode_string_fallback = None

            if episode.series.air_by_date:
                episode_string += str(episode.airdate).replace('-', ' ')
            elif episode.series.sports:
                episode_string += str(episode.airdate).replace('-', ' ')
                episode_string += ('|', ' ')[len(self.proper_strings) > 1]
                episode_string += episode.airdate.strftime('%b')
            elif episode.series.anime:
                # If the showname is a season scene exception, we want to use the indexer episode number.
                if (episode.scene_season > 1 and
                        show_name in get_season_scene_exceptions(episode.series, episode.scene_season)):
                    # This is apparently a season exception, let's use the scene_episode instead of absolute
                    ep = episode.scene_episode
                else:
                    ep = episode.scene_absolute_number
                episode_string_fallback = episode_string + '{episode:0>3}'.format(episode=ep)
                episode_string += '{episode:0>2}'.format(episode=ep)
>>>>>>> 44439bc9
            else:
                self._create_default_search_string(show_name, episode, search_string, add_string=add_string)

        return [search_string]

    def _get_tvdb_id(self):
        """Return the tvdb id if the shows indexer is tvdb. If not, try to use the externals to get it."""
        if not self.series:
            return None

        return self.series.indexerid if self.series.indexer == INDEXER_TVDBV2 else self.series.externals.get('tvdb_id')

    def _get_season_search_strings(self, episode):
        search_string = {
            'Season': []
        }

        for show_name in episode.series.get_all_possible_names(season=episode.scene_season):
            episode_string = show_name + self.search_separator

            if episode.series.air_by_date or episode.series.sports:
                search_string['Season'].append(episode_string + str(episode.airdate).split('-')[0])
            elif episode.series.anime:
                search_string['Season'].append(episode_string + 'Season')
            else:
                for season_template in self.season_templates:
                    templated_episode_string = episode_string + season_template.format(season=episode.scene_season)
                    search_string['Season'].append(templated_episode_string.strip())

        return [search_string]

    def _get_size(self, item):
        """Return default size."""
        return -1

    def _get_storage_dir(self):
        """Return storage dir."""
        return ''

    def _get_result_info(self, item):
        """Return default seeders and leechers."""
        return -1, -1

    def _get_pubdate(self, item):
        """Return publish date of the item.

        If provider doesnt have _get_pubdate function this will be used
        """
        return None

    def _get_title_and_url(self, item):
        """Return title and url from result."""
        if not item:
            return '', ''

        title = item.get('title', '')
        url = item.get('link', '')

        if title:
            title = title.replace(' ', '.')
        else:
            title = ''

        if url:
            url = url.replace('&amp;', '&').replace('%26tr%3D', '&tr=')
        else:
            url = ''

        return title, url

    @property
    def recent_results(self):
        """Return recent RSS results from provier."""
        return recent_results.get(self.get_id(), [])

    @recent_results.setter
    def recent_results(self, items):
        """Set recent results from provider."""
        if not recent_results.get(self.get_id()):
            recent_results.update({self.get_id(): []})
        if items:
            add_to_list = []
            for item in items:
                if item['link'] not in {cache_item['link'] for cache_item in recent_results[self.get_id()]}:
                    add_to_list += [item]
            results = add_to_list + recent_results[self.get_id()]
            recent_results[self.get_id()] = results[:self.max_recent_items]

    def add_cookies_from_ui(self):
        """
        Add the cookies configured from UI to the providers requests session.

        :return: A dict with the the keys result as bool and message as string
        """
        # Added exception for rss torrent providers, as for them adding cookies initial should be optional.
        from medusa.providers.torrent.rss.rsstorrent import TorrentRssProvider
        if isinstance(self, TorrentRssProvider) and not self.cookies:
            return {'result': True,
                    'message': 'This is a TorrentRss provider without any cookies provided. '
                               'Cookies for this provider are considered optional.'}

        # This is the generic attribute used to manually add cookies for provider authentication
        if not self.enable_cookies:
            return {'result': False,
                    'message': 'Adding cookies is not supported for provider: {0}'.format(self.name)}

        if not self.cookies:
            return {'result': False,
                    'message': 'No Cookies added from ui for provider: {0}'.format(self.name)}

        cookie_validator = re.compile(r'^([\w%]+=[\w%]+)(;[\w%]+=[\w%]+)*$')
        if not cookie_validator.match(self.cookies):
            ui.notifications.message(
                'Failed to validate cookie for provider {provider}'.format(provider=self.name),
                'Cookie is not correctly formatted: {0}'.format(self.cookies))
            return {'result': False,
                    'message': 'Cookie is not correctly formatted: {0}'.format(self.cookies)}

        if not all(req_cookie in [x.rsplit('=', 1)[0] for x in self.cookies.split(';')]
                   for req_cookie in self.required_cookies):
            return {
                'result': False,
                'message': "You haven't configured the requied cookies. Please login at {provider_url}, "
                           "and make sure you have copied the following cookies: {required_cookies!r}"
                           .format(provider_url=self.name, required_cookies=self.required_cookies)
            }

        # cookie_validator got at least one cookie key/value pair, let's return success
        add_dict_to_cookiejar(self.session.cookies, dict(x.rsplit('=', 1) for x in self.cookies.split(';')))
        return {'result': True,
                'message': ''}

    def check_required_cookies(self):
        """
        Check if we have the required cookies in the requests sessions object.

        Meaning that we've already successfully authenticated once, and we don't need to go through this again.
        Note! This doesn't mean the cookies are correct!
        """
        if not hasattr(self, 'required_cookies'):
            # A reminder for the developer, implementing cookie based authentication.
            log.error(
                'You need to configure the required_cookies attribute, for the provider: {provider}',
                {'provider': self.name}
            )
            return False
        return all(dict_from_cookiejar(self.session.cookies).get(cookie) for cookie in self.required_cookies)

    def cookie_login(self, check_login_text, check_url=None):
        """
        Check the response for text that indicates a login prompt.

        In that case, the cookie authentication was not successful.
        :param check_login_text: A string that's visible when the authentication failed.
        :param check_url: The url to use to test the login with cookies. By default the providers home page is used.

        :return: False when authentication was not successful. True if successful.
        """
        check_url = check_url or self.url

        if self.check_required_cookies():
            # All required cookies have been found within the current session, we don't need to go through this again.
            return True

        if self.cookies:
            result = self.add_cookies_from_ui()
            if not result['result']:
                ui.notifications.message(result['message'])
                log.warning(result['message'])
                return False
        else:
            log.warning('Failed to login, you will need to add your cookies in the provider settings')
            ui.notifications.error('Failed to auth with {provider}'.format(provider=self.name),
                                   'You will need to add your cookies in the provider settings')
            return False

        response = self.session.get(check_url)
        if not response or any([not (response.text and response.status_code == 200),
                                check_login_text.lower() in response.text.lower()]):
            log.warning('Please configure the required cookies for this provider. Check your provider settings')
            ui.notifications.error('Wrong cookies for {provider}'.format(provider=self.name),
                                   'Check your provider settings')
            self.session.cookies.clear()
            return False
        else:
            return True

    def __str__(self):
        """Return provider name and provider type."""
        return '{provider_name} ({provider_type})'.format(provider_name=self.name, provider_type=self.provider_type)

    def __unicode__(self):
        """Return provider name and provider type."""
        return '{provider_name} ({provider_type})'.format(provider_name=self.name, provider_type=self.provider_type)<|MERGE_RESOLUTION|>--- conflicted
+++ resolved
@@ -277,12 +277,6 @@
             if search_mode == 'sponly':
                 break
 
-            if not items_list:
-                # Find results from the provider using a fall-back search string.
-                search_string['Episode'] = search_string['EpisodeFallback']
-                for search_string in search_strings:
-                    items_list += self.search(search_string, ep_obj=episode)
-
         if len(results) == len(episodes):
             return results
 
@@ -684,16 +678,6 @@
             'EpisodeFallback': []
         }
 
-<<<<<<< HEAD
-        for show_name in episode.show.get_all_possible_names(season=episode.scene_season):
-
-            if episode.show.air_by_date:
-                self._create_air_by_date_search_string(show_name, episode, search_string, add_string=add_string)
-            elif episode.show.sports:
-                self._create_sports_search_string(show_name, episode, search_string, add_string=add_string)
-            elif episode.show.anime:
-                self._create_anime_search_string(show_name, episode, search_string, add_string=add_string)
-=======
         all_possible_show_names = episode.series.get_all_possible_names()
         if episode.scene_season:
             all_possible_show_names = all_possible_show_names.union(
@@ -701,26 +685,13 @@
             )
 
         for show_name in all_possible_show_names:
-            episode_string = show_name + self.search_separator
-            episode_string_fallback = None
 
             if episode.series.air_by_date:
-                episode_string += str(episode.airdate).replace('-', ' ')
+                self._create_air_by_date_search_string(show_name, episode, search_string, add_string=add_string)
             elif episode.series.sports:
-                episode_string += str(episode.airdate).replace('-', ' ')
-                episode_string += ('|', ' ')[len(self.proper_strings) > 1]
-                episode_string += episode.airdate.strftime('%b')
+                self._create_sports_search_string(show_name, episode, search_string, add_string=add_string)
             elif episode.series.anime:
-                # If the showname is a season scene exception, we want to use the indexer episode number.
-                if (episode.scene_season > 1 and
-                        show_name in get_season_scene_exceptions(episode.series, episode.scene_season)):
-                    # This is apparently a season exception, let's use the scene_episode instead of absolute
-                    ep = episode.scene_episode
-                else:
-                    ep = episode.scene_absolute_number
-                episode_string_fallback = episode_string + '{episode:0>3}'.format(episode=ep)
-                episode_string += '{episode:0>2}'.format(episode=ep)
->>>>>>> 44439bc9
+                self._create_anime_search_string(show_name, episode, search_string, add_string=add_string)
             else:
                 self._create_default_search_string(show_name, episode, search_string, add_string=add_string)
 
