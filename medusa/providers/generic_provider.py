--- conflicted
+++ resolved
@@ -62,26 +62,9 @@
 from medusa.show.show import Show
 from medusa.show_name_helpers import allPossibleShowNames
 
-<<<<<<< HEAD
-from .. import app, config, logger, ui
-from ..classes import Proper, SearchResult
-from ..common import MULTI_EP_RESULT, Quality, SEASON_RESULT, UA_POOL
-from ..db import DBConnection
-from ..helper.common import replace_extension, sanitize_filename
-from ..helper.exceptions import ex
+from requests.utils import add_dict_to_cookiejar
+
 from ..session.custom import PolicedSession
-from ..session.hooks import cloudflare
-from ..helpers import download_file
-from ..indexers.indexer_config import INDEXER_TVDBV2
-from ..name_parser.parser import InvalidNameException, InvalidShowException, NameParser
-from ..scene_exceptions import get_scene_exceptions
-from ..show.show import Show
-from ..show_name_helpers import allPossibleShowNames
-from ..tv_cache import TVCache
-=======
-from requests.utils import add_dict_to_cookiejar
->>>>>>> 34f53c5f
-
 # Keep a list of per provider of recent provider search results
 recent_results = {}
 
