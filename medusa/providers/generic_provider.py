# coding=utf-8

"""Provider code for Generic Provider."""

from __future__ import unicode_literals

import logging
import re

from base64 import b16encode, b32decode
from collections import defaultdict
from datetime import datetime, timedelta
from itertools import chain
from os.path import join
from random import shuffle

from dateutil import parser, tz

from medusa import (
    app,
    config,
    tv,
    ui,
)
from medusa.classes import (
    SearchResult,
)
from medusa.common import (
    MULTI_EP_RESULT,
    Quality,
    SEASON_RESULT,
    UA_POOL,
)
from medusa.db import DBConnection
from medusa.helper.common import (
    replace_extension,
    sanitize_filename,
)
from medusa.helpers import (
    download_file,
)
from medusa.indexers.indexer_config import INDEXER_TVDBV2
from medusa.logger.adapters.style import BraceAdapter
from medusa.name_parser.parser import (
    InvalidNameException,
    InvalidShowException,
    NameParser,
)
from medusa.scene_exceptions import get_scene_exceptions
from medusa.search import PROPER_SEARCH
from medusa.session.core import MedusaSafeSession
from medusa.session.hooks import cloudflare
from medusa.show.show import Show

from pytimeparse import parse

from requests.utils import add_dict_to_cookiejar, dict_from_cookiejar

log = BraceAdapter(logging.getLogger(__name__))
log.logger.addHandler(logging.NullHandler())

# Keep a list of per provider of recent provider search results
recent_results = {}


class GenericProvider(object):
    """Generic provider."""

    NZB = 'nzb'
    TORRENT = 'torrent'

    def __init__(self, name):
        """Initialize the class."""
        self.name = name

        self.anime_only = False
        self.bt_cache_urls = [
            'https://torrentproject.se/torrent/{info_hash}.torrent',
            'http://reflektor.karmorra.info/torrent/{info_hash}.torrent',
            'http://thetorrent.org/torrent/{info_hash}.torrent',
            'http://piratepublic.com/download.php?id={info_hash}',
            'http://www.legittorrents.info/download.php?id={info_hash}',
            'https://torrent.cd/torrents/download/{info_hash}/.torrent',
            'https://asnet.pw/download/{info_hash}/',
            'https://skytorrents.in/file/{info_hash}/.torrent',
            'http://p2pdl.com/download/{info_hash}',
            'http://itorrents.org/torrent/{info_hash}.torrent',
            'https://torcache.pro/{info_hash}.torrent',
        ]
        self.cache = tv.Cache(self)
        self.enable_backlog = False
        self.enable_manualsearch = False
        self.enable_daily = False
        self.enabled = False
        self.headers = {'User-Agent': UA_POOL.random}
        self.proper_strings = ['PROPER|REPACK|REAL|RERIP']
        self.provider_type = None
        self.public = False
        self.search_fallback = False
        self.search_mode = None
        self.session = MedusaSafeSession(hooks=[cloudflare])
        self.session.headers.update(self.headers)
        self.show = None
        self.supports_absolute_numbering = False
        self.supports_backlog = True
        self.url = ''
        self.urls = {}
        # Ability to override the search separator. As for example anizb is using '*' instead of space.
        self.search_separator = ' '

        # Use and configure the attribute enable_cookies to show or hide the cookies input field per provider
        self.enable_cookies = False
        self.cookies = ''

        # Paramaters for reducting the daily search results parsing
        self.max_recent_items = 5
        self.stop_at = 3

        # Police attributes
        self.enable_api_hit_cooldown = False
        self.enable_daily_request_reserve = False

    def download_result(self, result):
        """Download result from provider."""
        if not self.login():
            return False

        urls, filename = self._make_url(result)

        for url in urls:
            if 'NO_DOWNLOAD_NAME' in url:
                continue

            if url.startswith('http'):
                self.headers.update({
                    'Referer': '/'.join(url.split('/')[:3]) + '/'
                })

            log.info('Downloading {result} from {provider} at {url}',
                     {'result': result.name, 'provider': self.name, 'url': url})

            if url.endswith(GenericProvider.TORRENT) and filename.endswith(GenericProvider.NZB):
                filename = replace_extension(filename, GenericProvider.TORRENT)

            verify = False if self.public else None

            if download_file(url, filename, session=self.session, headers=self.headers,
                             hooks={'response': self.get_url_hook}, verify=verify):

                if self._verify_download(filename):
                    log.info('Saved {result} to {location}',
                             {'result': result.name, 'location': filename})
                    return True

        if urls:
            log.warning('Failed to download any results for {result}',
                        {'result': result.name})

        return False

    def get_content(self, url, params=None, timeout=30, **kwargs):
        """Retrieve the torrent/nzb content."""
        return self.session.get_content(url, params=params, timeout=timeout, **kwargs)

    def find_propers(self, proper_candidates):
        """Find propers in providers."""
        results = []

        for proper_candidate in proper_candidates:
            show_obj = Show.find(app.showList,
                                 int(proper_candidate[b'showid'])) if proper_candidate[b'showid'] else None
            if show_obj:
                self.show = show_obj
                episode_obj = show_obj.get_episode(proper_candidate[b'season'], proper_candidate[b'episode'])

                for term in self.proper_strings:
                    search_strings = self._get_episode_search_strings(episode_obj, add_string=term)

                    for item in self.search(search_strings[0], ep_obj=episode_obj):
                        search_result = self.get_result()
                        results.append(search_result)

                        search_result.name, search_result.url = self._get_title_and_url(item)
                        search_result.seeders, search_result.leechers = self._get_result_info(item)
                        search_result.size = self._get_size(item)
                        search_result.pubdate = self._get_pubdate(item)

                        # This will be retrieved from the parser
                        search_result.proper_tags = ''

                        search_result.search_type = PROPER_SEARCH
                        search_result.date = datetime.today()
                        search_result.show = show_obj

        return results

    def find_search_results(self, show, episodes, search_mode, forced_search=False, download_current_quality=False,
                            manual_search=False, manual_search_type='episode'):
        """Search episodes based on param."""
        self._check_auth()
        self.show = show

        results = {}
        items_list = []

        for episode in episodes:
            if not manual_search:
                cache_result = self.cache.search_cache(episode, forced_search=forced_search,
                                                       down_cur_quality=download_current_quality)
                if cache_result:
                    if episode.episode not in results:
                        results[episode.episode] = cache_result
                    else:
                        results[episode.episode].extend(cache_result)

                    continue

            search_strings = []
            if (len(episodes) > 1 or manual_search_type == 'season') and search_mode == 'sponly':
                search_strings = self._get_season_search_strings(episode)
            elif search_mode == 'eponly':
                search_strings = self._get_episode_search_strings(episode)

            for search_string in search_strings:
                # Find results from the provider
                items_list += self.search(search_string, ep_obj=episode)

            # In season search, we can't loop in episodes lists as we only need one episode to get the season string
            if search_mode == 'sponly':
                break

        if len(results) == len(episodes):
            return results

        if items_list:
            # categorize the items into lists by quality
            items = defaultdict(list)
            for item in items_list:
                items[self.get_quality(item, anime=show.is_anime)].append(item)

            # temporarily remove the list of items with unknown quality
            unknown_items = items.pop(Quality.UNKNOWN, [])

            # make a generator to sort the remaining items by descending quality
            items_list = (items[quality] for quality in sorted(items, reverse=True))

            # unpack all of the quality lists into a single sorted list
            items_list = list(chain(*items_list))

            # extend the list with the unknown qualities, now sorted at the bottom of the list
            items_list.extend(unknown_items)

        cl = []

        # Move through each item and parse it into a quality
        search_results = []
        for item in items_list:

            # Make sure we start with a TorrentSearchResult, NZBDataSearchResult or NZBSearchResult search result obj.
            search_result = self.get_result()
            search_results.append(search_result)
            search_result.item = item
            search_result.download_current_quality = download_current_quality
            # FIXME: Should be changed to search_result.search_type
            search_result.forced_search = forced_search

            (search_result.name, search_result.url) = self._get_title_and_url(item)
            (search_result.seeders, search_result.leechers) = self._get_result_info(item)

            search_result.size = self._get_size(item)
            search_result.pubdate = self._get_pubdate(item)

            search_result.result_wanted = True

            try:
                search_result.parsed_result = NameParser(parse_method=('normal', 'anime')[show.is_anime]
                                                         ).parse(search_result.name)
            except (InvalidNameException, InvalidShowException) as error:
                log.debug('Error during parsing of release name: {release_name}, with error: {error}',
                          {'release_name': search_result.name, 'error': error})
                search_result.add_cache_entry = False
                search_result.result_wanted = False
                continue

            # I don't know why i'm doing this. Maybe remove it later on all together, now i've added the parsed_result
            # to the search_result.
            search_result.show = search_result.parsed_result.show
            search_result.quality = search_result.parsed_result.quality
            search_result.release_group = search_result.parsed_result.release_group
            search_result.version = search_result.parsed_result.version
            search_result.actual_season = search_result.parsed_result.season_number
            search_result.actual_episodes = search_result.parsed_result.episode_numbers

            if not manual_search:
                if not (search_result.show.air_by_date or search_result.show.sports):
                    if search_mode == 'sponly':
                        if search_result.parsed_result.episode_numbers:
                            log.debug(
                                'This is supposed to be a season pack search but the result {0} is not a valid '
                                'season pack, skipping it', search_result.name
                            )
                            search_result.result_wanted = False
                            continue
                        elif not [ep for ep in episodes if
                                  search_result.parsed_result.season_number == (ep.season, ep.scene_season)
                                  [ep.series.is_scene]]:
                            log.debug(
                                'This season result {0} is for a season we are not searching for, '
                                'skipping it', search_result.name
                            )
                            search_result.result_wanted = False
                            continue
                    else:
                        # I'm going to split these up for better readability
                        # Check if at least got a season parsed.
                        if search_result.parsed_result.season_number is None:
                            log.debug(
                                "The result {0} doesn't seem to have a valid season that we are currently trying to "
                                "snatch, skipping it", search_result.name
                            )
                            search_result.result_wanted = False
                            continue

                        # Check if we at least got some episode numbers parsed.
                        if not search_result.parsed_result.episode_numbers:
                            log.debug(
                                "The result {0} doesn't seem to match an episode that we are currently trying to "
                                "snatch, skipping it", search_result.name
                            )
                            search_result.result_wanted = False
                            continue

                        # Compare the episodes and season from the result with what was searched.
                        if not [searched_episode for searched_episode in episodes
                                if searched_episode.season == search_result.parsed_result.season_number and
                                (searched_episode.episode, searched_episode.scene_episode)
                                [searched_episode.series.is_scene] in
                                search_result.parsed_result.episode_numbers]:
                            log.debug(
                                "The result {0} doesn't seem to match an episode that we are currently trying to "
                                "snatch, skipping it", search_result.name
                            )
                            search_result.result_wanted = False
                            continue

                    # We've performed some checks to decided if we want to continue with this result.
                    # If we've hit this, that means this is not an air_by_date and not a sports show. And it seems to be
                    # a valid result. Let's store the parsed season and episode number and continue.
                    search_result.actual_season = search_result.parsed_result.season_number
                    search_result.actual_episodes = search_result.parsed_result.episode_numbers
                else:
                    # air_by_date or sportshow.
                    search_result.same_day_special = False

                    if not search_result.parsed_result.is_air_by_date:
                        log.debug(
                            "This is supposed to be a date search but the result {0} didn't parse as one, "
                            "skipping it", search_result.name
                        )
                        search_result.result_wanted = False
                        continue
                    else:
                        # Use a query against the tv_episodes table, to match the parsed air_date against.
                        air_date = search_result.parsed_result.air_date.toordinal()
                        db = DBConnection()
                        sql_results = db.select(
                            'SELECT season, episode FROM tv_episodes WHERE showid = ? AND airdate = ?',
                            [search_result.show.indexerid, air_date]
                        )

                        if len(sql_results) == 2:
                            if int(sql_results[0][b'season']) == 0 and int(sql_results[1][b'season']) != 0:
                                search_result.actual_season = int(sql_results[1][b'season'])
                                search_result.actual_episodes = [int(sql_results[1][b'episode'])]
                                search_result.same_day_special = True
                            elif int(sql_results[1][b'season']) == 0 and int(sql_results[0][b'season']) != 0:
                                search_result.actual_season = int(sql_results[0][b'season'])
                                search_result.actual_episodes = [int(sql_results[0][b'episode'])]
                                search_result.same_day_special = True
                        elif len(sql_results) != 1:
                            log.warning(
                                "Tried to look up the date for the episode {0} but the database didn't return proper "
                                "results, skipping it", search_result.name
                            )
                            search_result.result_wanted = False
                            continue

                        # @TODO: Need to verify and test this.
                        if search_result.result_wanted and not search_result.same_day_special:
                            search_result.actual_season = int(sql_results[0][b'season'])
                            search_result.actual_episodes = [int(sql_results[0][b'episode'])]

        # Iterate again over the search results, and see if there is anything we want.
        for search_result in search_results:

            # Try to cache the item if we want to.
            cache_result = search_result.add_result_to_cache(self.cache)
            if cache_result is not None:
                cl.append(cache_result)

            if not search_result.result_wanted:
                log.debug("We aren't interested in this result: {0} with url: {1}",
                          search_result.name, search_result.url)
                continue

            log.debug('Found result {0} at {1}', search_result.name, search_result.url)

            episode_object = search_result.create_episode_object()
            # result = self.get_result(episode_object, search_result)
            search_result.finish_search_result(self)

            if not episode_object:
                episode_number = SEASON_RESULT
                log.debug('Found season pack result {0} at {1}', search_result.name, search_result.url)
            elif len(episode_object) == 1:
                episode_number = episode_object[0].episode
                log.debug('Found single episode result {0} at {1}', search_result.name, search_result.url)
            else:
                episode_number = MULTI_EP_RESULT
                log.debug('Found multi-episode ({0}) result {1} at {2}',
                          ', '.join(map(str, search_result.parsed_result.episode_numbers)),
                          search_result.name,
                          search_result.url)
            if episode_number not in results:
                results[episode_number] = [search_result]
            else:
                results[episode_number].append(search_result)

        if cl:
            # Access to a protected member of a client class
            db = self.cache._get_db()
            db.mass_action(cl)

        return results

    def get_id(self):
        """Get ID of the provider."""
        return GenericProvider.make_id(self.name)

    def get_quality(self, item, anime=False):
        """Get scene quality of the result."""
        (title, _) = self._get_title_and_url(item)
        quality = Quality.scene_quality(title, anime)

        return quality

    def get_result(self, episodes=None):
        """Get result."""
        return self._get_result(episodes)

    @staticmethod
    def get_url_hook(response, **kwargs):
        """Get URL hook."""
        log.debug('{0} URL: {1} [Status: {2}]', response.request.method, response.request.url, response.status_code)

        if response.request.method == 'POST':
            log.debug('With post data: {0}', response.request.body)

    def get_url(self, url, post_data=None, params=None, timeout=30, **kwargs):
        """Load the given URL."""
        log.info('providers.generic_provider.get_url() is deprecated, '
                 'please rewrite your provider to make use of the MedusaSession session class.')
        kwargs['hooks'] = {'response': self.get_url_hook}

        if not post_data:
            return self.session.get(url, params=params, headers=self.headers, timeout=timeout, **kwargs)
        else:
            return self.session.post(url, post_data=post_data, params=params, headers=self.headers,
                                     timeout=timeout, **kwargs)

    def image_name(self):
        """Return provider image name."""
        return self.get_id() + '.png'

    def is_active(self):
        """Check if provider is active."""
        return False

    def is_enabled(self):
        """Check if provider is enabled."""
        return bool(self.enabled)

    @staticmethod
    def make_id(name):
        """Make ID of the provider."""
        if not name:
            return ''

        return re.sub(r'[^\w\d_]', '_', str(name).strip().lower())

    def search_rss(self, episodes):
        """Find cached needed episodes."""
        return self.cache.find_needed_episodes(episodes)

    def seed_ratio(self):
        """Return ratio."""
        return ''

    def _check_auth(self):
        """Check if we are autenticated."""
        return True

    def login(self):
        """Login to provider."""
        return True

    def search(self, search_strings, age=0, ep_obj=None):
        """Search the provider."""
        return []

    @staticmethod
    def parse_pubdate(pubdate, human_time=False, timezone=None):
        """
        Parse publishing date into a datetime object.

        :param pubdate: date and time string
        :param human_time: string uses human slang ("4 hours ago")
        :param timezone: use a different timezone ("US/Eastern")

        :returns: a datetime object or None
        """
        now_alias = ('right now', 'just now', 'now')

        # This can happen from time to time
        if pubdate is None:
            log.debug('Skipping invalid publishing date.')
            return

        try:
            if human_time:
                if pubdate.lower() in now_alias:
                    seconds = 0
                else:
                    match = re.search(r'(?P<time>\d+\W*\w+)', pubdate)
                    seconds = parse(match.group('time'))
                return datetime.now(tz.tzlocal()) - timedelta(seconds=seconds)

            dt = parser.parse(pubdate, fuzzy=True)
            # Always make UTC aware if naive
            if dt.tzinfo is None or dt.tzinfo.utcoffset(dt) is None:
                dt = dt.replace(tzinfo=tz.gettz('UTC'))
            if timezone:
                dt = dt.astimezone(tz.gettz(timezone))
            return dt

        except (AttributeError, ValueError):
            log.exception('Failed parsing publishing date: {0}', pubdate)

    def _get_result(self, episodes=None):
        """Get result."""
        return SearchResult(episodes)

    def _get_episode_search_strings(self, episode, add_string=''):
        """Get episode search strings."""
        if not episode:
            return []

        search_string = {
            'Episode': []
        }

        for show_name in episode.series.get_all_possible_names(season=episode.scene_season):
            episode_string = show_name + self.search_separator
            episode_string_fallback = None

            if episode.series.air_by_date:
                episode_string += str(episode.airdate).replace('-', ' ')
            elif episode.series.sports:
                episode_string += str(episode.airdate).replace('-', ' ')
                episode_string += ('|', ' ')[len(self.proper_strings) > 1]
                episode_string += episode.airdate.strftime('%b')
            elif episode.series.anime:
                # If the showname is a season scene exception, we want to use the indexer episode number.
                if (episode.scene_season > 1 and
                        show_name in get_scene_exceptions(episode.series.indexerid,
                                                          episode.series.indexer,
                                                          episode.scene_season)):
                    # This is apparently a season exception, let's use the scene_episode instead of absolute
                    ep = episode.scene_episode
                else:
                    ep = episode.scene_absolute_number
                episode_string_fallback = episode_string + '{episode:0>3}'.format(episode=ep)
                episode_string += '{episode:0>2}'.format(episode=ep)
            else:
                episode_string += config.naming_ep_type[2] % {
                    'seasonnumber': episode.scene_season,
                    'episodenumber': episode.scene_episode,
                }

            if add_string:
                episode_string += self.search_separator + add_string
                if episode_string_fallback:
                    episode_string_fallback += self.search_separator + add_string

            search_string['Episode'].append(episode_string.strip())
            if episode_string_fallback:
                search_string['Episode'].append(episode_string_fallback.strip())

        return [search_string]

    def _get_tvdb_id(self):
        """Return the tvdb id if the shows indexer is tvdb. If not, try to use the externals to get it."""
        if not self.show:
            return None
        return self.show.indexerid if self.show.indexer == INDEXER_TVDBV2 else self.show.externals.get('tvdb_id')

    def _get_season_search_strings(self, episode):
        search_string = {
            'Season': []
        }

        for show_name in episode.series.get_all_possible_names(season=episode.scene_season):
            episode_string = show_name + ' '

            if episode.series.air_by_date or episode.series.sports:
                episode_string += str(episode.airdate).split('-')[0]
            elif episode.series.anime:
                episode_string += 'Season'
            else:
                episode_string += 'S{season:0>2}'.format(season=episode.scene_season)

            search_string['Season'].append(episode_string.strip())

        return [search_string]

    def _get_size(self, item):
        """Return default size."""
        return -1

    def _get_storage_dir(self):
        """Return storage dir."""
        return ''

    def _get_result_info(self, item):
        """Return default seeders and leechers."""
        return -1, -1

    def _get_pubdate(self, item):
        """Return publish date of the item.

        If provider doesnt have _get_pubdate function this will be used
        """
        return None

    def _get_title_and_url(self, item):
        """Return title and url from result."""
        if not item:
            return '', ''

        title = item.get('title', '')
        url = item.get('link', '')

        if title:
            title = title.replace(' ', '.')
        else:
            title = ''

        if url:
            url = url.replace('&amp;', '&').replace('%26tr%3D', '&tr=')
        else:
            url = ''

        return title, url

    def _make_url(self, result):
        """Return url if result is a magnet link."""
        if not result:
            return '', ''

        urls = []
        filename = ''

        if result.url.startswith('magnet'):
            try:
                info_hash = re.findall(r'urn:btih:([\w]{32,40})', result.url)[0].upper()

                try:
                    torrent_name = re.findall('dn=([^&]+)', result.url)[0]
                except Exception:
                    torrent_name = 'NO_DOWNLOAD_NAME'

                if len(info_hash) == 32:
                    info_hash = b16encode(b32decode(info_hash)).upper()

                if not info_hash:
                    log.error('Unable to extract torrent hash from magnet: {0}', result.url)
                    return urls, filename

                urls = [x.format(info_hash=info_hash, torrent_name=torrent_name) for x in self.bt_cache_urls]
                shuffle(urls)
            except Exception:
                log.error('Unable to extract torrent hash or name from magnet: {0}', result.url)
                return urls, filename
        else:
            urls = [result.url]

        filename = join(self._get_storage_dir(), sanitize_filename(result.name) + '.' + self.provider_type)

        return urls, filename

    def _verify_download(self, file_name=None):
        return True

    @property
    def recent_results(self):
        """Return recent RSS results from provier."""
        return recent_results.get(self.get_id(), [])

    @recent_results.setter
    def recent_results(self, items):
        """Set recent results from provider."""
        if not recent_results.get(self.get_id()):
            recent_results.update({self.get_id(): []})
        if items:
            add_to_list = []
            for item in items:
                if item['link'] not in {cache_item['link'] for cache_item in recent_results[self.get_id()]}:
                    add_to_list += [item]
            results = add_to_list + recent_results[self.get_id()]
            recent_results[self.get_id()] = results[:self.max_recent_items]

    def add_cookies_from_ui(self):
        """
        Add the cookies configured from UI to the providers requests session.

        :return: A dict with the the keys result as bool and message as string
        """
        # This is the generic attribute used to manually add cookies for provider authentication
        if self.enable_cookies:
            if self.cookies:
                cookie_validator = re.compile(r'^([\w%]+=[\w%]+)(;[\w%]+=[\w%]+)*$')
                if not cookie_validator.match(self.cookies):
                    ui.notifications.message(
                        'Failed to validate cookie for provider {provider}'.format(provider=self.name),
                        'Cookie is not correctly formatted: {0}'.format(self.cookies))
                    return {'result': False,
                            'message': 'Cookie is not correctly formatted: {0}'.format(self.cookies)}

                # cookie_validator got at least one cookie key/value pair, let's return success
                add_dict_to_cookiejar(self.session.cookies, dict(x.rsplit('=', 1) for x in self.cookies.split(';')))
                return {'result': True,
                        'message': ''}

            else:  # Cookies not set. Don't need to check cookies
                return {'result': True,
                        'message': 'No Cookies added from ui for provider: {0}'.format(self.name)}

        return {'result': False,
                'message': 'Adding cookies is not supported for provider: {0}'.format(self.name)}

<<<<<<< HEAD
    def check_required_cookies(self):
        """Check we have the required cookies, available in the request sessions object."""
        if not hasattr(self, 'required_cookies'):
            logger.log('You need to configure the required_cookies attribute, for the provider: {provider}'.format(
                provider=self.name), logger.ERROR
            )
            return False
        return all(dict_from_cookiejar(self.session.cookies).get(cookie) for cookie in self.required_cookies)
=======
    def __str__(self):
        """Return provider name and provider type."""
        return '{provider_name} ({provider_type})'.format(provider_name=self.name, provider_type=self.provider_type)

    def __unicode__(self):
        """Return provider name and provider type."""
        return '{provider_name} ({provider_type})'.format(provider_name=self.name, provider_type=self.provider_type)
>>>>>>> 647d47d5
<|MERGE_RESOLUTION|>--- conflicted
+++ resolved
@@ -748,7 +748,6 @@
         return {'result': False,
                 'message': 'Adding cookies is not supported for provider: {0}'.format(self.name)}
 
-<<<<<<< HEAD
     def check_required_cookies(self):
         """Check we have the required cookies, available in the request sessions object."""
         if not hasattr(self, 'required_cookies'):
@@ -757,12 +756,11 @@
             )
             return False
         return all(dict_from_cookiejar(self.session.cookies).get(cookie) for cookie in self.required_cookies)
-=======
+
     def __str__(self):
         """Return provider name and provider type."""
         return '{provider_name} ({provider_type})'.format(provider_name=self.name, provider_type=self.provider_type)
 
     def __unicode__(self):
         """Return provider name and provider type."""
-        return '{provider_name} ({provider_type})'.format(provider_name=self.name, provider_type=self.provider_type)
->>>>>>> 647d47d5
+        return '{provider_name} ({provider_type})'.format(provider_name=self.name, provider_type=self.provider_type)