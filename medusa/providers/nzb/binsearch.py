# coding=utf-8
<<<<<<< HEAD
#
# This file is part of Medusa.
#
# Medusa is free software: you can redistribute it and/or modify
# it under the terms of the GNU General Public License as published by
# the Free Software Foundation, either version 3 of the License, or
# (at your option) any later version.
#
# Medusa is distributed in the hope that it will be useful,
# but WITHOUT ANY WARRANTY; without even the implied warranty of
# MERCHANTABILITY or FITNESS FOR A PARTICULAR PURPOSE. See the
# GNU General Public License for more details.
#
# You should have received a copy of the GNU General Public License
# along with Medusa. If not, see <http://www.gnu.org/licenses/>.
=======

>>>>>>> 4b24c3d7
"""Provider code for Binsearch provider."""

from __future__ import unicode_literals

<<<<<<< HEAD
import datetime
import re
from time import time

from medusa.helper.common import (
    convert_size,
)

from medusa import (
    logger,
    tv,
)
from medusa.bs4_parser import BS4Parser
=======
import logging
import re
from time import time

from medusa import tv
>>>>>>> 4b24c3d7
from medusa.providers.nzb.nzb_provider import NZBProvider

from requests.compat import urljoin
from pytimeparse import parse

<<<<<<< HEAD
size_regex = re.compile(r'size: (\d+\.\d+\xa0\w{2}), parts', re.I)
title_regex = re.compile(r'\"([^\"]+)"', re.I)
=======
log = logging.getLogger(__name__)
log.addHandler(logging.NullHandler())

>>>>>>> 4b24c3d7

class BinSearchProvider(NZBProvider):
    """BinSearch Newznab provider."""

    def __init__(self):
        """Initialize the class."""
        super(BinSearchProvider, self).__init__('BinSearch')

        # Credentials
        self.public = True

        # URLs
        self.url = 'https://www.binsearch.info'
        self.urls = {
            'search': urljoin(self.url, 'index.php'),
            'rss': urljoin(self.url, 'rss.php')
        }

        # Proper Strings

        # Miscellaneous Options

        # Cache
        self.cache = BinSearchCache(self, min_time=30)  # only poll Binsearch every 30 minutes max

    def search(self, search_strings, age=0, ep_obj=None):
        results = []
        search_params = {
            'adv_age': '',
            'xminsize': 20,
            'max': 250,
        }
        groups = [1, 2]

        for mode in search_strings:
            logger.log('Search mode: {0}'.format(mode), logger.DEBUG)

            for search_string in search_strings[mode]:
                search_params['q'] = search_string
                for group in groups:
                    # Try both 'search in the most popular groups' & 'search in the other groups' modes
                    search_params['server'] = group
                    if mode != 'RSS':
                        logger.log('Search string: {search}'.format
                                (search=search_string), logger.DEBUG)

                    response = self.get_url(self.urls['search'], params=search_params)
                    if not response:
                        logger.log('No data returned from provider', logger.DEBUG)
                        continue

                    results += self.parse(response.text, mode)

        return results

    def parse(self, data, mode):
        """
        Parse search results for items.

        :param data: The raw response from a search
        :param mode: The current mode used to search, e.g. RSS

        :return: A list of items found
        """

        def process_column_header(td):
            return td.get_text(strip=True).lower()

        items = []

        with BS4Parser(data, 'html5lib') as html:
            table = html.find('table', class_='xMenuT')
            rows = table('tr') if table else []
            row_offset = 2
            if  not rows or not len(rows) - row_offset:
                logger.log('Data returned from provider does not contain any torrents', logger.DEBUG)
                return items

            headers = rows[0]('th')
            # 0, 1, subject, poster, group, age
            labels = [process_column_header(header) or idx
                      for idx, header in enumerate(headers)]

            # Skip column headers
            rows = rows[row_offset:]

            for row in rows:
                col = dict(zip(labels, row('td')))
                nzb_id = col[1].find('input')['name']
                title_field = col['subject'].find('span')
                # Try and get the the article subject from the weird binsearch format
                title = title_regex.search(title_field.text).group(1)
                for extension in ('.nfo', '.par2', '.rar', '.zip', '.nzb'):
                    # Strip extensions that aren't part of the file name
                    title = title.rstrip(extension)
                if not all([title, nzb_id]):
                    continue
                # Obtain the size from the 'description'
                size_field = size_regex.search(col['subject'].text)
                if size_field:
                    size_field = size_field.group(1)
                size = convert_size(size_field, sep='\xa0') or -1
                download_url = 'https://www.binsearch.info/?action=nzb&{0}=1'.format(nzb_id)

                # For future use
                # detail_url = 'https://www.binsearch.info/?q={0}'.format(title)

                date = col['age'].get_text(strip=True)
                pubdate_raw = parse(date)
                pubdate = '{0}'.format(datetime.datetime.now() - datetime.timedelta(seconds=pubdate_raw))
                item = {
                    'title': title,
                    'link': download_url,
                    'size': size,
                    'pubdate': pubdate,
                }
                if mode != 'RSS':
                    logger.log('Found result: {0}'.format
                               (title), logger.DEBUG)

                items.append(item)

        return items



class BinSearchCache(tv.Cache):
    """BinSearch NZB provider."""

    def __init__(self, provider_obj, **kwargs):
        """Initialize the class."""
        kwargs.pop('search_params', None)  # does not use _get_rss_data so strip param from kwargs...
        search_params = None  # ...and pass None instead
        tv.Cache.__init__(self, provider_obj, search_params=search_params, **kwargs)

        # compile and save our regular expressions

        # this pulls the title from the URL in the description
        self.descTitleStart = re.compile(r'^.*https?://www\.binsearch\.info/.b=')
        self.descTitleEnd = re.compile('&amp;.*$')

        # these clean up the horrible mess of a title if the above fail
        self.titleCleaners = [
            re.compile(r'.?yEnc.?\(\d+/\d+\)$'),
            re.compile(r' \[\d+/\d+\] '),
        ]

    def _get_title_and_url(self, item):
        """
        Retrieve the title and URL data from the item XML node.

        :item: An elementtree.ElementTree element representing the <item> tag of the RSS feed
        :return: A tuple containing two strings representing title and URL respectively
        """
        title = item.get('description')
        if title:
            if self.descTitleStart.match(title):
                title = self.descTitleStart.sub('', title)
                title = self.descTitleEnd.sub('', title)
                title = title.replace('+', '.')
            else:
                # just use the entire title, looks hard/impossible to parse
                title = item.get('title')
                if title:
                    for titleCleaner in self.titleCleaners:
                        title = titleCleaner.sub('', title)

        url = item.get('link')
        if url:
            url = url.replace('&amp;', '&')

        return title, url

    def update_cache(self):
        """Updade provider cache."""
        # check if we should update
        if not self.should_update():
            return

        # clear cache
        self._clear_cache()

        # set updated
        self.updated = time()

        cl = []
        for group in ['alt.binaries.hdtv', 'alt.binaries.hdtv.x264', 'alt.binaries.tv', 'alt.binaries.tvseries']:
            search_params = {'max': 50, 'g': group}
            data = self.get_rss_feed(self.provider.urls['rss'], search_params)['entries']
            if not data:
                log.debug('No data returned from provider')
                continue

            for item in data:
                ci = self._parse_item(item)
                if ci:
                    cl.append(ci)

        if cl:
            cache_db_con = self._get_db()
            cache_db_con.mass_action(cl)

    def _check_auth(self, data):
        return data if data['feed'] and data['feed']['title'] != 'Invalid Link' else None


provider = BinSearchProvider()<|MERGE_RESOLUTION|>--- conflicted
+++ resolved
@@ -1,64 +1,29 @@
 # coding=utf-8
-<<<<<<< HEAD
-#
-# This file is part of Medusa.
-#
-# Medusa is free software: you can redistribute it and/or modify
-# it under the terms of the GNU General Public License as published by
-# the Free Software Foundation, either version 3 of the License, or
-# (at your option) any later version.
-#
-# Medusa is distributed in the hope that it will be useful,
-# but WITHOUT ANY WARRANTY; without even the implied warranty of
-# MERCHANTABILITY or FITNESS FOR A PARTICULAR PURPOSE. See the
-# GNU General Public License for more details.
-#
-# You should have received a copy of the GNU General Public License
-# along with Medusa. If not, see <http://www.gnu.org/licenses/>.
-=======
-
->>>>>>> 4b24c3d7
+
 """Provider code for Binsearch provider."""
 
 from __future__ import unicode_literals
 
-<<<<<<< HEAD
-import datetime
-import re
-from time import time
-
-from medusa.helper.common import (
-    convert_size,
-)
-
-from medusa import (
-    logger,
-    tv,
-)
-from medusa.bs4_parser import BS4Parser
-=======
 import logging
 import re
 from time import time
 
 from medusa import tv
->>>>>>> 4b24c3d7
 from medusa.providers.nzb.nzb_provider import NZBProvider
 
 from requests.compat import urljoin
-from pytimeparse import parse
-
-<<<<<<< HEAD
+
+log = logging.getLogger(__name__)
+log.addHandler(logging.NullHandler())
 size_regex = re.compile(r'size: (\d+\.\d+\xa0\w{2}), parts', re.I)
 title_regex = re.compile(r'\"([^\"]+)"', re.I)
-=======
-log = logging.getLogger(__name__)
-log.addHandler(logging.NullHandler())
-
->>>>>>> 4b24c3d7
+
 
 class BinSearchProvider(NZBProvider):
     """BinSearch Newznab provider."""
+
+    size_regex = re.compile(r'size: (\d+\.\d+\xa0\w{2}), parts', re.I)
+    title_regex = re.compile(r'\"([^\"]+)"', re.I)
 
     def __init__(self):
         """Initialize the class."""
@@ -91,7 +56,7 @@
         groups = [1, 2]
 
         for mode in search_strings:
-            logger.log('Search mode: {0}'.format(mode), logger.DEBUG)
+            log.debug('Search mode: {0}', mode)
 
             for search_string in search_strings[mode]:
                 search_params['q'] = search_string
@@ -99,12 +64,11 @@
                     # Try both 'search in the most popular groups' & 'search in the other groups' modes
                     search_params['server'] = group
                     if mode != 'RSS':
-                        logger.log('Search string: {search}'.format
-                                (search=search_string), logger.DEBUG)
+                        log.debug('Search string: {search}', {'search': search_string})
 
                     response = self.get_url(self.urls['search'], params=search_params)
                     if not response:
-                        logger.log('No data returned from provider', logger.DEBUG)
+                        log.debug('No data returned from provider')
                         continue
 
                     results += self.parse(response.text, mode)
@@ -130,8 +94,8 @@
             table = html.find('table', class_='xMenuT')
             rows = table('tr') if table else []
             row_offset = 2
-            if  not rows or not len(rows) - row_offset:
-                logger.log('Data returned from provider does not contain any torrents', logger.DEBUG)
+            if not rows or not len(rows) - row_offset:
+                log.debug('Data returned from provider does not contain any torrents')
                 return items
 
             headers = rows[0]('th')
@@ -147,14 +111,14 @@
                 nzb_id = col[1].find('input')['name']
                 title_field = col['subject'].find('span')
                 # Try and get the the article subject from the weird binsearch format
-                title = title_regex.search(title_field.text).group(1)
+                title = BinSearchProvider.title_regex.search(title_field.text).group(1)
                 for extension in ('.nfo', '.par2', '.rar', '.zip', '.nzb'):
                     # Strip extensions that aren't part of the file name
                     title = title.rstrip(extension)
                 if not all([title, nzb_id]):
                     continue
                 # Obtain the size from the 'description'
-                size_field = size_regex.search(col['subject'].text)
+                size_field = BinSearchProvider.size_regex.search(col['subject'].text)
                 if size_field:
                     size_field = size_field.group(1)
                 size = convert_size(size_field, sep='\xa0') or -1
@@ -173,13 +137,11 @@
                     'pubdate': pubdate,
                 }
                 if mode != 'RSS':
-                    logger.log('Found result: {0}'.format
-                               (title), logger.DEBUG)
+                    log.debug('Found result: {0}', title)
 
                 items.append(item)
 
         return items
-
 
 
 class BinSearchCache(tv.Cache):
