--- conflicted
+++ resolved
@@ -4,25 +4,15 @@
 
 from __future__ import unicode_literals
 
-<<<<<<< HEAD
 import datetime
-=======
 import logging
->>>>>>> b705fd16
 import re
 import traceback
 
 from contextlib2 import suppress
 
-<<<<<<< HEAD
-from medusa import (
-    logger,
-    tv,
-)
-
-=======
 from medusa import tv
->>>>>>> b705fd16
+
 from medusa.bs4_parser import BS4Parser
 from medusa.helper.common import (
     convert_size,
