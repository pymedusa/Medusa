--- conflicted
+++ resolved
@@ -9,16 +9,7 @@
 import time
 import traceback
 
-<<<<<<< HEAD
-from medusa import (
-    logger,
-    tv,
-)
-=======
-from dateutil import parser
-
 from medusa import tv
->>>>>>> b705fd16
 from medusa.bs4_parser import BS4Parser
 from medusa.helper.common import (
     convert_size,
