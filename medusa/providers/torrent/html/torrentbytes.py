# coding=utf-8

"""Provider code for TorrentBytes."""

from __future__ import unicode_literals

import logging
import re
import traceback

<<<<<<< HEAD
from medusa import (
    logger,
    tv,
)
=======
from dateutil import parser

from medusa import tv
>>>>>>> b705fd16
from medusa.bs4_parser import BS4Parser
from medusa.helper.common import (
    convert_size,
    try_int,
)
from medusa.logger.adapters.style import BraceAdapter
from medusa.providers.torrent.torrent_provider import TorrentProvider

from requests.compat import urljoin
from requests.utils import dict_from_cookiejar

log = BraceAdapter(logging.getLogger(__name__))
log.logger.addHandler(logging.NullHandler())


class TorrentBytesProvider(TorrentProvider):
    """TorrentBytes Torrent provider."""

    def __init__(self):
        """Initialize the class."""
        super(self.__class__, self).__init__('TorrentBytes')

        # Credentials
        self.username = None
        self.password = None

        # URLs
        self.url = 'https://www.torrentbytes.net'
        self.urls = {
            'login': urljoin(self.url, 'takelogin.php'),
            'search': urljoin(self.url, 'browse.php'),
        }

        # Proper Strings
        self.proper_strings = ['PROPER', 'REPACK']

        # Miscellaneous Options
        self.freeleech = False

        # Torrent Stats
        self.minseed = None
        self.minleech = None

        # Cache
        self.cache = tv.Cache(self)

    def search(self, search_strings, age=0, ep_obj=None):
        """
        Search a provider and parse the results.

        :param search_strings: A dict with mode (key) and the search value (value)
        :param age: Not used
        :param ep_obj: Not used
        :returns: A list of search results (structure)
        """
        results = []
        if not self.login():
            return results

        # Search Params
        search_params = {
            'c41': 1,
            'c33': 1,
            'c38': 1,
            'c32': 1,
            'c37': 1,
        }

        for mode in search_strings:
            log.debug('Search mode: {0}', mode)

            for search_string in search_strings[mode]:

                if mode != 'RSS':
                    log.debug('Search string: {search}',
                              {'search': search_string})

                search_params['search'] = search_string
                response = self.get_url(self.urls['search'], params=search_params, returns='response')
                if not response or not response.text:
                    log.debug('No data returned from provider')
                    continue

                results += self.parse(response.text, mode)

        return results

    def parse(self, data, mode):
        """
        Parse search results for items.

        :param data: The raw response from a search
        :param mode: The current mode used to search, e.g. RSS

        :return: A list of items found
        """
        items = []

        with BS4Parser(data, 'html5lib') as html:
            torrent_table = html.find('table', border='1')
            torrent_rows = torrent_table('tr') if torrent_table else []

            # Continue only if at least one release is found
            if len(torrent_rows) < 2:
                log.debug('Data returned from provider does not contain any torrents')
                return items

            # "Type", "Name", Files", "Comm.", "Added", "TTL", "Size", "Snatched", "Seeders", "Leechers"
            labels = [label.get_text(strip=True) for label in torrent_rows[0]('td')]

            # Skip column headers
            for row in torrent_rows[1:]:
                cells = row('td')

                if len(cells) < len(labels):
                    continue

                try:
                    download_url = urljoin(self.url, cells[labels.index('Name')].find('a',
                                           href=re.compile(r'download.php\?id='))['href'])
                    title_element = cells[labels.index('Name')].find('a', href=re.compile(r'details.php\?id='))
                    title = title_element.get('title', '') or title_element.get_text(strip=True)
                    if not all([title, download_url]):
                        continue

                    # Free leech torrents are marked with green [F L] in the title
                    # (i.e. <font color=green>[F&nbsp;L]</font>)
                    freeleech = cells[labels.index('Name')].find('font', color='green')
                    if freeleech:
                        # \xa0 is a non-breaking space in Latin1 (ISO 8859-1)
                        freeleech_tag = '[F\xa0L]'
                        title = title.replace(freeleech_tag, '')
                        if self.freeleech and freeleech.get_text(strip=True) != freeleech_tag:
                            continue

                    seeders = try_int(cells[labels.index('Seeders')].get_text(strip=True), 1)
                    leechers = try_int(cells[labels.index('Leechers')].get_text(strip=True))

                    # Filter unseeded torrent
                    if seeders < min(self.minseed, 1):
                        if mode != 'RSS':
                            log.debug("Discarding torrent because it doesn't meet the"
                                      " minimum seeders: {0}. Seeders: {1}",
                                      title, seeders)
                        continue

                    torrent_size = cells[labels.index('Size')].get_text(' ', strip=True)
                    size = convert_size(torrent_size) or -1

                    pubdate_raw = cells[labels.index('Added')].get_text(' ', strip=True)
                    pubdate = self._parse_pubdate(pubdate_raw)

                    item = {
                        'title': title,
                        'link': download_url,
                        'size': size,
                        'seeders': seeders,
                        'leechers': leechers,
                        'pubdate': pubdate,
                    }
                    if mode != 'RSS':
                        log.debug('Found result: {0} with {1} seeders and {2} leechers',
                                  title, seeders, leechers)

                    items.append(item)
                except (AttributeError, TypeError, KeyError, ValueError, IndexError):
                    log.error('Failed parsing provider. Traceback: {0!r}',
                              traceback.format_exc())

        return items

    def login(self):
        """Login method used for logging in before doing search and torrent downloads."""
        if any(dict_from_cookiejar(self.session.cookies).values()):
            return True

        login_params = {
            'username': self.username,
            'password': self.password,
            'login': 'Log in!',
        }

        response = self.get_url(self.urls['login'], post_data=login_params, returns='response')
        if not response or not response.text:
            log.warning('Unable to connect to provider')
            return False

        if re.search('Username or password incorrect', response.text):
            log.warning('Invalid username or password. Check your settings')
            return False

        return True


provider = TorrentBytesProvider()<|MERGE_RESOLUTION|>--- conflicted
+++ resolved
@@ -8,16 +8,7 @@
 import re
 import traceback
 
-<<<<<<< HEAD
-from medusa import (
-    logger,
-    tv,
-)
-=======
-from dateutil import parser
-
 from medusa import tv
->>>>>>> b705fd16
 from medusa.bs4_parser import BS4Parser
 from medusa.helper.common import (
     convert_size,
