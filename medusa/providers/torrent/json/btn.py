--- conflicted
+++ resolved
@@ -211,11 +211,7 @@
         }
 
         # Search
-<<<<<<< HEAD
         if ep_obj.show.indexer == INDEXER_TVDBV2:
-=======
-        if ep_obj.series.indexer == 1:
->>>>>>> 94e06499
             params['tvdb'] = self._get_tvdb_id()
             searches.append(params)
         else:
