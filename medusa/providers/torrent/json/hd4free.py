# coding=utf-8

"""Provider code for HD4Free."""

from __future__ import unicode_literals

import logging
import traceback

<<<<<<< HEAD
from medusa import (
    logger,
    tv,
)
=======
from dateutil import parser

from medusa import tv
>>>>>>> b705fd16
from medusa.helper.common import convert_size
from medusa.logger.adapters.style import BraceAdapter
from medusa.providers.torrent.torrent_provider import TorrentProvider

from requests.compat import urljoin

log = BraceAdapter(logging.getLogger(__name__))
log.logger.addHandler(logging.NullHandler())


class HD4FreeProvider(TorrentProvider):
    """HD4Free Torrent provider."""

    def __init__(self):
        """Initialize the class."""
        super(self.__class__, self).__init__('HD4Free')

        # Credentials
        self.username = None
        self.api_key = None

        # URLs
        self.url = 'https://hd4free.xyz'
        self.urls = {
            'search': urljoin(self.url, '/searchapi.php'),
        }

        # Proper Strings

        # Miscellaneous Options
        self.freeleech = None

        # Torrent Stats
        self.minseed = None
        self.minleech = None

        # Cache
        self.cache = tv.Cache(self, min_time=10)  # Only poll HD4Free every 10 minutes max

    def search(self, search_strings, age=0, ep_obj=None):
        """
        Search a provider and parse the results.

        :param search_strings: A dict with mode (key) and the search value (value)
        :param age: Not used
        :param ep_obj: Not used
        :returns: A list of search results (structure)
        """
        results = []
        if not self._check_auth:
            return results

        # Search Params
        search_params = {
            'tv': 'true',
            'username': self.username,
            'apikey': self.api_key,
            'fl': 'true' if self.freeleech else None
        }

        for mode in search_strings:
            log.debug('Search mode: {0}', mode)

            for search_string in search_strings[mode]:

                if mode != 'RSS':
                    log.debug('Search string: {search}',
                              {'search': search_string})
                    search_params['search'] = search_string
                else:
                    search_params['search'] = None

                response = self.get_url(self.urls['search'], params=search_params, returns='response')
                if not response or not response.content:
                    log.debug('No data returned from provider')
                    continue

                try:
                    jdata = response.json()
                except ValueError:
                    log.debug('No data returned from provider')
                    continue

                error_message = jdata.get('error')
                if error_message:
                    log.debug('HD4Free returned an error: {0}', error_message)
                    return results
                try:
                    if jdata['0']['total_results'] == 0:
                        log.debug('Provider has no results for this search')
                        continue
                except KeyError:
                    continue

                results += self.parse(jdata, mode)

        return results

    def parse(self, data, mode):
        """
        Parse search results for items.

        :param data: The raw response from a search
        :param mode: The current mode used to search, e.g. RSS

        :return: A list of items found
        """
        items = []

        torrent_rows = data

        for row in torrent_rows:
            try:
                title = torrent_rows[row]['release_name']
                download_url = torrent_rows[row]['download_url']
                if not all([title, download_url]):
                    continue

                seeders = torrent_rows[row]['seeders']
                leechers = torrent_rows[row]['leechers']

                # Filter unseeded torrent
                if seeders < min(self.minseed, 1):
                    if mode != 'RSS':
                        log.debug("Discarding torrent because it doesn't meet the"
                                  " minimum seeders: {0}. Seeders: {1}",
                                  title, seeders)
                    continue

                torrent_size = str(torrent_rows[row]['size']) + ' MB'
                size = convert_size(torrent_size) or -1

                pubdate_raw = torrent_rows[row]['added']
                pubdate = self._parse_pubdate(pubdate_raw)

                item = {
                    'title': title,
                    'link': download_url,
                    'size': size,
                    'seeders': seeders,
                    'leechers': leechers,
                    'pubdate': pubdate,
                }
                if mode != 'RSS':
                    log.debug('Found result: {0} with {1} seeders and {2} leechers',
                              title, seeders, leechers)

                items.append(item)
            except (AttributeError, TypeError, KeyError, ValueError, IndexError):
                log.error('Failed parsing provider. Traceback: {0!r}',
                          traceback.format_exc())

        return items

    def _check_auth(self):
        if self.username and self.api_key:
            return True

        log.warning('Your authentication credentials for {provider} are missing,'
                    ' check your config.', {'provider': self.name})
        return False


provider = HD4FreeProvider()<|MERGE_RESOLUTION|>--- conflicted
+++ resolved
@@ -7,16 +7,7 @@
 import logging
 import traceback
 
-<<<<<<< HEAD
-from medusa import (
-    logger,
-    tv,
-)
-=======
-from dateutil import parser
-
 from medusa import tv
->>>>>>> b705fd16
 from medusa.helper.common import convert_size
 from medusa.logger.adapters.style import BraceAdapter
 from medusa.providers.torrent.torrent_provider import TorrentProvider
