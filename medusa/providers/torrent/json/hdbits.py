--- conflicted
+++ resolved
@@ -62,12 +62,6 @@
 
         self._check_auth()
 
-<<<<<<< HEAD
-        response = self.session.post(self.urls['search'], data=search_strings)
-        if not response or not response.content:
-            logger.log('No data returned from provider', logger.DEBUG)
-            return results
-=======
         # Search Params
         search_params = {
             'username': self.username,
@@ -88,7 +82,6 @@
             log.debug('Search mode {0}', mode)
 
             for search_string in search_strings[mode]:
->>>>>>> 68426b53
 
                 if mode != 'RSS':
                     log.debug('Search string {search}', {'search': search_string})
@@ -186,97 +179,5 @@
                 return False
         return True
 
-<<<<<<< HEAD
-    def _get_title_and_url(self, item):
-        title = item.get('name', '').replace(' ', '.')
-        url = self.urls['download'] + '?' + urlencode({'id': item['id'], 'passkey': self.passkey})
-
-        return title, url
-
-    def _get_season_search_strings(self, ep_obj):
-        season_search_string = [self._make_post_data_json(show=ep_obj.show, season=ep_obj)]
-        return season_search_string
-
-    def _get_episode_search_strings(self, ep_obj, add_string=''):
-        episode_search_string = [self._make_post_data_json(show=ep_obj.show, episode=ep_obj)]
-        return episode_search_string
-
-    def _make_post_data_json(self, show=None, episode=None, season=None, search_term=None):
-        post_data = {
-            'username': self.username,
-            'passkey': self.passkey,
-            'category': [2],
-            # TV Category
-        }
-
-        if episode:
-            if show.air_by_date:
-                post_data['tvdb'] = {
-                    'id': show.indexerid,
-                    'episode': str(episode.airdate).replace('-', '|')
-                }
-            elif show.sports:
-                post_data['tvdb'] = {
-                    'id': show.indexerid,
-                    'episode': episode.airdate.strftime('%b')
-                }
-            elif show.anime:
-                post_data['tvdb'] = {
-                    'id': show.indexerid,
-                    'episode': "{0}".format(episode.scene_absolute_number)
-                }
-            else:
-                post_data['tvdb'] = {
-                    'id': show.indexerid,
-                    'season': episode.scene_season,
-                    'episode': episode.scene_episode
-                }
-
-        if season:
-            if show.air_by_date or show.sports:
-                post_data['tvdb'] = {
-                    'id': show.indexerid,
-                    'season': str(season.airdate)[:7],
-                }
-            elif show.anime:
-                post_data['tvdb'] = {
-                    'id': show.indexerid,
-                    'season': "{0}".format(season.scene_absolute_number),
-                }
-            else:
-                post_data['tvdb'] = {
-                    'id': show.indexerid,
-                    'season': season.scene_season,
-                }
-
-        if search_term:
-            post_data['search'] = search_term
-
-        return json.dumps(post_data)
-
-
-class HDBitsCache(tv.Cache):
-    """Provider cache class."""
-
-    def _get_rss_data(self):
-        """Get RSS data."""
-        self.search_params = None  # HDBits cache does not use search_params so set it to None
-        results = []
-
-        try:
-            parsed_json = self.provider.session.post(self.provider.urls['rss'],
-                                                     data=self.provider._make_post_data_json()).json()
-
-            if self.provider._check_auth_from_data(parsed_json):
-                results = parsed_json['data']
-        except Exception as cause:
-            logger.log('HDBitsCache: error while trying to get the RSS data, cause: {cause}'.format(cause=cause),
-                       logger.DEBUG)
-            pass
-
-        return {'entries': results}
-
-=======
->>>>>>> 68426b53
 
 provider = HDBitsProvider()