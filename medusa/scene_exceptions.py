# coding=utf-8
# Author: Nic Wolfe <nic@wolfeden.ca>
#
#
# This file is part of Medusa.
#
# Medusa is free software: you can redistribute it and/or modify
# it under the terms of the GNU General Public License as published by
# the Free Software Foundation, either version 3 of the License, or
# (at your option) any later version.
#
# Medusa is distributed in the hope that it will be useful,
# but WITHOUT ANY WARRANTY; without even the implied warranty of
# MERCHANTABILITY or FITNESS FOR A PARTICULAR PURPOSE. See the
# GNU General Public License for more details.
#
# You should have received a copy of the GNU General Public License
# along with Medusa. If not, see <http://www.gnu.org/licenses/>.

from __future__ import unicode_literals

import logging
import threading
import time
import warnings
from collections import defaultdict

import adba
from medusa.indexers.indexer_api import indexerApi
from six import iteritems
from . import app, db, helpers
from .indexers.indexer_config import INDEXER_TVDBV2
from .session.core import MedusaSession

logger = logging.getLogger(__name__)

exceptions_cache = defaultdict(lambda: defaultdict(set))
exceptionLock = threading.Lock()

xem_session = MedusaSession()

# TODO: Fix multiple indexer support


def refresh_exceptions_cache():
    """Query the db for show exceptions and update the exceptions_cache."""
    logger.info('Updating exception_cache and exception_season_cache')

    # Empty the module level variables
    exceptions_cache.clear()

    cache_db_con = db.DBConnection('cache.db')
    exceptions = cache_db_con.select(
        b'SELECT indexer, indexer_id, show_name, season '
        b'FROM scene_exceptions'
    ) or []

    # Start building up a new exceptions_cache.
    for exception in exceptions:
        # indexer = int(exception[b'indexer'])
        indexer_id = int(exception[b'indexer_id'])
        season = int(exception[b'season'])
        show = exception[b'show_name']

        # exceptions_cache[indexerid][season] = ['showname 1', 'showname 2']
        if show not in exceptions_cache[indexer_id][season]:
            exceptions_cache[indexer_id][season].add(show)

    logger.info('Finished processing {x} scene exceptions.', x=len(exceptions))


def get_last_refresh(ex_list):
    """Get the last update timestamp for the specific scene exception list."""
    cache_db_con = db.DBConnection('cache.db')
    return cache_db_con.select(b'SELECT last_refreshed FROM scene_exceptions_refresh WHERE list = ?', [ex_list])


def should_refresh(ex_list):
    """
    Check if we should refresh cache for items in ex_list.

    :param ex_list: exception list to check if exception needs a refresh
    :return: True if refresh is needed
    """
    max_refresh_age_secs = 86400  # 1 day
    rows = get_last_refresh(ex_list)

    if rows:
        last_refresh = int(rows[0][b'last_refreshed'])
        return int(time.time()) > last_refresh + max_refresh_age_secs
    else:
        return True


def set_last_refresh(source):
    """
    Update last cache update time for shows in list.

    :param source: scene exception source refreshed (e.g. xem)
    """
    cache_db_con = db.DBConnection('cache.db')
    cache_db_con.upsert(
        b'scene_exceptions_refresh',
        {b'last_refreshed': int(time.time())},
        {b'list': source}
    )


def get_scene_exceptions(indexer_id, indexer, season=-1):
    """Get scene exceptions from exceptions_cache for an indexer id."""
    exceptions_list = exceptions_cache[indexer_id][season]

    if season != -1 and not exceptions_list:
        exceptions_list = get_scene_exceptions(indexer_id, indexer)

    # Return a set to avoid duplicates and it makes a copy of the list so the
    # original doesn't get modified
    return set(exceptions_list)


def get_all_scene_exceptions(indexer_id):
    """
    Get all scene exceptions for a show ID.

    :param indexer_id: ID to check
    :return: dict of exceptions (e.g. exceptions_cache[season][exception_name])
    """
    return exceptions_cache.get(int(indexer_id), defaultdict(set))


def get_scene_seasons(indexer_id):
    """
    Get season numbers with scene exceptions.

    :param indexer_id: ID to check
    :return: list of seasons.
    """
    warnings.warn('Use dict.keys() directly instead.', DeprecationWarning)
    return exceptions_cache[int(indexer_id)].keys()


def get_scene_exception_by_name(show_name):
    """Get the first indexer_id and season of the scene exception."""
    warnings.warn(
        'Use the first element of get_scene_exceptions_by_name instead.',
        DeprecationWarning,
    )
    return get_scene_exceptions_by_name(show_name)[0]


def get_scene_exceptions_by_name(show_name):
    """Get the indexer_id and season of the scene exception."""
    # TODO: Rewrite to use exceptions_cache since there is no need to hit db.
    # Try the obvious case first
    cache_db_con = db.DBConnection('cache.db')
    scene_exceptions = cache_db_con.select(
        b'SELECT indexer_id, season '
        b'FROM scene_exceptions '
        b'WHERE show_name = ? ORDER BY season ASC',
        [show_name])
    if scene_exceptions:
        return [(int(exception[b'indexer_id']), int(exception[b'season']))
                for exception in scene_exceptions]

    result = []
    scene_exceptions = cache_db_con.select(
        b'SELECT show_name, indexer_id, season '
        b'FROM scene_exceptions'
    )

    for exception in scene_exceptions:
        indexer_id = int(exception[b'indexer_id'])
        exception_name = exception[b'show_name']

        sanitized_name = helpers.sanitize_scene_name(exception_name)
        show_names = (
            exception_name.lower(),
            sanitized_name.lower().replace('.', ' '),
        )

        if show_name.lower() in show_names:
            logger.debug(
                'Scene exception lookup got indexer ID {cur_indexer},'
                ' using that', cur_indexer=indexer_id
            )
            result.append((indexer_id, int(exception[b'season'])))

    return result or [(None, None)]


def update_scene_exceptions(indexer_id, indexer, scene_exceptions, season=-1):
    """Update database with all show scene exceptions by indexer_id."""
    logger.info('Updating scene exceptions...')

    cache_db_con = db.DBConnection('cache.db')
    cache_db_con.action(
        b'DELETE FROM scene_exceptions '
        b'WHERE indexer_id=? and '
        b'    season=? and '
        b'    indexer=?',
        [indexer_id, season, indexer]
    )

    # A change has been made to the scene exception list.
    # Let's clear the cache, to make this visible
    # TODO: make sure we add indexer when the exceptions_cache changes
    exceptions_cache[indexer_id].clear()

    decoded_scene_exceptions = (
        exception.decode('utf-8')
        for exception in scene_exceptions
    )
    for exception in decoded_scene_exceptions:
        if exception not in exceptions_cache[indexer_id][season]:
            # Add to cache
            exceptions_cache[indexer_id][season].add(exception)

            # Add to db
            cache_db_con.action(
                b'INSERT INTO scene_exceptions '
                b'    (indexer_id, show_name, season, indexer)'
                b'VALUES (?,?,?,?)',
                [indexer_id, exception, season, indexer]
            )


def retrieve_exceptions(force=False, exception_type=None):
    """
    Look up the exceptions from all sources.

    Parses the exceptions into a dict, and inserts them into the
    scene_exceptions table in cache.db. Also clears the scene name cache.
    :param force: If enabled this will force the refresh of scene exceptions using the medusa exceptions,
    xem exceptions and anidb exceptions.
    :param exception_type: Only refresh a specific exception_type. Options are: 'medusa', 'anidb', 'xem'
    """
    custom_exceptions = _get_custom_exceptions(force) if exception_type in ['custom_exceptions', None] else defaultdict(dict)
    xem_exceptions = _get_xem_exceptions(force) if exception_type in ['xem', None] else defaultdict(dict)
    anidb_exceptions = _get_anidb_exceptions(force) if exception_type in ['anidb', None] else defaultdict(dict)

    # Combined scene exceptions from all sources
    combined_exceptions = combine_exceptions(
        # Custom scene exceptions
        custom_exceptions,
        # XEM scene exceptions
        xem_exceptions,
        # AniDB scene exceptions
        anidb_exceptions,
    )

    queries = []
    cache_db_con = db.DBConnection('cache.db')

    # TODO: See if this can be optimized
    for indexer in combined_exceptions:
        for indexer_id in combined_exceptions[indexer]:
            sql_ex = cache_db_con.select(
                b'SELECT show_name, indexer '
                b'FROM scene_exceptions '
                b'WHERE indexer = ? AND '
                b'    indexer_id = ?',
                [indexer, indexer_id]
            )
            existing_exceptions = [x[b'show_name'] for x in sql_ex]

            for exception_dict in combined_exceptions[indexer][indexer_id]:
                for scene_exception, season in iteritems(exception_dict):
                    if scene_exception not in existing_exceptions:
                        queries.append([
                            b'INSERT OR IGNORE INTO scene_exceptions'
                            b'(indexer, indexer_id, show_name, season)'
                            b'VALUES (?,?,?,?)',
                            [indexer, indexer_id, scene_exception, season]
                        ])
    if queries:
        cache_db_con.mass_action(queries)
        logger.info('Updated scene exceptions.')


def combine_exceptions(*scene_exceptions):
    """Combine the exceptions from all sources."""
    # ex_dicts = iter(scene_exceptions)
    combined_ex = defaultdict(dict)

    for scene_exception in scene_exceptions:
        for indexer in scene_exception or []:
            combined_ex[indexer].update(scene_exception[indexer])

    return combined_ex


def _get_custom_exceptions(force):
    custom_exceptions = defaultdict(dict)

    if force or should_refresh('custom_exceptions'):
        for indexer in indexerApi().indexers:
            try:
                location = indexerApi(indexer).config['scene_loc']
<<<<<<< HEAD
                logger.log('Checking for scene exception updates from {0}'.format(location))

                response = indexerApi(indexer).session.get(location, timeout=60)
=======
                logger.info(
                    'Checking for scene exception updates from {location}',
                    location=location
                )

                response = helpers.get_url(
                    location,
                    session=indexerApi(indexer).session,
                    timeout=60,
                    returns='response'
                )
>>>>>>> 34f53c5f
                try:
                    jdata = response.json()
                except (ValueError, AttributeError) as error:
                    logger.debug(
                        'Check scene exceptions update failed. Unable to '
                        'update from {location}. Error: {error}'.format(
                            location=location, error=error
                        )
                    )
                    return custom_exceptions

                indexer_ids = jdata[indexerApi(indexer).config['identifier']]
                for indexer_id in indexer_ids:
                    indexer_exceptions = indexer_ids[indexer_id]
                    alias_list = [{exception: int(season)}
                                  for season in indexer_exceptions
                                  for exception in indexer_exceptions[season]]
                    custom_exceptions[indexer][indexer_id] = alias_list
            except Exception as error:
                logger.error(
                    'Unable to update scene exceptions for {indexer}.'
                    ' Error: {error}'.format(
                        indexer=indexer, error=error
                    )
                )
                continue

            set_last_refresh('custom_exceptions')

    return custom_exceptions


def _get_xem_exceptions(force):
    xem_exceptions = defaultdict(dict)
    xem_url = 'http://thexem.de/map/allNames?origin={0}&seasonNumbers=1'

    if force or should_refresh('xem'):
        for indexer in indexerApi().indexers:
            indexer_api = indexerApi(indexer)

            # Not query XEM for unsupported indexers
            if not indexer_api.config.get('xem_origin'):
                continue

            logger.info(
                'Checking for XEM scene exceptions updates for'
                ' {indexer_name}'.format(
                    indexer_name=indexer_api.name
                )
            )

<<<<<<< HEAD
            response = xem_session.get(xem_url, timeout=60)
=======
            url = xem_url.format(indexer_api.config['xem_origin'])
            response = helpers.get_url(url, session=xem_session,
                                       timeout=60, returns='response')
>>>>>>> 34f53c5f
            try:
                jdata = response.json()
            except (ValueError, AttributeError) as error:
                logger.debug(
                    'Check scene exceptions update failed for {indexer}.'
                    ' Unable to get URL: {url} Error: {error}'.format(
                        indexer=indexer_api.name, url=url, error=error,
                    )
                )
                continue

            if not jdata['data'] or jdata['result'] == 'failure':
                logger.debug(
                    'No data returned from XEM while checking for scene'
                    ' exceptions. Update failed for {indexer}'.format(
                        indexer=indexer_api.name
                    )
                )
                continue

            for indexer_id, exceptions in iteritems(jdata['data']):
                try:
                    xem_exceptions[indexer][indexer_id] = exceptions
                except Exception as error:
                    logger.warning(
                        'XEM: Rejected entry: Indexer ID: {indexer_id},'
                        ' Exceptions: {e}'.format(
                            indexer_id=indexer_id, e=exceptions
                        )
                    )
                    logger.warning('XEM: Rejected entry error message:'
                                   ' {error}'.format(error=error))

        set_last_refresh('xem')

    return xem_exceptions


def _get_anidb_exceptions(force):
    anidb_exceptions = defaultdict(dict)
    # AniDB exceptions use TVDB as indexer
    exceptions = anidb_exceptions[INDEXER_TVDBV2]

    if force or should_refresh('anidb'):
        logger.info('Checking for scene exceptions updates from AniDB')

        for show in app.showList:
            if all([show.name, show.is_anime, show.indexer == INDEXER_TVDBV2]):
                try:
                    anime = adba.Anime(
                        None,
                        name=show.name,
                        tvdbid=show.indexerid,
                        autoCorrectName=True
                    )
                except ValueError as error:
                    logger.debug(
                        "Couldn't update scene exceptions for {show},"
                        " AniDB doesn't have this show. Error: {msg}".format(
                            show=show.name, msg=error,
                        )
                    )
                    continue
                except Exception as error:
                    logger.error(
                        'Checking AniDB scene exceptions update failed'
                        ' for {show}. Error: {msg}'.format(
                            show=show.name, msg=error,
                        )
                    )
                    continue

                if anime and anime.name != show.name:
                    indexer_id = int(show.indexerid)
                    exceptions[indexer_id] = [{anime.name.decode('utf-8'): -1}]

        set_last_refresh('anidb')

    return anidb_exceptions<|MERGE_RESOLUTION|>--- conflicted
+++ resolved
@@ -296,23 +296,12 @@
         for indexer in indexerApi().indexers:
             try:
                 location = indexerApi(indexer).config['scene_loc']
-<<<<<<< HEAD
-                logger.log('Checking for scene exception updates from {0}'.format(location))
-
-                response = indexerApi(indexer).session.get(location, timeout=60)
-=======
                 logger.info(
                     'Checking for scene exception updates from {location}',
                     location=location
                 )
 
-                response = helpers.get_url(
-                    location,
-                    session=indexerApi(indexer).session,
-                    timeout=60,
-                    returns='response'
-                )
->>>>>>> 34f53c5f
+                response = indexerApi(indexer).session.get(location, timeout=60)
                 try:
                     jdata = response.json()
                 except (ValueError, AttributeError) as error:
@@ -364,13 +353,9 @@
                 )
             )
 
-<<<<<<< HEAD
+
+            url = xem_url.format(indexer_api.config['xem_origin'])
             response = xem_session.get(xem_url, timeout=60)
-=======
-            url = xem_url.format(indexer_api.config['xem_origin'])
-            response = helpers.get_url(url, session=xem_session,
-                                       timeout=60, returns='response')
->>>>>>> 34f53c5f
             try:
                 jdata = response.json()
             except (ValueError, AttributeError) as error:
