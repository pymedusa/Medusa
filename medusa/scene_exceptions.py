# coding=utf-8

"""Scene exceptions module."""

from __future__ import unicode_literals

import logging
import time
from collections import defaultdict, namedtuple
from os.path import join

import adba

<<<<<<< HEAD
from medusa import app, db, helpers
from medusa.indexers.api import indexerApi
from medusa.indexers.config import INDEXER_TVDBV2
=======
from medusa import app, db
from medusa.helpers import sanitize_scene_name
from medusa.indexers.api import indexerApi
from medusa.indexers.config import INDEXER_TVDBV2
from medusa.logger.adapters.style import BraceAdapter
>>>>>>> 9b6680f6
from medusa.session.core import MedusaSafeSession

from six import iteritems

logger = BraceAdapter(logging.getLogger(__name__))
logger.logger.addHandler(logging.NullHandler())

exceptions_cache = defaultdict(lambda: defaultdict(set))
VALID_XEM_ORIGINS = {'anidb', 'tvdb', }
safe_session = MedusaSafeSession()

TitleException = namedtuple('TitleException', 'title, season, indexer, series_id, custom')


def refresh_exceptions_cache(series_obj=None):
    """
    Query the db for show exceptions and update the exceptions_cache.

    :param series_obj: Series Object. If passed only exceptions for this show are refreshed.
    """
    logger.info('Updating exception_cache and exception_season_cache')

    # Empty the module level variables
    exceptions_cache.clear()

    main_db_con = db.DBConnection()
    query = """
        SELECT indexer, series_id, title, season, custom
        FROM scene_exceptions
    """
    where = []

    if series_obj:
        query += ' WHERE indexer = ? AND series_id = ?'
        where += [series_obj.indexer, series_obj.series_id]

    exceptions = main_db_con.select(query, where) or []

    # Start building up a new exceptions_cache.
    for exception in exceptions:
        indexer = int(exception['indexer'])
        series_id = int(exception['series_id'])
        season = int(exception['season'])
        title = exception['title']
        custom = bool(exception['custom'])

        # To support multiple indexers with same series_id, we have to combine the min a tuple.
        series = (indexer, series_id)
        series_exception = TitleException(
            title=title,
            season=season,
            indexer=indexer,
            series_id=series_id,
            custom=custom
        )

        # exceptions_cache[(1, 12345)][season] =
        # TitleExeption('title', 'season', indexer, series_id)
        if series_exception not in exceptions_cache[series][season]:
            exceptions_cache[series][season].add(series_exception)

    logger.info('Finished processing {x} scene exceptions.', x=len(exceptions))


def get_last_refresh(ex_list):
    """Get the last update timestamp for the specific scene exception list."""
    cache_db_con = db.DBConnection('cache.db')
    return cache_db_con.select('SELECT last_refreshed FROM scene_exceptions_refresh WHERE list = ?', [ex_list])


def should_refresh(ex_list):
    """
    Check if we should refresh cache for items in ex_list.

    :param ex_list: exception list to check if exception needs a refresh
    :return: True if refresh is needed
    """
    max_refresh_age_secs = 86400  # 1 day
    rows = get_last_refresh(ex_list)

    if rows:
        last_refresh = int(rows[0]['last_refreshed'])
        return int(time.time()) > last_refresh + max_refresh_age_secs
    else:
        return True


def set_last_refresh(source):
    """
    Update last cache update time for shows in list.

    :param source: scene exception source refreshed (e.g. xem)
    """
    cache_db_con = db.DBConnection('cache.db')
    cache_db_con.upsert(
        'scene_exceptions_refresh',
        {'last_refreshed': int(time.time())},
        {'list': source}
    )


def get_scene_exceptions(series_obj, season=-1):
    """Get scene exceptions from exceptions_cache for a series."""
    exceptions_list = exceptions_cache[(series_obj.indexer, series_obj.series_id)][season]

    if season != -1 and not exceptions_list:
        exceptions_list = get_scene_exceptions(series_obj)

    # Return a set to avoid duplicates and it makes a copy of the list so the
    # original doesn't get modified
    return set(exceptions_list)


def get_season_scene_exceptions(series_obj, season=-1):
    """
    Get season scene exceptions from exceptions_cache for a series.

    Use this method if you expect to get back a season exception, or a series exception.
    But without any fallback between the two. As opposed to the function get_scene_exceptions.
    :param series_obj: A Series object.
    :param season: The season to return exceptions for. Or -1 for the series exceptions.

    :return: A set of exception names.
    """
    exceptions_list = exceptions_cache[(series_obj.indexer, series_obj.series_id)][season]

    # Return a set to avoid duplicates and it makes a copy of the list so the
    # original doesn't get modified
    return set(exceptions_list)


def get_season_from_name(series_obj, exception_name):
    """
    Get season number from exceptions_cache for a series scene exception name.

    Use this method if you expect to get back a season number from a scene exception.
    :param series_obj: A Series object.
    :param series_name: The scene exception name.

    :return: The season number or None.
    """
    exceptions_list = exceptions_cache[(series_obj.indexer, series_obj.series_id)]
    for season, exceptions in exceptions_list.items():
        # Skip whole series exceptions
        if season == -1:
            continue
        for exception in exceptions:
            if exception.title.lower() == exception_name.lower():
                return exception.season


def get_all_scene_exceptions(series_obj):
    """
    Get all scene exceptions for a show object using indexer and series_id.

    :param series_obj: series object.
    :return: dict of exceptions (e.g. exceptions_cache[season][exception_name])
    """
    return exceptions_cache.get((series_obj.indexer, series_obj.series_id), defaultdict(set))


def get_scene_exception_by_name(series_name):
    """Get the season of a scene exception."""
    # Flatten the exceptions_cache.
    scene_exceptions = []
    for exception_set in list(exceptions_cache.values()):
        for title_exception in list(exception_set.values()):
            scene_exceptions += title_exception

    # First attempt exact match.
    for title_exception in scene_exceptions:
        if series_name == title_exception.title:
            return title_exception

    # Let's try out some sanitized names.
    for title_exception in scene_exceptions:
        sanitized_name = sanitize_scene_name(title_exception.title)
        titles = (
            title_exception.title.lower(),
            sanitized_name.lower().replace('.', ' '),
        )

        if series_name.lower() in titles:
            logger.debug(
                'Scene exception lookup got series id {title_exception.series_id} '
                'from indexer {title_exception.indexer},'
                ' using that', title_exception=title_exception
            )
            return title_exception


def update_scene_exceptions(series_obj, scene_exceptions):
    """
    Update database with all show scene exceptions by indexer_id.

    :param series_obj: series object.
    :param scene_exceptions: list of dicts, originating from the /config/ apiv2 route. Where scene exceptions are set from the UI.
    """
    logger.info('Updating scene exceptions...')

    main_db_con = db.DBConnection()

    exceptions_cache[(series_obj.indexer, series_obj.series_id)].clear()
    # Remove exceptions for this show, so removed exceptions also become visible.
    main_db_con.action(
        'DELETE FROM scene_exceptions '
        'WHERE series_id=? AND indexer=?',
        [series_obj.series_id, series_obj.indexer]
    )

    for exception in scene_exceptions:
        # A change has been made to the scene exception list.

        # Prevent adding duplicate scene exceptions.
        if exception['title'] not in exceptions_cache[(series_obj.indexer, series_obj.series_id)][exception['season']]:
            # Add to db
            main_db_con.action(
                'INSERT INTO scene_exceptions '
                '(indexer, series_id, title, season, custom) '
                'VALUES (?,?,?,?,?)',
                [series_obj.indexer, series_obj.series_id, exception['title'], exception['season'], exception['custom']]
            )

    refresh_exceptions_cache(series_obj)


def retrieve_exceptions(force=False, exception_type=None):
    """
    Look up the exceptions from all sources.

    Parses the exceptions into a dict, and inserts them into the
    scene_exceptions table in cache.db. Also clears the scene name cache.
    :param force: If enabled this will force the refresh of scene exceptions using the medusa exceptions,
    xem exceptions and anidb exceptions.
    :param exception_type: Only refresh a specific exception_type. Options are: 'medusa', 'anidb', 'xem'
    """
    custom_exceptions = _get_custom_exceptions(force) if exception_type in ['custom_exceptions', None] else defaultdict(dict)
    xem_exceptions = _get_xem_exceptions(force) if exception_type in ['xem', None] else defaultdict(dict)
    anidb_exceptions = _get_anidb_exceptions(force) if exception_type in ['anidb', None] else defaultdict(dict)

    # Combined scene exceptions from all sources
    combined_exceptions = combine_exceptions(
        # Custom scene exceptions
        custom_exceptions,
        # XEM scene exceptions
        xem_exceptions,
        # AniDB scene exceptions
        anidb_exceptions,
    )

    queries = []
    main_db_con = db.DBConnection()

    # TODO: See if this can be optimized
    for indexer in combined_exceptions:
        for series_id in combined_exceptions[indexer]:
            sql_ex = main_db_con.select(
                'SELECT title, indexer '
                'FROM scene_exceptions '
                'WHERE indexer = ? AND '
                'series_id = ?',
                [indexer, series_id]
            )
            existing_exceptions = [x['title'] for x in sql_ex]

            for exception_dict in combined_exceptions[indexer][series_id]:
                for scene_exception, season in iteritems(exception_dict):
                    if scene_exception not in existing_exceptions:
                        queries.append([
                            'INSERT OR IGNORE INTO scene_exceptions'
                            '(indexer, series_id, title, season, custom) '
                            'VALUES (?,?,?,?,?)',
                            [indexer, series_id, scene_exception, season, False]
                        ])
    if queries:
        main_db_con.mass_action(queries)
        logger.info('Updated scene exceptions.')


def combine_exceptions(*scene_exceptions):
    """Combine the exceptions from all sources."""
    # ex_dicts = iter(scene_exceptions)
    combined_ex = defaultdict(dict)

    for scene_exception in scene_exceptions:
        for indexer in scene_exception or []:
            combined_ex[indexer].update(scene_exception[indexer])

    return combined_ex


def _get_custom_exceptions(force):
    """Exceptions maintained by the medusa.github.io repo."""
    custom_exceptions = defaultdict(dict)

    if force or should_refresh('custom_exceptions'):
        for indexer in indexerApi().indexers:
            location = indexerApi(indexer).config['scene_loc']
            logger.info(
                'Checking for scene exception updates from {location}',
                location=location
            )
            try:
                # When any Medusa Safe session exception, session returns None and then AttributeError when json()
                jdata = safe_session.get(location, timeout=60).json()
            except (ValueError, AttributeError) as error:
                logger.debug(
                    'Check scene exceptions update failed. Unable to '
                    'update from {location}. Error: {error}'.format(
                        location=location, error=error
                    )
                )
                # If unable to get scene exceptions, assume we can't connect to CDN so we don't `continue`
                return custom_exceptions

            indexer_ids = jdata[indexerApi(indexer).config['identifier']]
            for indexer_id in indexer_ids:
                indexer_exceptions = indexer_ids[indexer_id]
                alias_list = [{exception: int(season)}
                              for season in indexer_exceptions
                              for exception in indexer_exceptions[season]]
                custom_exceptions[indexer][indexer_id] = alias_list

            set_last_refresh('custom_exceptions')

    return custom_exceptions


def _get_xem_exceptions(force):
    xem_exceptions = defaultdict(dict)
    url = 'https://thexem.info/map/allNames'
    params = {
        'origin': None,
        'seasonNumbers': 1,
    }

    if force or should_refresh('xem'):
        for indexer in indexerApi().indexers:
            indexer_api = indexerApi(indexer)

            try:
                # Get XEM origin for indexer
                origin = indexer_api.config['xem_origin']
                if origin not in VALID_XEM_ORIGINS:
                    msg = 'invalid origin for XEM: {0}'.format(origin)
                    raise ValueError(msg)
            except KeyError:
                # Indexer has no XEM origin
                continue
            except ValueError as error:
                # XEM origin for indexer is invalid
                logger.error(
                    'Error getting XEM scene exceptions for {indexer}:'
                    ' {error}', {'indexer': indexer_api.name, 'error': error}
                )
                continue
            else:
                # XEM origin for indexer is valid
                params['origin'] = origin

            logger.info(
                'Checking for XEM scene exceptions updates for'
                ' {indexer_name}', {'indexer_name': indexer_api.name}
            )

            response = safe_session.get(url, params=params, timeout=60)
            try:
                jdata = response.json()
            except (ValueError, AttributeError) as error:
                logger.debug(
                    'Check scene exceptions update failed for {indexer}.'
                    ' Unable to get URL: {url} Error: {error}', {'indexer': indexer_api.name, 'url': url, 'error': error}
                )
                continue

            if not jdata['data'] or jdata['result'] == 'failure':
                logger.debug(
                    'No data returned from XEM while checking for scene'
                    ' exceptions. Update failed for {indexer}', {'indexer': indexer_api.name}
                )
                continue

            for indexer_id, exceptions in iteritems(jdata['data']):
                try:
                    xem_exceptions[indexer][indexer_id] = exceptions
                except Exception as error:
                    logger.warning(
                        'XEM: Rejected entry: Indexer ID: {indexer_id},'
                        ' Exceptions: {exceptions}', {'indexer_id': indexer_id, 'exceptions': exceptions}
                    )
                    logger.warning('XEM: Rejected entry error message: {error}', {'error': error})

        set_last_refresh('xem')

    return xem_exceptions


def _get_anidb_exceptions(force):
    anidb_exceptions = defaultdict(dict)
    # AniDB exceptions use TVDB as indexer
    exceptions = anidb_exceptions[INDEXER_TVDBV2]

    if force or should_refresh('anidb'):
        logger.info('Checking for scene exceptions updates from AniDB')

        for show in app.showList:
            if all([show.name, show.is_anime, show.indexer == INDEXER_TVDBV2]):
                try:
                    anime = adba.Anime(
                        None,
                        name=show.name,
                        tvdbid=show.indexerid,
                        autoCorrectName=True,
                        cache_path=join(app.CACHE_DIR, 'adba')
                    )
                except ValueError as error:
                    logger.debug(
                        "Couldn't update scene exceptions for {show},"
                        " AniDB doesn't have this show. Error: {msg}", {'show': show.name, 'msg': error}
                    )
                    continue
                except Exception as error:
                    logger.error(
                        'Checking AniDB scene exceptions update failed'
                        ' for {show}. Error: {msg}', {'show': show.name, 'msg': error}
                    )
                    continue

                if anime and anime.name != show.name:
                    series_id = int(show.series_id)
                    exceptions[series_id] = [{anime.name: -1}]

        set_last_refresh('anidb')

    return anidb_exceptions<|MERGE_RESOLUTION|>--- conflicted
+++ resolved
@@ -11,17 +11,11 @@
 
 import adba
 
-<<<<<<< HEAD
-from medusa import app, db, helpers
-from medusa.indexers.api import indexerApi
-from medusa.indexers.config import INDEXER_TVDBV2
-=======
 from medusa import app, db
 from medusa.helpers import sanitize_scene_name
 from medusa.indexers.api import indexerApi
 from medusa.indexers.config import INDEXER_TVDBV2
 from medusa.logger.adapters.style import BraceAdapter
->>>>>>> 9b6680f6
 from medusa.session.core import MedusaSafeSession
 
 from six import iteritems
