# coding=utf-8

"""Search core module."""
from __future__ import division
from __future__ import unicode_literals

import datetime
import itertools
import logging
import operator
import os
import threading
import time

from medusa import (
    app,
    common,
    db,
    failed_history,
    history,
    name_cache,
    notifiers,
    ui,
)
from medusa.clients import torrent
from medusa.clients.nzb import (
    nzbget,
    sab,
)
from medusa.common import (
    MULTI_EP_RESULT,
    Quality,
    SEASON_RESULT,
    SNATCHED,
    SNATCHED_BEST,
    SNATCHED_PROPER,
    UNSET,
)
from medusa.helper.common import (
    enabled_providers,
    episode_num,
)
from medusa.helper.exceptions import (
    AuthException,
    ex,
)
from medusa.helpers import chmod_as_parent
from medusa.helpers.utils import to_timestamp
from medusa.logger.adapters.style import BraceAdapter
from medusa.network_timezones import app_timezone
from medusa.show import naming

from six import iteritems, itervalues

log = BraceAdapter(logging.getLogger(__name__))
log.logger.addHandler(logging.NullHandler())


def _download_result(result):
    """
    Download a result to the appropriate black hole folder.

    :param result: SearchResult instance to download.
    :return: boolean, True on success
    """
    res_provider = result.provider
    if res_provider is None:
        log.error(u'Invalid provider name - this is a coding error, report it please')
        return False

    # nzbs with an URL can just be downloaded from the provider
    if result.result_type == u'nzb':
        new_result = res_provider.download_result(result)
    # if it's an nzb data result
    elif result.result_type == u'nzbdata':

        # get the final file path to the nzb
        file_name = os.path.join(app.NZB_DIR, result.name + u'.nzb')

        log.info(u'Saving NZB to {0}', file_name)

        new_result = True

        # save the data to disk
        try:
            with open(file_name, u'w') as file_out:
                file_out.write(result.extra_info[0])

            chmod_as_parent(file_name)

        except EnvironmentError as e:
            log.error(u'Error trying to save NZB to black hole: {0}', ex(e))
            new_result = False
    elif result.result_type == u'torrent':
        new_result = res_provider.download_result(result)
    else:
        log.error(u'Invalid provider type - this is a coding error, report it please')
        new_result = False

    return new_result


def snatch_episode(result):
    """
    Snatch a result that has been found.

    :param result: SearchResult instance to be snatched.
    :return: boolean, True on success
    """
    if result is None:
        return False

    result.priority = 0  # -1 = low, 0 = normal, 1 = high
    is_proper = False

    if app.ALLOW_HIGH_PRIORITY:
        # if it aired recently make it high priority
        for cur_ep in result.episodes:
            if datetime.date.today() - cur_ep.airdate <= datetime.timedelta(days=7):
                result.priority = 1

    if result.proper_tags:
        log.debug(u'Found proper tags for {0}. Snatching as PROPER', result.name)
        is_proper = True
        end_status = SNATCHED_PROPER
    else:
        end_status = SNATCHED

    # Binsearch.info requires you to download the nzb through a post.
    if result.provider.kind() == 'BinSearchProvider':
        result.result_type = 'nzbdata'
        nzb_data = result.provider.download_nzb_for_post(result)
        result.extra_info.append(nzb_data)

        if not nzb_data:
            log.warning('Error trying to get the nzb data from provider binsearch, no data returned')
            return False

    # NZBs can be sent straight to SAB or saved to disk
    if result.result_type in (u'nzb', u'nzbdata'):
        if app.NZB_METHOD == u'blackhole':
            result_downloaded = _download_result(result)
        elif app.NZB_METHOD == u'sabnzbd':
            result_downloaded = sab.send_nzb(result)
        elif app.NZB_METHOD == u'nzbget':
            result_downloaded = nzbget.sendNZB(result, is_proper)
        else:
            log.error(u'Unknown NZB action specified in config: {0}', app.NZB_METHOD)
            result_downloaded = False

    # Torrents can be sent to clients or saved to disk
    elif result.result_type == u'torrent':
        # torrents are saved to disk when blackhole mode
        if app.TORRENT_METHOD == u'blackhole':
            result_downloaded = _download_result(result)
        else:
            if not result.content and not result.url.startswith(u'magnet:'):
                if result.provider.login():
                    if result.provider.kind() == 'TorznabProvider':
                        result.url = result.provider.get_redirect_url(result.url)

                    if not result.url.startswith(u'magnet:'):
                        result.content = result.provider.get_content(result.url)

            if result.content or result.url.startswith(u'magnet:'):
                client = torrent.get_client_class(app.TORRENT_METHOD)()
                result_downloaded = client.send_torrent(result)
            else:
                log.warning(u'Torrent file content is empty: {0}', result.name)
                result_downloaded = False
    else:
        log.error(u'Unknown result type, unable to download it: {0!r}', result.result_type)
        result_downloaded = False

    if not result_downloaded:
        return False

    if app.USE_FAILED_DOWNLOADS:
        failed_history.log_snatch(result)

    ui.notifications.message(u'Episode snatched', result.name)

    history.log_snatch(result)

    # don't notify when we re-download an episode
    sql_l = []
    trakt_data = []
    for cur_ep_obj in result.episodes:
        with cur_ep_obj.lock:
            if is_first_best_match(result):
                cur_ep_obj.status = SNATCHED_BEST
                cur_ep_obj.quality = result.quality
            else:
                cur_ep_obj.status = end_status
                cur_ep_obj.quality = result.quality
            # Reset all others fields to the snatched status
            # New snatch by default doesn't have nfo/tbn
            cur_ep_obj.hasnfo = False
            cur_ep_obj.hastbn = False

            # We can't reset location because we need to know what we are replacing
            # cur_ep_obj.location = ''

            # Release name and group are parsed in PP
            cur_ep_obj.release_name = ''
            cur_ep_obj.release_group = ''

            # Need to reset subtitle settings because it's a different file
            cur_ep_obj.subtitles = list()
            cur_ep_obj.subtitles_searchcount = 0
            cur_ep_obj.subtitles_lastsearch = u'0001-01-01 00:00:00'

            # Need to store the correct is_proper. Not use the old one
            cur_ep_obj.is_proper = is_proper
            cur_ep_obj.version = 0

            cur_ep_obj.manually_searched = result.manually_searched

<<<<<<< HEAD
            cur_ep_obj.preferred_words_score = result.preferred_words_score

            sql_l.append(cur_ep_obj.get_sql())

=======
            sql_l.append(cur_ep_obj.get_sql())

>>>>>>> 94650a9f
        if cur_ep_obj.status != common.DOWNLOADED:
            notifiers.notify_snatch(cur_ep_obj, result)

            if app.USE_TRAKT and app.TRAKT_SYNC_WATCHLIST:
                trakt_data.append((cur_ep_obj.season, cur_ep_obj.episode))
                log.info(
                    u'Adding {0} {1} to Trakt watchlist',
                    result.series.name,
                    episode_num(cur_ep_obj.season, cur_ep_obj.episode),
                )

    if trakt_data:
        data_episode = notifiers.trakt_notifier.trakt_episode_data_generate(trakt_data)
        if data_episode:
            notifiers.trakt_notifier.update_watchlist(result.series, data_episode=data_episode, update=u'add')

    if sql_l:
        main_db_con = db.DBConnection()
        main_db_con.mass_action(sql_l)

    return True


def filter_results(results):
    """
    Filter wanted results out of a list of search results for a show.

    :param results: list of result objects
    :return: list of wanted result objects
    """
    results = results if isinstance(results, list) else [results]
    wanted_results = []

    # find the best result for the current episode
    for cur_result in results:
        assert cur_result.series, 'Every SearchResult object should have a series object available at this point.'

        # Every SearchResult object should have a show attribute available at this point.
        series_obj = cur_result.series

        # build the black and white list
        if series_obj.is_anime:
            if not series_obj.release_groups.is_valid(cur_result):
                continue

        log.info(u'Quality of {0} is {1}', cur_result.name, Quality.qualityStrings[cur_result.quality])

        allowed_qualities, preferred_qualities = series_obj.current_qualities
        if cur_result.quality not in allowed_qualities + preferred_qualities:
            log.debug(u'{0} is an unwanted quality, rejecting it', cur_result.name)
            continue

        wanted_ep = True
        if cur_result.actual_episodes:
            wanted_ep = False
            for episode in cur_result.actual_episodes:
                if cur_result.want_episode(cur_result.actual_season, episode, cur_result.quality):
                    wanted_ep = True

        if not wanted_ep:
            continue

        # If doesnt have min seeders OR min leechers then discard it
        if cur_result.seeders not in (-1, None) and cur_result.leechers not in (-1, None) \
            and hasattr(cur_result.provider, u'minseed') and hasattr(cur_result.provider, u'minleech') \
            and (int(cur_result.seeders) < int(cur_result.provider.minseed) or
                 int(cur_result.leechers) < int(cur_result.provider.minleech)):
            log.info(
                u'Discarding torrent because it does not meet the minimum provider setting '
                u'S:{0} L:{1}. Result has S:{2} L:{3}',
                cur_result.provider.minseed,
                cur_result.provider.minleech,
                cur_result.seeders,
                cur_result.leechers,
            )
            continue

        ignored_words = series_obj.show_words().ignored_words
        required_words = series_obj.show_words().required_words
        found_ignored_word = naming.contains_at_least_one_word(cur_result.name, ignored_words)
        found_required_word = naming.contains_at_least_one_word(cur_result.name, required_words)

        if ignored_words and found_ignored_word:
            log.info(u'Ignoring {0} based on ignored words filter: {1}', cur_result.name, found_ignored_word)
            continue

        if required_words and not found_required_word:
            log.info(u'Ignoring {0} based on required words filter: {1}', cur_result.name, required_words)
            continue

        if not naming.filter_bad_releases(cur_result.name, parse=False):
            continue

        if hasattr(cur_result, u'size'):
            if app.USE_FAILED_DOWNLOADS and failed_history.has_failed(cur_result.name, cur_result.size,
                                                                      cur_result.provider.name):
                log.info(u'{0} has previously failed, rejecting it', cur_result.name)
                continue

        wanted_results.append(cur_result)

    if wanted_results:
        log.debug(u'Found wanted results.')
    else:
        log.debug(u'No wanted results found.')

    return wanted_results


def sort_results(results):
    """Sort results based on show specific preferences."""
    wanted_results = []
    if not results:
        log.debug(u'No results to sort.')
        return wanted_results

    sorted_results = sorted(results, key=operator.attrgetter('quality'), reverse=True)
    log.debug(u'Sorting the following results: {0}', [x.name for x in sorted_results])

    preferred_words = []
    if app.PREFERRED_WORDS:
        preferred_words = [word.lower() for word in app.PREFERRED_WORDS]
    undesired_words = []
    if app.UNDESIRED_WORDS:
        undesired_words = [word.lower() for word in app.UNDESIRED_WORDS]

    def percentage(percent, whole):
        return (percent * whole) / 100.0

    initial_score = 100.0
    for result in sorted_results:
        score = initial_score

        if wanted_results:
            allowed_qualities, preferred_qualities = result.series.current_qualities
            if Quality.is_higher_quality(wanted_results[0][0].quality, result.quality,
                                         allowed_qualities, preferred_qualities):
                log.debug(u'Rewarding release {0} (higher quality)', result.name)
                score += percentage(10, score)
                initial_score = score

        if result.proper_tags and (not wanted_results or
                                   wanted_results[0][0].quality == result.quality):
            log.debug(u'Rewarding release {0} (repack/proper/real/rerip)', result.name)
            # Stop at max. 4 proper tags
            for tag in result.proper_tags[:4]:
                score += percentage(2, score)

        if any(word in result.name.lower() for word in undesired_words):
            log.debug(u'Penalizing release {0} (contains undesired word(s))', result.name)
            score -= percentage(20, score)

        if any(word in result.name.lower() for word in preferred_words):
            log.debug(u'Rewarding release {0} (contains preferred word(s))', result.name)
            score += percentage(20, score)

        wanted_results.append((result, score))
        wanted_results.sort(key=operator.itemgetter(1), reverse=True)

    header = '{0:<6} {1}'.format('Score', 'Release')
    log.debug(
        u'Computed result scores:'
        u'\n{header}'
        u'\n{results}',
        {
            'header': header,
            'results': '\n'.join(
                '{score:<6.2f} {name}'.format(score=item[1], name=item[0].name)
                for item in wanted_results
            )
        }
    )

    return [result[0] for result in wanted_results]


def pick_result(wanted_results):
    """Pick the first result out of a list of wanted candidates."""
    candidates = sort_results(wanted_results)
    if not candidates:
        log.debug(u'No results to pick from.')
        return None

    best_result = candidates[0]
    log.info(u'Picked {0} as the best result.', best_result.name)

    return best_result


def is_first_best_match(result):
    """
    Check if the given result is a best quality match and if we want to stop searching providers here.

    :param result: to check
    :return: True if the result is the best quality match else False
    """
    log.debug(u'Checking if we should stop searching for a better quality for for episode {0}', result.name)

    series_obj = result.episodes[0].series

    _, preferred_qualities = series_obj.current_qualities
    # Don't pass allowed because we only want to check if this quality is wanted preferred.
    return Quality.wanted_quality(result.quality, [], preferred_qualities)


def wanted_episodes(series_obj, from_date):
    """
    Get a list of episodes that we want to download.

    :param series_obj: Series these episodes are from
    :param from_date: Search from a certain date
    :return: list of wanted episodes
    """
    wanted = []
    allowed_qualities, preferred_qualities = series_obj.current_qualities
    all_qualities = list(set(allowed_qualities + preferred_qualities))

    log.debug(u'Seeing if we need anything from {0}', series_obj.name)
    con = db.DBConnection()

    sql_results = con.select(
        'SELECT status, quality, season, episode, manually_searched '
        'FROM tv_episodes '
        'WHERE indexer = ? '
        ' AND showid = ?'
        ' AND season > 0'
        ' AND airdate > ?',
        [series_obj.indexer, series_obj.series_id, from_date.toordinal()]
    )

    # check through the list of statuses to see if we want any
    for episode in sql_results:
        cur_status, cur_quality = int(episode['status'] or UNSET), int(episode['quality'] or Quality.NA)
        should_search, should_search_reason = Quality.should_search(
            cur_status, cur_quality, series_obj, episode['manually_searched']
        )
        if not should_search:
            continue
        else:
            log.debug(
                u'Searching for {show} {ep}. Reason: {reason}', {
                    u'show': series_obj.name,
                    u'ep': episode_num(episode['season'], episode['episode']),
                    u'reason': should_search_reason,
                }
            )

        ep_obj = series_obj.get_episode(episode['season'], episode['episode'])
        ep_obj.wanted_quality = [
            quality
            for quality in all_qualities
            if Quality.is_higher_quality(
                cur_quality, quality, allowed_qualities, preferred_qualities
            )
        ]
        wanted.append(ep_obj)

    return wanted


def search_for_needed_episodes(scheduler_start_time, force=False):
    """Search providers for needed episodes.

    :param force: run the search even if no episodes are needed
    :param scheduler_start_time: timestamp of the start of the search scheduler
    :return: list of found episodes
    """
    show_list = app.showList
    from_date = datetime.date.fromordinal(1)
    episodes = []

    for cur_show in show_list:
        if cur_show.paused:
            log.debug(
                u'Not checking for needed episodes of {0} because the show is paused',
                cur_show.name,
            )
            continue
        episodes.extend(wanted_episodes(cur_show, from_date))

    if not episodes and not force:
        # nothing wanted so early out, ie: avoid whatever arbitrarily
        # complex thing a provider cache update entails, for example,
        # reading rss feeds
        return []

    providers = enabled_providers(u'daily')
    if not providers:
        log.warning(
            u'No NZB/Torrent providers found or enabled in the application config for daily searches.'
            u' Please check your settings'
        )
        return []

    original_thread_name = threading.currentThread().name
    log.info(u'Using daily search providers')

    for cur_provider in providers:
        threading.currentThread().name = u'{thread} :: [{provider}]'.format(
            thread=original_thread_name, provider=cur_provider.name
        )
        cur_provider.cache.update_cache(scheduler_start_time)

    single_results = {}
    multi_results = []
    for cur_provider in providers:
        threading.currentThread().name = u'{thread} :: [{provider}]'.format(
            thread=original_thread_name, provider=cur_provider.name
        )
        try:
            found_results = cur_provider.cache.find_needed_episodes(episodes)
        except AuthException as error:
            log.error(u'Authentication error: {0}', ex(error))
            continue

        # pick a single result for each episode, respecting existing results
        for episode_no, results in iteritems(found_results):
            if results[0].series.paused:
                log.debug(u'Skipping {0} because the show is paused.', results[0].series.name)
                continue

            # if all results were rejected move on to the next episode
            wanted_results = filter_results(results)
            if not wanted_results:
                log.debug(u'All found results for {0} were rejected.', results[0].series.name)
                continue

            best_result = pick_result(wanted_results)
            # Skip the result if search delay is enabled for the provider.
            if delay_search(best_result):
                continue

            if episode_no in (SEASON_RESULT, MULTI_EP_RESULT):
                multi_results.append(best_result)
            else:
                # if it's already in the list (from another provider) and
                # the newly found quality is no better then skip it
                if episode_no in single_results:
                    allowed_qualities, preferred_qualities = results[0].series.current_qualities
                    if not Quality.is_higher_quality(single_results[episode_no].quality,
                                                     best_result.quality, allowed_qualities,
                                                     preferred_qualities):
                        continue

                single_results[episode_no] = best_result

    threading.currentThread().name = original_thread_name

    return combine_results(multi_results, list(itervalues(single_results)))


def delay_search(best_result):
    """Delay the search by ignoring the best result, when search delay is enabled for this provider.

    If the providers attribute enable_search_delay is enabled for this provider and it's younger then then it's
    search_delay time (minutes) skip it. For this we need to check if the result has already been
    stored in the provider cache db, and if it's still younger then the providers attribute search_delay.
    :param best_result: SearchResult object.
    :return: True if we want to skipp this result.
    """
    cur_provider = best_result.provider
    if cur_provider.enable_search_delay and cur_provider.search_delay:  # In minutes
        cur_ep = best_result.episodes[0]
        log.debug('DELAY: Provider {provider} delay enabled, with an expiration of {delay} hours',
                  {'provider': cur_provider.name, 'delay': round(cur_provider.search_delay / 60, 1)})

        from medusa.search.manual import get_provider_cache_results
        results = get_provider_cache_results(
            cur_ep.series, show_all_results=False, perform_search=False,
            season=cur_ep.season, episode=cur_ep.episode, manual_search_type='episode'
        )

        if results.get('found_items'):
            # If date_added is missing we put it at the end of the list
            results['found_items'].sort(key=lambda d: d['date_added'] or datetime.datetime.now(app_timezone))

            first_result = results['found_items'][0]
            date_added = first_result['date_added']
            # Some results in cache have date_added as 0
            if not date_added:
                log.debug('DELAY: First result in cache doesn\'t have a valid date, skipping provider.')
                return False

            timestamp = to_timestamp(date_added)
            if timestamp + cur_provider.search_delay * 60 > time.time():
                # The provider's delay cooldown time hasn't expired yet. We're holding back the snatch.
                log.debug(
                    'DELAY: Holding back best result {best_result} over {first_result} for provider {provider}.'
                    ' The provider is waiting {search_delay_minutes} hours, before accepting the release.'
                    ' Still {hours_left} to go.', {
                        'best_result': best_result.name,
                        'first_result': first_result['name'],
                        'provider': cur_provider.name,
                        'search_delay_minutes': round(cur_provider.search_delay / 60, 1),
                        'hours_left': round((cur_provider.search_delay - (time.time() - timestamp) / 60) / 60, 1)
                    }
                )
                return True
            else:
                log.debug('DELAY: Provider {provider}, found a result in cache, and the delay has expired. '
                          'Time of first result: {first_result}',
                          {'provider': cur_provider.name, 'first_result': date_added})
        else:
            # This should never happen.
            log.debug(
                'DELAY: Provider {provider}, searched cache but could not get any results for: {series} {season_ep}',
                {'provider': cur_provider.name, 'series': best_result.series.name,
                 'season_ep': episode_num(cur_ep.season, cur_ep.episode)})
    return False


def search_providers(series_obj, episodes, forced_search=False, down_cur_quality=False,
                     manual_search=False, manual_search_type=u'episode'):
    """
    Walk providers for information on shows.

    :param series_obj: Show we are looking for
    :param episodes: List, episodes we hope to find
    :param forced_search: Boolean, is this a forced search?
    :param down_cur_quality: Boolean, should we re-download currently available quality file
    :param manual_search: Boolean, should we choose what to download?
    :param manual_search_type: Episode or Season search
    :return: results for search
    """
    found_results = {}
    manual_search_results = []
    multi_results = []
    single_results = []

    # build name cache for show
    name_cache.build_name_cache(series_obj)

    original_thread_name = threading.currentThread().name

    if manual_search:
        log.info(u'Using manual search providers')
        providers = enabled_providers(u'manualsearch')
    else:
        log.info(u'Using backlog search providers')
        providers = enabled_providers(u'backlog')

    if not providers:
        log.warning(u'No NZB/Torrent providers found or enabled in the application config for {0} searches.'
                    u' Please check your settings', 'manual' if manual_search else 'backlog')

    threading.currentThread().name = original_thread_name

    for cur_provider in providers:
        threading.currentThread().name = '{original_thread_name} :: [{provider}]'.format(
            original_thread_name=original_thread_name, provider=cur_provider.name
        )

        if cur_provider.anime_only and not series_obj.is_anime:
            log.debug(u'{0} is not an anime, skipping', series_obj.name)
            continue

        found_results[cur_provider.name] = {}
        search_count = 0
        search_mode = cur_provider.search_mode

        # Always search for episode when manually searching when in sponly
        if search_mode == u'sponly' and (forced_search or manual_search):
            search_mode = u'eponly'

        if manual_search and manual_search_type == u'season':
            search_mode = u'sponly'

        while True:
            search_count += 1

            if search_mode == u'eponly':
                log.info(u'Performing episode search for {0}', series_obj.name)
            else:
                log.info(u'Performing season pack search for {0}', series_obj.name)

            try:
                search_results = []
                cache_search_results = []
                cache_multi = []
                cache_single = []

                if not manual_search:
                    cache_search_results = cur_provider.search_results_in_cache(episodes)
                    if cache_search_results:
                        # From our provider multi_episode and single_episode results, collect candidates.
                        cache_found_results = list_results_for_provider(cache_search_results, found_results, cur_provider)
                        # We're passing the empty lists, because we don't want to include previous candidates
                        cache_multi, cache_single = collect_candidates(cache_found_results, cur_provider, [], [])

                # For now we only search if we didn't get any results back from cache,
                # but we might wanna check if there was something useful in cache.
                if not (cache_multi or cache_single):
                    log.debug(u'Could not find any candidates in cache, searching provider.')
                    search_results = cur_provider.find_search_results(series_obj, episodes, search_mode, forced_search,
                                                                      down_cur_quality, manual_search, manual_search_type)
                    # Update the list found_results
                    found_results = list_results_for_provider(search_results, found_results, cur_provider)
                else:
                    found_results = cache_found_results

            except AuthException as error:
                log.error(u'Authentication error: {0!r}', error)
                break

            if search_results or cache_search_results:
                break
            elif not cur_provider.search_fallback or search_count == 2:
                break

            # Don't fallback when doing manual season search
            if manual_search_type == u'season':
                break

            if search_mode == u'sponly':
                log.debug(u'Fallback episode search initiated')
                search_mode = u'eponly'
            else:
                log.debug(u'Fallback season pack search initiated')
                search_mode = u'sponly'

        # skip to next provider if we have no results to process
        if not found_results[cur_provider.name]:
            continue

        # Update the cache if a manual search is being run
        if manual_search:
            # Let's create a list with episodes that we where looking for
            if manual_search_type == u'season':
                # If season search type, we only want season packs
                searched_episode_list = [SEASON_RESULT]
            else:
                searched_episode_list = [episode_obj.episode for episode_obj in episodes] + [MULTI_EP_RESULT]
            for searched_episode in searched_episode_list:
                if (searched_episode in search_results and
                        cur_provider.cache.update_cache_manual_search(search_results[searched_episode])):
                    # If we have at least a result from one provider, it's good enough to be marked as result
                    manual_search_results.append(True)
            # Continue because we don't want to pick best results as we are running a manual search by user
            continue

        multi_results, single_results = collect_candidates(found_results, cur_provider, multi_results, single_results)

    # Remove provider from thread name before return results
    threading.currentThread().name = original_thread_name

    if manual_search:
        # If results in manual search return True, else False
        return any(manual_search_results)
    else:
        return combine_results(multi_results, single_results)


def collect_candidates(found_results, provider, multi_results, single_results):
    """Collect candidates for episode, multi-episode or season results."""
    candidates = (candidate for result, candidate in iteritems(found_results[provider.name])
                  if result in (SEASON_RESULT, MULTI_EP_RESULT))
    candidates = list(itertools.chain(*candidates))
    if candidates:
        multi_results += collect_multi_candidates(candidates)

    # Collect candidates for single-episode results
    single_results = collect_single_candidates(found_results[provider.name], single_results)

    return multi_results, single_results


def list_results_for_provider(search_results, found_results, provider):
    """
    Add results for this provider to the search_results dict.

    The structure is based on [provider_name][episode_number][search_result]
    :param search_results: New dictionary with search results for this provider
    :param found_results: Dictionary with existing per provider search results
    :param provider: Provider object
    :return: Updated dict found_results
    """
    for cur_ep in search_results:
        if cur_ep in found_results[provider.name]:
            found_results[provider.name][cur_ep] += search_results[cur_ep]
        else:
            found_results[provider.name][cur_ep] = search_results[cur_ep]

        # Sort the list by seeders if possible
        if provider.provider_type == u'torrent' or getattr(provider, u'torznab', None):
            found_results[provider.name][cur_ep].sort(key=lambda d: int(d.seeders), reverse=True)

    return found_results


def collect_single_candidates(candidates, results):
    """
    Collect single-episode result candidates.

    :param candidates: A list of SearchResult objects we just parsed, which we want to evaluate against the already
    collected list of results.
    :param results: The existing list of valid results.
    """
    single_candidates = list(results)
    new_candidates = []

    # of all the single-ep results narrow it down to the best one for each episode
    for episode in candidates:
        if episode in (MULTI_EP_RESULT, SEASON_RESULT):
            continue

        # if all results were rejected move on to the next episode
        wanted_results = filter_results(candidates[episode])
        if not wanted_results:
            continue

        result_candidates = []
        for i, candidate in enumerate(single_candidates):
            if episode in candidate.actual_episodes:
                result_candidates.append(candidate)
                del single_candidates[i]

        best_result = pick_result(result_candidates + wanted_results)

        # Skip the result if search delay is enabled for the provider
        if not delay_search(best_result):
            new_candidates.append(best_result)

    return single_candidates + new_candidates


def collect_multi_candidates(candidates):
    """Collect mutli-episode and season result candidates."""
    multi_candidates = []

    wanted_candidates = filter_results(candidates)
    if not wanted_candidates:
        return multi_candidates

    for candidate in wanted_candidates:
        wanted_episodes = [
            candidate.want_episode(ep_obj.season, ep_obj.episode, candidate.quality)
            for ep_obj in candidate.episodes
        ]

        if all(wanted_episodes):
            log.info(u'All episodes of this season are needed with this quality, adding {0} {1}',
                     candidate.provider.provider_type,
                     candidate.name)

            # Skip the result if search delay is enabled for the provider
            if not delay_search(candidate):
                multi_candidates.append(candidate)

        elif not any(wanted_episodes):
            log.debug(u'No episodes of this season are needed with this quality, ignoring {0} {1}',
                      candidate.provider.provider_type,
                      candidate.name)
            continue

        else:
            # If there are 2 candidates and only one is wanted it
            # is likely a single episode released as multi episode
            if len(candidate.episodes) == 2:
                log.info(u'This is likely a single episode released as multi, adding {0} {1}',
                         candidate.provider.provider_type,
                         candidate.name)

                # Skip the result if search delay is enabled for the provider
                if not delay_search(candidate):
                    multi_candidates.append(candidate)
            else:
                log.debug(u'Only some episodes of this season are needed with this quality, ignoring {0} {1}',
                          candidate.provider.provider_type,
                          candidate.name)
                continue

    return multi_candidates


def combine_results(multi_results, single_results):
    """Combine single and multi-episode results, filtering out overlapping results."""
    log.debug(u'Combining single and multi-episode results')
    result_candidates = []

    multi_results = sort_results(multi_results)
    for candidate in multi_results:
        if result_candidates:
            # check if these eps are already covered by another multi-result
            multi_needed_eps = []
            multi_not_needed_eps = []
            for ep_obj in candidate.episodes:
                for result in result_candidates:
                    if ep_obj in result.episodes:
                        multi_not_needed_eps.append(ep_obj.episode)
                    else:
                        multi_needed_eps.append(ep_obj.episode)

            log.debug(u'Multi-ep check result is multi_needed_eps: {0}, multi_not_needed_eps: {1}',
                      multi_needed_eps,
                      multi_not_needed_eps)

            if not multi_needed_eps:
                log.debug(
                    u'All of these episodes were covered by another multi-episode result,'
                    u' ignoring this multi-episode result'
                )
                continue

        log.debug(u'Adding {0} to multi-episode result candidates', candidate.name)
        result_candidates.append(candidate)

    return_multi_results = []
    for multi_result in result_candidates:
        # see how many of the eps that this result covers aren't covered by single results
        needed_eps = []
        not_needed_eps = []
        for result in single_results:
            if result.episodes[0] in multi_result.episodes:
                not_needed_eps.append(result.actual_episode)
            else:
                needed_eps.append(result.actual_episode)

        log.debug(u'Single-ep check result is needed_eps: {0}, not_needed_eps: {1}',
                  needed_eps, not_needed_eps)

        if needed_eps:
            return_multi_results.append(multi_result)
        else:
            log.debug(u'All of these episodes were covered by single-episode results,'
                      u' ignoring this multi-episode result')
            continue

        # remove the single result if we're going to get it with a multi-result
        for ep_obj in multi_result.episodes:
            for i, result in enumerate(single_results):
                if ep_obj in result.episodes:
                    log.debug(
                        u'A needed multi-episode result overlaps with a single-episode result'
                        u' for episode {0}, removing the single-episode results from the list',
                        ep_obj.episode,
                    )
                    del single_results[i]

    return single_results + return_multi_results<|MERGE_RESOLUTION|>--- conflicted
+++ resolved
@@ -216,15 +216,10 @@
 
             cur_ep_obj.manually_searched = result.manually_searched
 
-<<<<<<< HEAD
             cur_ep_obj.preferred_words_score = result.preferred_words_score
 
-            sql_l.append(cur_ep_obj.get_sql())
-
-=======
-            sql_l.append(cur_ep_obj.get_sql())
-
->>>>>>> 94650a9f
+
+
         if cur_ep_obj.status != common.DOWNLOADED:
             notifiers.notify_snatch(cur_ep_obj, result)
 
