--- conflicted
+++ resolved
@@ -146,11 +146,7 @@
         else:
             if not result.content and not result.url.startswith(u'magnet'):
                 if result.provider.login():
-<<<<<<< HEAD
                     result.content = result.provider.session.get(result.url).content
-=======
-                    result.content = result.provider.get_url(result.url, returns=u'content')
->>>>>>> 6015e008
 
             if result.content or result.url.startswith(u'magnet'):
                 client = torrent.get_client_class(app.TORRENT_METHOD)()
