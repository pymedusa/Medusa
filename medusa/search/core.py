--- conflicted
+++ resolved
@@ -275,7 +275,6 @@
             log.debug('{0} is an unwanted quality, rejecting it', cur_result.name)
             continue
 
-<<<<<<< HEAD
         wanted_episodes = series_obj.want_episodes(
             cur_result.actual_season,
             cur_result.actual_episodes,
@@ -283,17 +282,6 @@
             forced_search=cur_result.forced_search,
             download_current_quality=cur_result.download_current_quality,
             search_type=cur_result.search_type)
-=======
-        wanted_ep = True
-        if cur_result.actual_episodes:
-            wanted_ep = False
-            forced_search = True if cur_result.search_type == FORCED_SEARCH else False
-            for episode in cur_result.actual_episodes:
-                if series_obj.want_episode(cur_result.actual_season, episode, cur_result.quality,
-                                           forced_search, cur_result.download_current_quality,
-                                           search_type=cur_result.search_type):
-                    wanted_ep = True
->>>>>>> 0c2c88c7
 
         if not wanted_episodes:
             continue
