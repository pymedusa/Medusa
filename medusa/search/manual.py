# coding=utf-8

"""Manual search module."""
from __future__ import unicode_literals

import json
import logging
import threading
import time
from datetime import datetime

from dateutil import parser

from medusa import app, db
from medusa.common import (
    Overview,
    Quality,
    cpu_presets,
    statusStrings,
)
from medusa.helper.common import enabled_providers, pretty_file_size
from medusa.logger.adapters.style import BraceAdapter
from medusa.network_timezones import app_timezone
from medusa.search.queue import ManualSearchQueueItem, SEARCH_HISTORY
from medusa.show.naming import contains_at_least_one_word, filter_bad_releases
from medusa.show.show import Show

from six.moves import zip

log = BraceAdapter(logging.getLogger(__name__))
log.logger.addHandler(logging.NullHandler())

SEARCH_STATUS_FINISHED = 'finished'
SEARCH_STATUS_QUEUED = 'queued'
SEARCH_STATUS_SEARCHING = 'searching'


def get_episode(series_id, season=None, episode=None, absolute=None, indexer=None):
    """
    Get a specific episode object based on show, season and episode number.

    :param show: Series id
    :param season: Season number
    :param episode: Episode number
    :param absolute: Optional if the episode number is a scene absolute number
    :param indexer: Optional indexer id.
    :return: episode object
    """
    if series_id is None:
        return 'Invalid show parameters'

    series_obj = Show.find_by_id(app.showList, indexer, series_id)

    if series_obj is None:
        return 'Invalid show parameters'

    if absolute:
        ep_obj = series_obj.get_episode(absolute_number=absolute)
    elif season and episode:
        ep_obj = series_obj.get_episode(season, episode)
    else:
        return 'Invalid parameters'

    if ep_obj is None:
        return 'Unable to retrieve episode'

    return ep_obj


def get_episodes(search_thread, searchstatus):
    """Get all episodes located in a search thread with a specific status."""
    results = []

    # Search again for the show in the library. Might have been deleted very recently.
    series_obj = Show.find_by_id(app.showList, search_thread.show.indexer, search_thread.show.series_id)

    if not series_obj:
        if not search_thread.show.is_recently_deleted:
            log.error(u'No Show Object found for show with indexerID: {0}',
                      search_thread.show.indexerid)
        return results

    if not isinstance(search_thread.segment, list):
        search_thread.segment = [search_thread.segment]

    for ep_obj in search_thread.segment:
        ep = series_obj.get_episode(ep_obj.season, ep_obj.episode)
        results.append({
            'indexer_id': series_obj.indexer,  # Left here for the legacy scheduled mako page.
            'indexer_name': series_obj.indexer_name,
            'series_id': series_obj.series_id,
            'episode': ep.episode,
            'episodeindexerid': ep.indexerid,
            'season': ep.season,
            'searchstatus': searchstatus,
            'status': statusStrings[ep.status],
            # TODO: `quality_name` and `quality_style` should both be removed
            # when converting forced/manual episode search to Vue (use QualityPill component directly)
            'quality_name': Quality.qualityStrings[ep.quality],
            'quality_style': Quality.quality_keys.get(ep.quality) or Quality.quality_keys[Quality.UNKNOWN],
            'overview': Overview.overviewStrings[series_obj.get_overview(
                ep.status, ep.quality,
                manually_searched=ep.manually_searched
            )],
            'queuetime': search_thread.queue_time.isoformat(),
            'starttime': search_thread.start_time.isoformat() if search_thread.start_time else None,
        })

    return results


def update_finished_search_queue_item(snatch_queue_item):
    """Update the previous manual searched queue item with the correct status.

    @param snatch_queue_item: A successful snatch queue item, send from pickManualSearch().
    @return: True if status update was successful, False if not.
    """
    # Finished Searches

    for search_thread in SEARCH_HISTORY:
        if snatch_queue_item.show and not search_thread.show.indexerid == snatch_queue_item.show.indexerid:
            continue

        if isinstance(search_thread, ManualSearchQueueItem):
            if not isinstance(search_thread.segment, list):
                search_thread.segment = [search_thread.segment]

            for ep_obj in snatch_queue_item.segment:
                if all([[search for search in search_thread.segment if search.indexerid == ep_obj.indexerid],
                        [search for search in search_thread.segment if search.season == ep_obj.season],
                        [search for search in search_thread.segment if search.episode == ep_obj.episode]]):
                    search_thread.segment = snatch_queue_item.segment
                    return True
    return False


def collect_episodes_from_search_thread(series_obj):
    """Collect all episodes from the forced_search_queue_scheduler.

    And looks for episodes that are in status queued or searching.
    If episodes are found in FORCED_SEARCH_HISTORY, these are set to status finished.
    """
    episodes = []

    # Queued Searches
    searchstatus = SEARCH_STATUS_QUEUED
    for search_thread in app.forced_search_queue_scheduler.action.get_all_ep_from_queue(series_obj):
        episodes += get_episodes(search_thread, searchstatus)

<<<<<<< HEAD
    # Running and Finished Searches
    for search_thread in app.forced_search_queue_scheduler.action.history:
        if series_obj and not search_thread.show.identifier == series_obj.identifier:
            continue

        if search_thread == app.forced_search_queue_scheduler.action.currentItem:
            searchstatus = SEARCH_STATUS_SEARCHING
            episodes += get_episodes(search_thread, searchstatus)
=======
    # Running Searches
    searchstatus = SEARCH_STATUS_SEARCHING
    if app.forced_search_queue_scheduler.action.is_forced_search_in_progress():
        search_thread = app.forced_search_queue_scheduler.action.currentItem

        if search_thread.success:
            searchstatus = SEARCH_STATUS_FINISHED

        episodes += get_episodes(search_thread, searchstatus)

    # Finished Searches
    searchstatus = SEARCH_STATUS_FINISHED
    for search_thread in SEARCH_HISTORY:
        if series_obj and not search_thread.show.identifier == series_obj.identifier:
            continue

        if isinstance(search_thread, ManualSearchQueueItem):
            if not [x for x in episodes if x['episodeindexerid'] in [search.indexerid for search in search_thread.segment]]:
                episodes += get_episodes(search_thread, searchstatus)
>>>>>>> 8554eaa2
        else:
            searchstatus = SEARCH_STATUS_FINISHED
            if isinstance(search_thread, ManualSearchQueueItem):
                if not [x for x in episodes if x['episodeindexerid'] in [search.indexerid for search in search_thread.segment]]:
                    episodes += get_episodes(search_thread, searchstatus)
            else:
                # These are Backlog, Failed Downloads/Retry search thread items.. lets loop through the segment/episodes
                if not [i for i, j in zip(search_thread.segment, episodes) if i.indexerid == j['episodeindexerid']]:
                    episodes += get_episodes(search_thread, searchstatus)

    return episodes


def get_provider_cache_results(series_obj, show_all_results=None, perform_search=None,
                               season=None, episode=None, manual_search_type=None, **search_show):
    """Check all provider cache tables for search results."""
    preferred_words = series_obj.show_words().preferred_words
    undesired_words = series_obj.show_words().undesired_words
    ignored_words = series_obj.show_words().ignored_words
    required_words = series_obj.show_words().required_words

    main_db_con = db.DBConnection('cache.db')

    provider_results = {'last_prov_updates': {}, 'error': {}, 'found_items': []}
    original_thread_name = threading.currentThread().name

    cached_results_total = []
    combined_sql_q = []
    combined_sql_params = []

    for cur_provider in enabled_providers('manualsearch'):
        threading.currentThread().name = '{thread} :: [{provider}]'.format(thread=original_thread_name, provider=cur_provider.name)

        # Let's check if this provider table already exists
        table_exists = main_db_con.select(
            'SELECT name '
            'FROM sqlite_master '
            "WHERE type='table'"
            ' AND name=?',
            [cur_provider.get_id()]
        )

        columns = []
        if table_exists:
            table_columns = main_db_con.select("PRAGMA table_info('{0}')".format(cur_provider.get_id()))
            columns = [table_column['name'] for table_column in table_columns]

        minseed = int(cur_provider.minseed) if getattr(cur_provider, 'minseed', None) else -1
        minleech = int(cur_provider.minleech) if getattr(cur_provider, 'minleech', None) else -1

        # TODO: the implicit sqlite rowid is used, should be replaced with an explicit PK column
        # If table doesn't exist, start a search to create table and new columns seeders, leechers and size
        required_columns = ['indexer', 'indexerid', 'seeders', 'leechers', 'size', 'proper_tags', 'date_added']
        if table_exists and all(required_column in columns for required_column in required_columns):
            # The default sql, that's executed for each providers cache table
            common_sql = (
                "SELECT rowid, ? AS 'provider_type', ? AS 'provider_image',"
                " ? AS 'provider', ? AS 'provider_id', ? 'provider_minseed',"
                " ? 'provider_minleech', name, season, episodes, indexer, indexerid,"
                ' url, proper_tags, quality, release_group, version,'
                ' seeders, leechers, size, time, pubdate, date_added '
                "FROM '{provider_id}' "
                'WHERE indexer = ? AND indexerid = ? AND quality > 0 '.format(
                    provider_id=cur_provider.get_id()
                )
            )

            # Let's start by adding the default parameters, which are used to substitute the '?'s.
            add_params = [cur_provider.provider_type.title(), cur_provider.image_name(),
                          cur_provider.name, cur_provider.get_id(), minseed, minleech,
                          series_obj.indexer, series_obj.series_id]

            if manual_search_type != 'season':
                # If were not looking for all results, meaning don't do the filter on season + ep, add sql
                if not int(show_all_results):
                    # If it's an episode search, pass season and episode.
                    common_sql += ' AND season = ? AND episodes LIKE ? '
                    add_params += [season, '%|{0}|%'.format(episode)]

            else:
                # If were not looking for all results, meaning don't do the filter on season + ep, add sql
                if not int(show_all_results):
                    list_of_episodes = '{0}{1}'.format(' episodes LIKE ', ' AND episodes LIKE '.join(
                        ['?' for _ in series_obj.get_all_episodes(season)]
                    ))

                    common_sql += ' AND season = ? AND (episodes LIKE ? OR {list_of_episodes})'.format(
                        list_of_episodes=list_of_episodes
                    )
                    add_params += [season, '||']  # When the episodes field is empty.
                    add_params += ['%|{episode}|%'.format(episode=ep.episode) for ep in series_obj.get_all_episodes(season)]

            # Add the created sql, to lists, that are used down below to perform one big UNIONED query
            combined_sql_q.append(common_sql)
            combined_sql_params += add_params

            # Get the last updated cache items timestamp
            last_update = main_db_con.select('SELECT max(time) AS lastupdate '
                                             "FROM '{provider_id}'".format(provider_id=cur_provider.get_id()))
            provider_results['last_prov_updates'][cur_provider.get_id()] = last_update[0]['lastupdate'] if last_update[0]['lastupdate'] else 0

    # Check if we have the combined sql strings
    if combined_sql_q:
        sql_prepend = 'SELECT * FROM ('
        sql_append = ') ORDER BY quality DESC, proper_tags DESC, seeders DESC'

        # Add all results
        cached_results_total += main_db_con.select('{0} {1} {2}'.
                                                   format(sql_prepend, ' UNION ALL '.join(combined_sql_q), sql_append),
                                                   combined_sql_params)

    # Always start a search when no items found in cache
    if not cached_results_total or int(perform_search):
        # retrieve the episode object and fail if we can't get one
        ep_obj = series_obj.get_episode(season, episode)
        if isinstance(ep_obj, str):
            provider_results['error'] = 'Something went wrong when starting the manual search for show {0}, \
            and episode: {1}x{2}'.format(series_obj.name, season, episode)

        # make a queue item for it and put it on the queue
        ep_queue_item = ManualSearchQueueItem(ep_obj.series, [ep_obj], manual_search_type)  # pylint: disable=maybe-no-member

        app.forced_search_queue_scheduler.action.add_item(ep_queue_item)

        # give the CPU a break and some time to start the queue
        time.sleep(cpu_presets[app.CPU_PRESET])
    else:
        for i in cached_results_total:
            threading.currentThread().name = '{thread} :: [{provider}]'.format(
                thread=original_thread_name, provider=i['provider'])

            i['quality_name'] = Quality.split_quality(int(i['quality']))
            i['time'] = datetime.fromtimestamp(i['time'])
            i['release_group'] = i['release_group'] or 'None'
            i['provider_img_link'] = 'images/providers/' + i['provider_image'] or 'missing.png'
            i['provider'] = i['provider'] if i['provider_image'] else 'missing provider'
            i['proper_tags'] = i['proper_tags'].replace('|', ', ')
            i['pretty_size'] = pretty_file_size(i['size']) if i['size'] > -1 else 'N/A'
            i['seeders'] = i['seeders'] if i['seeders'] >= 0 else '-'
            i['leechers'] = i['leechers'] if i['leechers'] >= 0 else '-'
            i['pubdate'] = parser.parse(i['pubdate']).astimezone(app_timezone) if i['pubdate'] else ''
            i['date_added'] = datetime.fromtimestamp(float(i['date_added']), tz=app_timezone) if i['date_added'] else ''

            release_group = i['release_group']
            if ignored_words and release_group in ignored_words:
                i['rg_highlight'] = 'ignored'
            elif required_words and release_group in required_words:
                i['rg_highlight'] = 'required'
            elif preferred_words and release_group in preferred_words:
                i['rg_highlight'] = 'preferred'
            elif undesired_words and release_group in undesired_words:
                i['rg_highlight'] = 'undesired'
            else:
                i['rg_highlight'] = ''
            if contains_at_least_one_word(i['name'], required_words):
                i['name_highlight'] = 'required'
            elif contains_at_least_one_word(i['name'], ignored_words) or not filter_bad_releases(i['name'], parse=False):
                i['name_highlight'] = 'ignored'
            elif contains_at_least_one_word(i['name'], undesired_words):
                i['name_highlight'] = 'undesired'
            elif contains_at_least_one_word(i['name'], preferred_words):
                i['name_highlight'] = 'preferred'
            else:
                i['name_highlight'] = ''

            i['seed_highlight'] = 'ignored'
            if i['seeders'] == '-' or i['provider_minseed'] <= i['seeders']:
                i['seed_highlight'] = ''

            i['leech_highlight'] = 'ignored'
            if i['leechers'] == '-' or i['provider_minleech'] <= i['leechers']:
                i['leech_highlight'] = ''

        provider_results['found_items'] = cached_results_total

    # Remove provider from thread name before return results
    threading.currentThread().name = original_thread_name

    # Sanitize the last_prov_updates key
    provider_results['last_prov_updates'] = json.dumps(provider_results['last_prov_updates'])
    return provider_results<|MERGE_RESOLUTION|>--- conflicted
+++ resolved
@@ -86,8 +86,7 @@
     for ep_obj in search_thread.segment:
         ep = series_obj.get_episode(ep_obj.season, ep_obj.episode)
         results.append({
-            'indexer_id': series_obj.indexer,  # Left here for the legacy scheduled mako page.
-            'indexer_name': series_obj.indexer_name,
+            'indexer_id': series_obj.indexer,
             'series_id': series_obj.series_id,
             'episode': ep.episode,
             'episodeindexerid': ep.indexerid,
@@ -147,16 +146,6 @@
     for search_thread in app.forced_search_queue_scheduler.action.get_all_ep_from_queue(series_obj):
         episodes += get_episodes(search_thread, searchstatus)
 
-<<<<<<< HEAD
-    # Running and Finished Searches
-    for search_thread in app.forced_search_queue_scheduler.action.history:
-        if series_obj and not search_thread.show.identifier == series_obj.identifier:
-            continue
-
-        if search_thread == app.forced_search_queue_scheduler.action.currentItem:
-            searchstatus = SEARCH_STATUS_SEARCHING
-            episodes += get_episodes(search_thread, searchstatus)
-=======
     # Running Searches
     searchstatus = SEARCH_STATUS_SEARCHING
     if app.forced_search_queue_scheduler.action.is_forced_search_in_progress():
@@ -176,16 +165,10 @@
         if isinstance(search_thread, ManualSearchQueueItem):
             if not [x for x in episodes if x['episodeindexerid'] in [search.indexerid for search in search_thread.segment]]:
                 episodes += get_episodes(search_thread, searchstatus)
->>>>>>> 8554eaa2
         else:
-            searchstatus = SEARCH_STATUS_FINISHED
-            if isinstance(search_thread, ManualSearchQueueItem):
-                if not [x for x in episodes if x['episodeindexerid'] in [search.indexerid for search in search_thread.segment]]:
-                    episodes += get_episodes(search_thread, searchstatus)
-            else:
-                # These are Backlog, Failed Downloads/Retry search thread items.. lets loop through the segment/episodes
-                if not [i for i, j in zip(search_thread.segment, episodes) if i.indexerid == j['episodeindexerid']]:
-                    episodes += get_episodes(search_thread, searchstatus)
+            # These are only Failed Downloads/Retry search thread items.. lets loop through the segment/episodes
+            if not [i for i, j in zip(search_thread.segment, episodes) if i.indexerid == j['episodeindexerid']]:
+                episodes += get_episodes(search_thread, searchstatus)
 
     return episodes
 
