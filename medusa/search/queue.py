--- conflicted
+++ resolved
@@ -378,12 +378,8 @@
             else:
                 ui.notifications.message('No results were found')
                 log.info(
-<<<<<<< HEAD
-                    'Unable to find manual search {season_pack}results for: {ep}', {
-=======
                     'Unable to find {search_type} {season_pack}results for: {ep}', {
                         'search_type': 'manual',
->>>>>>> 5ac7f354
                         'season_pack': ('', 'season pack ')[bool(self.manual_search_type == 'season')],
                         'ep': self.segment[0].pretty_name()
                     }
