# coding=utf-8

"""Module with different types of Queue Items for searching and snatching."""

from __future__ import unicode_literals

import logging
import threading
import time
import traceback

from medusa import app, common, failed_history, generic_queue, history, ui
from medusa.helpers import pretty_file_size
from medusa.logger.adapters.style import BraceAdapter
from medusa.search import BACKLOG_SEARCH, DAILY_SEARCH, FAILED_SEARCH, MANUAL_SEARCH, SNATCH_RESULT, SearchType
from medusa.search.core import (
    search_for_needed_episodes,
    search_providers,
    snatch_episode,
)


log = BraceAdapter(logging.getLogger(__name__))
log.logger.addHandler(logging.NullHandler())

search_queue_lock = threading.Lock()

SEARCH_HISTORY = []
SEARCH_HISTORY_SIZE = 100


class SearchQueue(generic_queue.GenericQueue):
    """Search queue class."""

    def __init__(self):
        """Initialize the class."""
        generic_queue.GenericQueue.__init__(self)
        self.queue_name = 'SEARCHQUEUE'
        self.force = False

    def is_in_queue(self, show, segment):
        """Check if item is in queue."""
        for cur_item in self.queue:
            if isinstance(cur_item, (BacklogQueueItem, FailedQueueItem,
                                     SnatchQueueItem, ManualSearchQueueItem)) \
                    and cur_item.show == show and cur_item.segment == segment:
                return True
        return False

    def pause_backlog(self):
        """Pause the backlog."""
        self.min_priority = generic_queue.QueuePriorities.HIGH

    def unpause_backlog(self):
        """Unpause the backlog."""
        self.min_priority = 0

    def is_backlog_paused(self):
        """Check if backlog is paused."""
        # backlog priorities are NORMAL, this should be done properly somewhere
        return self.min_priority >= generic_queue.QueuePriorities.NORMAL

    def is_backlog_in_progress(self):
        """Check is backlog is in progress."""
        for cur_item in self.queue + [self.currentItem]:
            if isinstance(cur_item, BacklogQueueItem):
                return True
        return False

    def is_dailysearch_in_progress(self):
        """Check if daily search is in progress."""
        for cur_item in self.queue + [self.currentItem]:
            if isinstance(cur_item, DailySearchQueueItem):
                return True
        return False

    def queue_length(self):
        """Get queue lenght."""
        length = {'backlog': 0, 'daily': 0}
        for cur_item in self.queue:
            if isinstance(cur_item, DailySearchQueueItem):
                length['daily'] += 1
            elif isinstance(cur_item, BacklogQueueItem):
                length['backlog'] += 1
        return length

    def add_item(self, item):
        """Add item to queue."""
        if isinstance(item, DailySearchQueueItem):
            # daily searches
            generic_queue.GenericQueue.add_item(self, item)
        elif isinstance(item, (BacklogQueueItem, FailedQueueItem,
                               SnatchQueueItem, ManualSearchQueueItem)) \
                and not self.is_in_queue(item.show, item.segment):
            generic_queue.GenericQueue.add_item(self, item)
        else:
            log.debug('Item already in the queue, skipping')

    def force_daily(self):
        """Force daily searched."""
        if not self.is_dailysearch_in_progress and not self.currentItem.amActive:
            self.force = True
            return True
        return False


class ForcedSearchQueue(generic_queue.GenericQueue):
    """Search Queueu used for Manual, Failed Search."""

    def __init__(self):
        """Initialize ForcedSearch Queue."""
        generic_queue.GenericQueue.__init__(self)
        self.queue_name = 'FORCEDSEARCHQUEUE'

    def is_in_queue(self, show, segment):
        """Verify if the show and segment (episode or number of episodes) are scheduled."""
        for cur_item in self.queue:
            if cur_item.show == show and cur_item.segment == segment:
                return True
        return False

    def is_ep_in_queue(self, segment):
        """Verify if the show and segment (episode or number of episodes) are scheduled."""
        for cur_item in self.queue:
            if isinstance(cur_item, (BacklogQueueItem, FailedQueueItem, ManualSearchQueueItem)) and cur_item.segment == segment:
                return True
        return False

    def is_show_in_queue(self, show):
        """Verify if the show is queued in this queue as a BacklogQueueItem, ManualSearchQueueItem or FailedQueueItem."""
        for cur_item in self.queue:
            if isinstance(cur_item, (BacklogQueueItem, FailedQueueItem, ManualSearchQueueItem)) and cur_item.show.indexerid == show:
                return True
        return False

    def get_all_ep_from_queue(self, series_obj):
        """
        Get QueueItems from the queue if the queue item is scheduled to search for the passed Show.

        @param series_obj: Series object.

        @return: A list of BacklogQueueItem, FailedQueueItem or FailedQueueItem items
        """
        ep_obj_list = []
        for cur_item in self.queue:
            if isinstance(cur_item, (BacklogQueueItem, FailedQueueItem, ManualSearchQueueItem)):
                if series_obj and cur_item.show.identifier != series_obj.identifier:
                    continue
                ep_obj_list.append(cur_item)
        return ep_obj_list

    def is_backlog_paused(self):
        """
        Verify if the ForcedSearchQueue's min_priority has been changed.

        This indicates that the queue has been paused.
        # backlog priorities are NORMAL, this should be done properly somewhere
        """
        return self.min_priority >= generic_queue.QueuePriorities.NORMAL

    def is_forced_search_in_progress(self):
        """Test of a forced search is currently running (can be backlog, manual or failed search).

<<<<<<< HEAD
        it doesn't check what's in queue.
=======
        It doesn't check what's in queue.
>>>>>>> 802e9c8f
        """
        if isinstance(self.currentItem, (BacklogQueueItem, ManualSearchQueueItem, FailedQueueItem)):
            return True
        return False

    def queue_length(self):
        """Get queue length."""
        length = {'forced_search': 0, 'manual_search': 0, 'failed': 0}
        for cur_item in self.queue:
            if isinstance(cur_item, FailedQueueItem):
                length['failed'] += 1
            elif isinstance(cur_item, BacklogQueueItem) and not cur_item.manual_search:
                length['backlog_search'] += 1
            elif isinstance(cur_item, ManualSearchQueueItem):
                length['manual_search'] += 1
        return length

    def add_item(self, item):
        """Add a new ManualSearchQueueItem or FailedQueueItem to the ForcedSearchQueue."""
        if isinstance(item, (ManualSearchQueueItem, FailedQueueItem, BacklogQueueItem)) and not self.is_ep_in_queue(item.segment):
            # manual, snatch and failed searches
            generic_queue.GenericQueue.add_item(self, item)
        else:
            log.debug('Item already in the queue, skipping')


class SnatchQueue(generic_queue.GenericQueue):
    """Queue for queuing SnatchQueueItem objects (snatch jobs)."""

    def __init__(self):
        """Initialize the SnatchQueue object."""
        generic_queue.GenericQueue.__init__(self)
        self.queue_name = 'SNATCHQUEUE'

    def is_in_queue(self, show, segment):
        """
        Check if the passed show and segment (episode of list of episodes) is in the queue.

        @param show: show object
        @param segment: list of episode objects

        @return: True or False
        """
        for cur_item in self.queue:
            if cur_item.show == show and cur_item.segment == segment:
                return True
        return False

    def is_ep_in_queue(self, segment):
        """
        Check if the passed segment (episode of list of episodes) is in the queue.

        @param segment: list of episode objects

        @return: True or False
        """
        for cur_item in self.queue:
            if cur_item.segment == segment:
                return True
        return False

    def queue_length(self):
        """
        Get the length of the current queue.

        @return: length of queue
        """
        return {'manual_snatch': len(self.queue)}

    def add_item(self, item):
        """
        Add a SnatchQueueItem queue item.

        @param item: SnatchQueueItem gueue object
        """
        if not self.is_in_queue(item.show, item.segment):
            # backlog searches
            generic_queue.GenericQueue.add_item(self, item)
        else:
            log.debug("Not adding item, it's already in the queue")


class DailySearchQueueItem(generic_queue.QueueItem):
    """Daily search queue item class."""

    def __init__(self, scheduler_start_time, force):
        """Initialize the class."""
        generic_queue.QueueItem.__init__(self, u'Daily Search', DAILY_SEARCH)

        self.success = None
        self.started = None
        self.scheduler_start_time = scheduler_start_time
        self.force = force

    def run(self):
        """Run daily search thread."""
        generic_queue.QueueItem.run(self)
        self.started = True

        try:
            log.info('Beginning daily search for new episodes')
            found_results = search_for_needed_episodes(self.scheduler_start_time, force=self.force)

            if not found_results:
                log.info('No needed episodes found')
            else:
                for result in found_results:
                    # just use the first result for now
                    if result.seeders not in (-1, None) and result.leechers not in (-1, None):
                        log.info(
                            'Downloading {name} with {seeders} seeders and {leechers} leechers'
                            ' and size {size} from {provider}', {
                                'name': result.name,
                                'seeders': result.seeders,
                                'leechers': result.leechers,
                                'size': pretty_file_size(result.size),
                                'provider': result.provider.name,
                            }
                        )
                    else:
                        log.info(
                            'Downloading {name} with size: {size} from {provider}', {
                                'name': result.name,
                                'size': pretty_file_size(result.size),
                                'provider': result.provider.name,
                            }
                        )

                    # Set the search_type for the result.
                    result.search_type = SearchType.DAILY_SEARCH

                    # Create the queue item
                    snatch_queue_item = SnatchQueueItem(result.series, result.episodes, result)

                    # Add the queue item to the queue
                    app.manual_snatch_scheduler.action.add_item(snatch_queue_item)

                    self.success = False
                    while snatch_queue_item.success is False:
                        if snatch_queue_item.started and snatch_queue_item.success:
                            self.success = True
                        time.sleep(1)

                    # give the CPU a break
                    time.sleep(common.cpu_presets[app.CPU_PRESET])

        except Exception as error:
            self.success = False
            log.exception('DailySearchQueueItem Exception, error: {error}', {'error': error})

        if self.success is None:
            self.success = False

        self.finish()


class ManualSearchQueueItem(generic_queue.QueueItem):
    """Manual search queue item class."""

    def __init__(self, show, segment, manual_search_type='episode'):
        """
        Initialize class of a QueueItem used to queue forced and manual searches.

        :param show: A show object
        :param segment: A list of episode objects.
        :param manual_search_type: Used to switch between episode and season search. Options are 'episode' or 'season'.
        :return: The run() method searches and snatches the episode(s) if possible or it only searches and saves results to cache tables.
        """
        generic_queue.QueueItem.__init__(self, u'Manual Search', MANUAL_SEARCH)
        self.priority = generic_queue.QueuePriorities.HIGH
        self.name = '{search_type}-{indexerid}'.format(
            search_type='MANUAL',
            indexerid=show.indexerid
        )

        self.success = None
        self.started = None
        self.results = None

        self.show = show
        self.segment = segment
        self.manual_search_type = manual_search_type

    def run(self):
        """Run forced search thread."""
        generic_queue.QueueItem.run(self)
        self.started = True

        try:
            log.info(
                'Beginning {search_type} {season_pack}search for: {ep}', {
                    'search_type': 'manual',
                    'season_pack': ('', 'season pack ')[bool(self.manual_search_type == 'season')],
                    'ep': self.segment[0].pretty_name()
                }
            )

<<<<<<< HEAD
            search_result = search_providers(self.show, self.segment, True, True,
                                             True, self.manual_search_type)

            if search_result:
                self.results = search_result
                self.success = True

                if self.manual_search_type == 'season':
                    ui.notifications.message('We have found season packs for {show_name}'
                                             .format(show_name=self.show.name),
                                             'These should become visible in the manual select page.')
                else:
                    ui.notifications.message('We have found results for {ep}'
                                             .format(ep=self.segment[0].pretty_name()),
                                             'These should become visible in the manual select page.')

            else:
                ui.notifications.message('No results were found')
                log.info(
                    'Unable to find {search_type} {season_pack}results for: {ep}', {
                        'search_type': ('forced', 'manual')[bool(self.manual_search)],
                        'season_pack': ('', 'season pack ')[bool(self.manual_search_type == 'season')],
                        'ep': self.segment[0].pretty_name()
                    }
                )

        # TODO: Remove catch all exception.
        except Exception:
            self.success = False
            log.debug(traceback.format_exc())

        # Keep a list with the 100 last executed searches
        fifo(SEARCH_HISTORY, self, SEARCH_HISTORY_SIZE)

        if self.success is None:
            self.success = False

        self.finish()


class ManualSearchQueueItem(generic_queue.QueueItem):
    """Manual search queue item class."""

    def __init__(self, show, segment, manual_search_type='episode'):
        """
        Initialize class of a QueueItem used to queue forced and manual searches.

        :param show: A show object
        :param segment: A list of episode objects.
        :param manual_search_type: Used to switch between episode and season search. Options are 'episode' or 'season'.
        :return: The run() method searches and snatches the episode(s) if possible or it only searches and saves results to cache tables.
        """
        generic_queue.QueueItem.__init__(self, u'Manual Search', MANUAL_SEARCH)
        self.priority = generic_queue.QueuePriorities.HIGH
        self.name = '{search_type}-{indexerid}'.format(
            search_type='MANUAL',
            indexerid=show.indexerid
        )

        self.success = None
        self.started = None
        self.results = None

        self.show = show
        self.segment = segment
        self.manual_search_type = manual_search_type

    def run(self):
        """Run forced search thread."""
        generic_queue.QueueItem.run(self)
        self.started = True

        try:
            log.info(
                'Beginning {search_type} {season_pack}search for: {ep}', {
                    'search_type': 'manual',
                    'season_pack': ('', 'season pack ')[bool(self.manual_search_type == 'season')],
                    'ep': self.segment[0].pretty_name()
                }
            )

            search_result = search_providers(self.show, self.segment, True, True,
                                             True, self.manual_search_type)

=======
            search_result = search_providers(self.show, self.segment, forced_search=True, down_cur_quality=True,
                                             manual_search=True, manual_search_type=self.manual_search_type)

>>>>>>> 802e9c8f
            if search_result:
                self.results = search_result
                self.success = True

                if self.manual_search_type == 'season':
                    ui.notifications.message('We have found season packs for {show_name}'
                                             .format(show_name=self.show.name),
                                             'These should become visible in the manual select page.')
                else:
                    ui.notifications.message('We have found results for {ep}'
                                             .format(ep=self.segment[0].pretty_name()),
                                             'These should become visible in the manual select page.')

            else:
                ui.notifications.message('No results were found')
                log.info(
                    'Unable to find manual {season_pack}results for: {ep}', {
                        'season_pack': ('', 'season pack ')[bool(self.manual_search_type == 'season')],
                        'ep': self.segment[0].pretty_name()
                    }
                )

        # TODO: Remove catch all exception.
        except Exception:
            self.success = False
            log.debug(traceback.format_exc())

        # Keep a list with the 100 last executed searches
        fifo(SEARCH_HISTORY, self, SEARCH_HISTORY_SIZE)

        if self.success is None:
            self.success = False

        self.finish()


class SnatchQueueItem(generic_queue.QueueItem):
    """
    A queue item that can be used to queue the snatch of a search result.

    @param show: A show object
    @param segment: A list of episode objects
    @param provider: The provider id. For example nyaatorrent and not NyaaTorrent. Or usernet_crawler and not Usenet-Crawler
    @param cached_result: An sql result of the searched result retrieved from the provider cache table.

    @return: The run() methods snatches the episode(s) if possible.
    """

    def __init__(self, show, segment, search_result):
        """Initialize the class."""
        generic_queue.QueueItem.__init__(self, u'Snatch Result', SNATCH_RESULT)
        self.priority = generic_queue.QueuePriorities.HIGH
        self.name = 'SNATCH-{indexer_id}'.format(indexer_id=search_result.series.indexerid)
        self.success = None
        self.started = None
        self.segment = segment
        self.show = show
        self.results = None
        self.search_result = search_result

    def run(self):
        """Run manual snatch job."""
        generic_queue.QueueItem.run(self)
        self.started = True

        result = self.search_result

        try:
            log.info('Beginning to snatch release: {name}',
                     {'name': result.name})

            if result:
                if result.seeders not in (-1, None) and result.leechers not in (-1, None):
                    log.info(
                        'Downloading {name} with {seeders} seeders and {leechers} leechers'
                        ' and size {size} from {provider}, through a {search_type} search', {
                            'name': result.name,
                            'seeders': result.seeders,
                            'leechers': result.leechers,
                            'size': pretty_file_size(result.size),
                            'provider': result.provider.name,
                            'search_type': result.search_type
                        }
                    )
                else:
                    log.info(
                        'Downloading {name} with size: {size} from {provider}, through a {search_type} search', {
                            'name': result.name,
                            'size': pretty_file_size(result.size),
                            'provider': result.provider.name,
                            'search_type': result.search_type
                        }
                    )
                self.success = snatch_episode(result)
            else:
                log.info('Unable to snatch release: {name}',
                         {'name': result.name})

            # give the CPU a break
            time.sleep(common.cpu_presets[app.CPU_PRESET])

        except Exception:
            self.success = False
            log.exception('Snatch failed! For result: {name}', {'name': result.name})
            ui.notifications.message('Error while snatching selected result',
                                     'Unable to snatch the result for <i>{name}</i>'.format(name=result.name))

        if self.success is None:
            self.success = False

        self.finish()


class BacklogQueueItem(generic_queue.QueueItem):
    """Backlog queue item class."""

    def __init__(self, show, segment):
        """Initialize the class."""
        generic_queue.QueueItem.__init__(self, u'Backlog', BACKLOG_SEARCH)
        self.priority = generic_queue.QueuePriorities.LOW
        self.name = 'BACKLOG-{indexer_id}'.format(indexer_id=show.indexerid)

        self.success = None
        self.started = None

        self.show = show
        self.segment = segment

    def run(self):
        """Run backlog search thread."""
        generic_queue.QueueItem.run(self)
        self.started = True

        if not self.show.paused:
            try:
                log.info('Beginning backlog search for: {name}',
                         {'name': self.show.name})
                search_result = search_providers(self.show, self.segment)

                if search_result:
                    for result in search_result:
                        # just use the first result for now
                        if result.seeders not in (-1, None) and result.leechers not in (-1, None):
                            log.info(
                                'Downloading {name} with {seeders} seeders and {leechers} leechers '
                                'and size {size} from {provider}', {
                                    'name': result.name,
                                    'seeders': result.seeders,
                                    'leechers': result.leechers,
                                    'size': pretty_file_size(result.size),
                                    'provider': result.provider.name,
                                }
                            )
                        else:
                            log.info(
                                'Downloading {name} with size: {size} from {provider}', {
                                    'name': result.name,
                                    'size': pretty_file_size(result.size),
                                    'provider': result.provider.name,
                                }
                            )

                        # Set the search_type for the result.
                        result.search_type = SearchType.BACKLOG_SEARCH

                        # Create the queue item
                        snatch_queue_item = SnatchQueueItem(result.series, result.episodes, result)

                        # Add the queue item to the queue
                        app.manual_snatch_scheduler.action.add_item(snatch_queue_item)

                        self.success = False
                        while snatch_queue_item.success is False:
                            if snatch_queue_item.started and snatch_queue_item.success:
                                self.success = True
                            time.sleep(1)

                        # give the CPU a break
                        time.sleep(common.cpu_presets[app.CPU_PRESET])
                else:
                    log.info('No needed episodes found during backlog search for: {name}',
                             {'name': self.show.name})

            # TODO: Remove the catch all exception.
            except Exception:
                self.success = False
                log.debug(traceback.format_exc())

            # Keep a list with the 100 last executed searches
            fifo(SEARCH_HISTORY, self, SEARCH_HISTORY_SIZE)

        if self.success is None:
            self.success = False

        self.finish()


class FailedQueueItem(generic_queue.QueueItem):
    """Failed queue item class."""

    def __init__(self, show, segment, down_cur_quality=False):
        """Initialize the class."""
        generic_queue.QueueItem.__init__(self, u'Retry', FAILED_SEARCH)
        self.priority = generic_queue.QueuePriorities.HIGH
        self.name = 'RETRY-{indexer_id}'.format(indexer_id=show.indexerid)

        self.success = None
        self.started = None

        self.show = show
        self.segment = segment
        self.down_cur_quality = down_cur_quality

    def run(self):
        """Run failed thread."""
        generic_queue.QueueItem.run(self)
        self.started = True

        try:
            for ep_obj in self.segment:

                log.info('Marking episode as bad: {ep}',
                         {'ep': ep_obj.pretty_name()})

                failed_history.mark_failed(ep_obj)

                (release, provider) = failed_history.find_release(ep_obj)
                if release:
                    failed_history.log_failed(release)
                    history.log_failed(ep_obj, release, provider)

                failed_history.revert_episode(ep_obj)
                log.info('Beginning failed download search for: {ep}',
                         {'ep': ep_obj.pretty_name()})

            # If it is wanted, self.down_cur_quality doesnt matter
            # if it isn't wanted, we need to make sure to not overwrite the existing ep that we reverted to!
            search_result = search_providers(self.show, self.segment, True)

            if search_result:
                for result in search_result:
                    # just use the first result for now
                    if result.seeders not in (-1, None) and result.leechers not in (-1, None):
                        log.info(
                            'Downloading {name} with {seeders} seeders and {leechers} leechers '
                            'and size {size} from {provider}', {
                                'name': result.name,
                                'seeders': result.seeders,
                                'leechers': result.leechers,
                                'size': pretty_file_size(result.size),
                                'provider': result.provider.name,
                            }
                        )
                    else:
                        log.info(
                            'Downloading {name} with size: {size} from {provider}', {
                                'name': result.name,
                                'size': pretty_file_size(result.size),
                                'provider': result.provider.name,
                            }
                        )

                    # Set the search_type for the result.
                    result.search_type = SearchType.FAILED_SEARCH

                    # Create the queue item
                    snatch_queue_item = SnatchQueueItem(result.series, result.episodes, result)

                    # Add the queue item to the queue
                    app.manual_snatch_scheduler.action.add_item(snatch_queue_item)

                    self.success = False
                    while snatch_queue_item.success is False:
                        if snatch_queue_item.started and snatch_queue_item.success:
                            self.success = True
                        time.sleep(1)

                    # give the CPU a break
                    time.sleep(common.cpu_presets[app.CPU_PRESET])
            else:
                log.info('No needed episodes found during failed search for: {name}',
                         {'name': self.show.name})

        # TODO: Replace the catch all exception with a more specific one.
        except Exception:
            self.success = False
            log.info(traceback.format_exc())

        # ## Keep a list with the 100 last executed searches
        fifo(SEARCH_HISTORY, self, SEARCH_HISTORY_SIZE)

        if self.success is None:
            self.success = False

        self.finish()


def fifo(my_list, item, max_size=100):
    """Append item to queue and limit it to 100 items."""
    if len(my_list) >= max_size:
        my_list.pop(0)
    my_list.append(item)<|MERGE_RESOLUTION|>--- conflicted
+++ resolved
@@ -161,11 +161,7 @@
     def is_forced_search_in_progress(self):
         """Test of a forced search is currently running (can be backlog, manual or failed search).
 
-<<<<<<< HEAD
-        it doesn't check what's in queue.
-=======
         It doesn't check what's in queue.
->>>>>>> 802e9c8f
         """
         if isinstance(self.currentItem, (BacklogQueueItem, ManualSearchQueueItem, FailedQueueItem)):
             return True
@@ -363,9 +359,8 @@
                 }
             )
 
-<<<<<<< HEAD
-            search_result = search_providers(self.show, self.segment, True, True,
-                                             True, self.manual_search_type)
+            search_result = search_providers(self.show, self.segment, forced_search=True, down_cur_quality=True,
+                                             manual_search=True, manual_search_type=self.manual_search_type)
 
             if search_result:
                 self.results = search_result
@@ -385,91 +380,6 @@
                 log.info(
                     'Unable to find {search_type} {season_pack}results for: {ep}', {
                         'search_type': ('forced', 'manual')[bool(self.manual_search)],
-                        'season_pack': ('', 'season pack ')[bool(self.manual_search_type == 'season')],
-                        'ep': self.segment[0].pretty_name()
-                    }
-                )
-
-        # TODO: Remove catch all exception.
-        except Exception:
-            self.success = False
-            log.debug(traceback.format_exc())
-
-        # Keep a list with the 100 last executed searches
-        fifo(SEARCH_HISTORY, self, SEARCH_HISTORY_SIZE)
-
-        if self.success is None:
-            self.success = False
-
-        self.finish()
-
-
-class ManualSearchQueueItem(generic_queue.QueueItem):
-    """Manual search queue item class."""
-
-    def __init__(self, show, segment, manual_search_type='episode'):
-        """
-        Initialize class of a QueueItem used to queue forced and manual searches.
-
-        :param show: A show object
-        :param segment: A list of episode objects.
-        :param manual_search_type: Used to switch between episode and season search. Options are 'episode' or 'season'.
-        :return: The run() method searches and snatches the episode(s) if possible or it only searches and saves results to cache tables.
-        """
-        generic_queue.QueueItem.__init__(self, u'Manual Search', MANUAL_SEARCH)
-        self.priority = generic_queue.QueuePriorities.HIGH
-        self.name = '{search_type}-{indexerid}'.format(
-            search_type='MANUAL',
-            indexerid=show.indexerid
-        )
-
-        self.success = None
-        self.started = None
-        self.results = None
-
-        self.show = show
-        self.segment = segment
-        self.manual_search_type = manual_search_type
-
-    def run(self):
-        """Run forced search thread."""
-        generic_queue.QueueItem.run(self)
-        self.started = True
-
-        try:
-            log.info(
-                'Beginning {search_type} {season_pack}search for: {ep}', {
-                    'search_type': 'manual',
-                    'season_pack': ('', 'season pack ')[bool(self.manual_search_type == 'season')],
-                    'ep': self.segment[0].pretty_name()
-                }
-            )
-
-            search_result = search_providers(self.show, self.segment, True, True,
-                                             True, self.manual_search_type)
-
-=======
-            search_result = search_providers(self.show, self.segment, forced_search=True, down_cur_quality=True,
-                                             manual_search=True, manual_search_type=self.manual_search_type)
-
->>>>>>> 802e9c8f
-            if search_result:
-                self.results = search_result
-                self.success = True
-
-                if self.manual_search_type == 'season':
-                    ui.notifications.message('We have found season packs for {show_name}'
-                                             .format(show_name=self.show.name),
-                                             'These should become visible in the manual select page.')
-                else:
-                    ui.notifications.message('We have found results for {ep}'
-                                             .format(ep=self.segment[0].pretty_name()),
-                                             'These should become visible in the manual select page.')
-
-            else:
-                ui.notifications.message('No results were found')
-                log.info(
-                    'Unable to find manual {season_pack}results for: {ep}', {
                         'season_pack': ('', 'season pack ')[bool(self.manual_search_type == 'season')],
                         'ep': self.segment[0].pretty_name()
                     }
@@ -641,9 +551,6 @@
                 self.success = False
                 log.debug(traceback.format_exc())
 
-            # Keep a list with the 100 last executed searches
-            fifo(SEARCH_HISTORY, self, SEARCH_HISTORY_SIZE)
-
         if self.success is None:
             self.success = False
 
