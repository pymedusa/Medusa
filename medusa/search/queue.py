# coding=utf-8
# Author: Nic Wolfe <nic@wolfeden.ca>
#
# This file is part of Medusa.
#
# Medusa is free software: you can redistribute it and/or modify
# it under the terms of the GNU General Public License as published by
# the Free Software Foundation, either version 3 of the License, or
# (at your option) any later version.
#
# Medusa is distributed in the hope that it will be useful,
# but WITHOUT ANY WARRANTY; without even the implied warranty of
# MERCHANTABILITY or FITNESS FOR A PARTICULAR PURPOSE. See the
# GNU General Public License for more details.
#
# You should have received a copy of the GNU General Public License
# along with Medusa. If not, see <http://www.gnu.org/licenses/>.
<<<<<<< HEAD
"""Search queue module."""
=======
"""Module with different types of Queue Items for searching and snatching."""

>>>>>>> 54bddc5a
from __future__ import unicode_literals

import logging
import threading
import time
import traceback

from .. import app, common, failed_history, generic_queue, history, providers, ui
from ..helpers import pretty_file_size
from ..search.core import (
    search_for_needed_episodes,
    search_providers,
    snatch_episode,
)

search_queue_lock = threading.Lock()

BACKLOG_SEARCH = 10
DAILY_SEARCH = 20
FAILED_SEARCH = 30
FORCED_SEARCH = 40
MANUAL_SEARCH = 50

FORCED_SEARCH_HISTORY = []
FORCED_SEARCH_HISTORY_SIZE = 100

logger = logging.getLogger(__name__)


class SearchQueue(generic_queue.GenericQueue):
    """Search queue class."""

    def __init__(self):
        """Initialize the class."""
        generic_queue.GenericQueue.__init__(self)
        self.queue_name = "SEARCHQUEUE"
        self.force = False

    def is_in_queue(self, show, segment):
        """Check if item is in queue."""
        for cur_item in self.queue:
            if isinstance(cur_item, (BacklogQueueItem, FailedQueueItem,
                                     ForcedSearchQueueItem, ManualSnatchQueueItem)) \
                    and cur_item.show == show and cur_item.segment == segment:
                return True
        return False

    def pause_backlog(self):
        """Pause the backlog."""
        self.min_priority = generic_queue.QueuePriorities.HIGH

    def unpause_backlog(self):
        """Unpause the backlog."""
        self.min_priority = 0

    def is_backlog_paused(self):
        """Check if backlog is paused."""
        # backlog priorities are NORMAL, this should be done properly somewhere
        return self.min_priority >= generic_queue.QueuePriorities.NORMAL

    def is_backlog_in_progress(self):
        """Check is backlog is in progress."""
        for cur_item in self.queue + [self.currentItem]:
            if isinstance(cur_item, BacklogQueueItem):
                return True
        return False

    def is_dailysearch_in_progress(self):
        """Check if daily search is in progress."""
        for cur_item in self.queue + [self.currentItem]:
            if isinstance(cur_item, DailySearchQueueItem):
                return True
        return False

    def queue_length(self):
        """Get queue lenght."""
        length = {'backlog': 0, 'daily': 0}
        for cur_item in self.queue:
            if isinstance(cur_item, DailySearchQueueItem):
                length[b'daily'] += 1
            elif isinstance(cur_item, BacklogQueueItem):
                length[b'backlog'] += 1
        return length

    def add_item(self, item):
        """Add item to queue."""
        if isinstance(item, DailySearchQueueItem):
            # daily searches
            generic_queue.GenericQueue.add_item(self, item)
        elif isinstance(item, (BacklogQueueItem, FailedQueueItem,
                               ManualSnatchQueueItem, ForcedSearchQueueItem)) \
                and not self.is_in_queue(item.show, item.segment):
            generic_queue.GenericQueue.add_item(self, item)
        else:
            logger.debug("Not adding item, it's already in the queue")

    def force_daily(self):
        """Force daily searched."""
        if not self.is_dailysearch_in_progress and not self.currentItem.amActive:
            self.force = True
            return True
        return False


class ForcedSearchQueue(generic_queue.GenericQueue):
    """Search Queueu used for Forced Search, Failed Search."""

    def __init__(self):
        """Initialize ForcedSearch Queue."""
        generic_queue.GenericQueue.__init__(self)
        self.queue_name = "SEARCHQUEUE"

    def is_in_queue(self, show, segment):
        """Verify if the show and segment (episode or number of episodes) are scheduled."""
        for cur_item in self.queue:
            if cur_item.show == show and cur_item.segment == segment:
                return True
        return False

    def is_ep_in_queue(self, segment):
        """Verify if the show and segment (episode or number of episodes) are scheduled."""
        for cur_item in self.queue:
            if isinstance(cur_item, (ForcedSearchQueueItem, FailedQueueItem)) and cur_item.segment == segment:
                return True
        return False

    def is_show_in_queue(self, show):
        """Verify if the show is queued in this queue as a ForcedSearchQueueItem or FailedQueueItem."""
        for cur_item in self.queue:
            if isinstance(cur_item, (ForcedSearchQueueItem, FailedQueueItem)) and cur_item.show.indexerid == show:
                return True
        return False

    def get_all_ep_from_queue(self, show):
        """Get QueueItems from the queue if the queue item is scheduled to search for the passed Show.

        @param show: Show indexer_id

        @return: A list of ForcedSearchQueueItem or FailedQueueItem items
        @todo: In future a show object should be passed instead of the indexer_id, as we might migrate
        to a system with multiple indexer_id's for one added show.
        """
        ep_obj_list = []
        for cur_item in self.queue:
            if isinstance(cur_item, (ForcedSearchQueueItem, FailedQueueItem)) and str(cur_item.show.indexerid) == show:
                ep_obj_list.append(cur_item)
        return ep_obj_list

    def is_backlog_paused(self):
        """Verify if the ForcedSearchQueue's min_priority has been changed.

        This indicates that the queue has been paused.
        # backlog priorities are NORMAL, this should be done properly somewhere
        """
        return self.min_priority >= generic_queue.QueuePriorities.NORMAL

    def is_forced_search_in_progress(self):
        """Test of a forced search is currently running, it doesn't check what's in queue."""
        if isinstance(self.currentItem, (ForcedSearchQueueItem, FailedQueueItem)):
            return True
        return False

    def queue_length(self):
        """Get queue length."""
        length = {'forced_search': 0, 'manual_search': 0, 'failed': 0}
        for cur_item in self.queue:
            if isinstance(cur_item, FailedQueueItem):
                length[b'failed'] += 1
            elif isinstance(cur_item, ForcedSearchQueueItem) and not cur_item.manual_search:
                length[b'forced_search'] += 1
            elif isinstance(cur_item, ForcedSearchQueueItem) and cur_item.manual_search:
                length[b'manual_search'] += 1
        return length

    def add_item(self, item):
        """Add a new ForcedSearchQueueItem or FailedQueueItem to the ForcedSearchQueue."""
        if isinstance(item, (ForcedSearchQueueItem, FailedQueueItem)) and not self.is_ep_in_queue(item.segment):
            # manual, snatch and failed searches
            generic_queue.GenericQueue.add_item(self, item)
        else:
            logger.debug("Not adding item, it's already in the queue")


class SnatchQueue(generic_queue.GenericQueue):
    """Queue for queuing ManualSnatchQueueItem objects (snatch jobs)."""

    def __init__(self):
        """Initialize the SnatchQueue object."""
        generic_queue.GenericQueue.__init__(self)
        self.queue_name = "SNATCHQUEUE"

    def is_in_queue(self, show, segment):
        """Check if the passed show and segment (episode of list of episodes) is in the queue.

        @param show: show object
        @param segment: list of episode objects

        @return: True or False
        """
        for cur_item in self.queue:
            if cur_item.show == show and cur_item.segment == segment:
                return True
        return False

    def is_ep_in_queue(self, segment):
        """Check if the passed segment (episode of list of episodes) is in the queue.

        @param segment: list of episode objects

        @return: True or False
        """
        for cur_item in self.queue:
            if cur_item.segment == segment:
                return True
        return False

    def queue_length(self):
        """Get the length of the current queue.

        @return: length of queue
        """
        return {'manual_snatch': len(self.queue)}

    def add_item(self, item):
        """Add a ManualSnatchQueueItem queue item.

        @param item: ManualSnatchQueueItem gueue object
        """
        if not self.is_in_queue(item.show, item.segment):
            # backlog searches
            generic_queue.GenericQueue.add_item(self, item)
        else:
            logger.debug("Not adding item, it's already in the queue")


class DailySearchQueueItem(generic_queue.QueueItem):
    """Daily searche queue item class."""

    def __init__(self):
        """Initialize the class."""
        generic_queue.QueueItem.__init__(self, u'Daily Search', DAILY_SEARCH)

        self.success = None
        self.started = None

    def run(self):
        """Run daily search thread."""
        generic_queue.QueueItem.run(self)
        self.started = True

        try:
            logger.info('Beginning daily search for new episodes')
            found_results = search_for_needed_episodes()

            if not found_results:
                logger.info('No needed episodes found')
            else:
                for result in found_results:
                    # just use the first result for now
                    if result.seeders not in (-1, None) and result.leechers not in (-1, None):
                        logger.info('Downloading {name} with {seeders} seeders and {leechers} leechers '
                                    'and size {size} from {provider}',
                                    name=result.name, seeders=result.seeders, leechers=result.leechers,
                                    size=pretty_file_size(result.size), provider=result.provider.name)
                    else:
                        logger.info('Downloading {name} with size: {size} from {provider}',
                                    name=result.name, size=pretty_file_size(result.size), provider=result.provider.name)
                    self.success = snatch_episode(result)

                    # give the CPU a break
                    time.sleep(common.cpu_presets[app.CPU_PRESET])

        except Exception:
            self.success = False
            logger.debug(traceback.format_exc())

        if self.success is None:
            self.success = False

        self.finish()


class ForcedSearchQueueItem(generic_queue.QueueItem):
    """Forced search queue item class."""

    def __init__(self, show, segment, down_cur_quality=False, manual_search=False, manual_search_type='episode'):
        """A Queueitem used to queue Forced Searches and Manual Searches.

        @param show: A show object
        @param segment: A list of episode objects. Needs to be passed as list!
        @param down_cur_quality: Not sure what it's used for. Maybe legacy.
        @param manual_search: Passed as True (bool) when the search should be performed without automatially snatching a result
        @param manual_search_type: Used to switch between episode and season search. Options are 'episode' or 'season'.

        @return: The run() methods searches and snatches the episode(s) if possible.
        Or only searches and saves results to cache tables.
        """
        generic_queue.QueueItem.__init__(self, u'Forced Search', FORCED_SEARCH)
        self.priority = generic_queue.QueuePriorities.HIGH
        # SEARCHQUEUE-MANUAL-12345
        # SEARCHQUEUE-FORCED-12345
        self.name = '{search_type}-{indexerid}'\
            .format(search_type=('FORCED', 'MANUAL')[bool(manual_search)], indexerid=show.indexerid)

        self.success = None
        self.started = None
        self.results = None

        self.show = show
        self.segment = segment
        self.down_cur_quality = down_cur_quality
        self.manual_search = manual_search
        self.manual_search_type = manual_search_type

    def run(self):
        """Run forced search thread."""
        generic_queue.QueueItem.run(self)
        self.started = True

        try:
            logger.info('Beginning {search_type} {season_pack}search for: [{ep}]',
                        search_type=('forced', 'manual')[bool(self.manual_search)],
                        season_pack=('', 'season pack ')[bool(self.manual_search_type == 'season')],
                        ep=self.segment[0].pretty_name())

            search_result = search_providers(self.show, self.segment, True, self.down_cur_quality,
                                             self.manual_search, self.manual_search_type)

            if not self.manual_search and search_result:
                for result in search_result:
                    # Just use the first result for now
                    if result.seeders not in (-1, None) and result.leechers not in (-1, None):
                        logger.info('Downloading {name} with {seeders} seeders and {leechers} leechers '
                                    'and size {size} from {provider}',
                                    name=result.name, seeders=result.seeders, leechers=result.leechers,
                                    size=pretty_file_size(result.size), provider=result.provider.name)
                    else:
                        logger.info('Downloading {name} with size: {size} from {provider}',
                                    name=result.name, size=pretty_file_size(result.size),
                                    provider=result.provider.name)
                    self.success = snatch_episode(result)

                    # Give the CPU a break
                    time.sleep(common.cpu_presets[app.CPU_PRESET])

            elif self.manual_search and search_result:
                self.results = search_result
                self.success = True

                if self.manual_search_type == 'season':
                    ui.notifications.message('We have found season packs for {show_name}'
                                             .format(show_name=self.show.name),
                                             'These should become visible in the manual select page.')
                else:
                    ui.notifications.message('We have found results for {ep}'
                                             .format(ep=self.segment[0].pretty_name()),
                                             'These should become visible in the manual select page.')

            else:
                ui.notifications.message('No results were found')
                logger.info('Unable to find {search_type} {season_pack}results for: [{ep}]',
                            search_type=('forced', 'manual')[bool(self.manual_search)],
                            season_pack=('', 'season pack ')[bool(self.manual_search_type == 'season')],
                            ep=self.segment[0].pretty_name())

        # TODO: Remove catch all exception.
        except Exception:
            self.success = False
            logger.debug(traceback.format_exc())

        # Keep a list with the 100 last executed searches
        fifo(FORCED_SEARCH_HISTORY, self, FORCED_SEARCH_HISTORY_SIZE)

        if self.success is None:
            self.success = False

        self.finish()


class ManualSnatchQueueItem(generic_queue.QueueItem):
    """
    A queue item that can be used to queue the snatch of a search result.

    Currently used for the snatchSelection feature.

    @param show: A show object
    @param segment: A list of episode objects
    @param provider: The provider id. For example nyaatorrent and not NyaaTorrent. Or usernet_crawler and not Usenet-Crawler
    @param cached_result: An sql result of the searched result retrieved from the provider cache table.

    @return: The run() methods snatches the episode(s) if possible.
    """

    def __init__(self, show, segment, provider, cached_result):
        """Initialize the class."""
        generic_queue.QueueItem.__init__(self, u'Manual Search', MANUAL_SEARCH)
        self.priority = generic_queue.QueuePriorities.HIGH
        self.name = 'MANUALSNATCH-' + str(show.indexerid)
        self.success = None
        self.started = None
        self.results = None
        self.provider = provider
        self.segment = segment
        self.show = show
        self.cached_result = cached_result

    def run(self):
        """Run manual snatch job."""
        generic_queue.QueueItem.run(self)
        self.started = True

        search_result = providers.get_provider_class(self.provider).get_result(self.segment)
        search_result.show = self.show
        search_result.url = self.cached_result[b'url']
        search_result.quality = int(self.cached_result[b'quality'])
        search_result.name = self.cached_result[b'name']
        search_result.size = int(self.cached_result[b'size'])
        search_result.seeders = int(self.cached_result[b'seeders'])
        search_result.leechers = int(self.cached_result[b'leechers'])
        search_result.release_group = self.cached_result[b'release_group']
        search_result.version = int(self.cached_result[b'version'])
        search_result.proper_tags = self.cached_result[b'proper_tags'].split('|') \
            if self.cached_result[b'proper_tags'] else ''
        search_result.manually_searched = True

        try:
            logger.info('Beginning to manual snatch release: {name}', name=search_result.name)

            if search_result:
                if search_result.seeders not in (-1, None) and search_result.leechers not in (-1, None):
                    logger.info('Downloading {name} with {seeders} seeders and {leechers} leechers '
                                'and size {size} from {provider}',
                                name=search_result.name, seeders=search_result.seeders, leechers=search_result.leechers,
                                size=pretty_file_size(search_result.size), provider=search_result.provider.name)
                else:
                    logger.info('Downloading {name} with size: {size} from {provider}',
                                name=search_result.name, size=pretty_file_size(search_result.size),
                                provider=search_result.provider.name)
                self.success = snatch_episode(search_result)
            else:
                logger.info('Unable to snatch release: {name}', name=search_result.name)

            # give the CPU a break
            time.sleep(common.cpu_presets[app.CPU_PRESET])

        except Exception:
            self.success = False
            logger.debug(traceback.format_exc())
            ui.notifications.message('Error while snatching selected result',
                                     "Couldn't snatch the result for <i>{name}</i>".format(name=search_result.name))

        if self.success is None:
            self.success = False

        self.finish()


class BacklogQueueItem(generic_queue.QueueItem):
    """Backlog queue item class."""

    def __init__(self, show, segment):
        """Initialize the class."""
        generic_queue.QueueItem.__init__(self, u'Backlog', BACKLOG_SEARCH)
        self.priority = generic_queue.QueuePriorities.LOW
        self.name = 'BACKLOG-' + str(show.indexerid)

        self.success = None
        self.started = None

        self.show = show
        self.segment = segment

    def run(self):
        """Run backlog search thread."""
        generic_queue.QueueItem.run(self)
        self.started = True

        if not self.show.paused:
            try:
                logger.info('Beginning backlog search for: [{show_name}]', show_name=self.show.name)
                search_result = search_providers(self.show, self.segment)

                if search_result:
                    for result in search_result:
                        # just use the first result for now
                        if result.seeders not in (-1, None) and result.leechers not in (-1, None):
                            logger.info('Downloading {name} with {seeders} seeders and {leechers} leechers '
                                        'and size {size} from {provider}',
                                        name=result.name, seeders=result.seeders, leechers=result.leechers,
                                        size=pretty_file_size(result.size), provider=result.provider.name)
                        else:
                            logger.info('Downloading {name} with size: {size} from {provider}',
                                        name=result.name, size=pretty_file_size(result.size),
                                        provider=result.provider.name)
                        self.success = snatch_episode(result)

                        # give the CPU a break
                        time.sleep(common.cpu_presets[app.CPU_PRESET])
                else:
                    logger.info('No needed episodes found during backlog search for: [{show_name}]',
                                show_name=self.show.name)

            # TODO: Remove the catch all exception.
            except Exception:
                self.success = False
                logger.debug(traceback.format_exc())

        if self.success is None:
            self.success = False

        self.finish()


class FailedQueueItem(generic_queue.QueueItem):
    """Failed queue item class."""

    def __init__(self, show, segment, down_cur_quality=False):
        """Initialize the class."""
        generic_queue.QueueItem.__init__(self, u'Retry', FAILED_SEARCH)
        self.priority = generic_queue.QueuePriorities.HIGH
        self.name = 'RETRY-' + str(show.indexerid)

        self.success = None
        self.started = None

        self.show = show
        self.segment = segment
        self.down_cur_quality = down_cur_quality

    def run(self):
        """Run failed thread."""
        generic_queue.QueueItem.run(self)
        self.started = True

        try:
            for ep_obj in self.segment:

                logger.info('Marking episode as bad: [{ep}}', ep=ep_obj.pretty_name())

                failed_history.mark_failed(ep_obj)

                (release, provider) = failed_history.find_release(ep_obj)
                if release:
                    failed_history.log_failed(release)
                    history.log_failed(ep_obj, release, provider)

                failed_history.revert_episode(ep_obj)
                logger.info('Beginning failed download search for: [{ep}]', ep=ep_obj.pretty_name())

            # If it is wanted, self.down_cur_quality doesnt matter
            # if it isnt wanted, we need to make sure to not overwrite the existing ep that we reverted to!
            search_result = search_providers(self.show, self.segment, True)

            if search_result:
                for result in search_result:
                    # just use the first result for now
                    if result.seeders not in (-1, None) and result.leechers not in (-1, None):
                        logger.info('Downloading {name} with {seeders} seeders and {leechers} leechers '
                                    'and size {size} from {provider}',
                                    name=result.name, seeders=result.seeders, leechers=result.leechers,
                                    size=pretty_file_size(result.size), provider=result.provider.name)
                    else:
                        logger.log('Downloading {name} with size: {size} from {provider}',
                                   name=result.name, size=pretty_file_size(result.size), provider=result.provider.name)
                    self.success = snatch_episode(result)

                    # give the CPU a break
                    time.sleep(common.cpu_presets[app.CPU_PRESET])
            else:
                logger.info('No needed episodes found during failed search for: [{name}]', name=self.show.name)

        # TODO: Replace the catch all exception with a more specific one.
        except Exception:
            self.success = False
            logger.info(traceback.format_exc())

        # ## Keep a list with the 100 last executed searches
        fifo(FORCED_SEARCH_HISTORY, self, FORCED_SEARCH_HISTORY_SIZE)

        if self.success is None:
            self.success = False

        self.finish()


def fifo(my_list, item, max_size=100):
    """Append item to queue and limit it to 100 items."""
    if len(my_list) >= max_size:
        my_list.pop(0)
    my_list.append(item)<|MERGE_RESOLUTION|>--- conflicted
+++ resolved
@@ -15,12 +15,8 @@
 #
 # You should have received a copy of the GNU General Public License
 # along with Medusa. If not, see <http://www.gnu.org/licenses/>.
-<<<<<<< HEAD
-"""Search queue module."""
-=======
 """Module with different types of Queue Items for searching and snatching."""
 
->>>>>>> 54bddc5a
 from __future__ import unicode_literals
 
 import logging
