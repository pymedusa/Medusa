--- conflicted
+++ resolved
@@ -2181,16 +2181,10 @@
         ApiCall.__init__(self, args, kwargs)
 
     def run(self):
-<<<<<<< HEAD
-        """ Check Medusa's cache to see if the images (poster, banner, fanart) for a show are valid """
-        show_obj = Show.find_by_id(app.showList, INDEXER_TVDBV2, self.indexerid)
-        if not show_obj:
-=======
         """Check cache to see if the images for a show are valid."""
         # TODO: Add support for additional types
-        series_obj = Show.find(app.showList, int(self.indexerid))
+        series_obj = Show.find_by_id(app.showList, INDEXER_TVDBV2, self.indexerid)
         if not series_obj:
->>>>>>> 9f792cc2
             return _responds(RESULT_FAILURE, msg='Show not found')
 
         # TODO: catch if cache dir is missing/invalid.. so it doesn't break show/show.cache
