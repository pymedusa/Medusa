# coding=utf-8
"""Base module for request handlers."""
from __future__ import division
from __future__ import unicode_literals

import base64
import collections
import json
import logging
import operator
import traceback
from builtins import object
from datetime import date, datetime

from babelfish.language import Language

import jwt

from medusa import app
from medusa.logger.adapters.style import BraceAdapter

from six import itervalues, string_types, text_type, viewitems

from tornado.httpclient import HTTPError
from tornado.httputil import url_concat
from tornado.web import RequestHandler

log = BraceAdapter(logging.getLogger(__name__))
log.logger.addHandler(logging.NullHandler())


class BaseRequestHandler(RequestHandler):
    """A base class used for shared RequestHandler methods."""

    DEFAULT_ALLOWED_METHODS = ('OPTIONS', )

    #: resource name
    name = None
    #: identifier
    identifier = None
    #: path param
    path_param = None
    #: allowed HTTP methods
    allowed_methods = None
    #: parent resource handler
    parent_handler = None

    def prepare(self):
        """Check if JWT or API key is provided and valid."""
        if self.request.method == 'OPTIONS':
            return

        api_key = self.get_argument('api_key', default=None) or self.request.headers.get('X-Api-Key')
        if api_key and api_key == app.API_KEY:
            return

        authorization = self.request.headers.get('Authorization')
        if not authorization:
            return self._unauthorized('No authorization token.')

        if authorization.startswith('Bearer'):
            try:
                token = authorization.replace('Bearer ', '')
                jwt.decode(token, app.ENCRYPTION_SECRET, algorithms=['HS256'])
            except jwt.ExpiredSignatureError:
                return self._unauthorized('Token has expired.')
            except jwt.DecodeError:
                return self._unauthorized('Invalid token.')
        elif authorization.startswith('Basic'):
            auth_decoded = base64.decodestring(authorization[6:])
            username, password = auth_decoded.split(':', 2)
            if username != app.WEB_USERNAME or password != app.WEB_PASSWORD:
                return self._unauthorized('Invalid user/pass.')
        else:
            return self._unauthorized('Invalid token.')

    def write_error(self, *args, **kwargs):
        """Only send traceback if app.DEVELOPER is true."""
        if app.DEVELOPER and 'exc_info' in kwargs:
            self.set_header('content-type', 'text/plain')
            self.set_status(500)
            for line in traceback.format_exception(*kwargs['exc_info']):
                self.write(line)
            self.finish()
        else:
            self._internal_server_error()

    def options(self, *args, **kwargs):
        """Options."""
        self._no_content()

    def set_default_headers(self):
        """Set default CORS headers."""
        if app.APP_VERSION:
            self.set_header('X-Medusa-Server', app.APP_VERSION)

        self.set_header('Access-Control-Allow-Origin', '*')

        allowed_headers = ('Origin', 'Accept', 'Authorization', 'Content-Type',
                           'X-Requested-With', 'X-CSRF-Token', 'X-Api-Key', 'X-Medusa-Server')
        self.set_header('Access-Control-Allow-Headers', ', '.join(allowed_headers))

        allowed_methods = self.DEFAULT_ALLOWED_METHODS
        if self.allowed_methods:
            allowed_methods += self.allowed_methods
        self.set_header('Access-Control-Allow-Methods', ', '.join(allowed_methods))

    def api_finish(self, status=None, error=None, data=None, headers=None, stream=None, content_type=None, **kwargs):
        """End the api request writing error or data to http response."""
        content_type = content_type or 'application/json; charset=UTF-8'
        if headers is not None:
            for header in headers:
                self.set_header(header, headers[header])
        if error is not None and status is not None:
            self.set_status(status)
            self.set_header('content-type', content_type)
            self.finish({
                'error': error
            })
        else:
            self.set_status(status or 200)
            if data is not None:
                self.set_header('content-type', content_type)
                self.finish(json.JSONEncoder(default=json_default_encoder).encode(data))
            elif stream:
                # This is mainly for assets
                self.set_header('content-type', content_type)
                self.finish(stream)
            elif kwargs and 'chunk' in kwargs:
                self.set_header('content-type', content_type)
                self.finish(kwargs)

    @classmethod
    def _create_base_url(cls, prefix_url, resource_name, *args):
        elements = [prefix_url, resource_name] + \
                   [r'(?P<{key}>{value})'.format(key=key, value=value) for (key, value) in args]
        return '/'.join(elements)

    @classmethod
    def create_url(cls, prefix_url, resource_name, *args):
        """Create url base on resource name and path params."""
        resource_url = prefix_url + '/' + resource_name
        path_params = ''

        for arg in args:
            if not arg:
                continue

            key, value = arg
            q = r'(?:/(?P<{key}>{value}))'.format(key=key, value=value)
            if path_params:
                path_params = r'(?:{previous}(?:{current}|/?))'.format(previous=path_params, current=q)
            else:
                path_params = q

            path_params = r'(?:{path}|/?)'.format(path=path_params)

        return resource_url + path_params + '/?$'

    @classmethod
    def create_app_handler(cls, base):
        """Create app handler tuple: regex, class."""
        if cls.parent_handler:
            base = cls._create_base_url(base, cls.parent_handler.name, cls.parent_handler.identifier)

        return cls.create_url(base, cls.name, *(cls.identifier, cls.path_param)), cls

    def _handle_request_exception(self, e):
        if isinstance(e, HTTPError):
            self.api_finish(e.code, e.message)
        else:
            super(BaseRequestHandler, self)._handle_request_exception(e)

    def _ok(self, data=None, headers=None, stream=None, content_type=None):
        self.api_finish(200, data=data, headers=headers, stream=stream, content_type=content_type)

    def _created(self, data=None, identifier=None):
        if identifier is not None:
            location = self.request.path
            if not location.endswith('/'):
                location += '/'

            self.set_header('Location', '{0}{1}'.format(location, identifier))
        self.api_finish(201, data=data)

    def _accepted(self):
        self.api_finish(202)

    def _no_content(self):
        self.api_finish(204)

    def _multi_status(self, data=None, headers=None):
        self.api_finish(207, data=data, headers=headers)

    def _bad_request(self, error):
        self.api_finish(400, error=error)

    def _unauthorized(self, error):
        self.api_finish(401, error=error)

    def _not_found(self, error='Resource not found'):
        self.api_finish(404, error=error)

    def _method_not_allowed(self, error):
        self.api_finish(405, error=error)

    def _conflict(self, error):
        self.api_finish(409, error=error)

    def _internal_server_error(self, error='Internal Server Error'):
        self.api_finish(500, error=error)

    def _not_implemented(self):
        self.api_finish(501)

    @classmethod
    def _raise_bad_request_error(cls, error):
        raise HTTPError(400, error)

    def _get_sort(self, default):
        values = self.get_argument('sort', default=default)
        if values:
            results = []
            for value in values.split(','):
                reverse = value.startswith('-')
                if reverse or value.startswith('+'):
                    value = value[1:]

                results.append((value, reverse))

            return results

    def _get_page(self):
        try:
            page = int(self.get_argument('page', default=1))
            if page < 1:
                self._raise_bad_request_error('Invalid page parameter')

            return page
        except ValueError:
            self._raise_bad_request_error('Invalid page parameter')

    def _get_limit(self, default=20, maximum=1000):
        try:
            limit = self._parse(self.get_argument('limit', default=default))
            if limit < 1 or limit > maximum:
                self._raise_bad_request_error('Invalid limit parameter')

            return limit
        except ValueError:
            self._raise_bad_request_error('Invalid limit parameter')

    def _paginate(self, data=None, data_generator=None, sort=None):
        arg_page = self._get_page()
        arg_limit = self._get_limit()

        headers = {
            'X-Pagination-Page': arg_page,
            'X-Pagination-Limit': arg_limit
        }

        first_page = arg_page if arg_page > 0 else 1
        previous_page = None if arg_page <= 1 else arg_page - 1
        if data_generator:
            results = list(data_generator())[:arg_limit]
            next_page = None if len(results) < arg_limit else arg_page + 1
            last_page = None
        else:
            arg_sort = self._get_sort(default=sort)
            start = (arg_page - 1) * arg_limit
            end = start + arg_limit
            results = data
            if arg_sort:
                try:
                    for field, reverse in reversed(arg_sort):
                        results = sorted(results, key=operator.itemgetter(field), reverse=reverse)
                except KeyError:
                    return self._bad_request('Invalid sort query parameter')

            count = len(results)
            headers['X-Pagination-Count'] = count
            results = results[start:end]
            next_page = None if end > count else arg_page + 1
            last_page = ((count - 1) // arg_limit) + 1
            if last_page <= arg_page:
                last_page = None

        # Reconstruct the query parameters
        query_params = []
        for arg, values in viewitems(self.request.query_arguments):
            if arg in ('page', 'limit'):
                continue
            if not isinstance(values, list):
                values = [values]
            query_params += [(arg, value) for value in values]

        bare_uri = url_concat(self.request.path, query_params)

        links = []
        for rel, page in (('next', next_page), ('last', last_page),
                          ('first', first_page), ('previous', previous_page)):
            if page is None:
                continue

            uri = url_concat(bare_uri, dict(page=page, limit=arg_limit))
            link = '<{uri}>; rel="{rel}"'.format(uri=uri, rel=rel)
            links.append(link)

        self.set_header('Link', ', '.join(links))

        return self._ok(data=results, headers=headers)

    @classmethod
    def _parse(cls, value, function=int):
        """Parse value using the specified function.

        :param value:
        :param function:
        :type function: callable
        :return:
        """
        if value is not None:
            try:
                return function(value)
            except ValueError:
                cls._raise_bad_request_error('Invalid value {value!r}'.format(value=value))

    @classmethod
    def _parse_boolean(cls, value):
        """Parse value using the specified function.

        :param value:
        :return:
        """
        if isinstance(value, text_type):
            return value.lower() == 'true'

        return cls._parse(value, bool)

    @classmethod
    def _parse_date(cls, value, fmt='%Y-%m-%d'):
        """Parse a date value using the specified format.

        :param value:
        :param fmt:
        :return:
        """
        return cls._parse(value, lambda d: datetime.strptime(d, fmt))


class NotFoundHandler(BaseRequestHandler):
    """A class used for the API v2 404 page."""

    def get(self, *args, **kwargs):
        """Get."""
        self.api_finish(status=404)

    @classmethod
    def create_app_handler(cls, base):
        """Capture everything."""
        return r'{base}(/?.*)'.format(base=base), cls


def json_default_encoder(o):
    """Convert properties to string."""
    if isinstance(o, Language):
        return getattr(o, 'name')

    if isinstance(o, set):
        return list(o)

    if isinstance(o, date):
        return o.isoformat()

    return text_type(o)


def iter_nested_items(data, prefix=''):
    """Iterate through the dictionary.

    Nested keys are separated with dots.
    """
    for key, value in viewitems(data):
        p = prefix + key
        if isinstance(value, collections.Mapping):
            for inner_key, inner_value in iter_nested_items(value, prefix=p + '.'):
                yield inner_key, inner_value
        else:
            yield p, value


def set_nested_value(data, key, value):
    """Set nested value to the dictionary."""
    keys = key.split('.')
    for k in keys[:-1]:
        data = data.setdefault(k, {})

    data[keys[-1]] = value


class PatchField(object):
    """Represent a field to be patched."""

    def __init__(self, target, attr, attr_type, validator=None, converter=None,
                 default_value=None, setter=None, post_processor=None):
        """Constructor."""
        if not hasattr(target, attr):
            raise ValueError('{0!r} has no attribute {1}'.format(target, attr))

        self.target = target
        self.attr = attr
        self.attr_type = attr_type
        self.validator = validator or (lambda v: isinstance(v, self.attr_type))
        self.converter = converter or (lambda v: v)
        self.default_value = default_value
        self.setter = setter
        self.post_processor = post_processor

    def patch(self, target, value):
        """Patch the field with the specified value."""
        valid = self.validator(value)

        if not valid and self.default_value is not None:
            value = self.default_value
            valid = True

        if valid:
            try:
                if self.setter:
                    self.setter(target, self.attr, self.converter(value))
                else:
                    setattr(target, self.attr, self.converter(value))
            except AttributeError:
                log.warning(
                    'Error trying to change attribute {attr} on target {target!r}'
                    ' are you allowed to change this attribute?',
                    {'attr': self.attr, 'target': target}
                )
                return False

            if self.post_processor:
                self.post_processor(value)
            return True


class StringField(PatchField):
    """Patch string fields."""

    def __init__(self, target, attr, validator=None, converter=None, default_value=None,
                 setter=None, post_processor=None):
        """Constructor."""
        super(StringField, self).__init__(target, attr, string_types, validator=validator, converter=converter,
                                          default_value=default_value, setter=setter, post_processor=post_processor)


class IntegerField(PatchField):
    """Patch integer fields."""

    def __init__(self, target, attr, validator=None, converter=None, default_value=None,
                 setter=None, post_processor=None):
        """Constructor."""
        super(IntegerField, self).__init__(target, attr, int, validator=validator, converter=converter,
                                           default_value=default_value, setter=setter, post_processor=post_processor)


class ListField(PatchField):
    """Patch list fields."""

    def __init__(self, target, attr, validator=None, converter=None, default_value=None,
                 setter=None, post_processor=None):
        """Constructor."""
        super(ListField, self).__init__(target, attr, list, validator=validator, converter=converter,
                                        default_value=default_value, setter=setter, post_processor=post_processor)


class BooleanField(PatchField):
    """Patch boolean fields."""

    def __init__(self, target, attr, validator=None, converter=int, default_value=None,
                 setter=None, post_processor=None):
        """Constructor."""
        super(BooleanField, self).__init__(target, attr, bool, validator=validator, converter=converter,
                                           default_value=default_value, setter=setter, post_processor=post_processor)


class EnumField(PatchField):
    """Patch enumeration fields."""

    def __init__(self, target, attr, enums, attr_type=text_type, converter=None,
                 default_value=None, setter=None, post_processor=None):
        """Constructor."""
<<<<<<< HEAD
        super(EnumField, self).__init__(target_type, attr, attr_type, validator=lambda v: v in enums,
                                        converter=converter, default_value=default_value, post_processor=post_processor)


class MetadataStructureField(PatchField):
    """Process the metadata structure."""

    def __init__(self, target_type, attr, validator=None, converter=None, default_value=None, post_processor=None):
        """Constructor."""
        super(MetadataStructureField, self).__init__(target_type, attr, dict, validator=validator, converter=converter,
                                                     default_value=default_value, post_processor=post_processor)

    def patch(self, target, value):
        """Patch the field with the specified value."""

        map_values = {
            'seasonAllBannerName': 'season_all_bannerName',
            'seasonAllBanner': 'season_all_banner',
            'bannerName': 'banner_name',
            'seasonBanners': 'season_banners',
            'showMetadata': 'show_metadata',
            'episodeMetadata': 'episode_metadata',
            'seasonAllPosterName': 'season_all_poster_name',
            'posterName': 'poster_name',
            'fanartName': 'fanart_name',
            'seasonAllPoster': 'season_all_poster',
            'episodeThumbnails': 'episode_thumbnails',
            'seasonPosters': 'season_posters',
        }

        try:
            for new_provider_config in itervalues(value):
                for k, v in viewitems(new_provider_config):
                    setattr(target.metadata_provider_dict[new_provider_config['name']], map_values.get(k, k), v)
        except Exception as error:
            log.warning(
                'Error trying to change attribute app.metadata_provider_dict, error: %s',
                error
            )
            return False

        return True
=======
        super(EnumField, self).__init__(target, attr, attr_type, validator=lambda v: v in enums,
                                        converter=converter, default_value=default_value,
                                        setter=setter, post_processor=post_processor)
>>>>>>> 516ec378
<|MERGE_RESOLUTION|>--- conflicted
+++ resolved
@@ -489,11 +489,9 @@
     def __init__(self, target, attr, enums, attr_type=text_type, converter=None,
                  default_value=None, setter=None, post_processor=None):
         """Constructor."""
-<<<<<<< HEAD
-        super(EnumField, self).__init__(target_type, attr, attr_type, validator=lambda v: v in enums,
-                                        converter=converter, default_value=default_value, post_processor=post_processor)
-
-
+        super(EnumField, self).__init__(target, attr, attr_type, validator=lambda v: v in enums,
+                                        converter=converter, default_value=default_value,
+                                        setter=setter, post_processor=post_processor)
 class MetadataStructureField(PatchField):
     """Process the metadata structure."""
 
@@ -531,9 +529,4 @@
             )
             return False
 
-        return True
-=======
-        super(EnumField, self).__init__(target, attr, attr_type, validator=lambda v: v in enums,
-                                        converter=converter, default_value=default_value,
-                                        setter=setter, post_processor=post_processor)
->>>>>>> 516ec378
+        return True