--- conflicted
+++ resolved
@@ -494,15 +494,6 @@
                                         setter=setter, post_processor=post_processor)
 
 
-<<<<<<< HEAD
-class MetadataStructureField(PatchField):
-    """Process the metadata structure."""
-
-    def __init__(self, target_type, attr, validator=None, converter=None, default_value=None, post_processor=None):
-        """Constructor."""
-        super(MetadataStructureField, self).__init__(target_type, attr, dict, validator=validator, converter=converter,
-                                                     default_value=default_value, post_processor=post_processor)
-=======
 # @TODO: Make this field more dynamic (a dict patch field)
 class MetadataStructureField(PatchField):
     """Process the metadata structure."""
@@ -511,25 +502,10 @@
         """Constructor."""
         super(MetadataStructureField, self).__init__(target, attr, dict, validator=None, converter=None,
                                                      default_value=None, setter=None, post_processor=None)
->>>>>>> 14c6aa38
 
     def patch(self, target, value):
         """Patch the field with the specified value."""
         map_values = {
-<<<<<<< HEAD
-            'seasonAllBannerName': 'season_all_bannerName',
-            'seasonAllBanner': 'season_all_banner',
-            'bannerName': 'banner_name',
-            'seasonBanners': 'season_banners',
-            'showMetadata': 'show_metadata',
-            'episodeMetadata': 'episode_metadata',
-            'seasonAllPosterName': 'season_all_poster_name',
-            'posterName': 'poster_name',
-            'fanartName': 'fanart_name',
-            'seasonAllPoster': 'season_all_poster',
-            'episodeThumbnails': 'episode_thumbnails',
-            'seasonPosters': 'season_posters',
-=======
             'showMetadata': 'show_metadata',
             'episodeMetadata': 'episode_metadata',
             'episodeThumbnails': 'episode_thumbnails',
@@ -537,7 +513,6 @@
             'seasonBanners': 'season_banners',
             'seasonAllPoster': 'season_all_poster',
             'seasonAllBanner': 'season_all_banner',
->>>>>>> 14c6aa38
         }
 
         try:
@@ -545,14 +520,7 @@
                 for k, v in viewitems(new_provider_config):
                     setattr(target.metadata_provider_dict[new_provider_config['name']], map_values.get(k, k), v)
         except Exception as error:
-<<<<<<< HEAD
-            log.warning(
-                'Error trying to change attribute app.metadata_provider_dict, error: %s',
-                error
-            )
-=======
             log.warning('Error trying to change attribute app.metadata_provider_dict: {0!r}', error)
->>>>>>> 14c6aa38
             return False
 
         return True