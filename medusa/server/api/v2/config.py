# coding=utf-8
"""Request handler for configuration."""
from __future__ import unicode_literals

import inspect
import logging
import platform
import sys

from medusa import (
    app,
    common,
    db,
)
from medusa.helper.mappings import NonEmptyDict
from medusa.indexers.indexer_config import get_indexer_config
from medusa.server.api.v2.base import (
    BaseRequestHandler,
    BooleanField,
    EnumField,
    IntegerField,
    ListField,
    StringField,
    iter_nested_items,
    set_nested_value,
)

from six import text_type

from tornado.escape import json_decode

log = logging.getLogger(__name__)


def layout_schedule_post_processor(v):
    """Calendar layout should sort by date."""
    if v == 'calendar':
        app.COMING_EPS_SORT = 'date'


class ConfigHandler(BaseRequestHandler):
    """Config request handler."""

    #: resource name
    name = 'config'
    #: identifier
    identifier = ('identifier', r'\w+')
    #: path param
    path_param = ('path_param', r'\w+')
    #: allowed HTTP methods
    allowed_methods = ('GET', 'PATCH', )
    #: patch mapping
    patches = {
        'anonRedirect': StringField(app, 'ANON_REDIRECT'),
        'emby.enabled': BooleanField(app, 'USE_EMBY'),
        'torrents.enabled': BooleanField(app, 'USE_TORRENTS'),
        'torrents.username': StringField(app, 'TORRENT_USERNAME'),
        'torrents.password': StringField(app, 'TORRENT_PASSWORD'),
        'torrents.label': StringField(app, 'TORRENT_LABEL'),
        'torrents.labelAnime': StringField(app, 'TORRENT_LABEL_ANIME'),
        'torrents.verifySSL': BooleanField(app, 'TORRENT_VERIFY_CERT'),
        'torrents.path': BooleanField(app, 'TORRENT_PATH'),
        'selectedRootIndex': IntegerField(app, 'SELECTED_ROOT'),
        'layout.schedule': EnumField(app, 'COMING_EPS_LAYOUT', ('poster', 'banner', 'list', 'calendar'),
                                     default_value='banner', post_processor=layout_schedule_post_processor),
        'layout.history': EnumField(app, 'HISTORY_LAYOUT', ('compact', 'detailed'), default_value='detailed'),
        'layout.home': EnumField(app, 'HOME_LAYOUT', ('poster', 'small', 'banner', 'simple', 'coverflow'),
                                 default_value='poster'),
        'layout.show.allSeasons': BooleanField(app, 'DISPLAY_ALL_SEASONS'),
        'layout.show.specials': BooleanField(app, 'DISPLAY_SHOW_SPECIALS'),
        'layout.show.showListOrder': ListField(app, 'SHOW_LIST_ORDER'),
        'theme.name': StringField(app, 'THEME_NAME'),
        'backlogOverview.period': StringField(app, 'BACKLOG_PERIOD'),
        'backlogOverview.status': StringField(app, 'BACKLOG_STATUS'),
        'rootDirs': ListField(app, 'ROOT_DIRS'),
    }

    def get(self, identifier, path_param=None):
        """Query general configuration.

        :param identifier:
        :param path_param:
        :type path_param: str
        """
        config_sections = DataGenerator.sections()

<<<<<<< HEAD
        config_data = NonEmptyDict()
        config_data['anonRedirect'] = app.ANON_REDIRECT
        config_data['animeSplitHome'] = app.ANIME_SPLIT_HOME
        config_data['animeSplitHomeInTabs'] = app.ANIME_SPLIT_HOME_IN_TABS
        config_data['comingEpsSort'] = app.COMING_EPS_SORT
        config_data['datePreset'] = app.DATE_PRESET
        config_data['fuzzyDating'] = app.FUZZY_DATING
        config_data['themeName'] = app.THEME_NAME
        config_data['posterSortby'] = app.POSTER_SORTBY
        config_data['posterSortdir'] = app.POSTER_SORTDIR
        config_data['rootDirs'] = app.ROOT_DIRS
        config_data['sortArticle'] = app.SORT_ARTICLE
        config_data['timePreset'] = app.TIME_PRESET
        config_data['trimZero'] = app.TRIM_ZERO
        config_data['fanartBackground'] = app.FANART_BACKGROUND
        config_data['fanartBackgroundOpacity'] = float(app.FANART_BACKGROUND_OPACITY or 0)
        config_data['branch'] = app.BRANCH
        config_data['commitHash'] = app.CUR_COMMIT_HASH
        config_data['release'] = app.APP_VERSION
        config_data['sslVersion'] = app.OPENSSL_VERSION
        config_data['pythonVersion'] = sys.version
        config_data['databaseVersion'] = NonEmptyDict()
        config_data['databaseVersion']['major'] = app.MAJOR_DB_VERSION
        config_data['databaseVersion']['minor'] = app.MINOR_DB_VERSION
        config_data['os'] = platform.platform()
        config_data['locale'] = '.'.join([text_type(loc or 'Unknown') for loc in app.LOCALE])
        config_data['localUser'] = app.OS_USER or 'Unknown'
        config_data['programDir'] = app.PROG_DIR
        config_data['configFile'] = app.CONFIG_FILE
        config_data['dbFilename'] = db.dbFilename()
        config_data['cacheDir'] = app.CACHE_DIR
        config_data['logDir'] = app.LOG_DIR
        config_data['appArgs'] = app.MY_ARGS
        config_data['webRoot'] = app.WEB_ROOT
        config_data['githubUrl'] = app.GITHUB_IO_URL
        config_data['wikiUrl'] = app.WIKI_URL
        config_data['sourceUrl'] = app.APPLICATION_URL
        config_data['downloadUrl'] = app.DOWNLOAD_URL
        config_data['subtitlesMulti'] = app.SUBTITLES_MULTI
        config_data['namingForceFolders'] = app.NAMING_FORCE_FOLDERS
        config_data['subtitles'] = NonEmptyDict()
        config_data['subtitles']['enabled'] = bool(app.USE_SUBTITLES)
        config_data['kodi'] = NonEmptyDict()
        config_data['kodi']['enabled'] = bool(app.USE_KODI and app.KODI_UPDATE_LIBRARY)
        config_data['plex'] = NonEmptyDict()
        config_data['plex']['server'] = NonEmptyDict()
        config_data['plex']['server']['enabled'] = bool(app.USE_PLEX_SERVER)
        config_data['plex']['server']['notify'] = NonEmptyDict()
        config_data['plex']['server']['notify']['snatch'] = bool(app.PLEX_NOTIFY_ONSNATCH)
        config_data['plex']['server']['notify']['download'] = bool(app.PLEX_NOTIFY_ONDOWNLOAD)
        config_data['plex']['server']['notify']['subtitleDownload'] = bool(app.PLEX_NOTIFY_ONSUBTITLEDOWNLOAD)

        config_data['plex']['server']['updateLibrary'] = bool(app.PLEX_UPDATE_LIBRARY)
        config_data['plex']['server']['host'] = app.PLEX_SERVER_HOST
        config_data['plex']['server']['token'] = app.PLEX_SERVER_TOKEN
        config_data['plex']['server']['username'] = app.PLEX_SERVER_USERNAME
        config_data['plex']['server']['password'] = app.PLEX_SERVER_PASSWORD
        config_data['plex']['client'] = NonEmptyDict()
        config_data['plex']['client']['enabled'] = bool(app.USE_PLEX_CLIENT)
        config_data['plex']['client']['username'] = app.PLEX_CLIENT_USERNAME
        config_data['plex']['client']['password'] = app.PLEX_CLIENT_PASSWORD
        config_data['plex']['client']['host'] = app.PLEX_CLIENT_HOST
        config_data['emby'] = NonEmptyDict()
        config_data['emby']['enabled'] = bool(app.USE_EMBY)
        config_data['torrents'] = NonEmptyDict()
        config_data['torrents']['enabled'] = bool(app.USE_TORRENTS)
        config_data['torrents']['method'] = app.TORRENT_METHOD
        config_data['torrents']['username'] = app.TORRENT_USERNAME
        config_data['torrents']['password'] = app.TORRENT_PASSWORD
        config_data['torrents']['label'] = app.TORRENT_LABEL
        config_data['torrents']['labelAnime'] = app.TORRENT_LABEL_ANIME
        config_data['torrents']['verifySSL'] = app.TORRENT_VERIFY_CERT
        config_data['torrents']['path'] = app.TORRENT_PATH
        config_data['torrents']['seedTime'] = app.TORRENT_SEED_TIME
        config_data['torrents']['paused'] = app.TORRENT_PAUSED
        config_data['torrents']['highBandwidth'] = app.TORRENT_HIGH_BANDWIDTH
        config_data['torrents']['host'] = app.TORRENT_HOST
        config_data['torrents']['rpcurl'] = app.TORRENT_RPCURL
        config_data['torrents']['authType'] = app.TORRENT_AUTH_TYPE
        config_data['nzb'] = NonEmptyDict()
        config_data['nzb']['enabled'] = bool(app.USE_NZBS)
        config_data['nzb']['username'] = app.NZBGET_USERNAME
        config_data['nzb']['password'] = app.NZBGET_PASSWORD
        # app.NZBGET_CATEGORY
        # app.NZBGET_CATEGORY_BACKLOG
        # app.NZBGET_CATEGORY_ANIME
        # app.NZBGET_CATEGORY_ANIME_BACKLOG
        config_data['nzb']['host'] = app.NZBGET_HOST
        config_data['nzb']['priority'] = app.NZBGET_PRIORITY
        config_data['layout'] = NonEmptyDict()
        config_data['layout']['schedule'] = app.COMING_EPS_LAYOUT
        config_data['layout']['history'] = app.HISTORY_LAYOUT
        config_data['layout']['home'] = app.HOME_LAYOUT
        config_data['layout']['show'] = NonEmptyDict()
        config_data['layout']['show']['allSeasons'] = bool(app.DISPLAY_ALL_SEASONS)
        config_data['layout']['show']['specials'] = bool(app.DISPLAY_SHOW_SPECIALS)
        config_data['layout']['show']['showListOrder'] = app.SHOW_LIST_ORDER
        config_data['selectedRootIndex'] = int(app.SELECTED_ROOT) if app.SELECTED_ROOT is not None else -1  # All paths
        config_data['backlogOverview'] = NonEmptyDict()
        config_data['backlogOverview']['period'] = app.BACKLOG_PERIOD
        config_data['backlogOverview']['status'] = app.BACKLOG_STATUS
        config_data['indexers'] = NonEmptyDict()
        config_data['indexers']['config'] = get_indexer_config()
        config_data['postProcessing'] = NonEmptyDict()
        config_data['postProcessing']['naming'] = NonEmptyDict()
        config_data['postProcessing']['naming']['stripYear'] = app.NAMING_STRIP_YEAR
        config_data['postProcessing']['naming']['pattern'] = app.NAMING_PATTERN
        config_data['postProcessing']['naming']['multiEp'] = app.NAMING_MULTI_EP
        config_data['postProcessing']['naming']['patternAirByDate'] = app.NAMING_ABD_PATTERN
        config_data['postProcessing']['naming']['patternSports'] = app.NAMING_SPORTS_PATTERN
        config_data['postProcessing']['naming']['patternAnime'] = app.NAMING_ANIME_PATTERN
        config_data['postProcessing']['naming']['enableCustomNamingAirByDate'] = app.NAMING_CUSTOM_ABD
        config_data['postProcessing']['naming']['enableCustomNamingSports'] = app.NAMING_CUSTOM_SPORTS
        config_data['postProcessing']['naming']['enableCustomNamingAnime'] = app.NAMING_CUSTOM_ANIME
        config_data['postProcessing']['naming']['animeMultiEp'] = app.NAMING_ANIME_MULTI_EP
        config_data['postProcessing']['naming']['animeNamingType'] = app.NAMING_ANIME
=======
        if identifier and identifier not in config_sections:
            return self._not_found('Config not found')
>>>>>>> b827319c

        if not identifier:
            config_data = NonEmptyDict()

            for section in config_sections:
                config_data[section] = DataGenerator.get_data(section)

            return self._ok(data=config_data)

        config_data = DataGenerator.get_data(identifier)

        if path_param:
            if path_param not in config_data:
                return self._bad_request('{key} is a invalid path'.format(key=path_param))

            config_data = config_data[path_param]

        return self._ok(data=config_data)

    def patch(self, identifier, *args, **kwargs):
        """Patch general configuration."""
        if not identifier:
            return self._bad_request('Config identifier not specified')

        if identifier != 'main':
            return self._not_found('Config not found')

        data = json_decode(self.request.body)
        accepted = {}
        ignored = {}

        for key, value in iter_nested_items(data):
            patch_field = self.patches.get(key)
            if patch_field and patch_field.patch(app, value):
                set_nested_value(accepted, key, value)
            else:
                set_nested_value(ignored, key, value)

        if ignored:
            log.warning('Config patch ignored %r', ignored)

        # Make sure to update the config file after everything is updated
        app.instance.save_config()
        self._ok(data=accepted)


class DataGenerator(object):
    """Generate the requested config data on demand."""

    @classmethod
    def sections(cls):
        """Get the available section names."""
        return [
            name[5:]
            for (name, function) in inspect.getmembers(cls, predicate=inspect.isfunction)
            if name.startswith('data_')
        ]

    @classmethod
    def get_data(cls, section):
        """Return the requested section data."""
        return getattr(cls, 'data_' + section)()

    @staticmethod
    def data_main():
        """Main."""
        section_data = NonEmptyDict()

        section_data['anonRedirect'] = app.ANON_REDIRECT
        section_data['animeSplitHome'] = bool(app.ANIME_SPLIT_HOME)
        section_data['animeSplitHomeInTabs'] = bool(app.ANIME_SPLIT_HOME_IN_TABS)
        section_data['comingEpsSort'] = app.COMING_EPS_SORT
        section_data['comingEpsDisplayPaused'] = bool(app.COMING_EPS_DISPLAY_PAUSED)
        section_data['datePreset'] = app.DATE_PRESET
        section_data['fuzzyDating'] = bool(app.FUZZY_DATING)
        section_data['themeName'] = app.THEME_NAME
        section_data['posterSortby'] = app.POSTER_SORTBY
        section_data['posterSortdir'] = app.POSTER_SORTDIR
        section_data['rootDirs'] = app.ROOT_DIRS
        section_data['sortArticle'] = bool(app.SORT_ARTICLE)
        section_data['timePreset'] = app.TIME_PRESET
        section_data['trimZero'] = bool(app.TRIM_ZERO)
        section_data['fanartBackground'] = bool(app.FANART_BACKGROUND)
        section_data['fanartBackgroundOpacity'] = float(app.FANART_BACKGROUND_OPACITY or 0)
        section_data['branch'] = app.BRANCH
        section_data['commitHash'] = app.CUR_COMMIT_HASH
        section_data['release'] = app.APP_VERSION
        section_data['sslVersion'] = app.OPENSSL_VERSION
        section_data['pythonVersion'] = sys.version
        section_data['databaseVersion'] = NonEmptyDict()
        section_data['databaseVersion']['major'] = app.MAJOR_DB_VERSION
        section_data['databaseVersion']['minor'] = app.MINOR_DB_VERSION
        section_data['os'] = platform.platform()
        section_data['locale'] = '.'.join([text_type(loc or 'Unknown') for loc in app.LOCALE])
        section_data['localUser'] = app.OS_USER or 'Unknown'
        section_data['programDir'] = app.PROG_DIR
        section_data['configFile'] = app.CONFIG_FILE
        section_data['dbPath'] = db.DBConnection().path
        section_data['cacheDir'] = app.CACHE_DIR
        section_data['logDir'] = app.LOG_DIR
        section_data['appArgs'] = app.MY_ARGS
        section_data['webRoot'] = app.WEB_ROOT
        section_data['githubUrl'] = app.GITHUB_IO_URL
        section_data['wikiUrl'] = app.WIKI_URL
        section_data['sourceUrl'] = app.APPLICATION_URL
        section_data['downloadUrl'] = app.DOWNLOAD_URL
        section_data['subtitlesMulti'] = bool(app.SUBTITLES_MULTI)
        section_data['namingForceFolders'] = bool(app.NAMING_FORCE_FOLDERS)
        section_data['subtitles'] = NonEmptyDict()
        section_data['subtitles']['enabled'] = bool(app.USE_SUBTITLES)
        section_data['kodi'] = NonEmptyDict()
        section_data['kodi']['enabled'] = bool(app.USE_KODI and app.KODI_UPDATE_LIBRARY)
        section_data['plex'] = NonEmptyDict()
        section_data['plex']['server'] = NonEmptyDict()
        section_data['plex']['server']['enabled'] = bool(app.USE_PLEX_SERVER)
        section_data['plex']['server']['notify'] = NonEmptyDict()
        section_data['plex']['server']['notify']['snatch'] = bool(app.PLEX_NOTIFY_ONSNATCH)
        section_data['plex']['server']['notify']['download'] = bool(app.PLEX_NOTIFY_ONDOWNLOAD)
        section_data['plex']['server']['notify']['subtitleDownload'] = bool(app.PLEX_NOTIFY_ONSUBTITLEDOWNLOAD)

        section_data['plex']['server']['updateLibrary'] = bool(app.PLEX_UPDATE_LIBRARY)
        section_data['plex']['server']['host'] = app.PLEX_SERVER_HOST
        section_data['plex']['server']['token'] = app.PLEX_SERVER_TOKEN
        section_data['plex']['server']['username'] = app.PLEX_SERVER_USERNAME
        section_data['plex']['server']['password'] = app.PLEX_SERVER_PASSWORD
        section_data['plex']['client'] = NonEmptyDict()
        section_data['plex']['client']['enabled'] = bool(app.USE_PLEX_CLIENT)
        section_data['plex']['client']['username'] = app.PLEX_CLIENT_USERNAME
        section_data['plex']['client']['password'] = app.PLEX_CLIENT_PASSWORD
        section_data['plex']['client']['host'] = app.PLEX_CLIENT_HOST
        section_data['emby'] = NonEmptyDict()
        section_data['emby']['enabled'] = bool(app.USE_EMBY)
        section_data['torrents'] = NonEmptyDict()
        section_data['torrents']['enabled'] = bool(app.USE_TORRENTS)
        section_data['torrents']['method'] = app.TORRENT_METHOD
        section_data['torrents']['username'] = app.TORRENT_USERNAME
        section_data['torrents']['password'] = app.TORRENT_PASSWORD
        section_data['torrents']['label'] = app.TORRENT_LABEL
        section_data['torrents']['labelAnime'] = app.TORRENT_LABEL_ANIME
        section_data['torrents']['verifySSL'] = bool(app.TORRENT_VERIFY_CERT)
        section_data['torrents']['path'] = app.TORRENT_PATH
        section_data['torrents']['seedTime'] = app.TORRENT_SEED_TIME
        section_data['torrents']['paused'] = bool(app.TORRENT_PAUSED)
        section_data['torrents']['highBandwidth'] = app.TORRENT_HIGH_BANDWIDTH
        section_data['torrents']['host'] = app.TORRENT_HOST
        section_data['torrents']['rpcurl'] = app.TORRENT_RPCURL
        section_data['torrents']['authType'] = app.TORRENT_AUTH_TYPE
        section_data['nzb'] = NonEmptyDict()
        section_data['nzb']['enabled'] = bool(app.USE_NZBS)
        section_data['nzb']['username'] = app.NZBGET_USERNAME
        section_data['nzb']['password'] = app.NZBGET_PASSWORD
        # app.NZBGET_CATEGORY
        # app.NZBGET_CATEGORY_BACKLOG
        # app.NZBGET_CATEGORY_ANIME
        # app.NZBGET_CATEGORY_ANIME_BACKLOG
        section_data['nzb']['host'] = app.NZBGET_HOST
        section_data['nzb']['priority'] = app.NZBGET_PRIORITY
        section_data['layout'] = NonEmptyDict()
        section_data['layout']['schedule'] = app.COMING_EPS_LAYOUT
        section_data['layout']['history'] = app.HISTORY_LAYOUT
        section_data['layout']['home'] = app.HOME_LAYOUT
        section_data['layout']['show'] = NonEmptyDict()
        section_data['layout']['show']['allSeasons'] = bool(app.DISPLAY_ALL_SEASONS)
        section_data['layout']['show']['specials'] = bool(app.DISPLAY_SHOW_SPECIALS)
        section_data['layout']['show']['showListOrder'] = app.SHOW_LIST_ORDER
        section_data['selectedRootIndex'] = int(app.SELECTED_ROOT) if app.SELECTED_ROOT is not None else -1  # All paths
        section_data['backlogOverview'] = NonEmptyDict()
        section_data['backlogOverview']['period'] = app.BACKLOG_PERIOD
        section_data['backlogOverview']['status'] = app.BACKLOG_STATUS
        section_data['indexers'] = NonEmptyDict()
        section_data['indexers']['config'] = get_indexer_config()

        return section_data

    @staticmethod
    def data_qualities():
        """Qualities."""
        section_data = NonEmptyDict()

        section_data['values'] = NonEmptyDict()
        section_data['values']['na'] = common.Quality.NA
        section_data['values']['unknown'] = common.Quality.UNKNOWN
        section_data['values']['sdtv'] = common.Quality.SDTV
        section_data['values']['sddvd'] = common.Quality.SDDVD
        section_data['values']['hdtv'] = common.Quality.HDTV
        section_data['values']['rawhdtv'] = common.Quality.RAWHDTV
        section_data['values']['fullhdtv'] = common.Quality.FULLHDTV
        section_data['values']['hdwebdl'] = common.Quality.HDWEBDL
        section_data['values']['fullhdwebdl'] = common.Quality.FULLHDWEBDL
        section_data['values']['hdbluray'] = common.Quality.HDBLURAY
        section_data['values']['fullhdbluray'] = common.Quality.FULLHDBLURAY
        section_data['values']['uhd4ktv'] = common.Quality.UHD_4K_TV
        section_data['values']['uhd4kwebdl'] = common.Quality.UHD_4K_WEBDL
        section_data['values']['uhd4kbluray'] = common.Quality.UHD_4K_BLURAY
        section_data['values']['uhd8ktv'] = common.Quality.UHD_8K_TV
        section_data['values']['uhd8kwebdl'] = common.Quality.UHD_8K_WEBDL
        section_data['values']['uhd8kbluray'] = common.Quality.UHD_8K_BLURAY

        section_data['anySets'] = NonEmptyDict()
        section_data['anySets']['anyhdtv'] = common.Quality.ANYHDTV
        section_data['anySets']['anywebdl'] = common.Quality.ANYWEBDL
        section_data['anySets']['anybluray'] = common.Quality.ANYBLURAY

        section_data['presets'] = NonEmptyDict()
        section_data['presets']['any'] = common.ANY
        section_data['presets']['sd'] = common.SD
        section_data['presets']['hd'] = common.HD
        section_data['presets']['hd720p'] = common.HD720p
        section_data['presets']['hd1080p'] = common.HD1080p
        section_data['presets']['uhd'] = common.UHD
        section_data['presets']['uhd4k'] = common.UHD_4K
        section_data['presets']['uhd8k'] = common.UHD_8K

        section_data['strings'] = NonEmptyDict()
        section_data['strings']['values'] = common.Quality.qualityStrings
        section_data['strings']['anySets'] = common.Quality.combinedQualityStrings
        section_data['strings']['presets'] = common.qualityPresetStrings
        section_data['strings']['cssClass'] = common.Quality.cssClassStrings

        return section_data

    @staticmethod
    def data_statuses():
        """Statuses."""
        section_data = NonEmptyDict()

        section_data['values'] = NonEmptyDict()
        section_data['values']['unset'] = common.UNSET
        section_data['values']['unaired'] = common.UNAIRED
        section_data['values']['snatched'] = common.SNATCHED
        section_data['values']['wanted'] = common.WANTED
        section_data['values']['downloaded'] = common.DOWNLOADED
        section_data['values']['skipped'] = common.SKIPPED
        section_data['values']['archived'] = common.ARCHIVED
        section_data['values']['ignored'] = common.IGNORED
        section_data['values']['snatchedProper'] = common.SNATCHED_PROPER
        section_data['values']['subtitled'] = common.SUBTITLED
        section_data['values']['failed'] = common.FAILED
        section_data['values']['snatchedBest'] = common.SNATCHED_BEST
        section_data['strings'] = common.statusStrings

        return section_data<|MERGE_RESOLUTION|>--- conflicted
+++ resolved
@@ -84,110 +84,14 @@
         """
         config_sections = DataGenerator.sections()
 
-<<<<<<< HEAD
-        config_data = NonEmptyDict()
-        config_data['anonRedirect'] = app.ANON_REDIRECT
-        config_data['animeSplitHome'] = app.ANIME_SPLIT_HOME
-        config_data['animeSplitHomeInTabs'] = app.ANIME_SPLIT_HOME_IN_TABS
-        config_data['comingEpsSort'] = app.COMING_EPS_SORT
-        config_data['datePreset'] = app.DATE_PRESET
-        config_data['fuzzyDating'] = app.FUZZY_DATING
-        config_data['themeName'] = app.THEME_NAME
-        config_data['posterSortby'] = app.POSTER_SORTBY
-        config_data['posterSortdir'] = app.POSTER_SORTDIR
-        config_data['rootDirs'] = app.ROOT_DIRS
-        config_data['sortArticle'] = app.SORT_ARTICLE
-        config_data['timePreset'] = app.TIME_PRESET
-        config_data['trimZero'] = app.TRIM_ZERO
-        config_data['fanartBackground'] = app.FANART_BACKGROUND
-        config_data['fanartBackgroundOpacity'] = float(app.FANART_BACKGROUND_OPACITY or 0)
-        config_data['branch'] = app.BRANCH
-        config_data['commitHash'] = app.CUR_COMMIT_HASH
-        config_data['release'] = app.APP_VERSION
-        config_data['sslVersion'] = app.OPENSSL_VERSION
-        config_data['pythonVersion'] = sys.version
-        config_data['databaseVersion'] = NonEmptyDict()
-        config_data['databaseVersion']['major'] = app.MAJOR_DB_VERSION
-        config_data['databaseVersion']['minor'] = app.MINOR_DB_VERSION
-        config_data['os'] = platform.platform()
-        config_data['locale'] = '.'.join([text_type(loc or 'Unknown') for loc in app.LOCALE])
-        config_data['localUser'] = app.OS_USER or 'Unknown'
-        config_data['programDir'] = app.PROG_DIR
-        config_data['configFile'] = app.CONFIG_FILE
-        config_data['dbFilename'] = db.dbFilename()
-        config_data['cacheDir'] = app.CACHE_DIR
-        config_data['logDir'] = app.LOG_DIR
-        config_data['appArgs'] = app.MY_ARGS
-        config_data['webRoot'] = app.WEB_ROOT
-        config_data['githubUrl'] = app.GITHUB_IO_URL
-        config_data['wikiUrl'] = app.WIKI_URL
-        config_data['sourceUrl'] = app.APPLICATION_URL
-        config_data['downloadUrl'] = app.DOWNLOAD_URL
-        config_data['subtitlesMulti'] = app.SUBTITLES_MULTI
-        config_data['namingForceFolders'] = app.NAMING_FORCE_FOLDERS
-        config_data['subtitles'] = NonEmptyDict()
-        config_data['subtitles']['enabled'] = bool(app.USE_SUBTITLES)
-        config_data['kodi'] = NonEmptyDict()
-        config_data['kodi']['enabled'] = bool(app.USE_KODI and app.KODI_UPDATE_LIBRARY)
-        config_data['plex'] = NonEmptyDict()
-        config_data['plex']['server'] = NonEmptyDict()
-        config_data['plex']['server']['enabled'] = bool(app.USE_PLEX_SERVER)
-        config_data['plex']['server']['notify'] = NonEmptyDict()
-        config_data['plex']['server']['notify']['snatch'] = bool(app.PLEX_NOTIFY_ONSNATCH)
-        config_data['plex']['server']['notify']['download'] = bool(app.PLEX_NOTIFY_ONDOWNLOAD)
-        config_data['plex']['server']['notify']['subtitleDownload'] = bool(app.PLEX_NOTIFY_ONSUBTITLEDOWNLOAD)
-
-        config_data['plex']['server']['updateLibrary'] = bool(app.PLEX_UPDATE_LIBRARY)
-        config_data['plex']['server']['host'] = app.PLEX_SERVER_HOST
-        config_data['plex']['server']['token'] = app.PLEX_SERVER_TOKEN
-        config_data['plex']['server']['username'] = app.PLEX_SERVER_USERNAME
-        config_data['plex']['server']['password'] = app.PLEX_SERVER_PASSWORD
-        config_data['plex']['client'] = NonEmptyDict()
-        config_data['plex']['client']['enabled'] = bool(app.USE_PLEX_CLIENT)
-        config_data['plex']['client']['username'] = app.PLEX_CLIENT_USERNAME
-        config_data['plex']['client']['password'] = app.PLEX_CLIENT_PASSWORD
-        config_data['plex']['client']['host'] = app.PLEX_CLIENT_HOST
-        config_data['emby'] = NonEmptyDict()
-        config_data['emby']['enabled'] = bool(app.USE_EMBY)
-        config_data['torrents'] = NonEmptyDict()
-        config_data['torrents']['enabled'] = bool(app.USE_TORRENTS)
-        config_data['torrents']['method'] = app.TORRENT_METHOD
-        config_data['torrents']['username'] = app.TORRENT_USERNAME
-        config_data['torrents']['password'] = app.TORRENT_PASSWORD
-        config_data['torrents']['label'] = app.TORRENT_LABEL
-        config_data['torrents']['labelAnime'] = app.TORRENT_LABEL_ANIME
-        config_data['torrents']['verifySSL'] = app.TORRENT_VERIFY_CERT
-        config_data['torrents']['path'] = app.TORRENT_PATH
-        config_data['torrents']['seedTime'] = app.TORRENT_SEED_TIME
-        config_data['torrents']['paused'] = app.TORRENT_PAUSED
-        config_data['torrents']['highBandwidth'] = app.TORRENT_HIGH_BANDWIDTH
-        config_data['torrents']['host'] = app.TORRENT_HOST
-        config_data['torrents']['rpcurl'] = app.TORRENT_RPCURL
-        config_data['torrents']['authType'] = app.TORRENT_AUTH_TYPE
-        config_data['nzb'] = NonEmptyDict()
-        config_data['nzb']['enabled'] = bool(app.USE_NZBS)
-        config_data['nzb']['username'] = app.NZBGET_USERNAME
-        config_data['nzb']['password'] = app.NZBGET_PASSWORD
-        # app.NZBGET_CATEGORY
-        # app.NZBGET_CATEGORY_BACKLOG
-        # app.NZBGET_CATEGORY_ANIME
-        # app.NZBGET_CATEGORY_ANIME_BACKLOG
-        config_data['nzb']['host'] = app.NZBGET_HOST
-        config_data['nzb']['priority'] = app.NZBGET_PRIORITY
-        config_data['layout'] = NonEmptyDict()
-        config_data['layout']['schedule'] = app.COMING_EPS_LAYOUT
-        config_data['layout']['history'] = app.HISTORY_LAYOUT
-        config_data['layout']['home'] = app.HOME_LAYOUT
-        config_data['layout']['show'] = NonEmptyDict()
-        config_data['layout']['show']['allSeasons'] = bool(app.DISPLAY_ALL_SEASONS)
-        config_data['layout']['show']['specials'] = bool(app.DISPLAY_SHOW_SPECIALS)
-        config_data['layout']['show']['showListOrder'] = app.SHOW_LIST_ORDER
-        config_data['selectedRootIndex'] = int(app.SELECTED_ROOT) if app.SELECTED_ROOT is not None else -1  # All paths
-        config_data['backlogOverview'] = NonEmptyDict()
-        config_data['backlogOverview']['period'] = app.BACKLOG_PERIOD
-        config_data['backlogOverview']['status'] = app.BACKLOG_STATUS
-        config_data['indexers'] = NonEmptyDict()
-        config_data['indexers']['config'] = get_indexer_config()
+        if identifier and identifier not in config_sections:
+            return self._not_found('Config not found')
+
+        if not identifier:
+            config_data = NonEmptyDict()
+
+            for section in config_sections:
+                config_data[section] = DataGenerator.get_data(section)
         config_data['postProcessing'] = NonEmptyDict()
         config_data['postProcessing']['naming'] = NonEmptyDict()
         config_data['postProcessing']['naming']['stripYear'] = app.NAMING_STRIP_YEAR
@@ -201,16 +105,6 @@
         config_data['postProcessing']['naming']['enableCustomNamingAnime'] = app.NAMING_CUSTOM_ANIME
         config_data['postProcessing']['naming']['animeMultiEp'] = app.NAMING_ANIME_MULTI_EP
         config_data['postProcessing']['naming']['animeNamingType'] = app.NAMING_ANIME
-=======
-        if identifier and identifier not in config_sections:
-            return self._not_found('Config not found')
->>>>>>> b827319c
-
-        if not identifier:
-            config_data = NonEmptyDict()
-
-            for section in config_sections:
-                config_data[section] = DataGenerator.get_data(section)
 
             return self._ok(data=config_data)
 
