# coding=utf-8
"""Request handler for configuration."""
from __future__ import unicode_literals

import inspect
import logging
import pkgutil
import platform
import sys

from medusa import (
    app,
    classes,
    common,
    config,
    db,
    logger,
    ws,
)
from medusa.helper.mappings import NonEmptyDict
from medusa.indexers.indexer_config import get_indexer_config
from medusa.logger.adapters.style import BraceAdapter
from medusa.server.api.v2.base import (
    BaseRequestHandler,
    BooleanField,
    EnumField,
    IntegerField,
    ListField,
    MetadataStructureField,
    StringField,
    iter_nested_items,
    set_nested_value,
)

from six import iteritems, itervalues, text_type

from tornado.escape import json_decode

log = BraceAdapter(logging.getLogger(__name__))
log.logger.addHandler(logging.NullHandler())


def layout_schedule_post_processor(v):
    """Calendar layout should sort by date."""
    if v == 'calendar':
        app.COMING_EPS_SORT = 'date'


def theme_name_setter(object, name, value):
    """Hot-swap theme."""
    config.change_theme(value)


class ConfigHandler(BaseRequestHandler):
    """Config request handler."""

    #: resource name
    name = 'config'
    #: identifier
    identifier = ('identifier', r'\w+')
    #: path param
    path_param = ('path_param', r'\w+')
    #: allowed HTTP methods
    allowed_methods = ('GET', 'PATCH', )
    #: patch mapping
    patches = {
        'anonRedirect': StringField(app, 'ANON_REDIRECT'),
        'emby.enabled': BooleanField(app, 'USE_EMBY'),
        'torrents.authType': StringField(app, 'TORRENT_AUTH_TYPE'),
        'torrents.dir': StringField(app, 'TORRENT_DIR'),
        'torrents.enabled': BooleanField(app, 'USE_TORRENTS'),
        'torrents.highBandwidth': StringField(app, 'TORRENT_HIGH_BANDWIDTH'),
        'torrents.host': StringField(app, 'TORRENT_HOST'),
        'torrents.label': StringField(app, 'TORRENT_LABEL'),
        'torrents.labelAnime': StringField(app, 'TORRENT_LABEL_ANIME'),
        'torrents.method': StringField(app, 'TORRENT_METHOD'),
        'torrents.password': StringField(app, 'TORRENT_PASSWORD'),
        'torrents.path': BooleanField(app, 'TORRENT_PATH'),
        'torrents.paused': BooleanField(app, 'TORRENT_PAUSED'),
        'torrents.rpcurl': StringField(app, 'TORRENT_RPCURL'),
        'torrents.seedLocation': StringField(app, 'TORRENT_SEED_LOCATION'),
        'torrents.seedTime': StringField(app, 'TORRENT_SEED_TIME'),
        'torrents.username': StringField(app, 'TORRENT_USERNAME'),
        'torrents.verifySSL': BooleanField(app, 'TORRENT_VERIFY_CERT'),
        'nzb.enabled': BooleanField(app, 'USE_NZBS'),
        'nzb.dir': StringField(app, 'NZB_DIR'),
        'nzb.method': StringField(app, 'NZB_METHOD'),
        'nzb.nzbget.category': StringField(app, 'NZBGET_CATEGORY'),
        'nzb.nzbget.categoryAnime': StringField(app, 'NZBGET_CATEGORY_ANIME'),
        'nzb.nzbget.categoryAnimeBacklog': StringField(app, 'NZBGET_CATEGORY_ANIME_BACKLOG'),
        'nzb.nzbget.categoryBacklog': StringField(app, 'NZBGET_CATEGORY_BACKLOG'),
        'nzb.nzbget.host': StringField(app, 'NZBGET_HOST'),
        'nzb.nzbget.password': StringField(app, 'NZBGET_PASSWORD'),
        'nzb.nzbget.priority': StringField(app, 'NZBGET_PRIORITY'),
        'nzb.nzbget.useHttps': BooleanField(app, 'NZBGET_USE_HTTPS'),
        'nzb.nzbget.username': StringField(app, 'NZBGET_USERNAME'),
        'nzb.sabnzbd.apiKey': StringField(app, 'SAB_APIKEY'),
        'nzb.sabnzbd.category': StringField(app, 'SAB_CATEGORY'),
        'nzb.sabnzbd.categoryAnime': StringField(app, 'SAB_CATEGORY_ANIME'),
        'nzb.sabnzbd.categoryAnimeBacklog': StringField(app, 'SAB_CATEGORY_ANIME_BACKLOG'),
        'nzb.sabnzbd.categoryBacklog': StringField(app, 'SAB_CATEGORY_BACKLOG'),
        'nzb.sabnzbd.forced': BooleanField(app, 'SAB_FORCED'),
        'nzb.sabnzbd.host': StringField(app, 'SAB_HOST'),
        'nzb.sabnzbd.password': StringField(app, 'SAB_PASSWORD'),
        'nzb.sabnzbd.username': StringField(app, 'SAB_USERNAME'),
        'selectedRootIndex': IntegerField(app, 'SELECTED_ROOT'),
        'layout.schedule': EnumField(app, 'COMING_EPS_LAYOUT', ('poster', 'banner', 'list', 'calendar'),
                                     default_value='banner', post_processor=layout_schedule_post_processor),
        'layout.history': EnumField(app, 'HISTORY_LAYOUT', ('compact', 'detailed'), default_value='detailed'),
        'layout.home': EnumField(app, 'HOME_LAYOUT', ('poster', 'small', 'banner', 'simple', 'coverflow'),
                                 default_value='poster'),
        'layout.show.allSeasons': BooleanField(app, 'DISPLAY_ALL_SEASONS'),
        'layout.show.specials': BooleanField(app, 'DISPLAY_SHOW_SPECIALS'),
        'layout.show.showListOrder': ListField(app, 'SHOW_LIST_ORDER'),
        'theme.name': StringField(app, 'THEME_NAME', setter=theme_name_setter),
        'backlogOverview.period': StringField(app, 'BACKLOG_PERIOD'),
        'backlogOverview.status': StringField(app, 'BACKLOG_STATUS'),
        'rootDirs': ListField(app, 'ROOT_DIRS'),
        'postProcessing.seriesDownloadDir': StringField(app, 'TV_DOWNLOAD_DIR'),
        'postProcessing.processAutomatically': BooleanField(app, 'PROCESS_AUTOMATICALLY'),
        'postProcessing.processMethod': StringField(app, 'PROCESS_METHOD'),
        'postProcessing.deleteRarContent': BooleanField(app, 'DELRARCONTENTS'),
        'postProcessing.unpack': BooleanField(app, 'UNPACK'),
        'postProcessing.noDelete': BooleanField(app, 'NO_DELETE'),
        'postProcessing.postponeIfSyncFiles': BooleanField(app, 'POSTPONE_IF_SYNC_FILES'),
        'postProcessing.autoPostprocessorFrequency': IntegerField(app, 'AUTOPOSTPROCESSOR_FREQUENCY'),
        'postProcessing.airdateEpisodes': BooleanField(app, 'AIRDATE_EPISODES'),

        'postProcessing.moveAssociatedFiles': BooleanField(app, 'MOVE_ASSOCIATED_FILES'),
        'postProcessing.allowedExtensions': ListField(app, 'ALLOWED_EXTENSIONS'),
        'postProcessing.addShowsWithoutDir': BooleanField(app, 'ADD_SHOWS_WO_DIR'),
        'postProcessing.createMissingShowDirs': BooleanField(app, 'CREATE_MISSING_SHOW_DIRS'),
        'postProcessing.renameEpisodes': BooleanField(app, 'RENAME_EPISODES'),
        'postProcessing.postponeIfNoSubs': BooleanField(app, 'POSTPONE_IF_NO_SUBS'),
        'postProcessing.nfoRename': BooleanField(app, 'NFO_RENAME'),
        'postProcessing.syncFiles': ListField(app, 'SYNC_FILES'),
        'postProcessing.fileTimestampTimezone': StringField(app, 'FILE_TIMESTAMP_TIMEZONE'),
        'postProcessing.extraScripts': ListField(app, 'EXTRA_SCRIPTS'),
        'postProcessing.extraScriptsUrl': StringField(app, 'EXTRA_SCRIPTS_URL'),
        'postProcessing.naming.pattern': StringField(app, 'NAMING_PATTERN'),
        'postProcessing.naming.enableCustomNamingAnime': BooleanField(app, 'NAMING_CUSTOM_ANIME'),
        'postProcessing.naming.enableCustomNamingSports': BooleanField(app, 'NAMING_CUSTOM_SPORTS'),
        'postProcessing.naming.enableCustomNamingAirByDate': BooleanField(app, 'NAMING_CUSTOM_ABD'),
        'postProcessing.naming.patternSports': StringField(app, 'NAMING_SPORTS_PATTERN'),
        'postProcessing.naming.patternAirByDate': StringField(app, 'NAMING_ABD_PATTERN'),
        'postProcessing.naming.patternAnime': StringField(app, 'NAMING_ANIME_PATTERN'),
        'postProcessing.naming.animeMultiEp': IntegerField(app, 'NAMING_ANIME_MULTI_EP'),
        'postProcessing.naming.animeNamingType': IntegerField(app, 'NAMING_ANIME'),
        'postProcessing.naming.multiEp': IntegerField(app, 'NAMING_MULTI_EP'),
        'postProcessing.naming.stripYear': BooleanField(app, 'NAMING_STRIP_YEAR')
    }

    def get(self, identifier, path_param=None):
        """Query general configuration.

        :param identifier:
        :param path_param:
        :type path_param: str
        """
        config_sections = DataGenerator.sections()

        if identifier and identifier not in config_sections:
            return self._not_found('Config not found')

        if not identifier:
            config_data = NonEmptyDict()

            for section in config_sections:
                config_data[section] = DataGenerator.get_data(section)

            return self._ok(data=config_data)

        config_data = DataGenerator.get_data(identifier)

        if path_param:
            if path_param not in config_data:
                return self._bad_request('{key} is a invalid path'.format(key=path_param))

            config_data = config_data[path_param]

        return self._ok(data=config_data)

    def patch(self, identifier, *args, **kwargs):
        """Patch general configuration."""
        if not identifier:
            return self._bad_request('Config identifier not specified')

        if identifier != 'main':
            return self._not_found('Config not found')

        data = json_decode(self.request.body)
        accepted = {}
        ignored = {}

        # Remove the metadata providers from the nested items.
        # It's ugly but I don't see a better solution for it right now.
        if data.get('metadata'):
            metadata_providers = data['metadata'].pop('metadataProviders')

            if metadata_providers:
                patch_metadata_providers = MetadataStructureField(app, 'metadata_provider_dict')
                if patch_metadata_providers and patch_metadata_providers.patch(app, metadata_providers):
                    set_nested_value(accepted, 'metadata.metadataProviders', metadata_providers)
                else:
                    set_nested_value(ignored, 'metadata.metadataProviders', metadata_providers)

        for key, value in iter_nested_items(data):
            patch_field = self.patches.get(key)
            if patch_field and patch_field.patch(app, value):
                set_nested_value(accepted, key, value)
            else:
                set_nested_value(ignored, key, value)

        if ignored:
            log.warning('Config patch ignored {items!r}', {'items': ignored})

        # Make sure to update the config file after everything is updated
        app.instance.save_config()

        # Push an update to any open Web UIs through the WebSocket
        msg = ws.Message('configUpdated', {
            'section': identifier,
            'config': DataGenerator.get_data(identifier)
        })
        msg.push()

        self._ok(data=accepted)


class DataGenerator(object):
    """Generate the requested config data on demand."""

    @classmethod
    def sections(cls):
        """Get the available section names."""
        cls.data__ = [name[5:] for (name, function) in inspect.getmembers(cls, predicate=inspect.isfunction) if
                      name.startswith('data_')]
        cls.cls_data__ = cls.data__
        return cls.cls_data__

    @classmethod
    def get_data(cls, section):
        """Return the requested section data."""
        return getattr(cls, 'data_' + section)()

    @staticmethod
    def data_main():
        """Main."""
        section_data = NonEmptyDict()

        section_data['anonRedirect'] = app.ANON_REDIRECT
        section_data['animeSplitHome'] = bool(app.ANIME_SPLIT_HOME)
        section_data['animeSplitHomeInTabs'] = bool(app.ANIME_SPLIT_HOME_IN_TABS)
        section_data['comingEpsSort'] = app.COMING_EPS_SORT
        section_data['comingEpsDisplayPaused'] = bool(app.COMING_EPS_DISPLAY_PAUSED)
        section_data['datePreset'] = app.DATE_PRESET
        section_data['fuzzyDating'] = bool(app.FUZZY_DATING)
        section_data['themeName'] = app.THEME_NAME
        section_data['posterSortby'] = app.POSTER_SORTBY
        section_data['posterSortdir'] = app.POSTER_SORTDIR
        section_data['rootDirs'] = app.ROOT_DIRS
        section_data['sortArticle'] = bool(app.SORT_ARTICLE)
        section_data['timePreset'] = app.TIME_PRESET
        section_data['trimZero'] = bool(app.TRIM_ZERO)
        section_data['fanartBackground'] = bool(app.FANART_BACKGROUND)
        section_data['fanartBackgroundOpacity'] = float(app.FANART_BACKGROUND_OPACITY or 0)
        section_data['branch'] = app.BRANCH
        section_data['commitHash'] = app.CUR_COMMIT_HASH
        section_data['release'] = app.APP_VERSION
        section_data['sslVersion'] = app.OPENSSL_VERSION
        section_data['pythonVersion'] = sys.version
        section_data['databaseVersion'] = NonEmptyDict()
        section_data['databaseVersion']['major'] = app.MAJOR_DB_VERSION
        section_data['databaseVersion']['minor'] = app.MINOR_DB_VERSION
        section_data['os'] = platform.platform()
        section_data['pid'] = app.PID
        section_data['locale'] = '.'.join([text_type(loc or 'Unknown') for loc in app.LOCALE])
        section_data['localUser'] = app.OS_USER or 'Unknown'
        section_data['programDir'] = app.PROG_DIR
        section_data['configFile'] = app.CONFIG_FILE
        section_data['dbPath'] = db.DBConnection().path
        section_data['cacheDir'] = app.CACHE_DIR
        section_data['logDir'] = app.LOG_DIR
        section_data['appArgs'] = app.MY_ARGS
        section_data['webRoot'] = app.WEB_ROOT
        section_data['githubUrl'] = app.GITHUB_IO_URL
        section_data['wikiUrl'] = app.WIKI_URL
        section_data['donationsUrl'] = app.DONATIONS_URL
        section_data['sourceUrl'] = app.APPLICATION_URL
        section_data['downloadUrl'] = app.DOWNLOAD_URL
        section_data['subtitlesMulti'] = bool(app.SUBTITLES_MULTI)
        section_data['namingForceFolders'] = bool(app.NAMING_FORCE_FOLDERS)
        section_data['subtitles'] = NonEmptyDict()
        section_data['subtitles']['enabled'] = bool(app.USE_SUBTITLES)
        section_data['recentShows'] = app.SHOWS_RECENT

        section_data['news'] = NonEmptyDict()
        section_data['news']['lastRead'] = app.NEWS_LAST_READ
        section_data['news']['latest'] = app.NEWS_LATEST
        section_data['news']['unread'] = app.NEWS_UNREAD

        section_data['logs'] = NonEmptyDict()
        section_data['logs']['loggingLevels'] = {k.lower(): v for k, v in iteritems(logger.LOGGING_LEVELS)}
        section_data['logs']['numErrors'] = len(classes.ErrorViewer.errors)
        section_data['logs']['numWarnings'] = len(classes.WarningViewer.errors)

        section_data['failedDownloads'] = NonEmptyDict()
        section_data['failedDownloads']['enabled'] = bool(app.USE_FAILED_DOWNLOADS)
        section_data['failedDownloads']['deleteFailed'] = bool(app.DELETE_FAILED)

        section_data['kodi'] = NonEmptyDict()
        section_data['kodi']['enabled'] = bool(app.USE_KODI)
        section_data['kodi']['alwaysOn'] = bool(app.KODI_ALWAYS_ON)
        section_data['kodi']['notify'] = NonEmptyDict()
        section_data['kodi']['notify']['snatch'] = bool(app.KODI_NOTIFY_ONSNATCH)
        section_data['kodi']['notify']['download'] = bool(app.KODI_NOTIFY_ONDOWNLOAD)
        section_data['kodi']['notify']['subtitleDownload'] = bool(app.KODI_NOTIFY_ONSUBTITLEDOWNLOAD)
        section_data['kodi']['update'] = NonEmptyDict()
        section_data['kodi']['update']['library'] = bool(app.KODI_UPDATE_LIBRARY)
        section_data['kodi']['update']['full'] = bool(app.KODI_UPDATE_FULL)
        section_data['kodi']['update']['onlyFirst'] = bool(app.KODI_UPDATE_ONLYFIRST)
        section_data['kodi']['host'] = app.KODI_HOST
        section_data['kodi']['username'] = app.KODI_USERNAME
        section_data['kodi']['libraryCleanPending'] = bool(app.KODI_LIBRARY_CLEAN_PENDING)
        section_data['kodi']['cleanLibrary'] = bool(app.KODI_CLEAN_LIBRARY)

        section_data['plex'] = NonEmptyDict()
        section_data['plex']['server'] = NonEmptyDict()
        section_data['plex']['server']['enabled'] = bool(app.USE_PLEX_SERVER)
        section_data['plex']['server']['notify'] = NonEmptyDict()
        section_data['plex']['server']['notify']['snatch'] = bool(app.PLEX_NOTIFY_ONSNATCH)
        section_data['plex']['server']['notify']['download'] = bool(app.PLEX_NOTIFY_ONDOWNLOAD)
        section_data['plex']['server']['notify']['subtitleDownload'] = bool(app.PLEX_NOTIFY_ONSUBTITLEDOWNLOAD)
        section_data['plex']['server']['updateLibrary'] = bool(app.PLEX_UPDATE_LIBRARY)
        section_data['plex']['server']['host'] = app.PLEX_SERVER_HOST
        section_data['plex']['server']['username'] = app.PLEX_SERVER_USERNAME
        section_data['plex']['client'] = NonEmptyDict()
        section_data['plex']['client']['enabled'] = bool(app.USE_PLEX_CLIENT)
        section_data['plex']['client']['username'] = app.PLEX_CLIENT_USERNAME
        section_data['plex']['client']['host'] = app.PLEX_CLIENT_HOST

        section_data['emby'] = NonEmptyDict()
        section_data['emby']['enabled'] = bool(app.USE_EMBY)
        section_data['emby']['host'] = app.EMBY_HOST

        section_data['torrents'] = NonEmptyDict()
        section_data['torrents']['authType'] = app.TORRENT_AUTH_TYPE
        section_data['torrents']['dir'] = app.TORRENT_DIR
        section_data['torrents']['enabled'] = bool(app.USE_TORRENTS)
        section_data['torrents']['highBandwidth'] = app.TORRENT_HIGH_BANDWIDTH
        section_data['torrents']['host'] = app.TORRENT_HOST
        section_data['torrents']['label'] = app.TORRENT_LABEL
        section_data['torrents']['labelAnime'] = app.TORRENT_LABEL_ANIME
        section_data['torrents']['method'] = app.TORRENT_METHOD
        section_data['torrents']['path'] = app.TORRENT_PATH
        section_data['torrents']['paused'] = bool(app.TORRENT_PAUSED)
        section_data['torrents']['rpcurl'] = app.TORRENT_RPCURL
        section_data['torrents']['seedLocation'] = app.TORRENT_SEED_LOCATION
        section_data['torrents']['seedTime'] = app.TORRENT_SEED_TIME
        section_data['torrents']['username'] = app.TORRENT_USERNAME
        section_data['torrents']['verifySSL'] = bool(app.TORRENT_VERIFY_CERT)

        section_data['nzb'] = NonEmptyDict()
        section_data['nzb']['enabled'] = bool(app.USE_NZBS)
        section_data['nzb']['dir'] = app.NZB_DIR
        section_data['nzb']['method'] = app.NZB_METHOD
        section_data['nzb']['nzbget'] = NonEmptyDict()
        section_data['nzb']['nzbget']['category'] = app.NZBGET_CATEGORY
        section_data['nzb']['nzbget']['categoryAnime'] = app.NZBGET_CATEGORY_ANIME
        section_data['nzb']['nzbget']['categoryAnimeBacklog'] = app.NZBGET_CATEGORY_ANIME_BACKLOG
        section_data['nzb']['nzbget']['categoryBacklog'] = app.NZBGET_CATEGORY_BACKLOG
        section_data['nzb']['nzbget']['host'] = app.NZBGET_HOST
        section_data['nzb']['nzbget']['priority'] = app.NZBGET_PRIORITY
        section_data['nzb']['nzbget']['useHttps'] = bool(app.NZBGET_USE_HTTPS)
        section_data['nzb']['nzbget']['username'] = app.NZBGET_USERNAME

        section_data['nzb']['sabnzbd'] = NonEmptyDict()
        section_data['nzb']['sabnzbd']['category'] = app.SAB_CATEGORY
        section_data['nzb']['sabnzbd']['categoryAnime'] = app.SAB_CATEGORY_ANIME
        section_data['nzb']['sabnzbd']['categoryAnimeBacklog'] = app.SAB_CATEGORY_ANIME_BACKLOG
        section_data['nzb']['sabnzbd']['categoryBacklog'] = app.SAB_CATEGORY_BACKLOG
        section_data['nzb']['sabnzbd']['forced'] = bool(app.SAB_FORCED)
        section_data['nzb']['sabnzbd']['host'] = app.SAB_HOST
        section_data['nzb']['sabnzbd']['username'] = app.SAB_USERNAME

        section_data['layout'] = NonEmptyDict()
        section_data['layout']['schedule'] = app.COMING_EPS_LAYOUT
        section_data['layout']['history'] = app.HISTORY_LAYOUT
        section_data['layout']['home'] = app.HOME_LAYOUT
        section_data['layout']['show'] = NonEmptyDict()
        section_data['layout']['show']['allSeasons'] = bool(app.DISPLAY_ALL_SEASONS)
        section_data['layout']['show']['specials'] = bool(app.DISPLAY_SHOW_SPECIALS)
        section_data['layout']['show']['showListOrder'] = app.SHOW_LIST_ORDER

        section_data['selectedRootIndex'] = int(app.SELECTED_ROOT) if app.SELECTED_ROOT is not None else -1  # All paths

        section_data['backlogOverview'] = NonEmptyDict()
        section_data['backlogOverview']['period'] = app.BACKLOG_PERIOD
        section_data['backlogOverview']['status'] = app.BACKLOG_STATUS

        section_data['indexers'] = NonEmptyDict()
        section_data['indexers']['config'] = get_indexer_config()

        section_data['postProcessing'] = NonEmptyDict()
        section_data['postProcessing']['naming'] = NonEmptyDict()
<<<<<<< HEAD
        section_data['postProcessing']['naming']['stripYear'] = app.NAMING_STRIP_YEAR
=======
>>>>>>> 14c6aa38
        section_data['postProcessing']['naming']['pattern'] = app.NAMING_PATTERN
        section_data['postProcessing']['naming']['multiEp'] = int(app.NAMING_MULTI_EP)
        section_data['postProcessing']['naming']['patternAirByDate'] = app.NAMING_ABD_PATTERN
        section_data['postProcessing']['naming']['patternSports'] = app.NAMING_SPORTS_PATTERN
        section_data['postProcessing']['naming']['patternAnime'] = app.NAMING_ANIME_PATTERN
        section_data['postProcessing']['naming']['enableCustomNamingAirByDate'] = bool(app.NAMING_CUSTOM_ABD)
        section_data['postProcessing']['naming']['enableCustomNamingSports'] = bool(app.NAMING_CUSTOM_SPORTS)
        section_data['postProcessing']['naming']['enableCustomNamingAnime'] = bool(app.NAMING_CUSTOM_ANIME)
        section_data['postProcessing']['naming']['animeMultiEp'] = int(app.NAMING_ANIME_MULTI_EP)
        section_data['postProcessing']['naming']['animeNamingType'] = int(app.NAMING_ANIME)
        section_data['postProcessing']['naming']['stripYear'] = bool(app.NAMING_STRIP_YEAR)
        section_data['postProcessing']['seriesDownloadDir'] = app.TV_DOWNLOAD_DIR
        section_data['postProcessing']['processAutomatically'] = bool(app.PROCESS_AUTOMATICALLY)
        section_data['postProcessing']['postponeIfSyncFiles'] = bool(app.POSTPONE_IF_SYNC_FILES)
        section_data['postProcessing']['postponeIfNoSubs'] = bool(app.POSTPONE_IF_NO_SUBS)
        section_data['postProcessing']['renameEpisodes'] = bool(app.RENAME_EPISODES)
        section_data['postProcessing']['createMissingShowDirs'] = bool(app.CREATE_MISSING_SHOW_DIRS)
        section_data['postProcessing']['addShowsWithoutDir'] = bool(app.ADD_SHOWS_WO_DIR)
        section_data['postProcessing']['moveAssociatedFiles'] = bool(app.MOVE_ASSOCIATED_FILES)
        section_data['postProcessing']['nfoRename'] = bool(app.NFO_RENAME)
        section_data['postProcessing']['airdateEpisodes'] = bool(app.AIRDATE_EPISODES)
        section_data['postProcessing']['unpack'] = bool(app.UNPACK)
        section_data['postProcessing']['deleteRarContent'] = bool(app.DELRARCONTENTS)
        section_data['postProcessing']['noDelete'] = bool(app.NO_DELETE)
        section_data['postProcessing']['processMethod'] = app.PROCESS_METHOD
        section_data['postProcessing']['reflinkAvailable'] = bool(pkgutil.find_loader('reflink'))
        section_data['postProcessing']['autoPostprocessorFrequency'] = app.AUTOPOSTPROCESSOR_FREQUENCY
        section_data['postProcessing']['syncFiles'] = app.SYNC_FILES
        section_data['postProcessing']['fileTimestampTimezone'] = app.FILE_TIMESTAMP_TIMEZONE
        section_data['postProcessing']['allowedExtensions'] = app.ALLOWED_EXTENSIONS
        section_data['postProcessing']['extraScripts'] = app.EXTRA_SCRIPTS
        section_data['postProcessing']['extraScriptsUrl'] = app.EXTRA_SCRIPTS_URL
        section_data['postProcessing']['multiEpStrings'] = common.MULTI_EP_STRINGS

        return section_data

    @staticmethod
    def data_qualities():
        """Qualities."""
        section_data = NonEmptyDict()

        section_data['values'] = NonEmptyDict()
        section_data['values']['na'] = common.Quality.NA
        section_data['values']['unknown'] = common.Quality.UNKNOWN
        section_data['values']['sdtv'] = common.Quality.SDTV
        section_data['values']['sddvd'] = common.Quality.SDDVD
        section_data['values']['hdtv'] = common.Quality.HDTV
        section_data['values']['rawhdtv'] = common.Quality.RAWHDTV
        section_data['values']['fullhdtv'] = common.Quality.FULLHDTV
        section_data['values']['hdwebdl'] = common.Quality.HDWEBDL
        section_data['values']['fullhdwebdl'] = common.Quality.FULLHDWEBDL
        section_data['values']['hdbluray'] = common.Quality.HDBLURAY
        section_data['values']['fullhdbluray'] = common.Quality.FULLHDBLURAY
        section_data['values']['uhd4ktv'] = common.Quality.UHD_4K_TV
        section_data['values']['uhd4kwebdl'] = common.Quality.UHD_4K_WEBDL
        section_data['values']['uhd4kbluray'] = common.Quality.UHD_4K_BLURAY
        section_data['values']['uhd8ktv'] = common.Quality.UHD_8K_TV
        section_data['values']['uhd8kwebdl'] = common.Quality.UHD_8K_WEBDL
        section_data['values']['uhd8kbluray'] = common.Quality.UHD_8K_BLURAY

        section_data['anySets'] = NonEmptyDict()
        section_data['anySets']['anyhdtv'] = common.Quality.ANYHDTV
        section_data['anySets']['anywebdl'] = common.Quality.ANYWEBDL
        section_data['anySets']['anybluray'] = common.Quality.ANYBLURAY

        section_data['presets'] = NonEmptyDict()
        section_data['presets']['any'] = common.ANY
        section_data['presets']['sd'] = common.SD
        section_data['presets']['hd'] = common.HD
        section_data['presets']['hd720p'] = common.HD720p
        section_data['presets']['hd1080p'] = common.HD1080p
        section_data['presets']['uhd'] = common.UHD
        section_data['presets']['uhd4k'] = common.UHD_4K
        section_data['presets']['uhd8k'] = common.UHD_8K

        section_data['strings'] = NonEmptyDict()
        section_data['strings']['values'] = common.Quality.qualityStrings
        section_data['strings']['anySets'] = common.Quality.combinedQualityStrings
        section_data['strings']['presets'] = common.qualityPresetStrings
        section_data['strings']['cssClass'] = common.Quality.cssClassStrings

        return section_data

    @staticmethod
    def data_statuses():
        """Statuses."""
        section_data = NonEmptyDict()

        section_data['values'] = NonEmptyDict()
        section_data['values']['unset'] = common.UNSET
        section_data['values']['unaired'] = common.UNAIRED
        section_data['values']['snatched'] = common.SNATCHED
        section_data['values']['wanted'] = common.WANTED
        section_data['values']['downloaded'] = common.DOWNLOADED
        section_data['values']['skipped'] = common.SKIPPED
        section_data['values']['archived'] = common.ARCHIVED
        section_data['values']['ignored'] = common.IGNORED
        section_data['values']['snatchedProper'] = common.SNATCHED_PROPER
        section_data['values']['subtitled'] = common.SUBTITLED
        section_data['values']['failed'] = common.FAILED
        section_data['values']['snatchedBest'] = common.SNATCHED_BEST
        section_data['strings'] = common.statusStrings

        return section_data

    @staticmethod
    def data_metadata():
        """Metadata."""
        section_data = NonEmptyDict()

        section_data['metadataProviders'] = NonEmptyDict()

        for provider in itervalues(app.metadata_provider_dict):
            json_repr = provider.to_json()
            section_data['metadataProviders'][json_repr['id']] = json_repr

        return section_data<|MERGE_RESOLUTION|>--- conflicted
+++ resolved
@@ -403,10 +403,6 @@
 
         section_data['postProcessing'] = NonEmptyDict()
         section_data['postProcessing']['naming'] = NonEmptyDict()
-<<<<<<< HEAD
-        section_data['postProcessing']['naming']['stripYear'] = app.NAMING_STRIP_YEAR
-=======
->>>>>>> 14c6aa38
         section_data['postProcessing']['naming']['pattern'] = app.NAMING_PATTERN
         section_data['postProcessing']['naming']['multiEp'] = int(app.NAMING_MULTI_EP)
         section_data['postProcessing']['naming']['patternAirByDate'] = app.NAMING_ABD_PATTERN
