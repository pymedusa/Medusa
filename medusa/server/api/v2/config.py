# coding=utf-8
"""Request handler for configuration."""
from __future__ import unicode_literals

import datetime
import inspect
import logging
import pkgutil
import platform
import sys
from random import choice

from medusa import (
    classes,
    common,
    config,
    db,
    helpers,
    logger,
    ws,
)
from medusa.app import app
from medusa.common import IGNORED, Quality, SKIPPED, WANTED, cpu_presets
from medusa.helpers.ffmpeg import FfMpeg, FfprobeBinaryException
from medusa.helpers.utils import int_default, to_camel_case
from medusa.indexers.config import INDEXER_TVDBV2, get_indexer_config
from medusa.logger.adapters.style import BraceAdapter
from medusa.network_timezones import app_timezone
from medusa.queues.utils import (
    generate_location_disk_space,
    generate_postprocessing_queue,
    generate_show_queue,
)
<<<<<<< HEAD
from medusa.helper.mappings import NonEmptyDict
from medusa.indexers.config import indexerConfig
=======
from medusa.sbdatetime import date_presets, time_presets
from medusa.schedulers.download_handler import status_strings
from medusa.schedulers.utils import generate_schedulers
>>>>>>> 9b6680f6
from medusa.server.api.v2.base import (
    BaseRequestHandler,
    BooleanField,
    EnumField,
    FloatField,
    IntegerField,
    ListField,
    MetadataStructureField,
    StringField,
    iter_nested_items,
    set_nested_value,
)
from medusa.show.recommendations.trakt import TraktPopular
from medusa.subtitles import (
    name_from_code,
    subtitle_code_filter,
    wanted_languages
)

from six import iteritems, itervalues, text_type
from six.moves import map

from tornado.escape import json_decode

log = BraceAdapter(logging.getLogger(__name__))
log.logger.addHandler(logging.NullHandler())


def layout_schedule_post_processor(v):
    """Calendar layout should sort by date."""
    if v == 'calendar':
        app.COMING_EPS_SORT = 'date'


def theme_name_setter(object, name, value):
    """Hot-swap theme."""
    config.change_theme(value)


def season_folders_validator(value):
    """Validate default season folders setting."""
    return not (app.NAMING_FORCE_FOLDERS and value is False)


class ConfigHandler(BaseRequestHandler):
    """Config request handler."""

    #: resource name
    name = 'config'
    #: identifier
    identifier = ('identifier', r'\w+')
    #: path param
    path_param = ('path_param', r'\w+')
    #: allowed HTTP methods
    allowed_methods = ('GET', 'PATCH',)
    #: patch mapping
    patches = {
        # Main
        'rootDirs': ListField(app, 'ROOT_DIRS'),
        'addTitleWithYear': BooleanField(app, 'ADD_TITLE_WITH_YEAR'),

        'showDefaults.status': EnumField(app, 'STATUS_DEFAULT', (SKIPPED, WANTED, IGNORED), int),
        'showDefaults.statusAfter': EnumField(app, 'STATUS_DEFAULT_AFTER', (SKIPPED, WANTED, IGNORED), int),
        'showDefaults.quality': IntegerField(app, 'QUALITY_DEFAULT', validator=Quality.is_valid_combined_quality),
        'showDefaults.subtitles': BooleanField(app, 'SUBTITLES_DEFAULT', converter=bool),
        'showDefaults.seasonFolders': BooleanField(app, 'SEASON_FOLDERS_DEFAULT', validator=season_folders_validator,
                                                   converter=bool),
        'showDefaults.anime': BooleanField(app, 'ANIME_DEFAULT', converter=bool),
        'showDefaults.scene': BooleanField(app, 'SCENE_DEFAULT', converter=bool),
        'showDefaults.showLists': ListField(app, 'SHOWLISTS_DEFAULT'),
        'anonRedirect': StringField(app, 'ANON_REDIRECT'),
        'emby.enabled': BooleanField(app, 'USE_EMBY'),

        'launchBrowser': BooleanField(app, 'LAUNCH_BROWSER'),
        'defaultPage': StringField(app, 'DEFAULT_PAGE'),
        'trashRemoveShow': BooleanField(app, 'TRASH_REMOVE_SHOW'),
        'trashRotateLogs': BooleanField(app, 'TRASH_ROTATE_LOGS'),
        'brokenProviders': ListField(app, 'BROKEN_PROVIDERS'),

        'indexerDefaultLanguage': StringField(app, 'INDEXER_DEFAULT_LANGUAGE'),
        'showUpdateHour': IntegerField(app, 'SHOWUPDATE_HOUR'),
        'recommendedShowUpdateHour': IntegerField(app, 'RECOMMENDED_SHOW_UPDATE_HOUR'),
        'indexerTimeout': IntegerField(app, 'INDEXER_TIMEOUT'),
        'indexerDefault': IntegerField(app, 'INDEXER_DEFAULT'),
        'plexFallBack.enable': BooleanField(app, 'FALLBACK_PLEX_ENABLE'),
        'plexFallBack.notifications': BooleanField(app, 'FALLBACK_PLEX_NOTIFICATIONS'),
        'plexFallBack.timeout': IntegerField(app, 'FALLBACK_PLEX_TIMEOUT'),
        'versionNotify': BooleanField(app, 'VERSION_NOTIFY'),
        'autoUpdate': BooleanField(app, 'AUTO_UPDATE'),
        'updateFrequency': IntegerField(app, 'UPDATE_FREQUENCY'),
        'notifyOnUpdate': BooleanField(app, 'NOTIFY_ON_UPDATE'),
        # 'availableThemes': IgnoreField(app, 'AVAILABLE_THEMES'),
        # 'timePresets': IgnoreField(app, 'time_presets'),
        # 'datePresets': IgnoreField(app, 'date_presets'),

        'webInterface.apiKey': StringField(app, 'API_KEY'),
        'webInterface.log': BooleanField(app, 'WEB_LOG'),
        'webInterface.username': StringField(app, 'WEB_USERNAME'),
        'webInterface.password': StringField(app, 'WEB_PASSWORD'),
        'webInterface.port': IntegerField(app, 'WEB_PORT'),
        'webInterface.host': StringField(app, 'WEB_HOST'),
        'webInterface.notifyOnLogin': BooleanField(app, 'NOTIFY_ON_LOGIN'),
        'webInterface.ipv6': BooleanField(app, 'WEB_IPV6'),
        'webInterface.httpsEnable': BooleanField(app, 'ENABLE_HTTPS'),
        'webInterface.httpsCert': StringField(app, 'HTTPS_CERT'),
        'webInterface.httpsKey': StringField(app, 'HTTPS_KEY'),
        'webInterface.handleReverseProxy': BooleanField(app, 'HANDLE_REVERSE_PROXY'),

        'webRoot': StringField(app, 'WEB_ROOT'),
        'cpuPreset': StringField(app, 'CPU_PRESET'),
        'sslVerify': BooleanField(app, 'SSL_VERIFY'),
        'sslCaBundle': StringField(app, 'SSL_CA_BUNDLE'),
        'noRestart': BooleanField(app, 'NO_RESTART'),
        'encryptionVersion': BooleanField(app, 'ENCRYPTION_VERSION'),
        'calendarUnprotected': BooleanField(app, 'CALENDAR_UNPROTECTED'),
        'calendarIcons': BooleanField(app, 'CALENDAR_ICONS'),
        'proxySetting': StringField(app, 'PROXY_SETTING'),
        'proxyProviders': BooleanField(app, 'PROXY_PROVIDERS'),
        'proxyIndexers': BooleanField(app, 'PROXY_INDEXERS'),
        'proxyClients': BooleanField(app, 'PROXY_CLIENTS'),
        'proxyOthers': BooleanField(app, 'PROXY_OTHERS'),

        'skipRemovedFiles': BooleanField(app, 'SKIP_REMOVED_FILES'),
        'epDefaultDeletedStatus': IntegerField(app, 'EP_DEFAULT_DELETED_STATUS'),

        'logs.debug': BooleanField(app, 'DEBUG'),
        'logs.dbDebug': BooleanField(app, 'DBDEBUG'),
        'logs.actualLogDir': StringField(app, 'ACTUAL_LOG_DIR'),
        'logs.nr': IntegerField(app, 'LOG_NR'),
        'logs.size': FloatField(app, 'LOG_SIZE'),
        'logs.subliminalLog': BooleanField(app, 'SUBLIMINAL_LOG'),
        'logs.privacyLevel': StringField(app, 'PRIVACY_LEVEL'),
        'logs.custom': ListField(app, 'CUSTOM_LOGS'),

        'developer': BooleanField(app, 'DEVELOPER'),
        'experimental': BooleanField(app, 'EXPERIMENTAL'),

        'git.token': StringField(app, 'GIT_TOKEN'),
        'git.remote': StringField(app, 'GIT_REMOTE'),
        'git.path': StringField(app, 'GIT_PATH'),
        'git.org': StringField(app, 'GIT_ORG'),
        'git.reset': BooleanField(app, 'GIT_RESET'),
        'git.resetBranches': ListField(app, 'GIT_RESET_BRANCHES'),
        'git.url': StringField(app, 'GITHUB_IO_URL'),

        'wikiUrl': StringField(app, 'WIKI_URL'),
        'donationsUrl': StringField(app, 'DONATIONS_URL'),
        'sourceUrl': StringField(app, 'APPLICATION_URL'),
        'namingForceFolders': BooleanField(app, 'NAMING_FORCE_FOLDERS'),
        'recentShows': ListField(app, 'SHOWS_RECENT'),
        'providers.prowlarr.url': StringField(app, 'PROWLARR_URL'),
        'providers.prowlarr.apikey': StringField(app, 'PROWLARR_APIKEY'),

        'recommended.cache.shows': BooleanField(app, 'CACHE_RECOMMENDED_SHOWS'),
        'recommended.cache.trakt': BooleanField(app, 'CACHE_RECOMMENDED_TRAKT'),
        'recommended.cache.imdb': BooleanField(app, 'CACHE_RECOMMENDED_IMDB'),
        'recommended.cache.anidb': BooleanField(app, 'CACHE_RECOMMENDED_ANIDB'),
        'recommended.cache.anilist': BooleanField(app, 'CACHE_RECOMMENDED_ANILIST'),
        'recommended.cache.purgeAfterDays': IntegerField(app, 'CACHE_RECOMMENDED_PURGE_AFTER_DAYS'),
        'recommended.trakt.selectedLists': ListField(app, 'CACHE_RECOMMENDED_TRAKT_LISTS'),

        # Sections
        'clients.torrents.authType': StringField(app, 'TORRENT_AUTH_TYPE'),
        'clients.torrents.dir': StringField(app, 'TORRENT_DIR'),
        'clients.torrents.enabled': BooleanField(app, 'USE_TORRENTS'),
        'clients.torrents.highBandwidth': BooleanField(app, 'TORRENT_HIGH_BANDWIDTH'),
        'clients.torrents.host': StringField(app, 'TORRENT_HOST'),
        'clients.torrents.label': StringField(app, 'TORRENT_LABEL'),
        'clients.torrents.labelAnime': StringField(app, 'TORRENT_LABEL_ANIME'),
        'clients.torrents.method': StringField(app, 'TORRENT_METHOD'),
        'clients.torrents.saveMagnetFile': BooleanField(app, 'SAVE_MAGNET_FILE'),
        'clients.torrents.password': StringField(app, 'TORRENT_PASSWORD'),
        'clients.torrents.path': StringField(app, 'TORRENT_PATH'),
        'clients.torrents.paused': BooleanField(app, 'TORRENT_PAUSED'),
        'clients.torrents.rpcUrl': StringField(app, 'TORRENT_RPCURL'),
        'clients.torrents.seedLocation': StringField(app, 'TORRENT_SEED_LOCATION'),
        'clients.torrents.seedTime': IntegerField(app, 'TORRENT_SEED_TIME'),
        'clients.torrents.username': StringField(app, 'TORRENT_USERNAME'),
        'clients.torrents.verifySSL': BooleanField(app, 'TORRENT_VERIFY_CERT'),
        'clients.nzb.enabled': BooleanField(app, 'USE_NZBS'),
        'clients.nzb.dir': StringField(app, 'NZB_DIR'),
        'clients.nzb.method': StringField(app, 'NZB_METHOD'),
        'clients.nzb.nzbget.category': StringField(app, 'NZBGET_CATEGORY'),
        'clients.nzb.nzbget.categoryAnime': StringField(app, 'NZBGET_CATEGORY_ANIME'),
        'clients.nzb.nzbget.categoryAnimeBacklog': StringField(app, 'NZBGET_CATEGORY_ANIME_BACKLOG'),
        'clients.nzb.nzbget.categoryBacklog': StringField(app, 'NZBGET_CATEGORY_BACKLOG'),
        'clients.nzb.nzbget.host': StringField(app, 'NZBGET_HOST'),
        'clients.nzb.nzbget.password': StringField(app, 'NZBGET_PASSWORD'),
        'clients.nzb.nzbget.priority': IntegerField(app, 'NZBGET_PRIORITY'),
        'clients.nzb.nzbget.useHttps': BooleanField(app, 'NZBGET_USE_HTTPS'),
        'clients.nzb.nzbget.username': StringField(app, 'NZBGET_USERNAME'),
        'clients.nzb.sabnzbd.apiKey': StringField(app, 'SAB_APIKEY'),
        'clients.nzb.sabnzbd.category': StringField(app, 'SAB_CATEGORY'),
        'clients.nzb.sabnzbd.categoryAnime': StringField(app, 'SAB_CATEGORY_ANIME'),
        'clients.nzb.sabnzbd.categoryAnimeBacklog': StringField(app, 'SAB_CATEGORY_ANIME_BACKLOG'),
        'clients.nzb.sabnzbd.categoryBacklog': StringField(app, 'SAB_CATEGORY_BACKLOG'),
        'clients.nzb.sabnzbd.forced': BooleanField(app, 'SAB_FORCED'),
        'clients.nzb.sabnzbd.host': StringField(app, 'SAB_HOST'),
        'clients.nzb.sabnzbd.password': StringField(app, 'SAB_PASSWORD'),
        'clients.nzb.sabnzbd.username': StringField(app, 'SAB_USERNAME'),

        'postProcessing.showDownloadDir': StringField(app, 'TV_DOWNLOAD_DIR'),
        'postProcessing.defaultClientPath': StringField(app, 'DEFAULT_CLIENT_PATH'),
        'postProcessing.processAutomatically': BooleanField(app, 'PROCESS_AUTOMATICALLY'),
        'postProcessing.processMethod': StringField(app, 'PROCESS_METHOD'),
        'postProcessing.specificProcessMethod': BooleanField(app, 'USE_SPECIFIC_PROCESS_METHOD'),
        'postProcessing.processMethodTorrent': StringField(app, 'PROCESS_METHOD_TORRENT'),
        'postProcessing.processMethodNzb': StringField(app, 'PROCESS_METHOD_NZB'),
        'postProcessing.deleteRarContent': BooleanField(app, 'DELRARCONTENTS'),
        'postProcessing.unpack': BooleanField(app, 'UNPACK'),
        'postProcessing.noDelete': BooleanField(app, 'NO_DELETE'),
        'postProcessing.postponeIfSyncFiles': BooleanField(app, 'POSTPONE_IF_SYNC_FILES'),
        'postProcessing.autoPostprocessorFrequency': IntegerField(app, 'AUTOPOSTPROCESSOR_FREQUENCY'),
        'postProcessing.airdateEpisodes': BooleanField(app, 'AIRDATE_EPISODES'),

        'postProcessing.moveAssociatedFiles': BooleanField(app, 'MOVE_ASSOCIATED_FILES'),
        'postProcessing.allowedExtensions': ListField(app, 'ALLOWED_EXTENSIONS'),
        'postProcessing.addShowsWithoutDir': BooleanField(app, 'ADD_SHOWS_WO_DIR'),
        'postProcessing.createMissingShowDirs': BooleanField(app, 'CREATE_MISSING_SHOW_DIRS'),
        'postProcessing.renameEpisodes': BooleanField(app, 'RENAME_EPISODES'),
        'postProcessing.postponeIfNoSubs': BooleanField(app, 'POSTPONE_IF_NO_SUBS'),
        'postProcessing.nfoRename': BooleanField(app, 'NFO_RENAME'),
        'postProcessing.syncFiles': ListField(app, 'SYNC_FILES'),
        'postProcessing.fileTimestampTimezone': StringField(app, 'FILE_TIMESTAMP_TIMEZONE'),
        'postProcessing.extraScripts': ListField(app, 'EXTRA_SCRIPTS'),
        'postProcessing.naming.pattern': StringField(app, 'NAMING_PATTERN'),
        'postProcessing.naming.enableCustomNamingAnime': BooleanField(app, 'NAMING_CUSTOM_ANIME'),
        'postProcessing.naming.enableCustomNamingSports': BooleanField(app, 'NAMING_CUSTOM_SPORTS'),
        'postProcessing.naming.enableCustomNamingAirByDate': BooleanField(app, 'NAMING_CUSTOM_ABD'),
        'postProcessing.naming.patternSports': StringField(app, 'NAMING_SPORTS_PATTERN'),
        'postProcessing.naming.patternAirByDate': StringField(app, 'NAMING_ABD_PATTERN'),
        'postProcessing.naming.patternAnime': StringField(app, 'NAMING_ANIME_PATTERN'),
        'postProcessing.naming.animeMultiEp': IntegerField(app, 'NAMING_ANIME_MULTI_EP'),
        'postProcessing.naming.animeNamingType': IntegerField(app, 'NAMING_ANIME'),
        'postProcessing.naming.multiEp': IntegerField(app, 'NAMING_MULTI_EP'),
        'postProcessing.naming.stripYear': BooleanField(app, 'NAMING_STRIP_YEAR'),
        'postProcessing.downloadHandler.enabled': BooleanField(app, 'USE_DOWNLOAD_HANDLER'),
        'postProcessing.downloadHandler.frequency': IntegerField(app, 'DOWNLOAD_HANDLER_FREQUENCY'),
        'postProcessing.downloadHandler.minFrequency': IntegerField(app, 'MIN_DOWNLOAD_HANDLER_FREQUENCY'),
        'postProcessing.downloadHandler.torrentSeedRatio': FloatField(app, 'TORRENT_SEED_RATIO'),
        'postProcessing.downloadHandler.torrentSeedAction': StringField(app, 'TORRENT_SEED_ACTION'),

        'postProcessing.ffmpeg.checkStreams': BooleanField(app, 'FFMPEG_CHECK_STREAMS'),
        'postProcessing.ffmpeg.path': StringField(app, 'FFMPEG_PATH'),

        'search.general.randomizeProviders': BooleanField(app, 'RANDOMIZE_PROVIDERS'),
        'search.general.downloadPropers': BooleanField(app, 'DOWNLOAD_PROPERS'),
        'search.general.checkPropersInterval': StringField(app, 'CHECK_PROPERS_INTERVAL'),
        # 'search.general.propersIntervalLabels': IntegerField(app, 'PROPERS_INTERVAL_LABELS'),
        'search.general.propersSearchDays': IntegerField(app, 'PROPERS_SEARCH_DAYS'),
        'search.general.backlogDays': IntegerField(app, 'BACKLOG_DAYS'),
        'search.general.backlogFrequency': IntegerField(app, 'BACKLOG_FREQUENCY'),
        'search.general.minBacklogFrequency': IntegerField(app, 'MIN_BACKLOG_FREQUENCY'),
        'search.general.dailySearchFrequency': IntegerField(app, 'DAILYSEARCH_FREQUENCY'),
        'search.general.minDailySearchFrequency': IntegerField(app, 'MIN_DAILYSEARCH_FREQUENCY'),
        'search.general.removeFromClient': BooleanField(app, 'REMOVE_FROM_CLIENT'),
        'search.general.usenetRetention': IntegerField(app, 'USENET_RETENTION'),
        'search.general.trackersList': ListField(app, 'TRACKERS_LIST'),
        'search.general.allowHighPriority': BooleanField(app, 'ALLOW_HIGH_PRIORITY'),
        'search.general.cacheTrimming': BooleanField(app, 'CACHE_TRIMMING'),
        'search.general.maxCacheAge': IntegerField(app, 'MAX_CACHE_AGE'),
        'search.general.failedDownloads.enabled': BooleanField(app, 'USE_FAILED_DOWNLOADS'),
        'search.general.failedDownloads.deleteFailed': BooleanField(app, 'DELETE_FAILED'),

        'search.filters.ignored': ListField(app, 'IGNORE_WORDS'),
        'search.filters.undesired': ListField(app, 'UNDESIRED_WORDS'),
        'search.filters.preferred': ListField(app, 'PREFERRED_WORDS'),
        'search.filters.required': ListField(app, 'REQUIRE_WORDS'),
        'search.filters.ignoredSubsList': ListField(app, 'IGNORED_SUBS_LIST'),
        'search.filters.ignoreUnknownSubs': BooleanField(app, 'IGNORE_UND_SUBS'),

        'notifiers.kodi.enabled': BooleanField(app, 'USE_KODI'),
        'notifiers.kodi.alwaysOn': BooleanField(app, 'KODI_ALWAYS_ON'),
        'notifiers.kodi.notifyOnSnatch': BooleanField(app, 'KODI_NOTIFY_ONSNATCH'),
        'notifiers.kodi.notifyOnDownload': BooleanField(app, 'KODI_NOTIFY_ONDOWNLOAD'),
        'notifiers.kodi.notifyOnSubtitleDownload': BooleanField(app, 'KODI_NOTIFY_ONSUBTITLEDOWNLOAD'),
        'notifiers.kodi.update.library': BooleanField(app, 'KODI_UPDATE_LIBRARY'),
        'notifiers.kodi.update.full': BooleanField(app, 'KODI_UPDATE_FULL'),
        'notifiers.kodi.update.onlyFirst': BooleanField(app, 'KODI_UPDATE_ONLYFIRST'),
        'notifiers.kodi.host': ListField(app, 'KODI_HOST'),
        'notifiers.kodi.username': StringField(app, 'KODI_USERNAME'),
        'notifiers.kodi.password': StringField(app, 'KODI_PASSWORD'),
        'notifiers.kodi.libraryCleanPending': BooleanField(app, 'KODI_LIBRARY_CLEAN_PENDING'),
        'notifiers.kodi.cleanLibrary': BooleanField(app, 'KODI_CLEAN_LIBRARY'),

        'notifiers.plex.server.enabled': BooleanField(app, 'USE_PLEX_SERVER'),
        'notifiers.plex.server.updateLibrary': BooleanField(app, 'PLEX_UPDATE_LIBRARY'),
        'notifiers.plex.server.host': ListField(app, 'PLEX_SERVER_HOST'),
        'notifiers.plex.server.https': BooleanField(app, 'PLEX_SERVER_HTTPS'),
        'notifiers.plex.server.username': StringField(app, 'PLEX_SERVER_USERNAME'),
        'notifiers.plex.server.password': StringField(app, 'PLEX_SERVER_PASSWORD'),
        'notifiers.plex.server.token': StringField(app, 'PLEX_SERVER_TOKEN'),
        'notifiers.plex.client.enabled': BooleanField(app, 'USE_PLEX_CLIENT'),
        'notifiers.plex.client.username': StringField(app, 'PLEX_CLIENT_USERNAME'),
        'notifiers.plex.client.host': ListField(app, 'PLEX_CLIENT_HOST'),
        'notifiers.plex.client.notifyOnSnatch': BooleanField(app, 'PLEX_NOTIFY_ONSNATCH'),
        'notifiers.plex.client.notifyOnDownload': BooleanField(app, 'PLEX_NOTIFY_ONDOWNLOAD'),
        'notifiers.plex.client.notifyOnSubtitleDownload': BooleanField(app, 'PLEX_NOTIFY_ONSUBTITLEDOWNLOAD'),

        'notifiers.emby.enabled': BooleanField(app, 'USE_EMBY'),
        'notifiers.emby.host': StringField(app, 'EMBY_HOST'),
        'notifiers.emby.apiKey': StringField(app, 'EMBY_APIKEY'),

        'notifiers.nmj.enabled': BooleanField(app, 'USE_NMJ'),
        'notifiers.nmj.host': StringField(app, 'NMJ_HOST'),
        'notifiers.nmj.database': StringField(app, 'NMJ_DATABASE'),
        'notifiers.nmj.mount': StringField(app, 'NMJ_MOUNT'),

        'notifiers.nmjv2.enabled': BooleanField(app, 'USE_NMJv2'),
        'notifiers.nmjv2.host': StringField(app, 'NMJv2_HOST'),
        'notifiers.nmjv2.dbloc': StringField(app, 'NMJv2_DBLOC'),
        'notifiers.nmjv2.database': StringField(app, 'NMJv2_DATABASE'),

        'notifiers.synologyIndex.enabled': BooleanField(app, 'USE_SYNOINDEX'),

        'notifiers.synology.enabled': BooleanField(app, 'USE_SYNOLOGYNOTIFIER'),
        'notifiers.synology.notifyOnSnatch': BooleanField(app, 'SYNOLOGYNOTIFIER_NOTIFY_ONSNATCH'),
        'notifiers.synology.notifyOnDownload': BooleanField(app, 'SYNOLOGYNOTIFIER_NOTIFY_ONDOWNLOAD'),
        'notifiers.synology.notifyOnSubtitleDownload': BooleanField(app, 'SYNOLOGYNOTIFIER_NOTIFY_ONSUBTITLEDOWNLOAD'),

        'notifiers.pyTivo.enabled': BooleanField(app, 'USE_PYTIVO'),
        'notifiers.pyTivo.host': StringField(app, 'PYTIVO_HOST'),
        'notifiers.pyTivo.name': StringField(app, 'PYTIVO_TIVO_NAME'),
        'notifiers.pyTivo.shareName': StringField(app, 'PYTIVO_SHARE_NAME'),

        'notifiers.growl.enabled': BooleanField(app, 'USE_GROWL'),
        'notifiers.growl.host': StringField(app, 'GROWL_HOST'),
        'notifiers.growl.password': StringField(app, 'GROWL_PASSWORD'),
        'notifiers.growl.notifyOnSnatch': BooleanField(app, 'GROWL_NOTIFY_ONSNATCH'),
        'notifiers.growl.notifyOnDownload': BooleanField(app, 'GROWL_NOTIFY_ONDOWNLOAD'),
        'notifiers.growl.notifyOnSubtitleDownload': BooleanField(app, 'GROWL_NOTIFY_ONSUBTITLEDOWNLOAD'),

        'notifiers.prowl.enabled': BooleanField(app, 'USE_PROWL'),
        'notifiers.prowl.api': ListField(app, 'PROWL_API'),
        'notifiers.prowl.messageTitle': StringField(app, 'PROWL_MESSAGE_TITLE'),
        'notifiers.prowl.priority': IntegerField(app, 'PROWL_PRIORITY'),
        'notifiers.prowl.notifyOnSnatch': BooleanField(app, 'PROWL_NOTIFY_ONSNATCH'),
        'notifiers.prowl.notifyOnDownload': BooleanField(app, 'PROWL_NOTIFY_ONDOWNLOAD'),
        'notifiers.prowl.notifyOnSubtitleDownload': BooleanField(app, 'PROWL_NOTIFY_ONSUBTITLEDOWNLOAD'),

        'notifiers.libnotify.enabled': BooleanField(app, 'USE_LIBNOTIFY'),
        'notifiers.libnotify.notifyOnSnatch': BooleanField(app, 'LIBNOTIFY_NOTIFY_ONSNATCH'),
        'notifiers.libnotify.notifyOnDownload': BooleanField(app, 'LIBNOTIFY_NOTIFY_ONDOWNLOAD'),
        'notifiers.libnotify.notifyOnSubtitleDownload': BooleanField(app, 'LIBNOTIFY_NOTIFY_ONSUBTITLEDOWNLOAD'),

        'notifiers.pushover.enabled': BooleanField(app, 'USE_PUSHOVER'),
        'notifiers.pushover.apiKey': StringField(app, 'PUSHOVER_APIKEY'),
        'notifiers.pushover.userKey': StringField(app, 'PUSHOVER_USERKEY'),
        'notifiers.pushover.device': ListField(app, 'PUSHOVER_DEVICE'),
        'notifiers.pushover.sound': StringField(app, 'PUSHOVER_SOUND'),
        'notifiers.pushover.priority': IntegerField(app, 'PUSHOVER_PRIORITY'),
        'notifiers.pushover.notifyOnSnatch': BooleanField(app, 'PUSHOVER_NOTIFY_ONSNATCH'),
        'notifiers.pushover.notifyOnDownload': BooleanField(app, 'PUSHOVER_NOTIFY_ONDOWNLOAD'),
        'notifiers.pushover.notifyOnSubtitleDownload': BooleanField(app, 'PUSHOVER_NOTIFY_ONSUBTITLEDOWNLOAD'),

        'notifiers.boxcar2.enabled': BooleanField(app, 'USE_BOXCAR2'),
        'notifiers.boxcar2.accessToken': StringField(app, 'BOXCAR2_ACCESSTOKEN'),
        'notifiers.boxcar2.notifyOnSnatch': BooleanField(app, 'BOXCAR2_NOTIFY_ONSNATCH'),
        'notifiers.boxcar2.notifyOnDownload': BooleanField(app, 'BOXCAR2_NOTIFY_ONDOWNLOAD'),
        'notifiers.boxcar2.notifyOnSubtitleDownload': BooleanField(app, 'BOXCAR2_NOTIFY_ONSUBTITLEDOWNLOAD'),

        'notifiers.pushalot.enabled': BooleanField(app, 'USE_PUSHALOT'),
        'notifiers.pushalot.authToken': StringField(app, 'PUSHALOT_AUTHORIZATIONTOKEN'),
        'notifiers.pushalot.notifyOnSnatch': BooleanField(app, 'PUSHALOT_NOTIFY_ONSNATCH'),
        'notifiers.pushalot.notifyOnDownload': BooleanField(app, 'PUSHALOT_NOTIFY_ONDOWNLOAD'),
        'notifiers.pushalot.notifyOnSubtitleDownload': BooleanField(app, 'PUSHALOT_NOTIFY_ONSUBTITLEDOWNLOAD'),

        'notifiers.pushbullet.enabled': BooleanField(app, 'USE_PUSHBULLET'),
        'notifiers.pushbullet.api': StringField(app, 'PUSHBULLET_API'),
        'notifiers.pushbullet.device': StringField(app, 'PUSHBULLET_DEVICE'),
        'notifiers.pushbullet.notifyOnSnatch': BooleanField(app, 'PUSHBULLET_NOTIFY_ONSNATCH'),
        'notifiers.pushbullet.notifyOnDownload': BooleanField(app, 'PUSHBULLET_NOTIFY_ONDOWNLOAD'),
        'notifiers.pushbullet.notifyOnSubtitleDownload': BooleanField(app, 'PUSHBULLET_NOTIFY_ONSUBTITLEDOWNLOAD'),

        'notifiers.join.enabled': BooleanField(app, 'USE_JOIN'),
        'notifiers.join.api': StringField(app, 'JOIN_API'),
        'notifiers.join.device': StringField(app, 'JOIN_DEVICE'),
        'notifiers.join.notifyOnSnatch': BooleanField(app, 'JOIN_NOTIFY_ONSNATCH'),
        'notifiers.join.notifyOnDownload': BooleanField(app, 'JOIN_NOTIFY_ONDOWNLOAD'),
        'notifiers.join.notifyOnSubtitleDownload': BooleanField(app, 'JOIN_NOTIFY_ONSUBTITLEDOWNLOAD'),

        'notifiers.freemobile.enabled': BooleanField(app, 'USE_FREEMOBILE'),
        'notifiers.freemobile.api': StringField(app, 'FREEMOBILE_APIKEY'),
        'notifiers.freemobile.id': StringField(app, 'FREEMOBILE_ID'),
        'notifiers.freemobile.notifyOnSnatch': BooleanField(app, 'FREEMOBILE_NOTIFY_ONSNATCH'),
        'notifiers.freemobile.notifyOnDownload': BooleanField(app, 'FREEMOBILE_NOTIFY_ONDOWNLOAD'),
        'notifiers.freemobile.notifyOnSubtitleDownload': BooleanField(app, 'FREEMOBILE_NOTIFY_ONSUBTITLEDOWNLOAD'),

        'notifiers.telegram.enabled': BooleanField(app, 'USE_TELEGRAM'),
        'notifiers.telegram.api': StringField(app, 'TELEGRAM_APIKEY'),
        'notifiers.telegram.id': StringField(app, 'TELEGRAM_ID'),
        'notifiers.telegram.notifyOnSnatch': BooleanField(app, 'TELEGRAM_NOTIFY_ONSNATCH'),
        'notifiers.telegram.notifyOnDownload': BooleanField(app, 'TELEGRAM_NOTIFY_ONDOWNLOAD'),
        'notifiers.telegram.notifyOnSubtitleDownload': BooleanField(app, 'TELEGRAM_NOTIFY_ONSUBTITLEDOWNLOAD'),

        'notifiers.discord.enabled': BooleanField(app, 'USE_DISCORD'),
        'notifiers.discord.webhook': StringField(app, 'DISCORD_WEBHOOK'),
        'notifiers.discord.tts': BooleanField(app, 'DISCORD_TTS'),
        'notifiers.discord.overrideAvatar': BooleanField(app, 'DISCORD_OVERRIDE_AVATAR'),
        'notifiers.discord.notifyOnSnatch': BooleanField(app, 'DISCORD_NOTIFY_ONSNATCH'),
        'notifiers.discord.notifyOnDownload': BooleanField(app, 'DISCORD_NOTIFY_ONDOWNLOAD'),
        'notifiers.discord.notifyOnSubtitleDownload': BooleanField(app, 'DISCORD_NOTIFY_ONSUBTITLEDOWNLOAD'),
        'notifiers.discord.name': StringField(app, 'DISCORD_NAME'),

        'notifiers.twitter.enabled': BooleanField(app, 'USE_TWITTER'),
        'notifiers.twitter.dmto': StringField(app, 'TWITTER_DMTO'),
        'notifiers.twitter.prefix': StringField(app, 'TWITTER_PREFIX'),
        'notifiers.twitter.directMessage': BooleanField(app, 'TWITTER_USEDM'),
        'notifiers.twitter.notifyOnSnatch': BooleanField(app, 'TWITTER_NOTIFY_ONSNATCH'),
        'notifiers.twitter.notifyOnDownload': BooleanField(app, 'TWITTER_NOTIFY_ONDOWNLOAD'),
        'notifiers.twitter.notifyOnSubtitleDownload': BooleanField(app, 'TWITTER_NOTIFY_ONSUBTITLEDOWNLOAD'),

        'notifiers.trakt.enabled': BooleanField(app, 'USE_TRAKT'),
        'notifiers.trakt.pinUrl': StringField(app, 'TRAKT_PIN_URL'),
        'notifiers.trakt.username': StringField(app, 'TRAKT_USERNAME'),
        'notifiers.trakt.accessToken': StringField(app, 'TRAKT_ACCESS_TOKEN'),
        'notifiers.trakt.timeout': IntegerField(app, 'TRAKT_TIMEOUT'),
        'notifiers.trakt.defaultIndexer': IntegerField(app, 'TRAKT_DEFAULT_INDEXER'),
        'notifiers.trakt.sync': BooleanField(app, 'TRAKT_SYNC'),
        'notifiers.trakt.syncRemove': BooleanField(app, 'TRAKT_SYNC_REMOVE'),
        'notifiers.trakt.syncWatchlist': BooleanField(app, 'TRAKT_SYNC_WATCHLIST'),
        'notifiers.trakt.syncToWatchlist': BooleanField(app, 'TRAKT_SYNC_TO_WATCHLIST'),
        'notifiers.trakt.methodAdd': IntegerField(app, 'TRAKT_METHOD_ADD'),
        'notifiers.trakt.removeWatchlist': BooleanField(app, 'TRAKT_REMOVE_WATCHLIST'),
        'notifiers.trakt.removeSerieslist': BooleanField(app, 'TRAKT_REMOVE_SERIESLIST'),
        'notifiers.trakt.removeShowFromApplication': BooleanField(app, 'TRAKT_REMOVE_SHOW_FROM_APPLICATION'),
        'notifiers.trakt.startPaused': BooleanField(app, 'TRAKT_START_PAUSED'),
        'notifiers.trakt.blacklistName': StringField(app, 'TRAKT_BLACKLIST_NAME'),

        'notifiers.email.enabled': BooleanField(app, 'USE_EMAIL'),
        'notifiers.email.host': StringField(app, 'EMAIL_HOST'),
        'notifiers.email.port': IntegerField(app, 'EMAIL_PORT'),
        'notifiers.email.from': StringField(app, 'EMAIL_FROM'),
        'notifiers.email.tls': BooleanField(app, 'EMAIL_TLS'),
        'notifiers.email.username': StringField(app, 'EMAIL_USER'),
        'notifiers.email.password': StringField(app, 'EMAIL_PASSWORD'),
        'notifiers.email.addressList': ListField(app, 'EMAIL_LIST'),
        'notifiers.email.subject': StringField(app, 'EMAIL_SUBJECT'),
        'notifiers.email.notifyOnSnatch': BooleanField(app, 'EMAIL_NOTIFY_ONSNATCH'),
        'notifiers.email.notifyOnDownload': BooleanField(app, 'EMAIL_NOTIFY_ONDOWNLOAD'),
        'notifiers.email.notifyOnSubtitleDownload': BooleanField(app, 'EMAIL_NOTIFY_ONSUBTITLEDOWNLOAD'),

        'notifiers.slack.enabled': BooleanField(app, 'USE_SLACK'),
        'notifiers.slack.webhook': StringField(app, 'SLACK_WEBHOOK'),
        'notifiers.slack.notifyOnSnatch': BooleanField(app, 'SLACK_NOTIFY_SNATCH'),
        'notifiers.slack.notifyOnDownload': BooleanField(app, 'SLACK_NOTIFY_DOWNLOAD'),
        'notifiers.slack.notifyOnSubtitleDownload': BooleanField(app, 'SLACK_NOTIFY_SUBTITLEDOWNLOAD'),

        'layout.comingEps.missedRange': IntegerField(app, 'COMING_EPS_MISSED_RANGE'),
        'layout.comingEps.layout': StringField(app, 'COMING_EPS_LAYOUT'),
        'layout.comingEps.sort': StringField(app, 'COMING_EPS_SORT'),
        'layout.comingEps.displayPaused': BooleanField(app, 'COMING_EPS_DISPLAY_PAUSED'),
        'layout.schedule': EnumField(app, 'COMING_EPS_LAYOUT', ('poster', 'banner', 'list', 'calendar'),
                                     default_value='banner', post_processor=layout_schedule_post_processor),
        'layout.history': EnumField(app, 'HISTORY_LAYOUT', ('compact', 'detailed'), default_value='detailed'),
        'layout.home': EnumField(app, 'HOME_LAYOUT', ('poster', 'small', 'banner', 'simple', 'coverflow'),
                                 default_value='poster'),
        'layout.show.specials': BooleanField(app, 'DISPLAY_SHOW_SPECIALS'),
        'layout.show.showListOrder': ListField(app, 'SHOW_LIST_ORDER'),
        'layout.show.pagination.enable': BooleanField(app, 'SHOW_USE_PAGINATION'),
        'layout.wide': BooleanField(app, 'LAYOUT_WIDE'),
        'layout.posterSortdir': IntegerField(app, 'POSTER_SORTDIR'),
        'layout.themeName': StringField(app, 'THEME_NAME', setter=theme_name_setter),
        'layout.timezoneDisplay': StringField(app, 'TIMEZONE_DISPLAY'),
        'layout.trimZero': BooleanField(app, 'TRIM_ZERO'),
        'layout.sortArticle': BooleanField(app, 'SORT_ARTICLE'),
        'layout.fuzzyDating': BooleanField(app, 'FUZZY_DATING'),
        'layout.posterSortby': StringField(app, 'POSTER_SORTBY'),
        'layout.historyLimit': StringField(app, 'HISTORY_LIMIT'),
        'layout.fanartBackground': BooleanField(app, 'FANART_BACKGROUND'),
        'layout.fanartBackgroundOpacity': FloatField(app, 'FANART_BACKGROUND_OPACITY'),
        'layout.backlogOverview.period': StringField(app, 'BACKLOG_PERIOD'),
        'layout.backlogOverview.status': StringField(app, 'BACKLOG_STATUS'),
        'layout.timeStyle': StringField(app, 'TIME_PRESET_W_SECONDS'),
        'layout.dateStyle': StringField(app, 'DATE_PRESET'),
        'layout.selectedRootIndex': IntegerField(app, 'SELECTED_ROOT'),

        'layout.animeSplitHome': BooleanField(app, 'ANIME_SPLIT_HOME'),
        'layout.splitHomeInTabs': BooleanField(app, 'ANIME_SPLIT_HOME_IN_TABS'),

        'anime.anidb.enabled': BooleanField(app, 'USE_ANIDB'),
        'anime.anidb.username': StringField(app, 'ANIDB_USERNAME'),
        'anime.anidb.password': StringField(app, 'ANIDB_PASSWORD'),
        'anime.anidb.useMylist': BooleanField(app, 'ANIDB_USE_MYLIST'),
        'anime.autoAnimeToList': BooleanField(app, 'AUTO_ANIME_TO_LIST'),
        'anime.showlistDefaultAnime': ListField(app, 'SHOWLISTS_DEFAULT_ANIME'),

        'subtitles.multi': BooleanField(app, 'SUBTITLES_MULTI'),
        'subtitles.enabled': BooleanField(app, 'USE_SUBTITLES'),
        'subtitles.services': ListField(app, 'SUBTITLE_SERVICES'),
        'subtitles.languages': ListField(app, 'SUBTITLES_LANGUAGES'),
        'subtitles.stopAtFirst': BooleanField(app, 'SUBTITLES_STOP_AT_FIRST'),
        'subtitles.eraseCache': BooleanField(app, 'SUBTITLES_ERASE_CACHE'),
        'subtitles.location': StringField(app, 'SUBTITLES_DIR'),
        'subtitles.finderFrequency': IntegerField(app, 'SUBTITLES_FINDER_FREQUENCY'),
        'subtitles.perfectMatch': BooleanField(app, 'SUBTITLES_PERFECT_MATCH'),
        'subtitles.logHistory': BooleanField(app, 'SUBTITLES_HISTORY'),
        'subtitles.multiLanguage': BooleanField(app, 'SUBTITLES_MULTI'),
        'subtitles.keepOnlyWanted': BooleanField(app, 'SUBTITLES_KEEP_ONLY_WANTED'),
        'subtitles.ignoreEmbeddedSubs': BooleanField(app, 'IGNORE_EMBEDDED_SUBS'),
        'subtitles.acceptUnknownEmbeddedSubs': BooleanField(app, 'ACCEPT_UNKNOWN_EMBEDDED_SUBS'),
        'subtitles.hearingImpaired': BooleanField(app, 'SUBTITLES_HEARING_IMPAIRED'),
        'subtitles.preScripts': ListField(app, 'SUBTITLES_PRE_SCRIPTS'),
        'subtitles.extraScripts': ListField(app, 'SUBTITLES_EXTRA_SCRIPTS'),
        'subtitles.wikiUrl': StringField(app, 'SUBTITLES_URL'),
        'subtitles.providerLogins.addic7ed.user': StringField(app, 'ADDIC7ED_USER'),
        'subtitles.providerLogins.addic7ed.pass': StringField(app, 'ADDIC7ED_PASS'),
        'subtitles.providerLogins.legendastv.user': StringField(app, 'LEGENDASTV_USER'),
        'subtitles.providerLogins.legendastv.pass': StringField(app, 'LEGENDASTV_PASS'),
        'subtitles.providerLogins.opensubtitles.user': StringField(app, 'OPENSUBTITLES_USER'),
        'subtitles.providerLogins.opensubtitles.pass': StringField(app, 'OPENSUBTITLES_PASS'),
    }

    def get(self, identifier, path_param=None):
        """Query general configuration.

        :param identifier:
        :param path_param:
        :type path_param: str
        """
        config_sections = DataGenerator.sections()

        if identifier and identifier not in config_sections:
            return self._not_found('Config not found')

        if not identifier:
            config_data = {}

            for section in config_sections:
                config_data[section] = DataGenerator.get_data(section)

            return self._ok(data=config_data)

        config_data = DataGenerator.get_data(identifier)

        if path_param:
            if path_param not in config_data:
                return self._bad_request('{key} is a invalid path'.format(key=path_param))

            config_data = config_data[path_param]

        return self._ok(data=config_data)

    def patch(self, identifier, *args, **kwargs):
        """Patch general configuration."""
        if not identifier:
            return self._bad_request('Config identifier not specified')

        if identifier != 'main':
            return self._not_found('Config not found')

        data = json_decode(self.request.body)
        accepted = {}
        ignored = {}

        # Remove the metadata providers from the nested items.
        # It's ugly but I don't see a better solution for it right now.
        if data.get('metadata'):
            metadata_providers = data['metadata'].pop('metadataProviders')

            if metadata_providers:
                patch_metadata_providers = MetadataStructureField(app, 'metadata_provider_dict')
                if patch_metadata_providers and patch_metadata_providers.patch(app, metadata_providers):
                    set_nested_value(accepted, 'metadata.metadataProviders', metadata_providers)
                else:
                    set_nested_value(ignored, 'metadata.metadataProviders', metadata_providers)

        for key, value in iter_nested_items(data):
            patch_field = self.patches.get(key)
            if patch_field and patch_field.patch(app, value):
                set_nested_value(accepted, key, value)
            else:
                set_nested_value(ignored, key, value)

        if ignored:
            log.warning('Config patch ignored {items!r}', {'items': ignored})

        # Make sure to update the config file after everything is updated
        app.instance.save_config()

        # Push an update to any open Web UIs through the WebSocket
        ws.Message('configUpdated', {
            'section': identifier,
            'config': DataGenerator.get_data(identifier)
        }).push()

        return self._ok(data=accepted)


class DataGenerator(object):
    """Generate the requested config data on demand."""

    @classmethod
    def sections(cls):
        """Get the available section names."""
        return [
            name[5:]
            for (name, function)
            in inspect.getmembers(cls, predicate=lambda f: inspect.isfunction(f) or inspect.ismethod(f))
            if name.startswith('data_')
        ]

    @classmethod
    def get_data(cls, section):
        """Return the requested section data."""
        return getattr(cls, 'data_' + section)()

    @staticmethod
    def data_main():
        """Main."""
        section_data = {}

        # Can't get rid of this because of the usage of themeName in MEDUSA.config.themeName.
        section_data['themeName'] = app.THEME_NAME
        section_data['anonRedirect'] = app.ANON_REDIRECT
        section_data['rootDirs'] = app.ROOT_DIRS
        section_data['wikiUrl'] = app.WIKI_URL
        section_data['donationsUrl'] = app.DONATIONS_URL
        section_data['sourceUrl'] = app.APPLICATION_URL
        section_data['namingForceFolders'] = bool(app.NAMING_FORCE_FOLDERS)
        section_data['recentShows'] = app.SHOWS_RECENT
        section_data['addTitleWithYear'] = bool(app.ADD_TITLE_WITH_YEAR)
        section_data['brokenProviders'] = [provider for provider in app.BROKEN_PROVIDERS if provider]

        # Pick a random series to show as background.
        # TODO: Recreate this in Vue when the webapp has a reliable list of shows to choose from.
        section_data['randomShowSlug'] = getattr(choice(app.showList), 'slug', None) if app.FANART_BACKGROUND and app.showList else ''

        section_data['showDefaults'] = {}
        section_data['showDefaults']['status'] = app.STATUS_DEFAULT
        section_data['showDefaults']['statusAfter'] = app.STATUS_DEFAULT_AFTER
        section_data['showDefaults']['quality'] = app.QUALITY_DEFAULT
        section_data['showDefaults']['subtitles'] = bool(app.SUBTITLES_DEFAULT)
        section_data['showDefaults']['seasonFolders'] = bool(app.SEASON_FOLDERS_DEFAULT)
        section_data['showDefaults']['anime'] = bool(app.ANIME_DEFAULT)
        section_data['showDefaults']['scene'] = bool(app.SCENE_DEFAULT)
        section_data['showDefaults']['showLists'] = list(app.SHOWLISTS_DEFAULT)

        section_data['logs'] = {}
        section_data['logs']['debug'] = bool(app.DEBUG)
        section_data['logs']['dbDebug'] = bool(app.DBDEBUG)
        section_data['logs']['loggingLevels'] = {k.lower(): v for k, v in iteritems(logger.LOGGING_LEVELS)}
        section_data['logs']['numErrors'] = len(classes.ErrorViewer.errors)
        section_data['logs']['numWarnings'] = len(classes.WarningViewer.errors)
        section_data['logs']['actualLogDir'] = app.ACTUAL_LOG_DIR
        section_data['logs']['nr'] = int(app.LOG_NR)
        section_data['logs']['size'] = float(app.LOG_SIZE)
        section_data['logs']['subliminalLog'] = bool(app.SUBLIMINAL_LOG)
        section_data['logs']['privacyLevel'] = app.PRIVACY_LEVEL
        section_data['logs']['custom'] = app.CUSTOM_LOGS

        # Added for config - main, needs refactoring in the structure.
        section_data['launchBrowser'] = bool(app.LAUNCH_BROWSER)
        section_data['defaultPage'] = app.DEFAULT_PAGE
        section_data['trashRemoveShow'] = bool(app.TRASH_REMOVE_SHOW)
        section_data['trashRotateLogs'] = bool(app.TRASH_ROTATE_LOGS)

        section_data['indexerDefaultLanguage'] = app.INDEXER_DEFAULT_LANGUAGE
        section_data['showUpdateHour'] = int_default(app.SHOWUPDATE_HOUR, app.DEFAULT_SHOWUPDATE_HOUR)
        section_data['recommendedShowUpdateHour'] = int_default(
            app.RECOMMENDED_SHOW_UPDATE_HOUR, app.DEFAULT_RECOMMENDED_SHOW_UPDATE_HOUR
        )
        section_data['indexerTimeout'] = int_default(app.INDEXER_TIMEOUT, 20)
        section_data['indexerDefault'] = app.INDEXER_DEFAULT

        section_data['plexFallBack'] = {}
        section_data['plexFallBack']['enable'] = bool(app.FALLBACK_PLEX_ENABLE)
        section_data['plexFallBack']['notifications'] = bool(app.FALLBACK_PLEX_NOTIFICATIONS)
        section_data['plexFallBack']['timeout'] = int(app.FALLBACK_PLEX_TIMEOUT)

        section_data['recommended'] = {'cache': {}, 'trakt': {}}
        section_data['recommended']['cache']['shows'] = bool(app.CACHE_RECOMMENDED_SHOWS)
        section_data['recommended']['cache']['trakt'] = bool(app.CACHE_RECOMMENDED_TRAKT)
        section_data['recommended']['cache']['imdb'] = bool(app.CACHE_RECOMMENDED_IMDB)
        section_data['recommended']['cache']['anidb'] = bool(app.CACHE_RECOMMENDED_ANIDB)
        section_data['recommended']['cache']['anilist'] = bool(app.CACHE_RECOMMENDED_ANILIST)
        section_data['recommended']['cache']['purgeAfterDays'] = int(app.CACHE_RECOMMENDED_PURGE_AFTER_DAYS)
        section_data['recommended']['trakt']['selectedLists'] = app.CACHE_RECOMMENDED_TRAKT_LISTS
        section_data['recommended']['trakt']['availableLists'] = TraktPopular.CATEGORIES

        section_data['versionNotify'] = bool(app.VERSION_NOTIFY)
        section_data['autoUpdate'] = bool(app.AUTO_UPDATE)
        section_data['updateFrequency'] = int_default(app.UPDATE_FREQUENCY, app.DEFAULT_UPDATE_FREQUENCY)
        section_data['notifyOnUpdate'] = bool(app.NOTIFY_ON_UPDATE)
        section_data['availableThemes'] = [{'name': theme.name,
                                            'version': theme.version,
                                            'author': theme.author}
                                           for theme in app.AVAILABLE_THEMES]

        section_data['timePresets'] = list(time_presets)
        section_data['datePresets'] = list(date_presets)

        section_data['webInterface'] = {}
        section_data['webInterface']['apiKey'] = app.API_KEY
        section_data['webInterface']['log'] = bool(app.WEB_LOG)
        section_data['webInterface']['username'] = app.WEB_USERNAME
        section_data['webInterface']['password'] = app.WEB_PASSWORD
        section_data['webInterface']['port'] = int_default(app.WEB_PORT, 8081)
        section_data['webInterface']['host'] = app.WEB_HOST
        section_data['webInterface']['notifyOnLogin'] = bool(app.NOTIFY_ON_LOGIN)
        section_data['webInterface']['ipv6'] = bool(app.WEB_IPV6)
        section_data['webInterface']['httpsEnable'] = bool(app.ENABLE_HTTPS)
        section_data['webInterface']['httpsCert'] = app.HTTPS_CERT
        section_data['webInterface']['httpsKey'] = app.HTTPS_KEY
        section_data['webInterface']['handleReverseProxy'] = bool(app.HANDLE_REVERSE_PROXY)

        section_data['webRoot'] = app.WEB_ROOT
        section_data['cpuPreset'] = app.CPU_PRESET
        section_data['sslVerify'] = bool(app.SSL_VERIFY)
        section_data['sslCaBundle'] = app.SSL_CA_BUNDLE
        section_data['noRestart'] = bool(app.NO_RESTART)
        section_data['encryptionVersion'] = bool(app.ENCRYPTION_VERSION)
        section_data['calendarUnprotected'] = bool(app.CALENDAR_UNPROTECTED)
        section_data['calendarIcons'] = bool(app.CALENDAR_ICONS)

        section_data['proxySetting'] = app.PROXY_SETTING
        section_data['proxyProviders'] = bool(app.PROXY_PROVIDERS)
        section_data['proxyIndexers'] = bool(app.PROXY_INDEXERS)
        section_data['proxyClients'] = bool(app.PROXY_CLIENTS)
        section_data['proxyOthers'] = bool(app.PROXY_OTHERS)

        section_data['skipRemovedFiles'] = bool(app.SKIP_REMOVED_FILES)
        section_data['epDefaultDeletedStatus'] = app.EP_DEFAULT_DELETED_STATUS
        section_data['developer'] = bool(app.DEVELOPER)
        section_data['experimental'] = bool(app.EXPERIMENTAL)

        section_data['git'] = {}
        section_data['git']['token'] = app.GIT_TOKEN
        section_data['git']['remote'] = app.GIT_REMOTE
        section_data['git']['path'] = app.GIT_PATH
        section_data['git']['org'] = app.GIT_ORG
        section_data['git']['reset'] = bool(app.GIT_RESET)
        section_data['git']['resetBranches'] = app.GIT_RESET_BRANCHES
        section_data['git']['url'] = app.GITHUB_IO_URL

        # backlogOverview has been moved to layout. It's still located here, because manage_backlogOvervew uses it
        # and still needs to be vieuified. After vueifying it, remove this.
        section_data['backlogOverview'] = {}
        section_data['backlogOverview']['status'] = app.BACKLOG_STATUS
        section_data['backlogOverview']['period'] = app.BACKLOG_PERIOD

        section_data['providers'] = {}
        section_data['providers']['prowlarr'] = {}
        section_data['providers']['prowlarr']['url'] = app.PROWLARR_URL
        section_data['providers']['prowlarr']['apikey'] = app.PROWLARR_APIKEY

        return section_data

    # The consts info only needs to be generated once.
    _generated_data_consts = {}

    @classmethod
    def data_consts(cls):
        """Constant values - values that will never change during runtime."""
        if cls._generated_data_consts:
            return cls._generated_data_consts

        section_data = {}

        section_data['qualities'] = {}

        def make_quality(value, name, key=None):
            return {
                'value': value,
                'key': key or Quality.quality_keys.get(value),
                'name': name
            }

        section_data['qualities']['values'] = [
            make_quality(value, name)
            for (value, name)
            in sorted(iteritems(common.Quality.qualityStrings))
        ]

        section_data['qualities']['anySets'] = [
            make_quality(value, name)
            for (value, name)
            in sorted(iteritems(common.Quality.combined_quality_strings))
        ]

        section_data['qualities']['presets'] = [
            make_quality(value, name, name.lower().replace('-', ''))
            for (value, name)
            in sorted(
                iteritems(common.qualityPresetStrings),
                # Sort presets based on the order defined in `qualityPresets`
                key=lambda i: common.qualityPresets.index(i[0])
            )
        ]

        section_data['statuses'] = [
            {
                'value': value,
                'key': to_camel_case(key.lower()),
                'name': common.statusStrings[value],
            }
            for (value, key)
            in map(
                lambda key: (getattr(common, key), key),
                # Sorted by value
                ('UNSET', 'UNAIRED', 'SNATCHED', 'WANTED', 'DOWNLOADED', 'SKIPPED', 'ARCHIVED',
                 'IGNORED', 'SNATCHED_PROPER', 'SUBTITLED', 'FAILED', 'SNATCHED_BEST')
            )
        ]

        section_data['clientStatuses'] = [
            {'value': k.value, 'name': v} for k, v in status_strings.items()
        ]

        # Save it for next time
        cls._generated_data_consts = section_data

        return section_data

    @staticmethod
    def data_metadata():
        """Metadata."""
        section_data = {}

        section_data['metadataProviders'] = {}

        for provider in itervalues(app.metadata_provider_dict):
            json_repr = provider.to_json()
            section_data['metadataProviders'][json_repr['id']] = json_repr

        return section_data

    @staticmethod
    def data_search():
        """Search filters."""
        section_data = {}

        section_data['general'] = {}
        section_data['general']['randomizeProviders'] = bool(app.RANDOMIZE_PROVIDERS)
        section_data['general']['downloadPropers'] = bool(app.DOWNLOAD_PROPERS)
        section_data['general']['checkPropersInterval'] = app.CHECK_PROPERS_INTERVAL
        # This can be moved to the frontend. No need to keep in config. The selected option is stored in CHECK_PROPERS_INTERVAL.
        # {u'45m': u'45 mins', u'15m': u'15 mins', u'4h': u'4 hours', u'daily': u'24 hours', u'90m': u'90 mins'}
        # section_data['general']['propersIntervalLabels'] = app.PROPERS_INTERVAL_LABELS
        section_data['general']['propersSearchDays'] = int(app.PROPERS_SEARCH_DAYS)
        section_data['general']['backlogDays'] = int(app.BACKLOG_DAYS)
        section_data['general']['backlogFrequency'] = int_default(app.BACKLOG_FREQUENCY, app.DEFAULT_BACKLOG_FREQUENCY)
        section_data['general']['minBacklogFrequency'] = int(app.MIN_BACKLOG_FREQUENCY)
        section_data['general']['dailySearchFrequency'] = int_default(app.DAILYSEARCH_FREQUENCY, app.DEFAULT_DAILYSEARCH_FREQUENCY)
        section_data['general']['minDailySearchFrequency'] = int(app.MIN_DAILYSEARCH_FREQUENCY)
        section_data['general']['usenetRetention'] = int_default(app.USENET_RETENTION, 500)
        section_data['general']['trackersList'] = app.TRACKERS_LIST
        section_data['general']['allowHighPriority'] = bool(app.ALLOW_HIGH_PRIORITY)
        section_data['general']['cacheTrimming'] = bool(app.CACHE_TRIMMING)
        section_data['general']['maxCacheAge'] = int_default(app.MAX_CACHE_AGE, 30)

        section_data['general']['failedDownloads'] = {}
        section_data['general']['failedDownloads']['enabled'] = bool(app.USE_FAILED_DOWNLOADS)
        section_data['general']['failedDownloads']['deleteFailed'] = bool(app.DELETE_FAILED)

        section_data['filters'] = {}
        section_data['filters']['ignored'] = app.IGNORE_WORDS
        section_data['filters']['undesired'] = app.UNDESIRED_WORDS
        section_data['filters']['preferred'] = app.PREFERRED_WORDS
        section_data['filters']['required'] = app.REQUIRE_WORDS
        section_data['filters']['ignoredSubsList'] = app.IGNORED_SUBS_LIST
        section_data['filters']['ignoreUnknownSubs'] = bool(app.IGNORE_UND_SUBS)

        return section_data

    @staticmethod
    def data_notifiers():
        """Notifications."""
        section_data = {}

        section_data['kodi'] = {}
        section_data['kodi']['enabled'] = bool(app.USE_KODI)
        section_data['kodi']['alwaysOn'] = bool(app.KODI_ALWAYS_ON)
        section_data['kodi']['notifyOnSnatch'] = bool(app.KODI_NOTIFY_ONSNATCH)
        section_data['kodi']['notifyOnDownload'] = bool(app.KODI_NOTIFY_ONDOWNLOAD)
        section_data['kodi']['notifyOnSubtitleDownload'] = bool(app.KODI_NOTIFY_ONSUBTITLEDOWNLOAD)
        section_data['kodi']['update'] = {}
        section_data['kodi']['update']['library'] = bool(app.KODI_UPDATE_LIBRARY)
        section_data['kodi']['update']['full'] = bool(app.KODI_UPDATE_FULL)
        section_data['kodi']['update']['onlyFirst'] = bool(app.KODI_UPDATE_ONLYFIRST)
        section_data['kodi']['host'] = app.KODI_HOST
        section_data['kodi']['username'] = app.KODI_USERNAME
        section_data['kodi']['password'] = app.KODI_PASSWORD
        section_data['kodi']['libraryCleanPending'] = bool(app.KODI_LIBRARY_CLEAN_PENDING)
        section_data['kodi']['cleanLibrary'] = bool(app.KODI_CLEAN_LIBRARY)

        section_data['plex'] = {}
        section_data['plex']['server'] = {}
        section_data['plex']['server']['enabled'] = bool(app.USE_PLEX_SERVER)
        section_data['plex']['server']['updateLibrary'] = bool(app.PLEX_UPDATE_LIBRARY)
        section_data['plex']['server']['host'] = app.PLEX_SERVER_HOST
        section_data['plex']['server']['https'] = bool(app.PLEX_SERVER_HTTPS)
        section_data['plex']['server']['username'] = app.PLEX_SERVER_USERNAME
        section_data['plex']['server']['password'] = app.PLEX_SERVER_PASSWORD
        section_data['plex']['server']['token'] = app.PLEX_SERVER_TOKEN
        section_data['plex']['client'] = {}
        section_data['plex']['client']['enabled'] = bool(app.USE_PLEX_CLIENT)
        section_data['plex']['client']['username'] = app.PLEX_CLIENT_USERNAME
        section_data['plex']['client']['host'] = app.PLEX_CLIENT_HOST
        section_data['plex']['client']['notifyOnSnatch'] = bool(app.PLEX_NOTIFY_ONSNATCH)
        section_data['plex']['client']['notifyOnDownload'] = bool(app.PLEX_NOTIFY_ONDOWNLOAD)
        section_data['plex']['client']['notifyOnSubtitleDownload'] = bool(app.PLEX_NOTIFY_ONSUBTITLEDOWNLOAD)

        section_data['emby'] = {}
        section_data['emby']['enabled'] = bool(app.USE_EMBY)
        section_data['emby']['host'] = app.EMBY_HOST
        section_data['emby']['apiKey'] = app.EMBY_APIKEY

        section_data['nmj'] = {}
        section_data['nmj']['enabled'] = bool(app.USE_NMJ)
        section_data['nmj']['host'] = app.NMJ_HOST
        section_data['nmj']['database'] = app.NMJ_DATABASE
        section_data['nmj']['mount'] = app.NMJ_MOUNT

        section_data['nmjv2'] = {}
        section_data['nmjv2']['enabled'] = bool(app.USE_NMJv2)
        section_data['nmjv2']['host'] = app.NMJv2_HOST
        section_data['nmjv2']['dbloc'] = app.NMJv2_DBLOC
        section_data['nmjv2']['database'] = app.NMJv2_DATABASE

        section_data['synologyIndex'] = {}
        section_data['synologyIndex']['enabled'] = bool(app.USE_SYNOINDEX)

        section_data['synology'] = {}
        section_data['synology']['enabled'] = bool(app.USE_SYNOLOGYNOTIFIER)
        section_data['synology']['notifyOnSnatch'] = bool(app.SYNOLOGYNOTIFIER_NOTIFY_ONSNATCH)
        section_data['synology']['notifyOnDownload'] = bool(app.SYNOLOGYNOTIFIER_NOTIFY_ONDOWNLOAD)
        section_data['synology']['notifyOnSubtitleDownload'] = bool(app.SYNOLOGYNOTIFIER_NOTIFY_ONSUBTITLEDOWNLOAD)

        section_data['pyTivo'] = {}
        section_data['pyTivo']['enabled'] = bool(app.USE_PYTIVO)
        section_data['pyTivo']['host'] = app.PYTIVO_HOST
        section_data['pyTivo']['name'] = app.PYTIVO_TIVO_NAME
        section_data['pyTivo']['shareName'] = app.PYTIVO_SHARE_NAME

        section_data['growl'] = {}
        section_data['growl']['enabled'] = bool(app.USE_GROWL)
        section_data['growl']['host'] = app.GROWL_HOST
        section_data['growl']['password'] = app.GROWL_PASSWORD
        section_data['growl']['notifyOnSnatch'] = bool(app.GROWL_NOTIFY_ONSNATCH)
        section_data['growl']['notifyOnDownload'] = bool(app.GROWL_NOTIFY_ONDOWNLOAD)
        section_data['growl']['notifyOnSubtitleDownload'] = bool(app.GROWL_NOTIFY_ONSUBTITLEDOWNLOAD)

        section_data['prowl'] = {}
        section_data['prowl']['enabled'] = bool(app.USE_PROWL)
        section_data['prowl']['api'] = app.PROWL_API
        section_data['prowl']['messageTitle'] = app.PROWL_MESSAGE_TITLE
        section_data['prowl']['priority'] = int(app.PROWL_PRIORITY)
        section_data['prowl']['notifyOnSnatch'] = bool(app.PROWL_NOTIFY_ONSNATCH)
        section_data['prowl']['notifyOnDownload'] = bool(app.PROWL_NOTIFY_ONDOWNLOAD)
        section_data['prowl']['notifyOnSubtitleDownload'] = bool(app.PROWL_NOTIFY_ONSUBTITLEDOWNLOAD)

        section_data['libnotify'] = {}
        section_data['libnotify']['enabled'] = bool(app.USE_LIBNOTIFY)
        section_data['libnotify']['notifyOnSnatch'] = bool(app.LIBNOTIFY_NOTIFY_ONSNATCH)
        section_data['libnotify']['notifyOnDownload'] = bool(app.LIBNOTIFY_NOTIFY_ONDOWNLOAD)
        section_data['libnotify']['notifyOnSubtitleDownload'] = bool(app.LIBNOTIFY_NOTIFY_ONSUBTITLEDOWNLOAD)

        section_data['pushover'] = {}
        section_data['pushover']['enabled'] = bool(app.USE_PUSHOVER)
        section_data['pushover']['apiKey'] = app.PUSHOVER_APIKEY
        section_data['pushover']['userKey'] = app.PUSHOVER_USERKEY
        section_data['pushover']['device'] = app.PUSHOVER_DEVICE
        section_data['pushover']['sound'] = app.PUSHOVER_SOUND
        section_data['pushover']['priority'] = int(app.PUSHOVER_PRIORITY)
        section_data['pushover']['notifyOnSnatch'] = bool(app.PUSHOVER_NOTIFY_ONSNATCH)
        section_data['pushover']['notifyOnDownload'] = bool(app.PUSHOVER_NOTIFY_ONDOWNLOAD)
        section_data['pushover']['notifyOnSubtitleDownload'] = bool(app.PUSHOVER_NOTIFY_ONSUBTITLEDOWNLOAD)

        section_data['boxcar2'] = {}
        section_data['boxcar2']['enabled'] = bool(app.USE_BOXCAR2)
        section_data['boxcar2']['notifyOnSnatch'] = bool(app.BOXCAR2_NOTIFY_ONSNATCH)
        section_data['boxcar2']['notifyOnDownload'] = bool(app.BOXCAR2_NOTIFY_ONDOWNLOAD)
        section_data['boxcar2']['notifyOnSubtitleDownload'] = bool(app.BOXCAR2_NOTIFY_ONSUBTITLEDOWNLOAD)
        section_data['boxcar2']['accessToken'] = app.BOXCAR2_ACCESSTOKEN

        section_data['pushalot'] = {}
        section_data['pushalot']['enabled'] = bool(app.USE_PUSHALOT)
        section_data['pushalot']['notifyOnSnatch'] = bool(app.PUSHALOT_NOTIFY_ONSNATCH)
        section_data['pushalot']['notifyOnDownload'] = bool(app.PUSHALOT_NOTIFY_ONDOWNLOAD)
        section_data['pushalot']['notifyOnSubtitleDownload'] = bool(app.PUSHALOT_NOTIFY_ONSUBTITLEDOWNLOAD)
        section_data['pushalot']['authToken'] = app.PUSHALOT_AUTHORIZATIONTOKEN

        section_data['pushbullet'] = {}
        section_data['pushbullet']['enabled'] = bool(app.USE_PUSHBULLET)
        section_data['pushbullet']['notifyOnSnatch'] = bool(app.PUSHBULLET_NOTIFY_ONSNATCH)
        section_data['pushbullet']['notifyOnDownload'] = bool(app.PUSHBULLET_NOTIFY_ONDOWNLOAD)
        section_data['pushbullet']['notifyOnSubtitleDownload'] = bool(app.PUSHBULLET_NOTIFY_ONSUBTITLEDOWNLOAD)
        section_data['pushbullet']['api'] = app.PUSHBULLET_API
        section_data['pushbullet']['device'] = app.PUSHBULLET_DEVICE

        section_data['join'] = {}
        section_data['join']['enabled'] = bool(app.USE_JOIN)
        section_data['join']['notifyOnSnatch'] = bool(app.JOIN_NOTIFY_ONSNATCH)
        section_data['join']['notifyOnDownload'] = bool(app.JOIN_NOTIFY_ONDOWNLOAD)
        section_data['join']['notifyOnSubtitleDownload'] = bool(app.JOIN_NOTIFY_ONSUBTITLEDOWNLOAD)
        section_data['join']['api'] = app.JOIN_API
        section_data['join']['device'] = app.JOIN_DEVICE

        section_data['freemobile'] = {}
        section_data['freemobile']['enabled'] = bool(app.USE_FREEMOBILE)
        section_data['freemobile']['notifyOnSnatch'] = bool(app.FREEMOBILE_NOTIFY_ONSNATCH)
        section_data['freemobile']['notifyOnDownload'] = bool(app.FREEMOBILE_NOTIFY_ONDOWNLOAD)
        section_data['freemobile']['notifyOnSubtitleDownload'] = bool(app.FREEMOBILE_NOTIFY_ONSUBTITLEDOWNLOAD)
        section_data['freemobile']['api'] = app.FREEMOBILE_APIKEY
        section_data['freemobile']['id'] = app.FREEMOBILE_ID

        section_data['telegram'] = {}
        section_data['telegram']['enabled'] = bool(app.USE_TELEGRAM)
        section_data['telegram']['notifyOnSnatch'] = bool(app.TELEGRAM_NOTIFY_ONSNATCH)
        section_data['telegram']['notifyOnDownload'] = bool(app.TELEGRAM_NOTIFY_ONDOWNLOAD)
        section_data['telegram']['notifyOnSubtitleDownload'] = bool(app.TELEGRAM_NOTIFY_ONSUBTITLEDOWNLOAD)
        section_data['telegram']['api'] = app.TELEGRAM_APIKEY
        section_data['telegram']['id'] = app.TELEGRAM_ID

        section_data['discord'] = {}
        section_data['discord']['enabled'] = bool(app.USE_DISCORD)
        section_data['discord']['notifyOnSnatch'] = bool(app.DISCORD_NOTIFY_ONSNATCH)
        section_data['discord']['notifyOnDownload'] = bool(app.DISCORD_NOTIFY_ONDOWNLOAD)
        section_data['discord']['notifyOnSubtitleDownload'] = bool(app.DISCORD_NOTIFY_ONSUBTITLEDOWNLOAD)
        section_data['discord']['webhook'] = app.DISCORD_WEBHOOK
        section_data['discord']['tts'] = bool(app.DISCORD_TTS)
        section_data['discord']['overrideAvatar'] = bool(app.DISCORD_OVERRIDE_AVATAR)
        section_data['discord']['name'] = app.DISCORD_NAME

        section_data['twitter'] = {}
        section_data['twitter']['enabled'] = bool(app.USE_TWITTER)
        section_data['twitter']['notifyOnSnatch'] = bool(app.TWITTER_NOTIFY_ONSNATCH)
        section_data['twitter']['notifyOnDownload'] = bool(app.TWITTER_NOTIFY_ONDOWNLOAD)
        section_data['twitter']['notifyOnSubtitleDownload'] = bool(app.TWITTER_NOTIFY_ONSUBTITLEDOWNLOAD)
        section_data['twitter']['dmto'] = app.TWITTER_DMTO
        section_data['twitter']['prefix'] = app.TWITTER_PREFIX
        section_data['twitter']['directMessage'] = bool(app.TWITTER_USEDM)

        section_data['trakt'] = {}
        section_data['trakt']['enabled'] = bool(app.USE_TRAKT)
        section_data['trakt']['pinUrl'] = app.TRAKT_PIN_URL
        section_data['trakt']['username'] = app.TRAKT_USERNAME
        section_data['trakt']['accessToken'] = app.TRAKT_ACCESS_TOKEN
        section_data['trakt']['timeout'] = int_default(app.TRAKT_TIMEOUT, 20)
        section_data['trakt']['defaultIndexer'] = int_default(app.TRAKT_DEFAULT_INDEXER, INDEXER_TVDBV2)
        section_data['trakt']['sync'] = bool(app.TRAKT_SYNC)
        section_data['trakt']['syncRemove'] = bool(app.TRAKT_SYNC_REMOVE)
        section_data['trakt']['syncWatchlist'] = bool(app.TRAKT_SYNC_WATCHLIST)
        section_data['trakt']['syncToWatchlist'] = bool(app.TRAKT_SYNC_TO_WATCHLIST)
        section_data['trakt']['methodAdd'] = int_default(app.TRAKT_METHOD_ADD)
        section_data['trakt']['removeWatchlist'] = bool(app.TRAKT_REMOVE_WATCHLIST)
        section_data['trakt']['removeSerieslist'] = bool(app.TRAKT_REMOVE_SERIESLIST)
        section_data['trakt']['removeShowFromApplication'] = bool(app.TRAKT_REMOVE_SHOW_FROM_APPLICATION)
        section_data['trakt']['startPaused'] = bool(app.TRAKT_START_PAUSED)
        section_data['trakt']['blacklistName'] = app.TRAKT_BLACKLIST_NAME

        section_data['email'] = {}
        section_data['email']['enabled'] = bool(app.USE_EMAIL)
        section_data['email']['notifyOnSnatch'] = bool(app.EMAIL_NOTIFY_ONSNATCH)
        section_data['email']['notifyOnDownload'] = bool(app.EMAIL_NOTIFY_ONDOWNLOAD)
        section_data['email']['notifyOnSubtitleDownload'] = bool(app.EMAIL_NOTIFY_ONSUBTITLEDOWNLOAD)
        section_data['email']['host'] = app.EMAIL_HOST
        section_data['email']['port'] = app.EMAIL_PORT
        section_data['email']['from'] = app.EMAIL_FROM
        section_data['email']['tls'] = bool(app.EMAIL_TLS)
        section_data['email']['username'] = app.EMAIL_USER
        section_data['email']['password'] = app.EMAIL_PASSWORD
        section_data['email']['addressList'] = app.EMAIL_LIST
        section_data['email']['subject'] = app.EMAIL_SUBJECT

        section_data['slack'] = {}
        section_data['slack']['enabled'] = bool(app.USE_SLACK)
        section_data['slack']['notifyOnSnatch'] = bool(app.SLACK_NOTIFY_SNATCH)
        section_data['slack']['notifyOnDownload'] = bool(app.SLACK_NOTIFY_DOWNLOAD)
        section_data['slack']['notifyOnSubtitleDownload'] = bool(app.SLACK_NOTIFY_SUBTITLEDOWNLOAD)
        section_data['slack']['webhook'] = app.SLACK_WEBHOOK

        return section_data

    @staticmethod
    def data_system():
        """System information."""
        section_data = {}

        section_data['memoryUsage'] = helpers.memory_usage(pretty=True)
        section_data['schedulers'] = generate_schedulers()
        section_data['showQueue'] = generate_show_queue()
        section_data['postProcessQueue'] = generate_postprocessing_queue()
        section_data['diskSpace'] = generate_location_disk_space()

        section_data['branch'] = app.BRANCH
        section_data['commitHash'] = app.CUR_COMMIT_HASH
        section_data['release'] = app.APP_VERSION
        section_data['sslVersion'] = app.OPENSSL_VERSION
        section_data['pythonVersion'] = sys.version

        section_data['databaseVersion'] = {}
        section_data['databaseVersion']['major'] = app.MAJOR_DB_VERSION
        section_data['databaseVersion']['minor'] = app.MINOR_DB_VERSION

        section_data['os'] = platform.platform()
        section_data['pid'] = app.PID
        section_data['locale'] = '.'.join([text_type(loc or 'Unknown') for loc in app.LOCALE])
        section_data['localUser'] = app.OS_USER or 'Unknown'
        section_data['timezone'] = app_timezone.tzname(datetime.datetime.now())
        section_data['programDir'] = app.PROG_DIR
        section_data['dataDir'] = app.DATA_DIR
        section_data['configFile'] = app.CONFIG_FILE
        section_data['dbPath'] = db.DBConnection().path
        section_data['cacheDir'] = app.CACHE_DIR
        section_data['logDir'] = app.LOG_DIR
        section_data['appArgs'] = app.MY_ARGS
        section_data['webRoot'] = app.WEB_ROOT
        section_data['runsInDocker'] = bool(app.RUNS_IN_DOCKER)
        section_data['gitRemoteBranches'] = app.GIT_REMOTE_BRANCHES
        section_data['cpuPresets'] = cpu_presets
        section_data['newestVersionMessage'] = app.NEWEST_VERSION_STRING
        try:
            section_data['ffprobeVersion'] = FfMpeg().get_ffprobe_version()
        except FfprobeBinaryException:
            section_data['ffprobeVersion'] = 'ffprobe not available'

        section_data['news'] = {}
        section_data['news']['lastRead'] = app.NEWS_LAST_READ
        section_data['news']['latest'] = app.NEWS_LATEST
        section_data['news']['unread'] = app.NEWS_UNREAD

        return section_data

    @staticmethod
    def data_clients():
        """Notifications."""
        section_data = {}

        section_data['torrents'] = {}
        section_data['torrents']['authType'] = app.TORRENT_AUTH_TYPE
        section_data['torrents']['dir'] = app.TORRENT_DIR
        section_data['torrents']['enabled'] = bool(app.USE_TORRENTS)
        section_data['torrents']['highBandwidth'] = bool(app.TORRENT_HIGH_BANDWIDTH)
        section_data['torrents']['host'] = app.TORRENT_HOST
        section_data['torrents']['label'] = app.TORRENT_LABEL
        section_data['torrents']['labelAnime'] = app.TORRENT_LABEL_ANIME
        section_data['torrents']['method'] = app.TORRENT_METHOD
        section_data['torrents']['saveMagnetFile'] = bool(app.SAVE_MAGNET_FILE)
        section_data['torrents']['path'] = app.TORRENT_PATH
        section_data['torrents']['paused'] = bool(app.TORRENT_PAUSED)
        section_data['torrents']['rpcUrl'] = app.TORRENT_RPCURL
        section_data['torrents']['seedLocation'] = app.TORRENT_SEED_LOCATION
        section_data['torrents']['seedTime'] = app.TORRENT_SEED_TIME
        section_data['torrents']['username'] = app.TORRENT_USERNAME
        section_data['torrents']['password'] = app.TORRENT_PASSWORD
        section_data['torrents']['verifySSL'] = bool(app.TORRENT_VERIFY_CERT)

        section_data['nzb'] = {}
        section_data['nzb']['enabled'] = bool(app.USE_NZBS)
        section_data['nzb']['dir'] = app.NZB_DIR
        section_data['nzb']['method'] = app.NZB_METHOD
        section_data['nzb']['nzbget'] = {}
        section_data['nzb']['nzbget']['category'] = app.NZBGET_CATEGORY
        section_data['nzb']['nzbget']['categoryAnime'] = app.NZBGET_CATEGORY_ANIME
        section_data['nzb']['nzbget']['categoryAnimeBacklog'] = app.NZBGET_CATEGORY_ANIME_BACKLOG
        section_data['nzb']['nzbget']['categoryBacklog'] = app.NZBGET_CATEGORY_BACKLOG
        section_data['nzb']['nzbget']['host'] = app.NZBGET_HOST
        section_data['nzb']['nzbget']['priority'] = int(app.NZBGET_PRIORITY)
        section_data['nzb']['nzbget']['useHttps'] = bool(app.NZBGET_USE_HTTPS)
        section_data['nzb']['nzbget']['username'] = app.NZBGET_USERNAME
        section_data['nzb']['nzbget']['password'] = app.NZBGET_PASSWORD

        section_data['nzb']['sabnzbd'] = {}
        section_data['nzb']['sabnzbd']['category'] = app.SAB_CATEGORY
        section_data['nzb']['sabnzbd']['categoryAnime'] = app.SAB_CATEGORY_ANIME
        section_data['nzb']['sabnzbd']['categoryAnimeBacklog'] = app.SAB_CATEGORY_ANIME_BACKLOG
        section_data['nzb']['sabnzbd']['categoryBacklog'] = app.SAB_CATEGORY_BACKLOG
        section_data['nzb']['sabnzbd']['forced'] = bool(app.SAB_FORCED)
        section_data['nzb']['sabnzbd']['host'] = app.SAB_HOST
        section_data['nzb']['sabnzbd']['username'] = app.SAB_USERNAME
        section_data['nzb']['sabnzbd']['password'] = app.SAB_PASSWORD
        section_data['nzb']['sabnzbd']['apiKey'] = app.SAB_APIKEY

        return section_data

    @staticmethod
    def data_postprocessing():
        """Postprocessing information."""
        section_data = {}

        section_data['naming'] = {}
        section_data['naming']['pattern'] = app.NAMING_PATTERN
        section_data['naming']['multiEp'] = int(app.NAMING_MULTI_EP)
        section_data['naming']['patternAirByDate'] = app.NAMING_ABD_PATTERN
        section_data['naming']['patternSports'] = app.NAMING_SPORTS_PATTERN
        section_data['naming']['patternAnime'] = app.NAMING_ANIME_PATTERN
        section_data['naming']['enableCustomNamingAirByDate'] = bool(app.NAMING_CUSTOM_ABD)
        section_data['naming']['enableCustomNamingSports'] = bool(app.NAMING_CUSTOM_SPORTS)
        section_data['naming']['enableCustomNamingAnime'] = bool(app.NAMING_CUSTOM_ANIME)
        section_data['naming']['animeMultiEp'] = int(app.NAMING_ANIME_MULTI_EP)
        section_data['naming']['animeNamingType'] = int_default(app.NAMING_ANIME, 3)
        section_data['naming']['stripYear'] = bool(app.NAMING_STRIP_YEAR)
        section_data['showDownloadDir'] = app.TV_DOWNLOAD_DIR
        section_data['defaultClientPath'] = app.DEFAULT_CLIENT_PATH
        section_data['processAutomatically'] = bool(app.PROCESS_AUTOMATICALLY)
        section_data['postponeIfSyncFiles'] = bool(app.POSTPONE_IF_SYNC_FILES)
        section_data['postponeIfNoSubs'] = bool(app.POSTPONE_IF_NO_SUBS)
        section_data['renameEpisodes'] = bool(app.RENAME_EPISODES)
        section_data['createMissingShowDirs'] = bool(app.CREATE_MISSING_SHOW_DIRS)
        section_data['addShowsWithoutDir'] = bool(app.ADD_SHOWS_WO_DIR)
        section_data['moveAssociatedFiles'] = bool(app.MOVE_ASSOCIATED_FILES)
        section_data['nfoRename'] = bool(app.NFO_RENAME)
        section_data['airdateEpisodes'] = bool(app.AIRDATE_EPISODES)
        section_data['unpack'] = bool(app.UNPACK)
        section_data['deleteRarContent'] = bool(app.DELRARCONTENTS)
        section_data['noDelete'] = bool(app.NO_DELETE)
        section_data['processMethod'] = app.PROCESS_METHOD
        section_data['specificProcessMethod'] = bool(app.USE_SPECIFIC_PROCESS_METHOD)
        section_data['processMethodTorrent'] = app.PROCESS_METHOD_TORRENT
        section_data['processMethodNzb'] = app.PROCESS_METHOD_NZB
        section_data['reflinkAvailable'] = bool(pkgutil.find_loader('reflink'))
        section_data['autoPostprocessorFrequency'] = int(app.AUTOPOSTPROCESSOR_FREQUENCY)
        section_data['syncFiles'] = app.SYNC_FILES
        section_data['fileTimestampTimezone'] = app.FILE_TIMESTAMP_TIMEZONE
        section_data['allowedExtensions'] = app.ALLOWED_EXTENSIONS
        section_data['extraScripts'] = app.EXTRA_SCRIPTS
        section_data['extraScriptsUrl'] = app.EXTRA_SCRIPTS_URL
        section_data['multiEpStrings'] = common.MULTI_EP_STRINGS

        section_data['downloadHandler'] = {}
        section_data['downloadHandler']['enabled'] = bool(app.USE_DOWNLOAD_HANDLER)
        section_data['downloadHandler']['frequency'] = int_default(app.DOWNLOAD_HANDLER_FREQUENCY, app.DEFAULT_DOWNLOAD_HANDLER_FREQUENCY)
        section_data['downloadHandler']['minFrequency'] = int(app.MIN_DOWNLOAD_HANDLER_FREQUENCY)
        section_data['downloadHandler']['torrentSeedRatio'] = float(app.TORRENT_SEED_RATIO) if app.TORRENT_SEED_RATIO is not None else -1
        section_data['downloadHandler']['torrentSeedAction'] = app.TORRENT_SEED_ACTION

        section_data['ffmpeg'] = {}
        section_data['ffmpeg']['checkStreams'] = bool(app.FFMPEG_CHECK_STREAMS)
        section_data['ffmpeg']['path'] = app.FFMPEG_PATH

        return section_data

    @staticmethod
    def data_indexers():
        """Indexers config information."""
        return get_indexer_config()

    @staticmethod
    def data_layout():
        """Layout configuration."""
        section_data = {}

        section_data['schedule'] = app.COMING_EPS_LAYOUT
        section_data['history'] = app.HISTORY_LAYOUT
        section_data['historyLimit'] = app.HISTORY_LIMIT

        section_data['home'] = app.HOME_LAYOUT

        section_data['show'] = {}
        section_data['show']['specials'] = bool(app.DISPLAY_SHOW_SPECIALS)
        section_data['show']['showListOrder'] = app.SHOW_LIST_ORDER
        section_data['show']['pagination'] = {}
        section_data['show']['pagination']['enable'] = bool(app.SHOW_USE_PAGINATION)

        section_data['wide'] = bool(app.LAYOUT_WIDE)

        section_data['posterSortdir'] = int(app.POSTER_SORTDIR or 0)
        section_data['themeName'] = app.THEME_NAME
        section_data['splitHomeInTabs'] = bool(app.ANIME_SPLIT_HOME_IN_TABS)
        section_data['animeSplitHome'] = bool(app.ANIME_SPLIT_HOME)
        section_data['fanartBackground'] = bool(app.FANART_BACKGROUND)
        section_data['fanartBackgroundOpacity'] = float(app.FANART_BACKGROUND_OPACITY or 0)
        section_data['timezoneDisplay'] = app.TIMEZONE_DISPLAY
        section_data['dateStyle'] = app.DATE_PRESET
        section_data['timeStyle'] = app.TIME_PRESET_W_SECONDS

        section_data['trimZero'] = bool(app.TRIM_ZERO)
        section_data['sortArticle'] = bool(app.SORT_ARTICLE)
        section_data['fuzzyDating'] = bool(app.FUZZY_DATING)
        section_data['posterSortby'] = app.POSTER_SORTBY

        section_data['comingEps'] = {}
        section_data['comingEps']['displayPaused'] = bool(app.COMING_EPS_DISPLAY_PAUSED)
        section_data['comingEps']['sort'] = app.COMING_EPS_SORT
        section_data['comingEps']['missedRange'] = int(app.COMING_EPS_MISSED_RANGE or 0)
        section_data['comingEps']['layout'] = app.COMING_EPS_LAYOUT

        section_data['backlogOverview'] = {}
        section_data['backlogOverview']['status'] = app.BACKLOG_STATUS
        section_data['backlogOverview']['period'] = app.BACKLOG_PERIOD

        section_data['selectedRootIndex'] = int_default(app.SELECTED_ROOT, -1)  # All paths

        return section_data

    @staticmethod
    def data_anime():
        """Anime configuration."""
        return {
            'anidb': {
                'enabled': bool(app.USE_ANIDB),
                'username': app.ANIDB_USERNAME,
                'password': app.ANIDB_PASSWORD,
                'useMylist': bool(app.ANIDB_USE_MYLIST)
            },
            'autoAnimeToList': bool(app.AUTO_ANIME_TO_LIST),
            'showlistDefaultAnime': app.SHOWLISTS_DEFAULT_ANIME
        }

    @staticmethod
    def data_subtitles():
        """Config subtitles."""
        return {
            'enabled': bool(app.USE_SUBTITLES),
            'languages': app.SUBTITLES_LANGUAGES,
            'wantedLanguages': [{'id': code, 'name': name_from_code(code)}
                                for code in wanted_languages()],
            'codeFilter': [{'id': code, 'name': name_from_code(code)}
                           for code in subtitle_code_filter()],
            'services': app.SUBTITLE_SERVICES,
            'stopAtFirst': bool(app.SUBTITLES_STOP_AT_FIRST),
            'eraseCache': bool(app.SUBTITLES_ERASE_CACHE),
            'location': app.SUBTITLES_DIR,
            'finderFrequency': int(app.SUBTITLES_FINDER_FREQUENCY),
            'perfectMatch': bool(app.SUBTITLES_PERFECT_MATCH),
            'logHistory': bool(app.SUBTITLES_HISTORY),
            'multiLanguage': bool(app.SUBTITLES_MULTI),
            'keepOnlyWanted': bool(app.SUBTITLES_KEEP_ONLY_WANTED),
            'ignoreEmbeddedSubs': bool(app.IGNORE_EMBEDDED_SUBS),
            'acceptUnknownEmbeddedSubs': bool(app.ACCEPT_UNKNOWN_EMBEDDED_SUBS),
            'hearingImpaired': bool(app.SUBTITLES_HEARING_IMPAIRED),
            'preScripts': app.SUBTITLES_PRE_SCRIPTS,
            'extraScripts': app.SUBTITLES_EXTRA_SCRIPTS,
            'wikiUrl': app.SUBTITLES_URL,
            'providerLogins': {
                'addic7ed': {'user': app.ADDIC7ED_USER, 'pass': app.ADDIC7ED_PASS},
                'legendastv': {'user': app.LEGENDASTV_USER, 'pass': app.LEGENDASTV_PASS},
                'opensubtitles': {'user': app.OPENSUBTITLES_USER, 'pass': app.OPENSUBTITLES_PASS}
            }
        }<|MERGE_RESOLUTION|>--- conflicted
+++ resolved
@@ -19,6 +19,7 @@
     logger,
     ws,
 )
+from medusa.helper.mappings import NonEmptyDict
 from medusa.app import app
 from medusa.common import IGNORED, Quality, SKIPPED, WANTED, cpu_presets
 from medusa.helpers.ffmpeg import FfMpeg, FfprobeBinaryException
@@ -31,14 +32,9 @@
     generate_postprocessing_queue,
     generate_show_queue,
 )
-<<<<<<< HEAD
-from medusa.helper.mappings import NonEmptyDict
-from medusa.indexers.config import indexerConfig
-=======
 from medusa.sbdatetime import date_presets, time_presets
 from medusa.schedulers.download_handler import status_strings
 from medusa.schedulers.utils import generate_schedulers
->>>>>>> 9b6680f6
 from medusa.server.api.v2.base import (
     BaseRequestHandler,
     BooleanField,
