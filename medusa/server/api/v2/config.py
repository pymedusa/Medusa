--- conflicted
+++ resolved
@@ -143,21 +143,6 @@
         'clients.nzb.sabnzbd.host': StringField(app, 'SAB_HOST'),
         'clients.nzb.sabnzbd.password': StringField(app, 'SAB_PASSWORD'),
         'clients.nzb.sabnzbd.username': StringField(app, 'SAB_USERNAME'),
-<<<<<<< HEAD
-=======
-        'selectedRootIndex': IntegerField(app, 'SELECTED_ROOT'),
-        'layout.schedule': EnumField(app, 'COMING_EPS_LAYOUT', ('poster', 'banner', 'list', 'calendar'),
-                                     default_value='banner', post_processor=layout_schedule_post_processor),
-        'layout.history': EnumField(app, 'HISTORY_LAYOUT', ('compact', 'detailed'), default_value='detailed'),
-        'layout.home': EnumField(app, 'HOME_LAYOUT', ('poster', 'small', 'banner', 'simple', 'coverflow'),
-                                 default_value='poster'),
-        'layout.show.specials': BooleanField(app, 'DISPLAY_SHOW_SPECIALS'),
-        'layout.show.showListOrder': ListField(app, 'SHOW_LIST_ORDER'),
-        'theme.name': StringField(app, 'THEME_NAME', setter=theme_name_setter),
-        'backlogOverview.period': StringField(app, 'BACKLOG_PERIOD'),
-        'backlogOverview.status': StringField(app, 'BACKLOG_STATUS'),
-        'rootDirs': ListField(app, 'ROOT_DIRS'),
->>>>>>> 5b65819c
 
 
         'postProcessing.showDownloadDir': StringField(app, 'TV_DOWNLOAD_DIR'),
