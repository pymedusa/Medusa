--- conflicted
+++ resolved
@@ -85,11 +85,7 @@
                 episode > 0 AND
                 airdate > 1 AND (
                     (airdate <= {today} AND tv_eps.status IN {status_pre_today}) OR
-<<<<<<< HEAD
-                    tv_eps.status IN (2,9,12,4,6)
-=======
                     tv_eps.status IN {status_both}
->>>>>>> fe3a934f
                 )
             ) AS epTotal,
             (SELECT airdate FROM tv_episodes
