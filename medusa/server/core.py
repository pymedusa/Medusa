--- conflicted
+++ resolved
@@ -36,6 +36,7 @@
 )
 from medusa.server.web.core.base import AuthenticatedStaticFileHandler
 from medusa.ws import MedusaWebSocketHandler
+
 from tornado.httpserver import HTTPServer
 from tornado.ioloop import IOLoop
 from tornado.web import (
@@ -260,20 +261,12 @@
             protocol = 'http'
             self.server = HTTPServer(self.app)
 
-<<<<<<< HEAD
-        log.info('Starting Medusa {scheme}://{host}:{port}{web_root}/'.format(
+        log.info('Starting Medusa on {scheme}://{host}:{port}{web_root}/'.format(
             scheme=protocol,
             host=self.options['host'],
             port=self.options['port'],
-            web_root=self.options['web_root'])
+            web_root=self.options['theme_path'])
         )
-=======
-        logger.log('Starting Medusa on {scheme}://{host}:{port}{web_root}/'.format
-                   (scheme=protocol,
-                    host=self.options['host'],
-                    port=self.options['port'],
-                    web_root=self.options['theme_path']))
->>>>>>> fe715eac
 
         try:
             self.server.listen(self.options['port'], self.options['host'])
