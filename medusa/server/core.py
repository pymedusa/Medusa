--- conflicted
+++ resolved
@@ -23,13 +23,6 @@
     from .api.v2.auth import AuthHandler
     from .api.v2.asset import AssetHandler
     from .api.v2.base import NotFoundHandler
-<<<<<<< HEAD
-    from .api.v2.cache import SceneExceptionHandler
-
-    show_id = r'(?P<show_indexer>[a-z]+)(?P<show_id>\d+)'
-    ep_id = r'(?:(?:s(?P<season>\d{1,2})(?:e(?P<episode>\d{1,2}))?)|(?:e(?P<absolute_episode>\d{1,3}))|' \
-            r'(?P<air_date>\d{4}\-\d{2}\-\d{2}))'
-=======
     from .api.v2.scene_exception import (SceneExceptionHandler, SceneExceptionTypeHandler,
                                          SceneExceptionAllTypeOperationHandler, SceneExceptionTypeOperationHandler)
 
@@ -37,25 +30,12 @@
     # This has to accept season of 1-4 as some seasons are years. For example Formula 1
     ep_id = r'(?:(?:s(?P<season>\d{1,4})(?:e(?P<episode>\d{1,2}))?)|(?:e(?P<absolute_episode>\d{1,3}))' \
             r'|(?P<air_date>\d{4}\-\d{2}\-\d{2}))'
->>>>>>> 612f11fd
     query = r'(?P<query>[\w]+)'
     query_extended = r'(?P<query>[\w \(\)%]+)'  # This also accepts the space char, () and %
     log_level = r'(?P<log_level>[a-zA-Z]+)'
     asset_group = r'(?P<asset_group>[a-zA-Z0-9]+)'
 
     return [
-<<<<<<< HEAD
-        (r'{base}/show(?:/{show_id}(?:/{ep_id})?(?:/{query})?)?/?'.format(base=base, show_id=show_id, ep_id=ep_id,
-                                                                          query=query),
-         ShowHandler),
-        (r'{base}/config(?:/{query})?/?'.format(base=base, query=query), ConfigHandler),
-        (r'{base}/log(?:/{log_level})?/?'.format(base=base, log_level=log_level), LogHandler),
-        (r'{base}/auth/login(/?)'.format(base=base), LoginHandler),
-        (r'{base}/asset(?:/{asset_group})(?:/{query})?/?'.format(base=base, asset_group=asset_group,
-                                                                 query=query_extended),
-         AssetHandler),
-        (r'{base}/scene(?:/(?P<row_id>\d+)?)?/?'.format(base=base), SceneExceptionHandler),
-=======
         # All operations endpoints should be defined first.
         (r'{base}/exceptiontype/(?P<exception_type>[a-z]+)/operation?/?'.format(base=base), SceneExceptionTypeOperationHandler),
         (r'{base}/exceptiontype/operation?/?'.format(base=base), SceneExceptionAllTypeOperationHandler),
@@ -72,7 +52,6 @@
         (r'{base}/exceptiontype(?:/(?P<exception_type>[a-z]+)?)?/?'.format(base=base), SceneExceptionTypeHandler),
 
         # Always keep this last!
->>>>>>> 612f11fd
         (r'{base}(/?.*)'.format(base=base), NotFoundHandler),
     ]
 
