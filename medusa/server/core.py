# coding=utf-8

from __future__ import unicode_literals

import logging
import os
import threading
from posixpath import join

from medusa import app
from medusa.helpers import (
    create_https_certificates,
    generate_api_key,
)
from medusa.logger.adapters.style import BraceAdapter
from medusa.server.api.v1.core import ApiHandler
from medusa.server.api.v2.alias import AliasHandler
from medusa.server.api.v2.alias_source import (
    AliasSourceHandler,
    AliasSourceOperationHandler,
)
from medusa.server.api.v2.auth import AuthHandler
from medusa.server.api.v2.base import BaseRequestHandler, NotFoundHandler
from medusa.server.api.v2.config import ConfigHandler
from medusa.server.api.v2.episode_history import EpisodeHistoryHandler
from medusa.server.api.v2.episodes import EpisodeHandler
from medusa.server.api.v2.history import HistoryHandler
from medusa.server.api.v2.internal import InternalHandler
from medusa.server.api.v2.log import LogHandler
from medusa.server.api.v2.notifications import NotificationsHandler
from medusa.server.api.v2.postprocess import PostProcessHandler
from medusa.server.api.v2.providers import ProvidersHandler
from medusa.server.api.v2.recommended import RecommendedHandler
from medusa.server.api.v2.schedule import ScheduleHandler
from medusa.server.api.v2.search import SearchHandler
from medusa.server.api.v2.series import SeriesHandler
from medusa.server.api.v2.series_asset import SeriesAssetHandler
from medusa.server.api.v2.series_change_indexer import SeriesChangeIndexer
from medusa.server.api.v2.series_legacy import SeriesLegacyHandler
from medusa.server.api.v2.series_mass_edit import SeriesMassEdit
from medusa.server.api.v2.series_mass_operation import SeriesMassOperation
from medusa.server.api.v2.series_operation import SeriesOperationHandler
from medusa.server.api.v2.stats import StatsHandler
from medusa.server.api.v2.system import SystemHandler
from medusa.server.web import (
    CalendarHandler,
    KeyHandler,
    LoginHandler,
    LogoutHandler,
    TokenHandler,
)
from medusa.server.web.core.base import AuthenticatedStaticFileHandler
from medusa.ws.handler import WebSocketUIHandler

import six

from tornado.httpserver import HTTPServer
from tornado.ioloop import IOLoop
from tornado.web import (
    Application,
    RedirectHandler,
    StaticFileHandler,
    url,
)

from tornroutes import route


log = BraceAdapter(logging.getLogger(__name__))
log.logger.addHandler(logging.NullHandler())


def clean_url_path(*args, **kwargs):
    """Make sure we end with a clean route."""
    end_with_slash = kwargs.pop('end_with_slash', False)
    build_path = ''
    for arg in args:
        build_path = join(build_path.strip('/'), arg.strip('/'))

    build_path = '/' + build_path if build_path else ''

    if end_with_slash:
        build_path += '/'

    return build_path


def get_apiv2_handlers(base):
    """Return api v2 handlers."""
    return [

        # Order: Most specific to most generic
        # /api/v2/postprocess
        PostProcessHandler.create_app_handler(base),

        # /api/v2/providers
        ProvidersHandler.create_app_handler(base),

        # /api/v2/history/tvdb1234/episode
        EpisodeHistoryHandler.create_app_handler(base),

        # /api/v2/notifications
        NotificationsHandler.create_app_handler(base),

        # /api/v2/schedule
        ScheduleHandler.create_app_handler(base),

        # /api/v2/history
        HistoryHandler.create_app_handler(base),

        # /api/v2/search
        SearchHandler.create_app_handler(base),

        # /api/v2/series/tvdb1234/episode
        EpisodeHandler.create_app_handler(base),

<<<<<<< HEAD
        # /api/v2/series/changeindexer
        SeriesChangeIndexer.create_app_handler(base),
=======
        # /api/v2/massedit
        SeriesMassEdit.create_app_handler(base),
        # /api/v2/massupdate
        SeriesMassOperation.create_app_handler(base),
>>>>>>> f65c9fec
        # /api/v2/series/tvdb1234/operation
        SeriesOperationHandler.create_app_handler(base),
        # /api/v2/series/tvdb1234/asset
        SeriesAssetHandler.create_app_handler(base),
        # /api/v2/series/tvdb1234/legacy
        SeriesLegacyHandler.create_app_handler(base),  # To be removed
        # /api/v2/series/tvdb1234
        SeriesHandler.create_app_handler(base),

        # /api/v2/config
        ConfigHandler.create_app_handler(base),

        # /api/v2/stats
        StatsHandler.create_app_handler(base),

        # /api/v2/internal
        InternalHandler.create_app_handler(base),

        # /api/v2/log
        LogHandler.create_app_handler(base),

        # /api/v2/alias-source/xem/operation
        AliasSourceOperationHandler.create_app_handler(base),
        # /api/v2/alias-source
        AliasSourceHandler.create_app_handler(base),

        # /api/v2/alias
        AliasHandler.create_app_handler(base),

        # /api/v2/system
        SystemHandler.create_app_handler(base),

        # /api/v2/authenticate
        AuthHandler.create_app_handler(base),

        # /api/v2/recommeded
        RecommendedHandler.create_app_handler(base),

        # Always keep this last!
        NotFoundHandler.create_app_handler(base)
    ]


class AppWebServer(threading.Thread):
    def __init__(self, options=None):
        threading.Thread.__init__(self)
        self.daemon = True
        self.alive = True
        self.name = 'TORNADO'

        self.options = options or {}
        self.options.setdefault('port', 8081)
        self.options.setdefault('host', '0.0.0.0')
        self.options.setdefault('log_dir', None)
        self.options.setdefault('username', '')
        self.options.setdefault('password', '')
        self.options.setdefault('web_root', '/')
        assert isinstance(self.options['port'], int)
        assert 'data_root' in self.options

        self.server = None
        self.io_loop = None

        # video root
        if app.ROOT_DIRS:
            root_dirs = app.ROOT_DIRS
            self.video_root = root_dirs[int(root_dirs[0]) + 1]
        else:
            self.video_root = None

        # web root
        if self.options['web_root']:
            app.WEB_ROOT = self.options['web_root'] = clean_url_path(self.options['web_root'])

        # Configure root to selected theme.
        app.WEB_ROOT = self.options['theme_path'] = clean_url_path(app.WEB_ROOT)

        # Configure the directory to the theme's data root.
        app.THEME_DATA_ROOT = self.options['theme_data_root'] = os.path.join(self.options['data_root'], app.THEME_NAME)

        # api root
        if not app.API_KEY:
            app.API_KEY = generate_api_key()
        self.options['api_root'] = r'{root}/api/(?:v1/)?{key}'.format(root=app.WEB_ROOT, key=app.API_KEY)
        self.options['api_v2_root'] = r'{root}/api/v2'.format(root=app.WEB_ROOT)

        # websocket root
        self.options['web_socket'] = r'{root}/ws'.format(root=app.WEB_ROOT)

        # tornado setup
        self.enable_https = self.options['enable_https']
        self.https_cert = self.options['https_cert']
        self.https_key = self.options['https_key']

        if self.enable_https:
            # If either the HTTPS certificate or key do not exist, make some self-signed ones.
            if not (self.https_cert and os.path.exists(self.https_cert)) or not (
                    self.https_key and os.path.exists(self.https_key)):
                if not create_https_certificates(self.https_cert, self.https_key):
                    log.info('Unable to create CERT/KEY files, disabling HTTPS')
                    app.ENABLE_HTTPS = False
                    self.enable_https = False

            if not (os.path.exists(self.https_cert) and os.path.exists(self.https_key)):
                log.warning('Disabled HTTPS because of missing CERT and KEY files')
                app.ENABLE_HTTPS = False
                self.enable_https = False

        # Load the app
        self.app = Application(
            [],
            debug=True,
            autoreload=False,
            gzip=app.WEB_USE_GZIP,
            xheaders=app.HANDLE_REVERSE_PROXY,
            cookie_secret=app.WEB_COOKIE_SECRET,
            login_url=r'{root}/login/'.format(root=self.options['theme_path']),
            log_function=self.log_request,
        )

        self.app.add_handlers('.*$', get_apiv2_handlers(self.options['api_v2_root']))

        # Websocket handler
        self.app.add_handlers('.*$', [
            (r'{base}/ui(/?.*)'.format(base=self.options['web_socket']), WebSocketUIHandler)
        ])

        # Static File Handlers
        self.app.add_handlers('.*$', [
            # favicon
            (r'{base}/favicon\.ico()'.format(base=self.options['theme_path']), StaticFileHandler,
             {'path': os.path.join(self.options['theme_data_root'], 'assets', 'img', 'ico', 'favicon.ico')}),

            # images
            (r'{base}/images/(.*)'.format(base=self.options['theme_path']), StaticFileHandler,
             {'path': os.path.join(self.options['theme_data_root'], 'assets', 'img')}),

            # cached images
            (r'{base}/cache/images/(.*)'.format(base=self.options['theme_path']), StaticFileHandler,
             {'path': os.path.join(app.CACHE_DIR, 'images')}),

            # css
            (r'{base}/css/(.*)'.format(base=self.options['theme_path']), StaticFileHandler,
             {'path': os.path.join(self.options['theme_data_root'], 'assets', 'css')}),

            # javascript
            (r'{base}/js/(.*)'.format(base=self.options['theme_path']), StaticFileHandler,
             {'path': os.path.join(self.options['theme_data_root'], 'assets', 'js')}),

            # fonts
            (r'{base}/fonts/(.*)'.format(base=self.options['theme_path']), StaticFileHandler,
             {'path': os.path.join(self.options['theme_data_root'], 'assets', 'fonts')}),

            # videos
            (r'{base}/videos/(.*)'.format(base=self.options['theme_path']), StaticFileHandler,
             {'path': self.video_root}),

            # vue dist
            (r'{base}/vue/dist/(.*)'.format(base=self.options['theme_path']), StaticFileHandler,
             {'path': os.path.join(self.options['theme_data_root'], 'vue')}),

            # vue index.html
            (r'{base}/vue/?.*()'.format(base=self.options['theme_path']), AuthenticatedStaticFileHandler,
             {'path': os.path.join(self.options['theme_data_root'], 'index.html'), 'default_filename': 'index.html'}),
        ])

        # Used for hot-swapping themes
        # This is the 2nd rule from the end, because the last one is always `self.app.wildcard_router`
        self.app.static_file_handlers = self.app.default_router.rules[-2]

        # API v1 handlers
        self.app.add_handlers('.*$', [
            # Main handler
            (r'{base}(/?.*)'.format(base=self.options['api_root']), ApiHandler),

            # Key retrieval
            (r'{base}/getkey(/?.*)'.format(base=self.options['web_root']), KeyHandler),

            # Builder redirect
            (r'{base}/api/builder'.format(base=self.options['web_root']),
             RedirectHandler, {'url': '{base}/apibuilder/'.format(base=self.options['web_root'])}),

            # Webui login/logout handlers
            (r'{base}/login(/?)'.format(base=self.options['theme_path']), LoginHandler),
            (r'{base}/logout(/?)'.format(base=self.options['theme_path']), LogoutHandler),

            (r'{base}/token(/?)'.format(base=self.options['web_root']), TokenHandler),

            # Web calendar handler (Needed because option Unprotected calendar)
            (r'{base}/calendar'.format(base=self.options['web_root']), CalendarHandler),

            # webui handlers
        ] + self._get_webui_routes())

    def _get_webui_routes(self):
        webroot = self.options['theme_path']
        route._routes = list(reversed([url(webroot + u.regex.pattern, u.handler_class, u.kwargs, u.name) for u in route.get_routes()]))
        return route.get_routes()

    def run(self):
        # Start event loop in python3
        if six.PY3:
            import asyncio
            import sys

            # We need to set the WindowsSelectorEventLoop event loop on python 3 (3.8 and higher) running on windows
            if sys.platform == 'win32':
                try:
                    asyncio.set_event_loop_policy(asyncio.WindowsSelectorEventLoopPolicy())
                except AttributeError:  # Only available since Python 3.7.0
                    pass
            asyncio.set_event_loop(asyncio.new_event_loop())

        if self.enable_https:
            protocol = 'https'
            self.server = HTTPServer(self.app, ssl_options={'certfile': self.https_cert, 'keyfile': self.https_key})
        else:
            protocol = 'http'
            self.server = HTTPServer(self.app)

        log.info('Starting Medusa on {scheme}://{host}:{port}{web_root}/', {
            'scheme': protocol, 'host': self.options['host'],
            'port': self.options['port'], 'web_root': self.options['theme_path']
        })

        try:
            self.server.listen(self.options['port'], self.options['host'])
        except Exception as ex:
            if app.LAUNCH_BROWSER and not self.daemon:
                app.instance.launch_browser('https' if app.ENABLE_HTTPS else 'http', self.options['port'], app.WEB_ROOT)
                log.info('Launching browser and exiting')
            log.info('Could not start the web server on port {port}. Exception: {ex}', {
                'port': self.options['port'],
                'ex': ex
            })
            os._exit(1)  # pylint: disable=protected-access

        try:
            self.io_loop = IOLoop.current()
            self.io_loop.start()
        except (IOError, ValueError):
            # Ignore errors like 'ValueError: I/O operation on closed kqueue fd'. These might be thrown during a reload.
            pass

    def shutDown(self):
        self.alive = False
        self.io_loop.stop()

    def log_request(self, handler):
        """
        Write a completed HTTP request to the logs.

        This method handles logging Tornado requests.
        """
        if not app.WEB_LOG:
            return

        level = None
        if handler.get_status() < 400:
            level = logging.INFO
        elif handler.get_status() < 500:
            # Don't log normal APIv2 RESTful responses as warnings
            if isinstance(handler, BaseRequestHandler):
                level = logging.INFO
            else:
                level = logging.WARNING
        else:
            # If a real exception was raised in APIv2,
            # let `BaseRequestHandler.log_exception` handle the logging
            if not isinstance(handler, BaseRequestHandler):
                level = logging.ERROR

        if level is None:
            return

        log.log(
            level,
            '{status} {summary} {time:.2f}ms',
            {
                'status': handler.get_status(),
                'summary': handler._request_summary(),
                'time': 1000.0 * handler.request.request_time()
            }
        )<|MERGE_RESOLUTION|>--- conflicted
+++ resolved
@@ -114,15 +114,13 @@
         # /api/v2/series/tvdb1234/episode
         EpisodeHandler.create_app_handler(base),
 
-<<<<<<< HEAD
-        # /api/v2/series/changeindexer
-        SeriesChangeIndexer.create_app_handler(base),
-=======
         # /api/v2/massedit
         SeriesMassEdit.create_app_handler(base),
         # /api/v2/massupdate
         SeriesMassOperation.create_app_handler(base),
->>>>>>> f65c9fec
+
+        # /api/v2/series/changeindexer
+        SeriesChangeIndexer.create_app_handler(base),
         # /api/v2/series/tvdb1234/operation
         SeriesOperationHandler.create_app_handler(base),
         # /api/v2/series/tvdb1234/asset
