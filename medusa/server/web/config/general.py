# coding=utf-8

from __future__ import unicode_literals

import os

from github import GithubException

from tornroutes import route

from .handler import Config
from ..core import PageTemplate
from .... import app, config, github_client, helpers, logger, ui
from ....common import Quality, WANTED
from ....helper.common import try_int


@route('/config/general(/?.*)')
class ConfigGeneral(Config):
    def __init__(self, *args, **kwargs):
        super(ConfigGeneral, self).__init__(*args, **kwargs)

    def index(self):
        t = PageTemplate(rh=self, filename='config_general.mako')

        return t.render(title='Config - General', header='General Configuration',
                        topmenu='config', submenu=self.ConfigMenu(),
                        controller='config', action='index')

    @staticmethod
    def generate_api_key():
        return helpers.generate_api_key()

    @staticmethod
    def saveRootDirs(rootDirString=None):
        app.ROOT_DIRS = rootDirString

    @staticmethod
    def saveAddShowDefaults(defaultStatus, allowed_qualities, preferred_qualities, defaultFlattenFolders, subtitles=False,
                            anime=False, scene=False, defaultStatusAfter=WANTED):

        allowed_qualities = allowed_qualities.split(',') if allowed_qualities else []
        preferred_qualities = preferred_qualities.split(',') if preferred_qualities else []

        new_quality = Quality.combine_qualities([int(quality) for quality in allowed_qualities], [int(quality) for quality in preferred_qualities])

        app.STATUS_DEFAULT = int(defaultStatus)
        app.STATUS_DEFAULT_AFTER = int(defaultStatusAfter)
        app.QUALITY_DEFAULT = int(new_quality)

        app.FLATTEN_FOLDERS_DEFAULT = config.checkbox_to_value(defaultFlattenFolders)
        app.SUBTITLES_DEFAULT = config.checkbox_to_value(subtitles)

        app.ANIME_DEFAULT = config.checkbox_to_value(anime)

        app.SCENE_DEFAULT = config.checkbox_to_value(scene)
        app.instance.save_config()

    def saveGeneral(self, log_dir=None, log_nr=5, log_size=1, web_port=None, notify_on_login=None, web_log=None, encryption_version=None, web_ipv6=None,
                    trash_remove_show=None, trash_rotate_logs=None, update_frequency=None, skip_removed_files=None,
                    indexerDefaultLang='en', ep_default_deleted_status=None, launch_browser=None, showupdate_hour=3, web_username=None,
                    api_key=None, indexer_default=None, timezone_display=None, cpu_preset='NORMAL',
                    web_password=None, version_notify=None, enable_https=None, https_cert=None, https_key=None,
                    handle_reverse_proxy=None, sort_article=None, auto_update=None, notify_on_update=None,
                    proxy_setting=None, proxy_indexers=None, anon_redirect=None, git_path=None, git_remote=None,
                    calendar_unprotected=None, calendar_icons=None, debug=None, ssl_verify=None, no_restart=None, coming_eps_missed_range=None,
                    fuzzy_dating=None, trim_zero=None, date_preset=None, date_preset_na=None, time_preset=None,
                    indexer_timeout=None, download_url=None, rootDir=None, theme_name=None, default_page=None,
                    git_reset=None, git_reset_branches=None, git_auth_type=0, git_username=None, git_password=None, git_token=None,
                    display_all_seasons=None, subliminal_log=None, privacy_level='normal', fanart_background=None, fanart_background_opacity=None,
<<<<<<< HEAD
                    dbdebug=None, fallback_plex_enable=1, fallback_plex_notifications=1, fallback_plex_timeout=3):
=======
                    dbdebug=None, web_root=None):
>>>>>>> 1fb52c26
        results = []

        # Misc
        app.DOWNLOAD_URL = download_url
        app.INDEXER_DEFAULT_LANGUAGE = indexerDefaultLang
        app.EP_DEFAULT_DELETED_STATUS = int(ep_default_deleted_status)
        app.SKIP_REMOVED_FILES = config.checkbox_to_value(skip_removed_files)
        app.LAUNCH_BROWSER = config.checkbox_to_value(launch_browser)
        config.change_SHOWUPDATE_HOUR(showupdate_hour)
        config.change_VERSION_NOTIFY(config.checkbox_to_value(version_notify))
        app.AUTO_UPDATE = config.checkbox_to_value(auto_update)
        app.NOTIFY_ON_UPDATE = config.checkbox_to_value(notify_on_update)
        # app.LOG_DIR is set in config.change_LOG_DIR()
        app.LOG_NR = log_nr
        app.LOG_SIZE = float(log_size)

        app.TRASH_REMOVE_SHOW = config.checkbox_to_value(trash_remove_show)
        app.TRASH_ROTATE_LOGS = config.checkbox_to_value(trash_rotate_logs)
        config.change_UPDATE_FREQUENCY(update_frequency)
        app.LAUNCH_BROWSER = config.checkbox_to_value(launch_browser)
        app.SORT_ARTICLE = config.checkbox_to_value(sort_article)
        app.CPU_PRESET = cpu_preset
        app.ANON_REDIRECT = anon_redirect
        app.PROXY_SETTING = proxy_setting
        app.PROXY_INDEXERS = config.checkbox_to_value(proxy_indexers)
        app.GIT_AUTH_TYPE = int(git_auth_type)
        app.GIT_USERNAME = git_username
        app.GIT_PASSWORD = git_password
        app.GIT_TOKEN = git_token
        app.GIT_RESET = config.checkbox_to_value(git_reset)
        app.GIT_RESET_BRANCHES = helpers.ensure_list(git_reset_branches)
        if app.GIT_PATH != git_path:
            app.GIT_PATH = git_path
            config.change_GIT_PATH()
        app.GIT_REMOTE = git_remote
        app.CALENDAR_UNPROTECTED = config.checkbox_to_value(calendar_unprotected)
        app.CALENDAR_ICONS = config.checkbox_to_value(calendar_icons)
        app.NO_RESTART = config.checkbox_to_value(no_restart)

        app.SSL_VERIFY = config.checkbox_to_value(ssl_verify)
        # app.LOG_DIR is set in config.change_LOG_DIR()
        app.COMING_EPS_MISSED_RANGE = int(coming_eps_missed_range)
        app.DISPLAY_ALL_SEASONS = config.checkbox_to_value(display_all_seasons)
        app.NOTIFY_ON_LOGIN = config.checkbox_to_value(notify_on_login)
        app.WEB_PORT = int(web_port)
        app.WEB_IPV6 = config.checkbox_to_value(web_ipv6)
        if config.checkbox_to_value(encryption_version) == 1:
            app.ENCRYPTION_VERSION = 2
        else:
            app.ENCRYPTION_VERSION = 0
        app.WEB_USERNAME = web_username
        app.WEB_PASSWORD = web_password
        app.WEB_ROOT = web_root

        app.DEBUG = config.checkbox_to_value(debug)
        app.DBDEBUG = config.checkbox_to_value(dbdebug)
        app.WEB_LOG = config.checkbox_to_value(web_log)
        app.SUBLIMINAL_LOG = config.checkbox_to_value(subliminal_log)

        # Added for tvdb / plex fallback
        app.FALLBACK_PLEX_ENABLE = config.checkbox_to_value(fallback_plex_enable)
        app.FALLBACK_PLEX_NOTIFICATIONS = config.checkbox_to_value(fallback_plex_notifications)
        app.FALLBACK_PLEX_TIMEOUT = try_int(fallback_plex_timeout)

        if not config.change_LOG_DIR(log_dir):
            results += ['Unable to create directory {dir}, '
                        'log directory not changed.'.format(dir=os.path.normpath(log_dir))]

        # Reconfigure the logger
        logger.reconfigure()

        # Validate github credentials
        try:
            if app.GIT_AUTH_TYPE == 0:
                github_client.authenticate(app.GIT_USERNAME, app.GIT_PASSWORD)
            else:
                github = github_client.token_authenticate(app.GIT_TOKEN)
                if app.GIT_USERNAME and app.GIT_USERNAME != github_client.get_user(gh=github):
                    app.GIT_USERNAME = github_client.get_user(gh=github)
        except (GithubException, IOError):
            logger.log('Error while validating your Github credentials.', logger.WARNING)

        app.PRIVACY_LEVEL = privacy_level.lower()

        app.FUZZY_DATING = config.checkbox_to_value(fuzzy_dating)
        app.TRIM_ZERO = config.checkbox_to_value(trim_zero)

        if date_preset:
            app.DATE_PRESET = date_preset

        if indexer_default:
            app.INDEXER_DEFAULT = try_int(indexer_default)

        if indexer_timeout:
            app.INDEXER_TIMEOUT = try_int(indexer_timeout)

        if time_preset:
            app.TIME_PRESET_W_SECONDS = time_preset
            app.TIME_PRESET = app.TIME_PRESET_W_SECONDS.replace(u':%S', u'')

        app.TIMEZONE_DISPLAY = timezone_display

        app.API_KEY = api_key

        app.ENABLE_HTTPS = config.checkbox_to_value(enable_https)

        if not config.change_HTTPS_CERT(https_cert):
            results += ['Unable to create directory {dir}, '
                        'https cert directory not changed.'.format(dir=os.path.normpath(https_cert))]

        if not config.change_HTTPS_KEY(https_key):
            results += ['Unable to create directory {dir}, '
                        'https key directory not changed.'.format(dir=os.path.normpath(https_key))]

        app.HANDLE_REVERSE_PROXY = config.checkbox_to_value(handle_reverse_proxy)

        app.THEME_NAME = theme_name
        app.FANART_BACKGROUND = config.checkbox_to_value(fanart_background)
        app.FANART_BACKGROUND_OPACITY = fanart_background_opacity

        app.DEFAULT_PAGE = default_page

        app.instance.save_config()

        if results:
            for x in results:
                logger.log(x, logger.ERROR)
            ui.notifications.error('Error(s) Saving Configuration',
                                   '<br>\n'.join(results))
        else:
            ui.notifications.message('Configuration Saved', os.path.join(app.CONFIG_FILE))

        return self.redirect('/config/general/')<|MERGE_RESOLUTION|>--- conflicted
+++ resolved
@@ -68,11 +68,8 @@
                     indexer_timeout=None, download_url=None, rootDir=None, theme_name=None, default_page=None,
                     git_reset=None, git_reset_branches=None, git_auth_type=0, git_username=None, git_password=None, git_token=None,
                     display_all_seasons=None, subliminal_log=None, privacy_level='normal', fanart_background=None, fanart_background_opacity=None,
-<<<<<<< HEAD
-                    dbdebug=None, fallback_plex_enable=1, fallback_plex_notifications=1, fallback_plex_timeout=3):
-=======
-                    dbdebug=None, web_root=None):
->>>>>>> 1fb52c26
+                    dbdebug=None, fallback_plex_enable=1, fallback_plex_notifications=1, fallback_plex_timeout=3, web_root=None):
+
         results = []
 
         # Misc
