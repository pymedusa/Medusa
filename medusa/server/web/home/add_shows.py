# coding=utf-8

from __future__ import unicode_literals

import logging

from medusa import app, ui
from medusa.helpers import get_showname_from_indexer
<<<<<<< HEAD
from medusa.indexers.api import indexerApi
from medusa.indexers.config import INDEXER_TVDBV2
from medusa.indexers.exceptions import IndexerException, IndexerUnavailable
=======
from medusa.helpers.trakt import get_trakt_user
from medusa.indexers.config import INDEXER_TVDBV2
from medusa.logger.adapters.style import BraceAdapter
>>>>>>> 9b6680f6
from medusa.server.web.core import PageTemplate
from medusa.server.web.home.handler import Home

from requests.exceptions import RequestException

from tornroutes import route

from trakt.errors import TraktException


log = BraceAdapter(logging.getLogger(__name__))
log.logger.addHandler(logging.NullHandler())


@route('/addShows(/?.*)')
class HomeAddShows(Home):
    def __init__(self, *args, **kwargs):
        super(HomeAddShows, self).__init__(*args, **kwargs)

    def index(self):
<<<<<<< HEAD
        t = PageTemplate(rh=self, filename='addShows.mako')
        return t.render(title='Add Shows', header='Add Shows', topmenu='home', controller='addShows', action='index')

    @staticmethod
    def getIndexerLanguages():
        result = indexerApi().config['valid_languages']

        return json.dumps({'results': result})

    @staticmethod
    def sanitizeFileName(name):
        return sanitize_filename(name)

    @staticmethod
    def searchIndexersForShowName(search_term, lang=None, indexer=None):
        if not lang or lang == 'null':
            lang = app.INDEXER_DEFAULT_LANGUAGE

        search_term = search_term.encode('utf-8')

        search_terms = [search_term]

        # If search term ends with what looks like a year, enclose it in ()
        matches = re.match(r'^(.+ |)([12][0-9]{3})$', search_term)
        if matches:
            search_terms.append('%s(%s)' % (matches.group(1), matches.group(2)))

        for searchTerm in search_terms:
            # If search term begins with an article, let's also search for it without
            matches = re.match(r'^(?:a|an|the) (.+)$', searchTerm, re.I)
            if matches:
                search_terms.append(matches.group(1))

        results = {}
        final_results = []

        # Query Indexers for each search term and build the list of results
        for indexer in indexerApi().indexers if not int(indexer) else [int(indexer)]:
            l_indexer_api_parms = indexerApi(indexer).api_params.copy()
            l_indexer_api_parms['language'] = lang
            l_indexer_api_parms['custom_ui'] = classes.AllShowsListUI
            try:
                indexer_api = indexerApi(indexer).indexer(**l_indexer_api_parms)
            except IndexerUnavailable as msg:
                logger.log(u'Could not initialize Indexer {indexer}: {error}'.
                           format(indexer=indexerApi(indexer).name, error=msg))
                continue

            logger.log(u'Searching for Show with searchterm(s): %s on Indexer: %s' % (
                search_terms, indexerApi(indexer).name), logger.DEBUG)
            for searchTerm in search_terms:
                try:
                    indexer_results = indexer_api[searchTerm]
                    # add search results
                    results.setdefault(indexer, []).extend(indexer_results)
                except IndexerException as e:
                    logger.log(u'Error searching for show: {error}'.format(error=e.message))

        for i, series in iteritems(results):
            for show in series:
                final_results.extend([{'indexerName': indexerApi(i).name,
                                      'indexer': i,
                                      'showUrl': indexerApi(i).config['show_url'].format(show['id']),
                                      'seriesId': int(show['id']),
                                      'seriesName': show['seriesname'].encode('utf-8'),
                                      'firstAired': show['firstaired'] or 'N/A',
                                      'network': show.get('network', '').encode('utf-8') or 'N/A'}])

        # Remove duplicate results.
        final_results = {x['indexer'] + x['seriesId']: x for x in final_results}.values()

        lang_id = indexerApi().config['langabbv_to_id'][lang]
        return json.dumps({'results': final_results, 'langid': lang_id})

    def massAddTable(self, rootDir=None):
        t = PageTemplate(rh=self, filename='home_massAddTable.mako')

        if not rootDir:
            return 'No folders selected.'
        elif not isinstance(rootDir, list):
            root_dirs = [rootDir]
        else:
            root_dirs = rootDir

        root_dirs = [unquote_plus(x) for x in root_dirs]

        if app.ROOT_DIRS:
            default_index = int(app.ROOT_DIRS[0])
        else:
            default_index = 0

        if len(root_dirs) > default_index:
            tmp = root_dirs[default_index]
            if tmp in root_dirs:
                root_dirs.remove(tmp)
                root_dirs = [tmp] + root_dirs

        dir_list = []

        main_db_con = db.DBConnection()
        for root_dir in root_dirs:
            try:
                file_list = os.listdir(root_dir)
            except Exception as error:
                logger.log('Unable to listdir {path}: {e!r}'.format(path=root_dir, e=error))
                continue

            for cur_file in file_list:

                try:
                    cur_path = os.path.normpath(os.path.join(root_dir, cur_file))
                    if not os.path.isdir(cur_path):
                        continue
                except Exception as error:
                    logger.log('Unable to get current path {path} and {file}: {e!r}'.format(path=root_dir, file=cur_file, e=error))
                    continue

                cur_dir = {
                    'dir': cur_path,
                    'display_dir': '<b>{dir}{sep}</b>{base}'.format(
                        dir=os.path.dirname(cur_path), sep=os.sep, base=os.path.basename(cur_path)),
                }

                # see if the folder is in KODI already
                dir_results = main_db_con.select(
                    b'SELECT indexer, indexer_id '
                    b'FROM tv_shows '
                    b'WHERE location = ? LIMIT 1',
                    [cur_path]
                )

                cur_dir['added_already'] = bool(dir_results)

                dir_list.append(cur_dir)

                indexer_id = show_name = indexer = None
                # You may only call .values() on metadata_provider_dict! As on values() call the indexer_api attribute
                # is reset. This will prevent errors, when using multiple indexers and caching.
                for cur_provider in itervalues(app.metadata_provider_dict):
                    if not (indexer_id and show_name):
                        (indexer_id, show_name, indexer) = cur_provider.retrieveShowMetadata(cur_path)

                cur_dir['existing_info'] = (indexer_id, show_name, indexer)

                if indexer_id and indexer and Show.find_by_id(app.showList, indexer, indexer_id):
                    cur_dir['added_already'] = True
        return t.render(dirList=dir_list)

    def newShow(self, show_to_add=None, other_shows=None, search_string=None):
        """
        Display the new show page which collects a tvdb id, folder, and extra options and
        posts them to addNewShow
=======
>>>>>>> 9b6680f6
        """
        Render the addShows page.

        [Converted to VueRouter]
        """
        return PageTemplate(rh=self, filename='index.mako').render()

    def newShow(self):
        """
        Render the newShow page.

        [Converted to VueRouter]
        """
        return PageTemplate(rh=self, filename='index.mako').render()

    def existingShows(self):
        """
        Render the add existing shows page.

        [Converted to VueRouter]
        """
        return PageTemplate(rh=self, filename='index.mako').render()

    def recommended(self):
        """
        Render template for route /home/addShows/recommended.

        [Converted to VueRouter]
        """
        return PageTemplate(rh=self, filename='index.mako').render()

    def addShowToBlacklist(self, seriesid):
        # URL parameters
        data = {'shows': [{'ids': {'tvdb': seriesid}}]}

        show_name = get_showname_from_indexer(INDEXER_TVDBV2, seriesid)
        try:
            trakt_user = get_trakt_user()
            blacklist = trakt_user.get_list(app.TRAKT_BLACKLIST_NAME)

            if not blacklist:
                ui.notifications.error(
                    'Warning',
                    'Could not find blacklist {blacklist} for user {user}.'.format(
                        blacklist=app.TRAKT_BLACKLIST_NAME, user=trakt_user.username
                    )
                )
                log.warning(
                    'Could not find blacklist {blacklist} for user {user}.',
                    {'blacklist': app.TRAKT_BLACKLIST_NAME, 'user': trakt_user.username}
                )

            # Add the show to the blacklist.
            blacklist.add_items(data)

            ui.notifications.message('Success!',
                                     "Added show '{0}' to blacklist".format(show_name))
        except (TraktException, RequestException) as error:
            ui.notifications.error('Error!',
                                   "Unable to add show '{0}' to blacklist. Check logs.".format(show_name))
            log.warning("Error while adding show '{name}' to trakt blacklist: {error}",
                        {'name': show_name, 'error': error})

        except Exception as error:
            log.exception('Error trying to add show to blacklist, error: {error}', {'error': error})<|MERGE_RESOLUTION|>--- conflicted
+++ resolved
@@ -6,15 +6,9 @@
 
 from medusa import app, ui
 from medusa.helpers import get_showname_from_indexer
-<<<<<<< HEAD
-from medusa.indexers.api import indexerApi
-from medusa.indexers.config import INDEXER_TVDBV2
-from medusa.indexers.exceptions import IndexerException, IndexerUnavailable
-=======
 from medusa.helpers.trakt import get_trakt_user
 from medusa.indexers.config import INDEXER_TVDBV2
 from medusa.logger.adapters.style import BraceAdapter
->>>>>>> 9b6680f6
 from medusa.server.web.core import PageTemplate
 from medusa.server.web.home.handler import Home
 
@@ -35,161 +29,6 @@
         super(HomeAddShows, self).__init__(*args, **kwargs)
 
     def index(self):
-<<<<<<< HEAD
-        t = PageTemplate(rh=self, filename='addShows.mako')
-        return t.render(title='Add Shows', header='Add Shows', topmenu='home', controller='addShows', action='index')
-
-    @staticmethod
-    def getIndexerLanguages():
-        result = indexerApi().config['valid_languages']
-
-        return json.dumps({'results': result})
-
-    @staticmethod
-    def sanitizeFileName(name):
-        return sanitize_filename(name)
-
-    @staticmethod
-    def searchIndexersForShowName(search_term, lang=None, indexer=None):
-        if not lang or lang == 'null':
-            lang = app.INDEXER_DEFAULT_LANGUAGE
-
-        search_term = search_term.encode('utf-8')
-
-        search_terms = [search_term]
-
-        # If search term ends with what looks like a year, enclose it in ()
-        matches = re.match(r'^(.+ |)([12][0-9]{3})$', search_term)
-        if matches:
-            search_terms.append('%s(%s)' % (matches.group(1), matches.group(2)))
-
-        for searchTerm in search_terms:
-            # If search term begins with an article, let's also search for it without
-            matches = re.match(r'^(?:a|an|the) (.+)$', searchTerm, re.I)
-            if matches:
-                search_terms.append(matches.group(1))
-
-        results = {}
-        final_results = []
-
-        # Query Indexers for each search term and build the list of results
-        for indexer in indexerApi().indexers if not int(indexer) else [int(indexer)]:
-            l_indexer_api_parms = indexerApi(indexer).api_params.copy()
-            l_indexer_api_parms['language'] = lang
-            l_indexer_api_parms['custom_ui'] = classes.AllShowsListUI
-            try:
-                indexer_api = indexerApi(indexer).indexer(**l_indexer_api_parms)
-            except IndexerUnavailable as msg:
-                logger.log(u'Could not initialize Indexer {indexer}: {error}'.
-                           format(indexer=indexerApi(indexer).name, error=msg))
-                continue
-
-            logger.log(u'Searching for Show with searchterm(s): %s on Indexer: %s' % (
-                search_terms, indexerApi(indexer).name), logger.DEBUG)
-            for searchTerm in search_terms:
-                try:
-                    indexer_results = indexer_api[searchTerm]
-                    # add search results
-                    results.setdefault(indexer, []).extend(indexer_results)
-                except IndexerException as e:
-                    logger.log(u'Error searching for show: {error}'.format(error=e.message))
-
-        for i, series in iteritems(results):
-            for show in series:
-                final_results.extend([{'indexerName': indexerApi(i).name,
-                                      'indexer': i,
-                                      'showUrl': indexerApi(i).config['show_url'].format(show['id']),
-                                      'seriesId': int(show['id']),
-                                      'seriesName': show['seriesname'].encode('utf-8'),
-                                      'firstAired': show['firstaired'] or 'N/A',
-                                      'network': show.get('network', '').encode('utf-8') or 'N/A'}])
-
-        # Remove duplicate results.
-        final_results = {x['indexer'] + x['seriesId']: x for x in final_results}.values()
-
-        lang_id = indexerApi().config['langabbv_to_id'][lang]
-        return json.dumps({'results': final_results, 'langid': lang_id})
-
-    def massAddTable(self, rootDir=None):
-        t = PageTemplate(rh=self, filename='home_massAddTable.mako')
-
-        if not rootDir:
-            return 'No folders selected.'
-        elif not isinstance(rootDir, list):
-            root_dirs = [rootDir]
-        else:
-            root_dirs = rootDir
-
-        root_dirs = [unquote_plus(x) for x in root_dirs]
-
-        if app.ROOT_DIRS:
-            default_index = int(app.ROOT_DIRS[0])
-        else:
-            default_index = 0
-
-        if len(root_dirs) > default_index:
-            tmp = root_dirs[default_index]
-            if tmp in root_dirs:
-                root_dirs.remove(tmp)
-                root_dirs = [tmp] + root_dirs
-
-        dir_list = []
-
-        main_db_con = db.DBConnection()
-        for root_dir in root_dirs:
-            try:
-                file_list = os.listdir(root_dir)
-            except Exception as error:
-                logger.log('Unable to listdir {path}: {e!r}'.format(path=root_dir, e=error))
-                continue
-
-            for cur_file in file_list:
-
-                try:
-                    cur_path = os.path.normpath(os.path.join(root_dir, cur_file))
-                    if not os.path.isdir(cur_path):
-                        continue
-                except Exception as error:
-                    logger.log('Unable to get current path {path} and {file}: {e!r}'.format(path=root_dir, file=cur_file, e=error))
-                    continue
-
-                cur_dir = {
-                    'dir': cur_path,
-                    'display_dir': '<b>{dir}{sep}</b>{base}'.format(
-                        dir=os.path.dirname(cur_path), sep=os.sep, base=os.path.basename(cur_path)),
-                }
-
-                # see if the folder is in KODI already
-                dir_results = main_db_con.select(
-                    b'SELECT indexer, indexer_id '
-                    b'FROM tv_shows '
-                    b'WHERE location = ? LIMIT 1',
-                    [cur_path]
-                )
-
-                cur_dir['added_already'] = bool(dir_results)
-
-                dir_list.append(cur_dir)
-
-                indexer_id = show_name = indexer = None
-                # You may only call .values() on metadata_provider_dict! As on values() call the indexer_api attribute
-                # is reset. This will prevent errors, when using multiple indexers and caching.
-                for cur_provider in itervalues(app.metadata_provider_dict):
-                    if not (indexer_id and show_name):
-                        (indexer_id, show_name, indexer) = cur_provider.retrieveShowMetadata(cur_path)
-
-                cur_dir['existing_info'] = (indexer_id, show_name, indexer)
-
-                if indexer_id and indexer and Show.find_by_id(app.showList, indexer, indexer_id):
-                    cur_dir['added_already'] = True
-        return t.render(dirList=dir_list)
-
-    def newShow(self, show_to_add=None, other_shows=None, search_string=None):
-        """
-        Display the new show page which collects a tvdb id, folder, and extra options and
-        posts them to addNewShow
-=======
->>>>>>> 9b6680f6
         """
         Render the addShows page.
 
