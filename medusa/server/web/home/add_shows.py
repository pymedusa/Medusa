# coding=utf-8

from __future__ import unicode_literals

import datetime
import json
import logging
import os
import re

from medusa import app, config, helpers, ui
from medusa.common import Quality
from medusa.helper.common import sanitize_filename, try_int
from medusa.helpers import get_showname_from_indexer
from medusa.helpers.anidb import short_group_names
from medusa.indexers.indexer_api import indexerApi
from medusa.indexers.indexer_config import INDEXER_TVDBV2
from medusa.logger.adapters.style import BraceAdapter
from medusa.server.web.core import PageTemplate
from medusa.server.web.home.handler import Home
from medusa.show.recommendations.anidb import AnidbPopular
from medusa.show.recommendations.imdb import ImdbPopular
from medusa.show.recommendations.trakt import TraktPopular
from medusa.show.show import Show

from requests import RequestException

from simpleanidb import REQUEST_HOT

from six import text_type

from tornroutes import route

from traktor import TraktApi

log = BraceAdapter(logging.getLogger(__name__))
log.logger.addHandler(logging.NullHandler())


def json_response(result=True, message=None, redirect=None, params=None):
    """
    Make a JSON response.
    :param result: Is this response a success or a failure?
    :param message: Response message
    :param redirect: URL to redirect to
    :param params: Query params to append, as a list of tuple(key, value) items
    """
    return json.dumps({
        'result': bool(result),
        'message': text_type(message or ''),
        'redirect': text_type(redirect or '').strip('/'),
        'params': params or [],
    })


@route('/addShows(/?.*)')
class HomeAddShows(Home):
    def __init__(self, *args, **kwargs):
        super(HomeAddShows, self).__init__(*args, **kwargs)

    def index(self):
        """
        Render the addShows page.

        [Converted to VueRouter]
        """
        t = PageTemplate(rh=self, filename='index.mako')
        return t.render(controller='addShows', action='index')

    def newShow(self, show_to_add=None, other_shows=None, search_string=None):
        """
        Display the new show page which collects a tvdb id, folder, and extra options and
        posts them to addNewShow
        """
        t = PageTemplate(rh=self, filename='addShows_newShow.mako')

        indexer, show_dir, indexer_id, show_name = self.split_extra_show(show_to_add)
        use_provided_info = bool(indexer_id and indexer and show_name)

        # use the given show_dir for the indexer search if available
        if not show_dir:
            if search_string:
                default_show_name = search_string
            else:
                default_show_name = ''

        elif not show_name:
            default_show_name = re.sub(r' \(\d{4}\)', '',
                                       os.path.basename(os.path.normpath(show_dir)))
        else:
            default_show_name = show_name

        # carry a list of other dirs if given
        if not other_shows:
            other_shows = []
        elif not isinstance(other_shows, list):
            other_shows = [other_shows]

        provided_indexer_id = int(indexer_id or 0)
        provided_indexer_name = show_name

        provided_indexer = int(indexer or app.INDEXER_DEFAULT)

        return t.render(
            enable_anime_options=True, use_provided_info=use_provided_info,
            default_show_name=default_show_name, other_shows=other_shows,
            provided_show_dir=show_dir, provided_indexer_id=provided_indexer_id,
            provided_indexer_name=provided_indexer_name, provided_indexer=provided_indexer,
            indexers=indexerApi().indexers, whitelist=[], blacklist=[], groups=[],
            controller='addShows', action='newShow'
        )

    def trendingShows(self, traktList=None):
        """
        Display the new show page which collects a tvdb id, folder, and extra options and
        posts them to addNewShow
        """
        trakt_list = traktList if traktList else ''

        trakt_list = trakt_list.lower()

        if trakt_list == 'trending':
            page_title = 'Trakt Trending Shows'
        elif trakt_list == 'popular':
            page_title = 'Trakt Popular Shows'
        elif trakt_list == 'anticipated':
            page_title = 'Trakt Most Anticipated Shows'
        elif trakt_list == 'collected':
            page_title = 'Trakt Most Collected Shows'
        elif trakt_list == 'watched':
            page_title = 'Trakt Most Watched Shows'
        elif trakt_list == 'played':
            page_title = 'Trakt Most Played Shows'
        elif trakt_list == 'recommended':
            page_title = 'Trakt Recommended Shows'
        elif trakt_list == 'newshow':
            page_title = 'Trakt New Shows'
        elif trakt_list == 'newseason':
            page_title = 'Trakt Season Premieres'
        else:
            page_title = 'Trakt Most Anticipated Shows'

        t = PageTemplate(rh=self, filename='addShows_trendingShows.mako')
        return t.render(title=page_title, header=page_title,
                        enable_anime_options=True, blacklist=[], whitelist=[], groups=[],
                        traktList=traktList, controller='addShows', action='trendingShows',
                        realpage='trendingShows')

    def getTrendingShows(self, traktList=None):
        """
        Display the new show page which collects a tvdb id, folder, and extra options and
        posts them to addNewShow
        """
        error = None
        t = PageTemplate(rh=self, filename='addShows_recommended.mako')
        trakt_blacklist = False
        recommended_shows = None
        removed_from_medusa = None

        if traktList is None:
            traktList = ''

        traktList = traktList.lower()

        if traktList == 'trending':
            page_url = 'shows/trending'
        elif traktList == 'popular':
            page_url = 'shows/popular'
        elif traktList == 'anticipated':
            page_url = 'shows/anticipated'
        elif traktList == 'collected':
            page_url = 'shows/collected'
        elif traktList == 'watched':
            page_url = 'shows/watched'
        elif traktList == 'played':
            page_url = 'shows/played'
        elif traktList == 'recommended':
            page_url = 'recommendations/shows'
        elif traktList == 'newshow':
            page_url = 'calendars/all/shows/new/%s/30' % datetime.date.today().strftime('%Y-%m-%d')
        elif traktList == 'newseason':
            page_url = 'calendars/all/shows/premieres/%s/30' % datetime.date.today().strftime('%Y-%m-%d')
        else:
            page_url = 'shows/anticipated'

        try:
            (trakt_blacklist, recommended_shows, removed_from_medusa) = TraktPopular().fetch_popular_shows(page_url=page_url, trakt_list=traktList)
        except Exception as e:
            # print traceback.format_exc()
<<<<<<< HEAD
=======
            trakt_blacklist = False
            recommended_shows = None
            removed_from_medusa = None
>>>>>>> 76c294ed
            error = e

        return t.render(trakt_blacklist=trakt_blacklist, recommended_shows=recommended_shows, removed_from_medusa=removed_from_medusa,
                        exception=error, enable_anime_options=False, blacklist=[], whitelist=[], realpage='getTrendingShows')

    def popularShows(self):
        """
        Fetches data from IMDB to show a list of popular shows.
        """
        t = PageTemplate(rh=self, filename='addShows_recommended.mako')
        recommended_shows = None
        error = None

        try:
            recommended_shows = ImdbPopular().fetch_popular_shows()
        except (RequestException, Exception) as e:
            error = e

        return t.render(title='Popular Shows', header='Popular Shows',
                        recommended_shows=recommended_shows, exception=error, groups=[],
                        enable_anime_options=True, blacklist=[], whitelist=[],
                        controller='addShows', action='recommendedShows', realpage='popularShows')

    def popularAnime(self, list_type=REQUEST_HOT):
        """
        Fetches list recommeded shows from anidb.info.
        """
        t = PageTemplate(rh=self, filename='addShows_recommended.mako')
        recommended_shows = None
        error = None

        try:
            recommended_shows = AnidbPopular().fetch_popular_shows(list_type)
        except Exception as e:
            # print traceback.format_exc()
            error = e

        return t.render(title='Popular Anime Shows', header='Popular Anime Shows',
                        recommended_shows=recommended_shows, exception=error, groups=[],
                        enable_anime_options=True, blacklist=[], whitelist=[],
                        controller='addShows', action='recommendedShows', realpage='popularAnime')

    def addShowToBlacklist(self, seriesid):
        # URL parameters
        data = {'shows': [{'ids': {'tvdb': seriesid}}]}

        trakt_settings = {'trakt_api_secret': app.TRAKT_API_SECRET,
                          'trakt_api_key': app.TRAKT_API_KEY,
                          'trakt_access_token': app.TRAKT_ACCESS_TOKEN,
                          'trakt_refresh_token': app.TRAKT_REFRESH_TOKEN}

        show_name = get_showname_from_indexer(INDEXER_TVDBV2, seriesid)
        try:
            trakt_api = TraktApi(timeout=app.TRAKT_TIMEOUT, ssl_verify=app.SSL_VERIFY, **trakt_settings)
            trakt_api.request('users/{0}/lists/{1}/items'.format
                              (app.TRAKT_USERNAME, app.TRAKT_BLACKLIST_NAME), data, method='POST')
            ui.notifications.message('Success!',
                                     "Added show '{0}' to blacklist".format(show_name))
        except Exception as e:
            ui.notifications.error('Error!',
                                   "Unable to add show '{0}' to blacklist. Check logs.".format(show_name))
            log.warning("Error while adding show '{name}' to trakt blacklist: {error}",
                        {'name': show_name, 'error': e})

    def existingShows(self):
        """
        Prints out the page to add existing shows from a root dir
        """
        t = PageTemplate(rh=self, filename='addShows_addExistingShow.mako')
        return t.render(enable_anime_options=True, blacklist=[], whitelist=[], groups=[],
                        controller='addShows', action='addExistingShow')

    def addShowByID(self, indexername=None, seriesid=None, show_name=None, which_series=None,
                    indexer_lang=None, root_dir=None, default_status=None,
                    quality_preset=None, any_qualities=None, best_qualities=None,
                    season_folders=None, subtitles=None, full_show_path=None,
                    other_shows=None, skip_show=None, provided_indexer=None,
                    anime=None, scene=None, blacklist=None, whitelist=None,
                    default_status_after=None, configure_show_options=False):
        """
        Add's a new show with provided show options by indexer_id.
        Currently only TVDB and IMDB id's supported.
        """
        series_id = seriesid
        if indexername != 'tvdb':
            series_id = helpers.get_tvdb_from_id(seriesid, indexername.upper())
            if not series_id:
                log.info('Unable to find tvdb ID to add {name}', {'name': show_name})
                ui.notifications.error(
                    'Unable to add {0}'.format(show_name),
                    'Could not add {0}. We were unable to locate the tvdb id at this time.'.format(show_name)
                )
                return json_response(
                    result=False,
                    message='Unable to find tvdb ID to add {show}'.format(show=show_name)
                )

        if Show.find_by_id(app.showList, INDEXER_TVDBV2, series_id):
            return json_response(
                result=False,
                message='Show already exists'
            )

        # Sanitize the parameter allowed_qualities and preferred_qualities. As these would normally be passed as lists
        if any_qualities:
            any_qualities = any_qualities.split(',')
        else:
            any_qualities = []

        if best_qualities:
            best_qualities = best_qualities.split(',')
        else:
            best_qualities = []

        # If configure_show_options is enabled let's use the provided settings
        configure_show_options = config.checkbox_to_value(configure_show_options)

        if configure_show_options:
            # prepare the inputs for passing along
            scene = config.checkbox_to_value(scene)
            anime = config.checkbox_to_value(anime)
            season_folders = config.checkbox_to_value(season_folders)
            subtitles = config.checkbox_to_value(subtitles)

            if whitelist:
                whitelist = short_group_names(whitelist)
            if blacklist:
                blacklist = short_group_names(blacklist)

            if not any_qualities:
                any_qualities = []

            if not best_qualities or try_int(quality_preset, None):
                best_qualities = []

            if not isinstance(any_qualities, list):
                any_qualities = [any_qualities]

            if not isinstance(best_qualities, list):
                best_qualities = [best_qualities]

            quality = Quality.combine_qualities([int(q) for q in any_qualities], [int(q) for q in best_qualities])

            location = root_dir

        else:
            default_status = app.STATUS_DEFAULT
            quality = app.QUALITY_DEFAULT
            season_folders = app.SEASON_FOLDERS_DEFAULT
            subtitles = app.SUBTITLES_DEFAULT
            anime = app.ANIME_DEFAULT
            scene = app.SCENE_DEFAULT
            default_status_after = app.STATUS_DEFAULT_AFTER

            if app.ROOT_DIRS:
                root_dirs = app.ROOT_DIRS
                location = root_dirs[int(root_dirs[0]) + 1]
            else:
                location = None

        if not location:
            log.warning('There was an error creating the show, no root directory setting found')
            return json_response(
                result=False,
                message='No root directories set up, please go back and add one.'
            )

        show_name = get_showname_from_indexer(INDEXER_TVDBV2, series_id)
        show_dir = None

        # add the show
        app.show_queue_scheduler.action.addShow(INDEXER_TVDBV2, int(series_id), show_dir, int(default_status), quality,
                                                season_folders, indexer_lang, subtitles, anime, scene, None, blacklist,
                                                whitelist, int(default_status_after), root_dir=location)

        ui.notifications.message('Show added', 'Adding the specified show {0}'.format(show_name))

        # done adding show
        return json_response(
            message='Adding the specified show {0}'.format(show_name),
            redirect='home'
        )

    def addNewShow(self, whichSeries=None, indexer_lang=None, rootDir=None, defaultStatus=None, quality_preset=None,
                   allowed_qualities=None, preferred_qualities=None, season_folders=None, subtitles=None,
                   fullShowPath=None, other_shows=None, skipShow=None, providedIndexer=None, anime=None,
                   scene=None, blacklist=None, whitelist=None, defaultStatusAfter=None):
        """
        Receive tvdb id, dir, and other options and create a show from them. If extra show dirs are
        provided then it forwards back to newShow, if not it goes to /home.
        """
        provided_indexer = providedIndexer

        indexer_lang = app.INDEXER_DEFAULT_LANGUAGE if not indexer_lang else indexer_lang

        # grab our list of other dirs if given
        if not other_shows:
            other_shows = []
        elif not isinstance(other_shows, list):
            other_shows = [other_shows]

        def finishAddShow():
            # if there are no extra shows then go home
            if not other_shows:
                return json_response(redirect='/home/')

            # go to add the next show
            return json_response(
                redirect='/addShows/newShow/',
                params=[
                    ('show_to_add' if not i else 'other_shows', cur_dir)
                    for i, cur_dir in enumerate(other_shows)
                ]
            )

        # if we're skipping then behave accordingly
        if skipShow:
            return finishAddShow()

        # sanity check on our inputs
        if (not rootDir and not fullShowPath) or not whichSeries:
            error_msg = 'Missing params, no Indexer ID or folder: {series!r} and {root!r}/{path!r}'.format(
                series=whichSeries, root=rootDir, path=fullShowPath)
            log.error(error_msg)
            return json_response(
                result=False,
                message=error_msg,
                redirect='/home/'
            )

        # figure out what show we're adding and where
        series_pieces = whichSeries.split('|')
        if (whichSeries and rootDir) or (whichSeries and fullShowPath and len(series_pieces) > 1):
            if len(series_pieces) < 6:
                log.error('Unable to add show due to show selection. Not enough arguments: {pieces!r}',
                          {'pieces': series_pieces})
                ui.notifications.error('Unknown error. Unable to add show due to problem with show selection.')
                return json_response(
                    result=False,
                    message='Unable to add show due to show selection. Not enough arguments: {0!r}'.format(series_pieces),
                    redirect='/addShows/existingShows/'
                )

            indexer = int(series_pieces[1])
            indexer_id = int(series_pieces[3])
            show_name = series_pieces[4]
        else:
            # if no indexer was provided use the default indexer set in General settings
            if not provided_indexer:
                provided_indexer = app.INDEXER_DEFAULT

            indexer = int(provided_indexer)
            indexer_id = int(whichSeries)
            show_name = os.path.basename(os.path.normpath(fullShowPath))

        # use the whole path if it's given, or else append the show name to the root dir to get the full show path
        if fullShowPath:
            show_dir = os.path.normpath(fullShowPath)
        else:
            show_dir = os.path.join(rootDir, sanitize_filename(show_name))

        # blanket policy - if the dir exists you should have used 'add existing show' numbnuts
        if os.path.isdir(show_dir) and not fullShowPath:
            ui.notifications.error('Unable to add show', 'Folder {path} exists already'.format(path=show_dir))
            return json_response(
                result=False,
                message='Unable to add show: Folder {path} exists already'.format(path=show_dir),
                redirect='/addShows/existingShows/'
            )

        # don't create show dir if config says not to
        if app.ADD_SHOWS_WO_DIR:
            log.info('Skipping initial creation of {path} due to config.ini setting',
                     {'path': show_dir})
        else:
            dir_exists = helpers.make_dir(show_dir)
            if not dir_exists:
                log.error("Unable to create the folder {path}, can't add the show",
                          {'path': show_dir})
                ui.notifications.error('Unable to add show',
                                       'Unable to create the folder {path}, can\'t add the show'.format(path=show_dir))
                # Don't redirect to default page because user wants to see the new show
                return json_response(
                    result=False,
                    message='Unable to add show: Unable to create the folder {path}'.format(path=show_dir),
                    redirect='/home/'
                )
            else:
                helpers.chmod_as_parent(show_dir)

        # prepare the inputs for passing along
        scene = config.checkbox_to_value(scene)
        anime = config.checkbox_to_value(anime)
        season_folders = config.checkbox_to_value(season_folders)
        subtitles = config.checkbox_to_value(subtitles)

        if whitelist:
            if not isinstance(whitelist, list):
                whitelist = [whitelist]
            whitelist = short_group_names(whitelist)
        if blacklist:
            if not isinstance(blacklist, list):
                blacklist = [blacklist]
            blacklist = short_group_names(blacklist)

        if not allowed_qualities:
            allowed_qualities = []
        if not preferred_qualities or try_int(quality_preset, None):
            preferred_qualities = []
        if not isinstance(allowed_qualities, list):
            allowed_qualities = [allowed_qualities]
        if not isinstance(preferred_qualities, list):
            preferred_qualities = [preferred_qualities]
        new_quality = Quality.combine_qualities([int(q) for q in allowed_qualities], [int(q) for q in preferred_qualities])

        # add the show
        app.show_queue_scheduler.action.addShow(indexer, indexer_id, show_dir, int(defaultStatus), new_quality,
                                                season_folders, indexer_lang, subtitles, anime,
                                                scene, None, blacklist, whitelist, int(defaultStatusAfter))
        ui.notifications.message('Show added', 'Adding the specified show into {path}'.format(path=show_dir))

        return finishAddShow()

    @staticmethod
    def split_extra_show(extra_show):
        if not extra_show:
            return None, None, None, None
        split_vals = extra_show.split('|')
        if len(split_vals) < 4:
            indexer = split_vals[0]
            show_dir = split_vals[1]
            return indexer, show_dir, None, None
        indexer = split_vals[0]
        show_dir = split_vals[1]
        indexer_id = split_vals[2]
        show_name = '|'.join(split_vals[3:])

        return indexer, show_dir, indexer_id, show_name

    def addExistingShows(self, shows_to_add=None, promptForSettings=None):
        """
        Receives a dir list and add them. Adds the ones with given TVDB IDs first, then forwards
        along to the newShow page.
        """
        prompt_for_settings = promptForSettings

        # grab a list of other shows to add, if provided
        if not shows_to_add:
            shows_to_add = []
        elif not isinstance(shows_to_add, list):
            shows_to_add = [shows_to_add]

        shows_to_add = [text_type(x, 'utf-8') if not isinstance(x, text_type) else x for x in shows_to_add]

        prompt_for_settings = config.checkbox_to_value(prompt_for_settings)

        indexer_id_given = []
        dirs_only = []
        # separate all the ones with Indexer IDs
        for cur_dir in shows_to_add:
            if '|' not in cur_dir:
                # 'series_dir'
                dirs_only.append(cur_dir)
            else:
                indexer, show_dir, indexer_id, show_name = self.split_extra_show(cur_dir)
                if indexer and show_dir and not indexer_id:
                    # 'indexer_id|show_dir' or 'indexer_id|show_dir|show_name'
                    dirs_only.append(cur_dir)
                    continue

                if not (show_dir and indexer_id and show_name):
                    # 'indexer_id'
                    continue

                # 'indexer_id|show_dir|series_id|series_name'
                indexer_id_given.append((int(indexer), show_dir, int(indexer_id), show_name))

        # if they want me to prompt for settings then I will just carry on to the newShow page
        if prompt_for_settings and shows_to_add:
            return json_response(
                redirect='/addShows/newShow/',
                params=[
                    ('show_to_add' if not i else 'other_shows', cur_dir)
                    for i, cur_dir in enumerate(shows_to_add)
                ]
            )

        # if they don't want me to prompt for settings then I can just add all the nfo shows now
        num_added = 0
        for cur_show in indexer_id_given:
            indexer, show_dir, indexer_id, show_name = cur_show

            if indexer is not None and indexer_id is not None:
                # add the show
                app.show_queue_scheduler.action.addShow(
                    indexer, indexer_id, show_dir,
                    default_status=app.STATUS_DEFAULT,
                    quality=app.QUALITY_DEFAULT,
                    season_folders=app.SEASON_FOLDERS_DEFAULT,
                    subtitles=app.SUBTITLES_DEFAULT,
                    anime=app.ANIME_DEFAULT,
                    scene=app.SCENE_DEFAULT,
                    default_status_after=app.STATUS_DEFAULT_AFTER
                )
                num_added += 1

        if num_added:
            ui.notifications.message('Shows Added',
                                     'Automatically added {quantity} from their existing metadata files'.format(quantity=num_added))

        # if we're done then go home
        if not dirs_only:
            return json_response(redirect='/home/')

        # for the remaining shows we need to prompt for each one, so forward this on to the newShow page
        return json_response(
            redirect='/addShows/newShow/',
            params=[
                ('show_to_add' if not i else 'other_shows', cur_dir)
                for i, cur_dir in enumerate(dirs_only)
            ]
        )<|MERGE_RESOLUTION|>--- conflicted
+++ resolved
@@ -187,12 +187,7 @@
             (trakt_blacklist, recommended_shows, removed_from_medusa) = TraktPopular().fetch_popular_shows(page_url=page_url, trakt_list=traktList)
         except Exception as e:
             # print traceback.format_exc()
-<<<<<<< HEAD
-=======
-            trakt_blacklist = False
-            recommended_shows = None
-            removed_from_medusa = None
->>>>>>> 76c294ed
+            error = e
             error = e
 
         return t.render(trakt_blacklist=trakt_blacklist, recommended_shows=recommended_shows, removed_from_medusa=removed_from_medusa,
