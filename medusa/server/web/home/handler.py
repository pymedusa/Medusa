# coding=utf-8

from __future__ import unicode_literals

import ast
import json
import os
import time
from datetime import date, datetime

import adba

from medusa import (
    app,
    config,
    db,
    helpers,
    logger,
    name_cache,
    notifiers,
    providers,
    subtitles,
    ui,
)
from medusa.black_and_white_list import (
    BlackAndWhiteList,
    short_group_names,
)
from medusa.clients import torrent
from medusa.clients.nzb import (
    nzbget,
    sab,
)
from medusa.common import (
    DOWNLOADED,
    FAILED,
    IGNORED,
    Overview,
    Quality,
    SKIPPED,
    SNATCHED,
    SNATCHED_BEST,
    SNATCHED_PROPER,
    UNAIRED,
    WANTED,
    cpu_presets,
    statusStrings,
)
from medusa.failed_history import prepare_failed_name
from medusa.helper.common import (
    enabled_providers,
    pretty_file_size,
    try_int,
)
from medusa.helper.exceptions import (
    CantRefreshShowException,
    CantUpdateShowException,
    ShowDirectoryNotFoundException,
    ex,
)
from medusa.indexers.indexer_api import indexerApi
from medusa.indexers.indexer_config import INDEXER_TVDBV2
from medusa.indexers.indexer_exceptions import (
    IndexerException,
    IndexerShowNotFoundInLanguage,
)
from medusa.providers.generic_provider import GenericProvider
from medusa.sbdatetime import sbdatetime
from medusa.scene_exceptions import (
    get_all_scene_exceptions,
    get_scene_exceptions,
    update_scene_exceptions,
)
from medusa.scene_numbering import (
    get_scene_absolute_numbering,
    get_scene_absolute_numbering_for_show,
    get_scene_numbering,
    get_scene_numbering_for_show,
    get_xem_absolute_numbering_for_show,
    get_xem_numbering_for_show,
    set_scene_numbering,
    xem_refresh,
)
from medusa.search.manual import (
    SEARCH_STATUS_FINISHED,
    SEARCH_STATUS_QUEUED,
    SEARCH_STATUS_SEARCHING,
    collect_episodes_from_search_thread,
    get_episode,
    get_provider_cache_results,
    update_finished_search_queue_item,
)
from medusa.search.queue import (
    BacklogQueueItem,
    FailedQueueItem,
    ForcedSearchQueueItem,
    ManualSnatchQueueItem,
)
from medusa.server.web.core import (
    PageTemplate,
    WebRoot,
)
from medusa.show.history import History
from medusa.show.show import Show
from medusa.system.restart import Restart
from medusa.system.shutdown import Shutdown
from medusa.version_checker import CheckVersion

from requests.compat import (
    quote_plus,
    unquote_plus,
)
from six import iteritems

from tornroutes import route

from traktor import (
    MissingTokenException,
    TokenExpiredException,
    TraktApi,
    TraktException,
)


@route('/home(/?.*)')
class Home(WebRoot):
    def __init__(self, *args, **kwargs):
        super(Home, self).__init__(*args, **kwargs)

    def _genericMessage(self, subject, message):
        t = PageTemplate(rh=self, filename='genericMessage.mako')
        return t.render(message=message, subject=subject, topmenu='home', title='')

    def index(self):
        t = PageTemplate(rh=self, filename='home.mako')
        selected_root = int(app.SELECTED_ROOT)
        shows_dir = None
        if selected_root is not None and app.ROOT_DIRS:
            backend_pieces = app.ROOT_DIRS.split('|')
            backend_dirs = backend_pieces[1:]
            shows_dir = backend_dirs[selected_root] if selected_root != -1 else None

        shows = []
        if app.ANIME_SPLIT_HOME:
            anime = []
            for show in app.showList:
                if shows_dir and not show._location.startswith(shows_dir):
                    continue
                if show.is_anime:
                    anime.append(show)
                else:
                    shows.append(show)
            show_lists = [['Shows', shows], ['Anime', anime]]
        else:
            for show in app.showList:
                if shows_dir and not show._location.startswith(shows_dir):
                    continue
                shows.append(show)
            show_lists = [['Shows', shows]]

        stats = self.show_statistics()
        return t.render(title='Home', header='Show List', topmenu='home', show_lists=show_lists, show_stat=stats[0], max_download_count=stats[1], controller='home', action='index')

    @staticmethod
    def show_statistics():
        main_db_con = db.DBConnection()

        snatched = Quality.SNATCHED + Quality.SNATCHED_PROPER + Quality.SNATCHED_BEST
        downloaded = Quality.DOWNLOADED + Quality.ARCHIVED

        sql_result = main_db_con.select(
            b"""
            SELECT showid,
              (SELECT COUNT(*) FROM tv_episodes
               WHERE showid=tv_eps.showid AND
                     season > 0 AND
                     episode > 0 AND
                     airdate > 1 AND
                     status IN {status_quality}
              ) AS ep_snatched,
              (SELECT COUNT(*) FROM tv_episodes
               WHERE showid=tv_eps.showid AND
                     season > 0 AND
                     episode > 0 AND
                     airdate > 1 AND
                     status IN {status_download}
              ) AS ep_downloaded,
              (SELECT COUNT(*) FROM tv_episodes
               WHERE showid=tv_eps.showid AND
                     season > 0 AND
                     episode > 0 AND
                     airdate > 1 AND
                     ((airdate <= {today} AND (status = {skipped} OR
                                               status = {wanted} OR
                                               status = {failed})) OR
                      (status IN {status_quality}) OR
                      (status IN {status_download}))
              ) AS ep_total,
              (SELECT airdate FROM tv_episodes
               WHERE showid=tv_eps.showid AND
                     airdate >= {today} AND
                     (status = {unaired} OR status = {wanted})
               ORDER BY airdate ASC
               LIMIT 1
              ) AS ep_airs_next,
              (SELECT airdate FROM tv_episodes
               WHERE showid=tv_eps.showid AND
                     airdate > 1 AND
                     status <> {unaired}
               ORDER BY airdate DESC
               LIMIT 1
              ) AS ep_airs_prev,
              (SELECT SUM(file_size) FROM tv_episodes
               WHERE showid=tv_eps.showid
              ) AS show_size
            FROM tv_episodes tv_eps
            GROUP BY showid
            """.format(status_quality='({statuses})'.format(statuses=','.join([str(x) for x in snatched])),
                       status_download='({statuses})'.format(statuses=','.join([str(x) for x in downloaded])),
                       skipped=SKIPPED, wanted=WANTED, unaired=UNAIRED, failed=FAILED,
                       today=date.today().toordinal())
        )

        show_stat = {}
        max_download_count = 1000
        for cur_result in sql_result:
            show_stat[cur_result[b'showid']] = cur_result
            if cur_result[b'ep_total'] > max_download_count:
                max_download_count = cur_result[b'ep_total']

        max_download_count *= 100

        return show_stat, max_download_count

    def is_alive(self, *args, **kwargs):
        if 'callback' in kwargs and '_' in kwargs:
            callback, _ = kwargs['callback'], kwargs['_']
        else:
            return 'Error: Unsupported Request. Send jsonp request with \'callback\' variable in the query string.'

        # self.set_header('Cache-Control', 'max-age=0,no-cache,no-store')
        self.set_header('Content-Type', 'text/javascript')
        self.set_header('Access-Control-Allow-Origin', '*')
        self.set_header('Access-Control-Allow-Headers', 'x-requested-with')

        return '{callback}({msg});'.format(
            callback=callback,
            msg=json.dumps({
                'msg': '{pid}'.format(
                    pid=app.PID if app.started else 'nope')
            })
        )

    @staticmethod
    # @TODO: Replace with /api/v2/config/kodi, check if enabled === true
    def haveKODI():
        return app.USE_KODI and app.KODI_UPDATE_LIBRARY

    @staticmethod
    # @TODO: Replace with /api/v2/config/plex, check if enabled === true
    def havePLEX():
        return app.USE_PLEX_SERVER and app.PLEX_UPDATE_LIBRARY

    @staticmethod
    # @TODO: Replace with /api/v2/config/emby, check if enabled === true
    def haveEMBY():
        return app.USE_EMBY

    @staticmethod
    # @TODO: Replace with /api/v2/config/torrents, check if enabled === true
    def haveTORRENT():
        return bool(app.USE_TORRENTS and app.TORRENT_METHOD != 'blackhole' and
                    (app.ENABLE_HTTPS and app.TORRENT_HOST[:5] == 'https' or not
                     app.ENABLE_HTTPS and app.TORRENT_HOST[:5] == 'http:'))

    @staticmethod
    def testSABnzbd(host=None, username=None, password=None, apikey=None):
        host = config.clean_url(host)

        connection, acces_msg = sab.get_sab_access_method(host)
        if connection:
            authed, auth_msg = sab.test_authentication(host, username, password, apikey)  # @UnusedVariable
            if authed:
                return 'Success. Connected and authenticated'
            else:
                return 'Authentication failed. SABnzbd expects {access!r} as authentication method, {auth!r}'.format(
                    access=acces_msg, auth=auth_msg)
        else:
            return 'Unable to connect to host'

    @staticmethod
    def testNZBget(host=None, username=None, password=None, use_https=False):
        connected_status = nzbget.testNZB(host, username, password, config.checkbox_to_value(use_https))
        if connected_status:
            return 'Success. Connected and authenticated'
        else:
            return 'Unable to connect to host'

    @staticmethod
    def testTorrent(torrent_method=None, host=None, username=None, password=None):
        # @TODO: Move this to the validation section of each PATCH/PUT method for torrents
        host = config.clean_url(host)

        client = torrent.get_client_class(torrent_method)

        _, acces_msg = client(host, username, password).test_authentication()

        return acces_msg

    @staticmethod
    def testFreeMobile(freemobile_id=None, freemobile_apikey=None):
        result, message = notifiers.freemobile_notifier.test_notify(freemobile_id, freemobile_apikey)
        if result:
            return 'SMS sent successfully'
        else:
            return 'Problem sending SMS: {msg}'.format(msg=message)

    @staticmethod
    def testTelegram(telegram_id=None, telegram_apikey=None):
        result, message = notifiers.telegram_notifier.test_notify(telegram_id, telegram_apikey)
        if result:
            return 'Telegram notification succeeded. Check your Telegram clients to make sure it worked'
        else:
            return 'Error sending Telegram notification: {msg}'.format(msg=message)

    @staticmethod
    def testGrowl(host=None, password=None):
        success = 'Registered and Tested growl successfully'
        failure = 'Registration and Testing of growl failed'

        host = config.clean_host(host, default_port=23053)
        result = notifiers.growl_notifier.test_notify(host, password)

        return '{message} {host}{password}'.format(
            message=success if result else failure,
            host=unquote_plus(host),
            password=' with password: {pwd}'.format(pwd=password) if password else ''
        )

    @staticmethod
    def testProwl(prowl_api=None, prowl_priority=0):
        result = notifiers.prowl_notifier.test_notify(prowl_api, prowl_priority)
        if result:
            return 'Test prowl notice sent successfully'
        else:
            return 'Test prowl notice failed'

    @staticmethod
    def testBoxcar2(accesstoken=None):
        result = notifiers.boxcar2_notifier.test_notify(accesstoken)
        if result:
            return 'Boxcar2 notification succeeded. Check your Boxcar2 clients to make sure it worked'
        else:
            return 'Error sending Boxcar2 notification'

    @staticmethod
    def testPushover(userKey=None, apiKey=None):
        result = notifiers.pushover_notifier.test_notify(userKey, apiKey)
        if result:
            return 'Pushover notification succeeded. Check your Pushover clients to make sure it worked'
        else:
            return 'Error sending Pushover notification'

    @staticmethod
    def twitterStep1():
        return notifiers.twitter_notifier._get_authorization()  # pylint: disable=protected-access

    @staticmethod
    def twitterStep2(key):
        result = notifiers.twitter_notifier._get_credentials(key)  # pylint: disable=protected-access
        logger.log(u'result: {result}'.format(result=result))

        return 'Key verification successful' if result else 'Unable to verify key'

    @staticmethod
    def testTwitter():
        result = notifiers.twitter_notifier.test_notify()
        return 'Tweet successful, check your twitter to make sure it worked' if result else 'Error sending tweet'

    @staticmethod
    def testKODI(host=None, username=None, password=None):
        host = config.clean_hosts(host)
        final_result = ''
        for curHost in [x.strip() for x in host.split(',')]:
            cur_result = notifiers.kodi_notifier.test_notify(unquote_plus(curHost), username, password)
            if len(cur_result.split(':')) > 2 and 'OK' in cur_result.split(':')[2]:
                final_result += 'Test KODI notice sent successfully to {host}<br>\n'.format(host=unquote_plus(curHost))
            else:
                final_result += 'Test KODI notice failed to {host}<br>\n'.format(host=unquote_plus(curHost))

        return final_result

    def testPHT(self, host=None, username=None, password=None):
        self.set_header('Cache-Control', 'max-age=0,no-cache,no-store')

        if None is not password and set('*') == set(password):
            password = app.PLEX_CLIENT_PASSWORD

        final_result = ''
        for curHost in [x.strip() for x in host.split(',')]:
            cur_result = notifiers.plex_notifier.test_notify_pht(unquote_plus(curHost), username, password)
            if len(cur_result.split(':')) > 2 and 'OK' in cur_result.split(':')[2]:
                final_result += 'Successful test notice sent to Plex Home Theater ... {host}<br>\n'.format(host=unquote_plus(curHost))
            else:
                final_result += 'Test failed for Plex Home Theater ... {host}<br>\n'.format(host=unquote_plus(curHost))

        ui.notifications.message('Tested Plex Home Theater(s): ', unquote_plus(host.replace(',', ', ')))

        return final_result

    def testPMS(self, host=None, username=None, password=None, plex_server_token=None):
        self.set_header('Cache-Control', 'max-age=0,no-cache,no-store')

        if password is not None and set('*') == set(password):
            password = app.PLEX_SERVER_PASSWORD

        final_result = ''

        cur_result = notifiers.plex_notifier.test_notify_pms(unquote_plus(host), username, password, plex_server_token)
        if cur_result is None:
            final_result += 'Successful test of Plex Media Server(s) ... {host}<br>\n'.format(host=unquote_plus(host.replace(',', ', ')))
        elif cur_result is False:
            final_result += 'Test failed, No Plex Media Server host specified<br>\n'
        else:
            final_result += 'Test failed for Plex Media Server(s) ... {host}<br>\n'.format(host=unquote_plus(host.replace(',', ', ')))

        ui.notifications.message('Tested Plex Media Server host(s): ', unquote_plus(host.replace(',', ', ')))

        return final_result

    @staticmethod
    def testLibnotify():
        if notifiers.libnotify_notifier.test_notify():
            return 'Tried sending desktop notification via libnotify'
        else:
            return notifiers.libnotify.diagnose()

    @staticmethod
    def testEMBY(host=None, emby_apikey=None):
        host = config.clean_host(host)
        result = notifiers.emby_notifier.test_notify(unquote_plus(host), emby_apikey)
        if result:
            return 'Test notice sent successfully to {host}'.format(host=unquote_plus(host))
        else:
            return 'Test notice failed to {host}'.format(host=unquote_plus(host))

    @staticmethod
    def testNMJ(host=None, database=None, mount=None):
        host = config.clean_host(host)
        result = notifiers.nmj_notifier.test_notify(unquote_plus(host), database, mount)
        if result:
            return 'Successfully started the scan update'
        else:
            return 'Test failed to start the scan update'

    @staticmethod
    def settingsNMJ(host=None):
        host = config.clean_host(host)
        result = notifiers.nmj_notifier.notify_settings(unquote_plus(host))
        if result:
            return json.dumps({
                'message': 'Got settings from {host}'.format(host=host),
                'database': app.NMJ_DATABASE,
                'mount': app.NMJ_MOUNT,
            })
        else:
            return json.dumps({
                'message': 'Failed! Make sure your Popcorn is on and NMJ is running. '
                           '(see Log & Errors -> Debug for detailed info)',
                'database': '',
                'mount': '',
            })

    @staticmethod
    def testNMJv2(host=None):
        host = config.clean_host(host)
        result = notifiers.nmjv2_notifier.test_notify(unquote_plus(host))
        if result:
            return 'Test notice sent successfully to {host}'.format(host=unquote_plus(host))
        else:
            return 'Test notice failed to {host}'.format(host=unquote_plus(host))

    @staticmethod
    def settingsNMJv2(host=None, dbloc=None, instance=None):
        host = config.clean_host(host)
        result = notifiers.nmjv2_notifier.notify_settings(unquote_plus(host), dbloc, instance)
        if result:
            return json.dumps({
                "message": "NMJ Database found at: {host}".format(host=host),
                "database": app.NMJv2_DATABASE,
            })
        else:
            return json.dumps({
                "message": "Unable to find NMJ Database at location: {db_loc}. "
                           "Is the right location selected and PCH running?".format(db_loc=dbloc),
                "database": ""
            })

    @staticmethod
    def getTraktToken(trakt_pin=None):
        trakt_settings = {"trakt_api_key": app.TRAKT_API_KEY,
                          "trakt_api_secret": app.TRAKT_API_SECRET}
        trakt_api = TraktApi(app.SSL_VERIFY, app.TRAKT_TIMEOUT, **trakt_settings)
        response = None
        try:
            (access_token, refresh_token) = trakt_api.get_token(app.TRAKT_REFRESH_TOKEN, trakt_pin=trakt_pin)
            if access_token and refresh_token:
                app.TRAKT_ACCESS_TOKEN = access_token
                app.TRAKT_REFRESH_TOKEN = refresh_token
                response = trakt_api.validate_account()
        except MissingTokenException:
            ui.notifications.error('You need to get a PIN and authorize Medusa app')
            return 'You need to get a PIN and authorize Medusa app'
        except TokenExpiredException:
            # Clear existing tokens
            app.TRAKT_ACCESS_TOKEN = ''
            app.TRAKT_REFRESH_TOKEN = ''
            ui.notifications.error('TOKEN expired. Reload page, get a new PIN and authorize Medusa app')
            return 'TOKEN expired. Reload page, get a new PIN and authorize Medusa app'
        except TraktException:
            ui.notifications.error("Connection error. Click 'Authorize Medusa' button again")
            return "Connection error. Click 'Authorize Medusa' button again"
        if response:
            ui.notifications.message('Trakt Authorized')
            return "Trakt Authorized"
        ui.notifications.error('Connection error. Reload the page to get new token!')
        return "Trakt Not Authorized!"

    @staticmethod
    def testTrakt(username=None, blacklist_name=None):
        return notifiers.trakt_notifier.test_notify(username, blacklist_name)

    @staticmethod
    def forceTraktSync():
        """Force a trakt sync, depending on the notification settings, library is synced with watchlist and/or collection."""
        return json.dumps({'result': ('Could not start sync', 'Sync Started')[app.trakt_checker_scheduler.forceRun()]})

    @staticmethod
    def loadShowNotifyLists():
        main_db_con = db.DBConnection()
        rows = main_db_con.select(
            b'SELECT show_id, show_name, notify_list '
            b'FROM tv_shows '
            b'ORDER BY show_name ASC'
        )

        data = {}
        size = 0
        for r in rows:
            notify_list = {
                'emails': '',
                'prowlAPIs': '',
            }
            if r[b'notify_list']:
                # First, handle legacy format (emails only)
                if not r[b'notify_list'][0] == '{':
                    notify_list['emails'] = r[b'notify_list']
                else:
                    notify_list = dict(ast.literal_eval(r[b'notify_list']))

            data[r[b'show_id']] = {
                'id': r[b'show_id'],
                'name': r[b'show_name'],
                'list': notify_list['emails'],
                'prowl_notify_list': notify_list['prowlAPIs']
            }
            size += 1
        data['_size'] = size
        return json.dumps(data)

    @staticmethod
    def saveShowNotifyList(show=None, emails=None, prowlAPIs=None):
        entries = {'emails': '', 'prowlAPIs': ''}
        main_db_con = db.DBConnection()

        # Get current data
        sql_results = main_db_con.select(
            b'SELECT notify_list '
            b'FROM tv_shows '
            b'WHERE show_id = ?',
            [show]
        )
        for subs in sql_results:
            if subs[b'notify_list']:
                # First, handle legacy format (emails only)
                if not subs[b'notify_list'][0] == '{':
                    entries['emails'] = subs[b'notify_list']
                else:
                    entries = dict(ast.literal_eval(subs[b'notify_list']))

        if emails is not None:
            entries['emails'] = emails
            if not main_db_con.action(
                    b'UPDATE tv_shows '
                    b'SET notify_list = ? '
                    b'WHERE show_id = ?',
                    [str(entries), show]
            ):
                return 'ERROR'

        if prowlAPIs is not None:
            entries['prowlAPIs'] = prowlAPIs
            if not main_db_con.action(
                    b'UPDATE tv_shows '
                    b'SET notify_list = ? '
                    b'WHERE show_id = ?',
                    [str(entries), show]
            ):
                return 'ERROR'

        return 'OK'

    @staticmethod
    def testEmail(host=None, port=None, smtp_from=None, use_tls=None, user=None, pwd=None, to=None):
        host = config.clean_host(host)
        if notifiers.email_notifier.test_notify(host, port, smtp_from, use_tls, user, pwd, to):
            return 'Test email sent successfully! Check inbox.'
        else:
            return 'ERROR: {error}'.format(error=notifiers.email_notifier.last_err)

    @staticmethod
    def testNMA(nma_api=None, nma_priority=0):
        result = notifiers.nma_notifier.test_notify(nma_api, nma_priority)
        if result:
            return 'Test NMA notice sent successfully'
        else:
            return 'Test NMA notice failed'

    @staticmethod
    def testPushalot(authorizationToken=None):
        result = notifiers.pushalot_notifier.test_notify(authorizationToken)
        if result:
            return 'Pushalot notification succeeded. Check your Pushalot clients to make sure it worked'
        else:
            return 'Error sending Pushalot notification'

    @staticmethod
    def testPushbullet(api=None):
        result = notifiers.pushbullet_notifier.test_notify(api)
        if result.get('success'):
            return 'Pushbullet notification succeeded. Check your device to make sure it worked'
        else:
            return 'Error sending Pushbullet notification: {0}'.format(result.get('error'))

    @staticmethod
    def getPushbulletDevices(api=None):
        result = notifiers.pushbullet_notifier.get_devices(api)
        if result:
            return result
        else:
            return 'Error sending Pushbullet notification'

    def status(self):
        tv_dir_free = helpers.get_disk_space_usage(app.TV_DOWNLOAD_DIR)
        root_dir = {}
        if app.ROOT_DIRS:
            backend_pieces = app.ROOT_DIRS.split('|')
            backend_dirs = backend_pieces[1:]
        else:
            backend_dirs = []

        if backend_dirs:
            for subject in backend_dirs:
                root_dir[subject] = helpers.get_disk_space_usage(subject)

        t = PageTemplate(rh=self, filename='status.mako')
        return t.render(title='Status', header='Status', topmenu='system',
                        tvdirFree=tv_dir_free, rootDir=root_dir,
                        controller='home', action='status')

    def shutdown(self, pid=None):
        if not Shutdown.stop(pid):
            return self.redirect('/{page}/'.format(page=app.DEFAULT_PAGE))

        title = 'Shutting down'
        message = 'Medusa is shutting down...'

        return self._genericMessage(title, message)

    def restart(self, pid=None):
        if not Restart.restart(pid):
            return self.redirect('/{page}/'.format(page=app.DEFAULT_PAGE))

        t = PageTemplate(rh=self, filename='restart.mako')

        return t.render(title='Home', header='Restarting Medusa', topmenu='system',
                        controller='home', action='restart')

    def updateCheck(self, pid=None):
        if str(pid) != str(app.PID):
            return self.redirect('/home/')

        app.version_check_scheduler.action.check_for_new_version(force=True)
        app.version_check_scheduler.action.check_for_new_news(force=True)

        return self.redirect('/{page}/'.format(page=app.DEFAULT_PAGE))

    def update(self, pid=None, branch=None):
        if str(pid) != str(app.PID):
            return self.redirect('/home/')

        checkversion = CheckVersion()
        backup = checkversion.updater and checkversion._runbackup()  # pylint: disable=protected-access

        if backup is True:
            if branch:
                checkversion.updater.branch = branch

            if checkversion.updater.need_update() and checkversion.updater.update():
                # do a hard restart
                app.events.put(app.events.SystemEvent.RESTART)

                t = PageTemplate(rh=self, filename='restart.mako')
                return t.render(title='Home', header='Restarting Medusa', topmenu='home',
                                controller='home', action='restart')
            else:
                return self._genericMessage('Update Failed',
                                            'Update wasn\'t successful, not restarting. Check your log for more information.')
        else:
            return self.redirect('/{page}/'.format(page=app.DEFAULT_PAGE))

    def branchCheckout(self, branch):
        if app.BRANCH != branch:
            app.BRANCH = branch
            ui.notifications.message('Checking out branch: ', branch)
            return self.update(app.PID, branch)
        else:
            ui.notifications.message('Already on branch: ', branch)
            return self.redirect('/{page}/'.format(page=app.DEFAULT_PAGE))

    def branchForceUpdate(self):
        return {
            'currentBranch': app.BRANCH,
            'resetBranches': app.GIT_RESET_BRANCHES,
            'branches': [branch for branch in app.version_check_scheduler.action.list_remote_branches() if branch not in app.GIT_RESET_BRANCHES]
        }

    @staticmethod
    def getDBcompare():
        checkversion = CheckVersion()  # @TODO: replace with settings var
        db_status = checkversion.getDBcompare()

        if db_status == 'upgrade':
            logger.log(u'Checkout branch has a new DB version - Upgrade', logger.DEBUG)
            return json.dumps({
                'status': 'success',
                'message': 'upgrade',
            })
        elif db_status == 'equal':
            logger.log(u'Checkout branch has the same DB version - Equal', logger.DEBUG)
            return json.dumps({
                'status': 'success',
                'message': 'equal',
            })
        elif db_status == 'downgrade':
            logger.log(u'Checkout branch has an old DB version - Downgrade', logger.DEBUG)
            return json.dumps({
                'status': 'success',
                'message': 'downgrade',
            })
        else:
            logger.log(u'Checkout branch couldn\'t compare DB version.', logger.WARNING)
            return json.dumps({
                'status': 'error',
                'message': 'General exception',
            })

    def getSeasonSceneExceptions(self, indexer, indexer_id):
        """Get show name scene exceptions per season

        :param indexer: The shows indexer
        :param indexer_id: The shows indexer_id
        :return: A json with the scene exceptions per season.
        """
        return json.dumps({
            'seasonExceptions': {season: list(exception_name) for season, exception_name
                                 in iteritems(get_all_scene_exceptions(indexer_id))},
            'xemNumbering': {tvdb_season_ep[0]: anidb_season_ep[0]
                             for (tvdb_season_ep, anidb_season_ep)
                             in iteritems(get_xem_numbering_for_show(indexer_id, indexer, refresh_data=False))}
        })

    def displayShow(self, show=None):
        # @TODO: add more comprehensive show validation
        try:
            show = int(show)  # fails if show id ends in a period SickRage/sickrage-issues#65
            show_obj = Show.find(app.showList, show)
        except (ValueError, TypeError):
            return self._genericMessage('Error', 'Invalid show ID: {show}'.format(show=show))

        if show_obj is None:
            return self._genericMessage('Error', 'Show not in show list')

        main_db_con = db.DBConnection()
        season_results = main_db_con.select(
            b'SELECT DISTINCT season '
            b'FROM tv_episodes '
            b'WHERE showid = ? AND  season IS NOT NULL '
            b'ORDER BY season DESC',
            [show_obj.indexerid]
        )

        min_season = 0 if app.DISPLAY_SHOW_SPECIALS else 1

        sql_results = main_db_con.select(
            b'SELECT * '
            b'FROM tv_episodes '
            b'WHERE showid = ? AND season >= ? '
            b'ORDER BY season DESC, episode DESC',
            [show_obj.indexerid, min_season]
        )

        t = PageTemplate(rh=self, filename='displayShow.mako')
        submenu = [{
            'title': 'Edit',
            'path': 'home/editShow?show={show}'.format(show=show_obj.indexerid),
            'icon': 'ui-icon ui-icon-pencil',
        }]

        try:
            show_loc = (show_obj.location, True)
        except ShowDirectoryNotFoundException:
            show_loc = (show_obj._location, False)  # pylint: disable=protected-access

        show_message = ''

        if app.show_queue_scheduler.action.isBeingAdded(show_obj):
            show_message = 'This show is in the process of being downloaded - the info below is incomplete.'

        elif app.show_queue_scheduler.action.isBeingUpdated(show_obj):
            show_message = 'The information on this page is in the process of being updated.'

        elif app.show_queue_scheduler.action.isBeingRefreshed(show_obj):
            show_message = 'The episodes below are currently being refreshed from disk'

        elif app.show_queue_scheduler.action.isBeingSubtitled(show_obj):
            show_message = 'Currently downloading subtitles for this show'

        elif app.show_queue_scheduler.action.isInRefreshQueue(show_obj):
            show_message = 'This show is queued to be refreshed.'

        elif app.show_queue_scheduler.action.isInUpdateQueue(show_obj):
            show_message = 'This show is queued and awaiting an update.'

        elif app.show_queue_scheduler.action.isInSubtitleQueue(show_obj):
            show_message = 'This show is queued and awaiting subtitles download.'

        if not app.show_queue_scheduler.action.isBeingAdded(show_obj):
            if not app.show_queue_scheduler.action.isBeingUpdated(show_obj):
                submenu.append({
                    'title': 'Resume' if show_obj.paused else 'Pause',
                    'path': 'home/togglePause?show={show}'.format(show=show_obj.indexerid),
                    'icon': 'ui-icon ui-icon-{state}'.format(state='play' if show_obj.paused else 'pause'),
                })
                submenu.append({
                    'title': 'Remove',
                    'path': 'home/deleteShow?show={show}'.format(show=show_obj.indexerid),
                    'class': 'removeshow',
                    'confirm': True,
                    'icon': 'ui-icon ui-icon-trash',
                })
                submenu.append({
                    'title': 'Re-scan files',
                    'path': 'home/refreshShow?show={show}'.format(show=show_obj.indexerid),
                    'icon': 'ui-icon ui-icon-refresh',
                })
                submenu.append({
                    'title': 'Force Full Update',
                    'path': 'home/updateShow?show={show}'.format(show=show_obj.indexerid),
                    'icon': 'ui-icon ui-icon-transfer-e-w',
                })
                submenu.append({
                    'title': 'Update show in KODI',
                    'path': 'home/updateKODI?show={show}'.format(show=show_obj.indexerid),
                    'requires': self.haveKODI(),
                    'icon': 'menu-icon-kodi',
                })
                submenu.append({
                    'title': 'Update show in Emby',
                    'path': 'home/updateEMBY?show={show}'.format(show=show_obj.indexerid),
                    'requires': self.haveEMBY(),
                    'icon': 'menu-icon-emby',
                })
                submenu.append({
                    'title': 'Preview Rename',
                    'path': 'home/testRename?show={show}'.format(show=show_obj.indexerid),
                    'icon': 'ui-icon ui-icon-tag',
                })

                if app.USE_SUBTITLES and not app.show_queue_scheduler.action.isBeingSubtitled(
                        show_obj) and show_obj.subtitles:
                    submenu.append({
                        'title': 'Download Subtitles',
                        'path': 'home/subtitleShow?show={show}'.format(show=show_obj.indexerid),
                        'icon': 'menu-icon-backlog',
                    })

        ep_counts = {
            Overview.SKIPPED: 0,
            Overview.WANTED: 0,
            Overview.QUAL: 0,
            Overview.GOOD: 0,
            Overview.UNAIRED: 0,
            Overview.SNATCHED: 0,
            Overview.SNATCHED_PROPER: 0,
            Overview.SNATCHED_BEST: 0
        }
        ep_cats = {}

        for cur_result in sql_results:
            cur_ep_cat = show_obj.get_overview(cur_result[b'status'], manually_searched=cur_result[b'manually_searched'])
            if cur_ep_cat:
                ep_cats['{season}x{episode}'.format(season=cur_result[b'season'], episode=cur_result[b'episode'])] = cur_ep_cat
                ep_counts[cur_ep_cat] += 1

        def titler(x):
            return (helpers.remove_article(x), x)[not x or app.SORT_ARTICLE]

        if app.ANIME_SPLIT_HOME:
            shows = []
            anime = []
            for show in app.showList:
                if show.is_anime:
                    anime.append(show)
                else:
                    shows.append(show)
            sorted_show_lists = [
                ['Shows', sorted(shows, lambda x, y: cmp(titler(x.name).lower(), titler(y.name).lower()))],
                ['Anime', sorted(anime, lambda x, y: cmp(titler(x.name).lower(), titler(y.name).lower()))]
            ]
        else:
            sorted_show_lists = [
                ['Shows', sorted(app.showList, lambda x, y: cmp(titler(x.name).lower(), titler(y.name).lower()))]
            ]

        bwl = None
        if show_obj.is_anime:
            bwl = show_obj.release_groups

        show_obj.exceptions = get_scene_exceptions(show_obj.indexerid, show_obj.indexer)

        indexerid = int(show_obj.indexerid)
        indexer = int(show_obj.indexer)

        # Delete any previous occurrances
        for index, recentShow in enumerate(app.SHOWS_RECENT):
            if recentShow['indexerid'] == indexerid:
                del app.SHOWS_RECENT[index]

        # Only track 5 most recent shows
        del app.SHOWS_RECENT[4:]

        # Insert most recent show
        app.SHOWS_RECENT.insert(0, {
            'indexerid': indexerid,
            'name': show_obj.name,
        })

        return t.render(
            submenu=submenu[::-1], showLoc=show_loc, show_message=show_message,
            show=show_obj, sql_results=sql_results, season_results=season_results,
            sortedShowLists=sorted_show_lists, bwl=bwl, ep_counts=ep_counts,
            ep_cats=ep_cats, all_scene_exceptions=' | '.join(show_obj.exceptions),
            scene_numbering=get_scene_numbering_for_show(indexerid, indexer),
            xem_numbering=get_xem_numbering_for_show(indexerid, indexer, refresh_data=False),
            scene_absolute_numbering=get_scene_absolute_numbering_for_show(indexerid, indexer),
            xem_absolute_numbering=get_xem_absolute_numbering_for_show(indexerid, indexer),
            title=show_obj.name, controller='home', action='displayShow',
        )

    def pickManualSearch(self, provider=None, rowid=None, manual_search_type='episode'):
        """
        Tries to Perform the snatch for a manualSelected episode, episodes or season pack.

        @param provider: The provider id, passed as usenet_crawler and not the provider name (Usenet-Crawler)
        @param rowid: The provider's cache table's rowid. (currently the implicit sqlites rowid is used, needs to be replaced in future)
        @param manual_search_type: Episode or Season search

        @return: A json with a {'success': true} or false.
        """

        # Try to retrieve the cached result from the providers cache table.
        # @TODO: the implicit sqlite rowid is used, should be replaced with an explicit PK column

        try:
            main_db_con = db.DBConnection('cache.db')
            cached_result = main_db_con.action(
                b'SELECT * '
                b'FROM \'{provider}\' '
                b'WHERE rowid = ?'.format(provider=provider),
                [rowid],
                fetchone=True
            )
        except Exception as msg:
            error_message = 'Couldn\'t read cached results. Error: {error}'.format(error=msg)
            logger.log(error_message)
            return self._genericMessage('Error', error_message)

        if not cached_result or not all([cached_result[b'url'],
                                         cached_result[b'quality'],
                                         cached_result[b'name'],
                                         cached_result[b'indexerid'],
                                         cached_result[b'season'] is not None,
                                         provider]):
            return self._genericMessage('Error', "Cached result doesn't have all needed info to snatch episode")

        try:
            show = int(cached_result[b'indexerid'])  # fails if show id ends in a period SickRage/sickrage-issues#65
            show_obj = Show.find(app.showList, show)
        except (ValueError, TypeError):
            return self._genericMessage('Error', 'Invalid show ID: {0}'.format(show))

        if not show_obj:
            return self._genericMessage('Error', 'Could not find a show with id {0} in the list of shows, did you remove the show?'.format(show))

        # Create a list of episode object(s)
        # Multi-episode: |1|2|
        # Single-episode: |1|
        # Season pack: || so we need to get all episodes from season and create all ep objects
        ep_objs = []
        if manual_search_type == 'episode':
            for episode in cached_result[b'episodes'].strip('|').split('|'):
                ep_objs.append(show_obj.get_episode(int(cached_result[b'season']), int(episode)))
        elif manual_search_type == 'season':
            ep_objs.extend(show_obj.get_all_episodes(int(cached_result[b'season'])))

        # Create the queue item
        snatch_queue_item = ManualSnatchQueueItem(show_obj, ep_objs, provider, cached_result)

        # Add the queue item to the queue
        app.manual_snatch_scheduler.action.add_item(snatch_queue_item)

        while snatch_queue_item.success is not False:
            if snatch_queue_item.started and snatch_queue_item.success:
                # If the snatch was successfull we'll need to update the original searched segment,
                # with the new status: SNATCHED (2)
                update_finished_search_queue_item(snatch_queue_item)
                return json.dumps({
                    'result': 'success',
                })
            time.sleep(1)

        return json.dumps({
            'result': 'failure',
        })

    def manualSearchCheckCache(self, show, season, episode, manual_search_type='episode', **last_prov_updates):
        """ Periodic check if the searchthread is still running for the selected show/season/ep
        and if there are new results in the cache.db
        """

        refresh_results = 'refresh'

        # Check if all params are integer. When JS issue, it can send show='undefined'
        try:
            int(show)
            int(episode)
            int(season)
        except ValueError:
            return {'result': 'error'}

        # To prevent it from keeping searching when no providers have been enabled
        if not enabled_providers('manualsearch'):
            return {'result': SEARCH_STATUS_FINISHED}

        main_db_con = db.DBConnection('cache.db')

        episodes_in_search = collect_episodes_from_search_thread(show)

        # Check if the requested ep is in a search thread
        searched_item = [search for search in episodes_in_search
                         if all((str(search.get('show')) == show,
                                 str(search.get('season')) == season,
                                 str(search.get('episode')) == episode))]

        # # No last_prov_updates available, let's assume we need to refresh until we get some
        # if not last_prov_updates:
        #     return {'result': REFRESH_RESULTS}

        sql_episode = '' if manual_search_type == 'season' else episode

        for provider, last_update in iteritems(last_prov_updates):
            table_exists = main_db_con.select(
                b'SELECT name '
                b'FROM sqlite_master '
                b'WHERE type=\'table\' AND name=?',
                [provider]
            )
            if not table_exists:
                continue
            # Check if the cache table has a result for this show + season + ep wich has a later timestamp, then last_update
            needs_update = main_db_con.select(
                b'SELECT * '
                b'FROM \'{provider}\' '
                b'WHERE episodes LIKE ? AND season = ? AND indexerid = ?  AND time > ?'.format(provider=provider),
                ['%|{episodes}|%'.format(episodes=sql_episode), season, show, int(last_update)]
            )

            if needs_update:
                return {'result': refresh_results}

        # If the item is queued multiple times (don't know if this is possible),
        # but then check if as soon as a search has finished
        # Move on and show results
        # Return a list of queues the episode has been found in
        search_status = [item.get('searchstatus') for item in searched_item]
        if not searched_item or all([last_prov_updates,
                                     SEARCH_STATUS_QUEUED not in search_status,
                                     SEARCH_STATUS_SEARCHING not in search_status,
                                     SEARCH_STATUS_FINISHED in search_status]):
            # If the ep not anymore in the QUEUED or SEARCHING Thread, and it has the status finished,
            # return it as finished
            return {'result': SEARCH_STATUS_FINISHED}

        # Force a refresh when the last_prov_updates is empty due to the tables not existing yet.
        # This can be removed if we make sure the provider cache tables always exist prior to the
        # start of the first search
        if not last_prov_updates and SEARCH_STATUS_FINISHED in search_status:
            return {'result': refresh_results}

        return {'result': searched_item[0]['searchstatus']}

    def snatchSelection(self, show=None, season=None, episode=None, manual_search_type='episode',
                        perform_search=0, down_cur_quality=0, show_all_results=0):
        """ The view with results for the manual selected show/episode """

        # @TODO: add more comprehensive show validation
        try:
            show = int(show)  # fails if show id ends in a period SickRage/sickrage-issues#65
            show_obj = Show.find(app.showList, show)
        except (ValueError, TypeError):
            return self._genericMessage('Error', 'Invalid show ID: {show}'.format(show=show))

        if show_obj is None:
            return self._genericMessage('Error', 'Show not in show list')

        # Retrieve cache results from providers
        search_show = {'show': show, 'season': season, 'episode': episode, 'manual_search_type': manual_search_type}

        provider_results = get_provider_cache_results(INDEXER_TVDBV2, perform_search=perform_search,
                                                      show_all_results=show_all_results, **search_show)

        t = PageTemplate(rh=self, filename='snatchSelection.mako')
        submenu = [{
            'title': 'Edit',
            'path': 'home/editShow?show={show}'.format(show=show_obj.indexerid),
            'icon': 'ui-icon ui-icon-pencil'
        }]

        try:
            show_loc = (show_obj.location, True)
        except ShowDirectoryNotFoundException:
            show_loc = (show_obj._location, False)  # pylint: disable=protected-access

        show_message = app.show_queue_scheduler.action.getQueueActionMessage(show_obj)

        if not app.show_queue_scheduler.action.isBeingAdded(show_obj):
            if not app.show_queue_scheduler.action.isBeingUpdated(show_obj):
                submenu.append({
                    'title': 'Resume' if show_obj.paused else 'Pause',
                    'path': 'home/togglePause?show={show}'.format(show=show_obj.indexerid),
                    'icon': 'ui-icon ui-icon-{state}'.format(state='play' if show_obj.paused else 'pause'),
                })
                submenu.append({
                    'title': 'Remove',
                    'path': 'home/deleteShow?show={show}'.format(show=show_obj.indexerid),
                    'class': 'removeshow',
                    'confirm': True,
                    'icon': 'ui-icon ui-icon-trash',
                })
                submenu.append({
                    'title': 'Re-scan files',
                    'path': 'home/refreshShow?show={show}'.format(show=show_obj.indexerid),
                    'icon': 'ui-icon ui-icon-refresh',
                })
                submenu.append({
                    'title': 'Force Full Update',
                    'path': 'home/updateShow?show={show}'.format(show=show_obj.indexerid),
                    'icon': 'ui-icon ui-icon-transfer-e-w',
                })
                submenu.append({
                    'title': 'Update show in KODI',
                    'path': 'home/updateKODI?show={show}'.format(show=show_obj.indexerid),
                    'requires': self.haveKODI(),
                    'icon': 'submenu-icon-kodi',
                })
                submenu.append({
                    'title': 'Update show in Emby',
                    'path': 'home/updateEMBY?show={show}'.format(show=show_obj.indexerid),
                    'requires': self.haveEMBY(),
                    'icon': 'ui-icon ui-icon-refresh',
                })
                submenu.append({
                    'title': 'Preview Rename',
                    'path': 'home/testRename?show={show}'.format(show=show_obj.indexerid),
                    'icon': 'ui-icon ui-icon-tag',
                })

                if app.USE_SUBTITLES and not app.show_queue_scheduler.action.isBeingSubtitled(
                        show_obj) and show_obj.subtitles:
                    submenu.append({
                        'title': 'Download Subtitles',
                        'path': 'home/subtitleShow?show={show}'.format(show=show_obj.indexerid),
                        'icon': 'ui-icon ui-icon-comment',
                    })

        def titler(x):
            return (helpers.remove_article(x), x)[not x or app.SORT_ARTICLE]

        if app.ANIME_SPLIT_HOME:
            shows = []
            anime = []
            for show in app.showList:
                if show.is_anime:
                    anime.append(show)
                else:
                    shows.append(show)
            sorted_show_lists = [
                ['Shows', sorted(shows, lambda x, y: cmp(titler(x.name), titler(y.name)))],
                ['Anime', sorted(anime, lambda x, y: cmp(titler(x.name), titler(y.name)))]]
        else:
            sorted_show_lists = [
                ['Shows', sorted(app.showList, lambda x, y: cmp(titler(x.name), titler(y.name)))]]

        bwl = None
        if show_obj.is_anime:
            bwl = show_obj.release_groups

        show_obj.exceptions = get_scene_exceptions(show_obj.indexerid, show_obj.indexer)

        indexer_id = int(show_obj.indexerid)
        indexer = int(show_obj.indexer)

        # Delete any previous occurrances
        for index, recentShow in enumerate(app.SHOWS_RECENT):
            if recentShow['indexerid'] == indexer_id:
                del app.SHOWS_RECENT[index]

        # Only track 5 most recent shows
        del app.SHOWS_RECENT[4:]

        # Insert most recent show
        app.SHOWS_RECENT.insert(0, {
            'indexerid': indexer_id,
            'name': show_obj.name,
        })

        episode_history = []
        try:
            main_db_con = db.DBConnection()
            episode_status_result = main_db_con.action(
                b'SELECT date, action, provider, resource, size '
                b'FROM history '
                b'WHERE showid = ? '
                b'AND season = ? '
                b'AND episode = ? '
                b'AND (action LIKE \'%02\' OR action LIKE \'%04\' OR action LIKE \'%09\' OR action LIKE \'%11\' OR action LIKE \'%12\') '
                b'ORDER BY date DESC',
                [indexer_id, season, episode]
            )
            episode_history = [dict(row) for row in episode_status_result]
            for i in episode_history:
                i['status'], i['quality'] = Quality.split_composite_status(i['action'])
                i['action_date'] = sbdatetime.sbfdatetime(datetime.strptime(str(i['date']), History.date_format), show_seconds=True)
                i['resource_file'] = os.path.basename(i['resource'])
                i['pretty_size'] = pretty_file_size(i['size']) if i['size'] > -1 else 'N/A'
                i['status_name'] = statusStrings[i['status']]
                provider = None
                if i['status'] == DOWNLOADED:
                    i['status_color_style'] = 'downloaded'
                elif i['status'] in (SNATCHED, SNATCHED_PROPER, SNATCHED_BEST):
                    i['status_color_style'] = 'snatched'
                    provider = providers.get_provider_class(GenericProvider.make_id(i['provider']))
                elif i['status'] == FAILED:
                    i['status_color_style'] = 'failed'
                    provider = providers.get_provider_class(GenericProvider.make_id(i['provider']))
                if provider is not None:
                    i['provider_name'] = provider.name
                    i['provider_img_link'] = 'images/providers/' + provider.image_name()
                else:
                    i['provider_name'] = i['provider'] if i['provider'] != '-1' else 'Unknown'
                    i['provider_img_link'] = ''

            # Compare manual search results with history and set status
            for provider_result in provider_results['found_items']:
                failed_statuses = [FAILED, ]
                snatched_statuses = [SNATCHED, SNATCHED_PROPER, SNATCHED_BEST]
                if any([item for item in episode_history
                        if all([prepare_failed_name(provider_result['name']) in item['resource'],
                                item['provider'] in (provider_result['provider'], provider_result['release_group'],),
                                item['status'] in failed_statuses])
                        ]):
                    provider_result['status_highlight'] = 'failed'
                elif any([item for item in episode_history
                          if all([provider_result['name'] in item['resource'],
                                  item['provider'] in provider_result['provider'],
                                  item['status'] in snatched_statuses,
                                  item['size'] == provider_result['size']])
                          ]):
                    provider_result['status_highlight'] = 'snatched'
                else:
                    provider_result['status_highlight'] = ''

        # TODO: Remove the catchall, make sure we only catch expected exceptions!
        except Exception as msg:
            logger.log("Couldn't read latest episode status. Error: {error}".format(error=msg))

        # There is some logic for this in the partials/showheader.mako page.
        main_db_con = db.DBConnection()
        season_results = main_db_con.select(
            b'SELECT DISTINCT season '
            b'FROM tv_episodes '
            b'WHERE showid = ? AND  season IS NOT NULL '
            b'ORDER BY season DESC',
            [show_obj.indexerid]
        )

        min_season = 0 if app.DISPLAY_SHOW_SPECIALS else 1

        sql_results = main_db_con.select(
            b'SELECT * '
            b'FROM tv_episodes '
            b'WHERE showid = ? AND season >= ? '
            b'ORDER BY season DESC, episode DESC',
            [show_obj.indexerid, min_season]
        )

        ep_counts = {
            Overview.SKIPPED: 0,
            Overview.WANTED: 0,
            Overview.QUAL: 0,
            Overview.GOOD: 0,
            Overview.UNAIRED: 0,
            Overview.SNATCHED: 0,
            Overview.SNATCHED_PROPER: 0,
            Overview.SNATCHED_BEST: 0
        }

        ep_cats = {}

        for cur_result in sql_results:
            cur_ep_cat = show_obj.get_overview(cur_result[b'status'],
                                               manually_searched=cur_result[b'manually_searched'])
            if cur_ep_cat:
                ep_cats['{season}x{episode}'.format(season=cur_result[b'season'],
                                                    episode=cur_result[b'episode'])] = cur_ep_cat
                ep_counts[cur_ep_cat] += 1

        return t.render(
            submenu=submenu[::-1], showLoc=show_loc, show_message=show_message,
            show=show_obj, provider_results=provider_results, episode=episode,
            sortedShowLists=sorted_show_lists, bwl=bwl, season=season, manual_search_type=manual_search_type,
            all_scene_exceptions=' | '.join(show_obj.exceptions),
            scene_numbering=get_scene_numbering_for_show(indexer_id, indexer),
            xem_numbering=get_xem_numbering_for_show(indexer_id, indexer, refresh_data=False),
            scene_absolute_numbering=get_scene_absolute_numbering_for_show(indexer_id, indexer),
            xem_absolute_numbering=get_xem_absolute_numbering_for_show(indexer_id, indexer),
            title=show_obj.name, controller='home', action='snatchSelection',
            episode_history=episode_history, season_results=season_results, sql_results=sql_results,
            ep_counts=ep_counts, ep_cats=ep_cats
        )

    @staticmethod
    def sceneExceptions(show):
        # @TODO: Replace with plot from GET /api/v2/show/{id}
        exceptions_list = get_all_scene_exceptions(show)
        if not exceptions_list:
            return 'No scene exceptions'

        out = []
        for season, names in iter(sorted(iteritems(exceptions_list))):
            if season == -1:
                season = '*'
            out.append('S{season}: {names}'.format(season=season, names=', '.join(names)))
        return '<br>'.join(out)

    @staticmethod
    def check_show_for_language(show_obj, language):
        """
        Request the show in a specific language from the indexer.

        :param show_obj: (Series) Show object
        :param language: Language two-letter country code. For ex: 'en'
        :returns: True if show is found in language else False
        """

        # Get the Indexer used by the show
        show_indexer = indexerApi(show_obj.indexer)

        # Add the language to the show indexer's parameters
        params = show_indexer.api_params.copy()
        params.update({
            'language': language,
            'episodes': False,
        })

        # Create an indexer with the updated parameters
        indexer = show_indexer.indexer(**params)

        if language in indexer.config['valid_languages']:
            indexer[show_obj.indexerid]
            return True

    def editShow(self, show=None, location=None, allowed_qualities=None, preferred_qualities=None,
                 exceptions_list=None, flatten_folders=None, paused=None, directCall=False,
                 air_by_date=None, sports=None, dvd_order=None, indexer_lang=None,
                 subtitles=None, rls_ignore_words=None, rls_require_words=None,
                 anime=None, blacklist=None, whitelist=None, scene=None,
                 defaultEpStatus=None, quality_preset=None):
        # @TODO: Replace with PATCH /api/v2/show/{id}

        allowed_qualities = allowed_qualities or []
        preferred_qualities = preferred_qualities or []
        exceptions = exceptions_list or set()

        anidb_failed = False
        errors = 0

        if show is None:
            error_string = 'No show was selected'
            if directCall:
                errors += 1
                return errors
            else:
                return self._genericMessage('Error', error_string)

        show_obj = Show.find(app.showList, int(show))

        if not show_obj:
            error_string = 'Unable to find the specified show ID: {show}'.format(show=show)
            if directCall:
                errors += 1
                return errors
            else:
                return self._genericMessage('Error', error_string)

        show_obj.exceptions = get_scene_exceptions(show_obj.indexerid, show_obj.indexer)

        # If user set quality_preset remove all preferred_qualities
        if try_int(quality_preset, None):
            preferred_qualities = []

        if not location and not allowed_qualities and not preferred_qualities and not flatten_folders:
            t = PageTemplate(rh=self, filename='editShow.mako')

            if show_obj.is_anime:
                if not show_obj.release_groups:
                    show_obj.release_groups = BlackAndWhiteList(show_obj.indexerid)
                whitelist = show_obj.release_groups.whitelist
                blacklist = show_obj.release_groups.blacklist

                groups = []
                if helpers.set_up_anidb_connection() and not anidb_failed:
                    try:
                        anime = adba.Anime(app.ADBA_CONNECTION, name=show_obj.name)
                        groups = anime.get_groups()
                    except Exception as e:
                        errors += 1
                        logger.log(u'Unable to retreive Fansub Groups from AniDB. Error:{error}'.format
                                   (error=e.message), logger.WARNING)

            with show_obj.lock:
                show = show_obj
                scene_exceptions = get_scene_exceptions(show_obj.indexerid, show_obj.indexer)

            if show_obj.is_anime:
                return t.render(show=show, scene_exceptions=scene_exceptions, groups=groups, whitelist=whitelist,
                                blacklist=blacklist, title='Edit Show', header='Edit Show', controller='home', action='editShow')
            else:
                return t.render(show=show, scene_exceptions=scene_exceptions, title='Edit Show', header='Edit Show',
                                controller='home', action='editShow')

        flatten_folders = not config.checkbox_to_value(flatten_folders)  # UI inverts this value
        dvd_order = config.checkbox_to_value(dvd_order)
        paused = config.checkbox_to_value(paused)
        air_by_date = config.checkbox_to_value(air_by_date)
        scene = config.checkbox_to_value(scene)
        sports = config.checkbox_to_value(sports)
        anime = config.checkbox_to_value(anime)
        subtitles = config.checkbox_to_value(subtitles)

        do_update = False
        # In mass edit, we can't change language so we need to check if indexer_lang is set
        if indexer_lang and show_obj.lang != indexer_lang:
            msg = (
                '{{status}} {language}'
                ' for {indexer_name} show {show_id}'.format(
                    language=indexer_lang,
                    show_id=show_obj.indexerid,
                    indexer_name=indexerApi(show_obj.indexer).name,
                )
            )
            status = 'Unexpected result when changing language to'
            log_level = logger.WARNING
            language = show_obj.lang
            try:
                do_update = self.check_show_for_language(
                    show_obj,
                    indexer_lang,
                )
            except IndexerShowNotFoundInLanguage:
                errors += 1
                status = 'Could not change language to'
            except IndexerException as e:
                errors += 1
                status = u'Failed getting show in'
                msg += u' Please try again later. Error: {error}'.format(
                    error=e.message,
                )
            else:
                language = indexer_lang
                status = 'Changing language to'
                log_level = logger.INFO
            finally:
                indexer_lang = language
                msg = msg.format(status=status)
                logger.log(msg, log_level)

        if scene == show_obj.scene and anime == show_obj.anime:
            do_update_scene_numbering = False
        else:
            do_update_scene_numbering = True

        if not isinstance(allowed_qualities, list):
            allowed_qualities = [allowed_qualities]

        if not isinstance(preferred_qualities, list):
            preferred_qualities = [preferred_qualities]

        if isinstance(exceptions, list):
            exceptions = set(exceptions)

        if not isinstance(exceptions, set):
            exceptions = {exceptions}

        # If directCall from mass_edit_update no scene exceptions handling or
        # blackandwhite list handling
        if directCall:
            do_update_exceptions = False
        else:
            if exceptions == show_obj.exceptions:
                do_update_exceptions = False
            else:
                do_update_exceptions = True

            with show_obj.lock:
                if anime:
                    if not show_obj.release_groups:
                        show_obj.release_groups = BlackAndWhiteList(show_obj.indexerid)

                    if whitelist:
                        shortwhitelist = short_group_names(whitelist)
                        show_obj.release_groups.set_white_keywords(shortwhitelist)
                    else:
                        show_obj.release_groups.set_white_keywords([])

                    if blacklist:
                        shortblacklist = short_group_names(blacklist)
                        show_obj.release_groups.set_black_keywords(shortblacklist)
                    else:
                        show_obj.release_groups.set_black_keywords([])

        with show_obj.lock:
            new_quality = Quality.combine_qualities([int(q) for q in allowed_qualities], [int(q) for q in preferred_qualities])
            show_obj.quality = new_quality

            # reversed for now
            if bool(show_obj.flatten_folders) != bool(flatten_folders):
                show_obj.flatten_folders = flatten_folders
                try:
                    app.show_queue_scheduler.action.refreshShow(show_obj)
                except CantRefreshShowException as e:
                    errors += 1
                    logger.log("Unable to refresh show '{show}': {error}".format
                               (show=show_obj.name, error=e.message), logger.WARNING)

            # Check if we should erase parsed cached results for that show
            do_erase_parsed_cache = False
            for item in [('scene', scene), ('anime', anime), ('sports', sports),
                         ('air_by_date', air_by_date), ('dvd_order', dvd_order)]:
                if getattr(show_obj, item[0]) != item[1]:
                    do_erase_parsed_cache = True
                    # Break if at least one setting was changed
                    break

            show_obj.paused = paused
            show_obj.scene = scene
            show_obj.anime = anime
            show_obj.sports = sports
            show_obj.subtitles = subtitles
            show_obj.air_by_date = air_by_date
            show_obj.default_ep_status = int(defaultEpStatus)
            show_obj.dvd_order = dvd_order

            if not directCall:
                show_obj.lang = indexer_lang
                show_obj.rls_ignore_words = rls_ignore_words.strip()
                show_obj.rls_require_words = rls_require_words.strip()

            # if we change location clear the db of episodes, change it, write to db, and rescan
            old_location = os.path.normpath(show_obj._location)
            new_location = os.path.normpath(location)
            if old_location != new_location:
                changed_location = True
                logger.log('Changing show location to: {new}'.format(new=new_location), logger.INFO)
                if not os.path.isdir(new_location):
                    if app.CREATE_MISSING_SHOW_DIRS:
                        logger.log(u"Show directory doesn't exist, creating it", logger.INFO)
                        try:
                            os.mkdir(new_location)
                        except OSError as e:
                            errors += 1
                            changed_location = False
                            logger.log(u"Unable to create the show directory '{location}. Error: {error}".format
                                       (location=new_location, error=e.message or e.strerror), logger.WARNING)
                        else:
                            logger.log(u"New show directory created", logger.INFO)
                            helpers.chmod_as_parent(new_location)
                    else:
                        logger.log("New location '{location}' does not exist. "
                                   "Enable setting 'Create missing show dirs'".format
                                   (location=location), logger.WARNING)

                # Save new location to DB only if we changed it
                if changed_location:
                    show_obj.location = new_location

                if (do_update or changed_location) and os.path.isdir(new_location):
                    try:
                        app.show_queue_scheduler.action.refreshShow(show_obj)
                    except CantRefreshShowException as e:
                        errors += 1
                        logger.log("Unable to refresh show '{show}'. Error: {error}".format
                                   (show=show_obj.name, error=e.message), logger.WARNING)

            # Save all settings changed while in show_obj.lock
            show_obj.save_to_db()

        # force the update
        if do_update:
            try:
                app.show_queue_scheduler.action.updateShow(show_obj)
                time.sleep(cpu_presets[app.CPU_PRESET])
            except CantUpdateShowException as e:
                errors += 1
                logger.log("Unable to update show '{show}': {error}".format
                           (show=show_obj.name, error=e.message), logger.WARNING)

        if do_update_exceptions:
            try:
                update_scene_exceptions(show_obj.indexerid, show_obj.indexer, exceptions)
                time.sleep(cpu_presets[app.CPU_PRESET])
                name_cache.build_name_cache(show_obj)
            except CantUpdateShowException:
                errors += 1
                logger.log("Unable to force an update on scene exceptions for show '{show}': {error}".format
                           (show=show_obj.name, error=e.message), logger.WARNING)

        if do_update_scene_numbering or do_erase_parsed_cache:
            try:
                xem_refresh(show_obj.indexerid, show_obj.indexer)
                time.sleep(cpu_presets[app.CPU_PRESET])
            except CantUpdateShowException:
                errors += 1
                logger.log("Unable to force an update on scene numbering for show '{show}': {error}".format
                           (show=show_obj.name, error=e.message), logger.WARNING)

            # Must erase cached DB results when toggling scene numbering
            self.erase_cache(show_obj)

            # Erase parsed cached names as we are changing scene numbering
            show_obj.flush_episodes()
            show_obj.erase_cached_parse()

            # Need to refresh show as we updated scene numbering or changed show format
            try:
                app.show_queue_scheduler.action.refreshShow(show_obj)
            except CantRefreshShowException as e:
                errors += 1
                logger.log("Unable to refresh show '{show}'. Please manually trigger a full show refresh. "
                           "Error: {error}".format(show=show_obj.name, error=e.message), logger.WARNING)

        if directCall:
            return errors

        if errors:
            ui.notifications.error('Errors', '{num} error{s} while saving changes. Please check logs'.format
                                   (num=errors, s='s' if errors > 1 else ''))

        logger.log(u"Finished editing show: {show}".format(show=show_obj.name), logger.DEBUG)
        return self.redirect('/home/displayShow?show={show}'.format(show=show))

    def erase_cache(self, show_obj):
        try:
            main_db_con = db.DBConnection('cache.db')
            for cur_provider in providers.sorted_provider_list():
                # Let's check if this provider table already exists
                table_exists = main_db_con.select(
                    b'SELECT name '
                    b'FROM sqlite_master '
                    b'WHERE type=\'table\' AND name=?',
                    [cur_provider.get_id()]
                )
                if not table_exists:
                    continue
                try:
                    main_db_con.action(
                        b'DELETE FROM \'{provider}\' '
                        b'WHERE indexerid = ?'.format(provider=cur_provider.get_id()),
                        [show_obj.indexerid]
                    )
                except Exception:
                    logger.log(u'Unable to delete cached results for provider {provider} for show: {show}'.format
                               (provider=cur_provider, show=show_obj.name), logger.DEBUG)

        except Exception:
            logger.log(u'Unable to delete cached results for show: {show}'.format
                       (show=show_obj.name), logger.DEBUG)

    def togglePause(self, show=None):
        # @TODO: Replace with PUT to update the state var /api/v2/show/{id}
        error, show_obj = Show.pause(show)

        if error is not None:
            return self._genericMessage('Error', error)

        ui.notifications.message('{show} has been {state}'.format
                                 (show=show_obj.name, state='paused' if show_obj.paused else 'resumed'))

        return self.redirect('/home/displayShow?show={show}'.format(show=show_obj.indexerid))

    def deleteShow(self, show=None, full=0):
        # @TODO: Replace with DELETE to delete the show resource /api/v2/show/{id}
        if show:
            error, show_obj = Show.delete(show, full)

            if error is not None:
                return self._genericMessage('Error', error)

            ui.notifications.message('{show} has been {state} {details}'.format(
                show=show_obj.name,
                state='trashed' if app.TRASH_REMOVE_SHOW else 'deleted',
                details='(with all related media)' if full else '(media untouched)',
            ))

            time.sleep(cpu_presets[app.CPU_PRESET])

        # Remove show from 'RECENT SHOWS' in 'Shows' menu
        app.SHOWS_RECENT = [x for x in app.SHOWS_RECENT if x['indexerid'] != show_obj.indexerid]

        # Don't redirect to the default page, so the user can confirm that the show was deleted
        return self.redirect('/home/')

    def refreshShow(self, show=None):
        # @TODO: Replace with status=refresh from PATCH /api/v2/show/{id}
        error, show_obj = Show.refresh(show)

        # This is a show validation error
        if error is not None and show_obj is None:
            return self._genericMessage('Error', error)

        # This is a refresh error
        if error is not None:
            ui.notifications.error('Unable to refresh this show.', error)

        time.sleep(cpu_presets[app.CPU_PRESET])

        return self.redirect('/home/displayShow?show={show}'.format(show=show_obj.indexerid))

    def updateShow(self, show=None):
        # @TODO: Replace with status=update or status=updating from PATCH /api/v2/show/{id}
        if show is None:
            return self._genericMessage('Error', 'Invalid show ID')

        show_obj = Show.find(app.showList, int(show))

        if show_obj is None:
            return self._genericMessage('Error', 'Unable to find the specified show')

        # force the update
        try:
            app.show_queue_scheduler.action.updateShow(show_obj)
        except CantUpdateShowException as e:
            ui.notifications.error('Unable to update this show.', ex(e))

        # just give it some time
        time.sleep(cpu_presets[app.CPU_PRESET])

        return self.redirect('/home/displayShow?show={show}'.format(show=show_obj.indexerid))

    def subtitleShow(self, show=None):
        if show is None:
            return self._genericMessage('Error', 'Invalid show ID')

        show_obj = Show.find(app.showList, int(show))

        if show_obj is None:
            return self._genericMessage('Error', 'Unable to find the specified show')

        # search and download subtitles
        app.show_queue_scheduler.action.download_subtitles(show_obj)

        time.sleep(cpu_presets[app.CPU_PRESET])

        return self.redirect('/home/displayShow?show={show}'.format(show=show_obj.indexerid))

    def updateKODI(self, show=None):
        show_name = None
        show_obj = None

        if show:
            show_obj = Show.find(app.showList, int(show))
            if show_obj:
                show_name = quote_plus(show_obj.name.encode('utf-8'))

        if app.KODI_UPDATE_ONLYFIRST:
            host = app.KODI_HOST.split(',')[0].strip()
        else:
            host = app.KODI_HOST

        if notifiers.kodi_notifier.update_library(showName=show_name):
            ui.notifications.message('Library update command sent to KODI host(s): {host}'.format(host=host))
        else:
            ui.notifications.error('Unable to contact one or more KODI host(s): {host}'.format(host=host))

        if show_obj:
            return self.redirect('/home/displayShow?show={show}'.format(show=show_obj.indexerid))
        else:
            return self.redirect('/home/')

    def updatePLEX(self):
        if None is notifiers.plex_notifier.update_library():
            ui.notifications.message(
                'Library update command sent to Plex Media Server host: {host}'.format(host=app.PLEX_SERVER_HOST))
        else:
            ui.notifications.error('Unable to contact Plex Media Server host: {host}'.format(host=app.PLEX_SERVER_HOST))
        return self.redirect('/home/')

    def updateEMBY(self, show=None):
        show_obj = None

        if show:
            show_obj = Show.find(app.showList, int(show))

        if notifiers.emby_notifier.update_library(show_obj):
            ui.notifications.message(
                'Library update command sent to Emby host: {host}'.format(host=app.EMBY_HOST))
        else:
            ui.notifications.error('Unable to contact Emby host: {host}'.format(host=app.EMBY_HOST))

        if show_obj:
            return self.redirect('/home/displayShow?show={show}'.format(show=show_obj.indexerid))
        else:
            return self.redirect('/home/')

    def setStatus(self, show=None, eps=None, status=None, direct=False):
        # @TODO: Merge this with the other PUT commands for /api/v2/show/{id}
        if not all([show, eps, status]):
            error_message = 'You must specify a show and at least one episode'
            if direct:
                ui.notifications.error('Error', error_message)
                return json.dumps({
                    'result': 'error',
                })
            else:
                return self._genericMessage('Error', error_message)

        # Use .has_key() since it is overridden for statusStrings in common.py
        if status not in statusStrings:
            error_message = 'Invalid status'
            if direct:
                ui.notifications.error('Error', error_message)
                return json.dumps({
                    'result': 'error',
                })
            else:
                return self._genericMessage('Error', error_message)

        show_obj = Show.find(app.showList, int(show))

        if not show_obj:
            error_message = 'Error', 'Show not in show list'
            if direct:
                ui.notifications.error('Error', error_message)
                return json.dumps({
                    'result': 'error',
                })
            else:
                return self._genericMessage('Error', error_message)

        segments = {}
        trakt_data = []
        if eps:

            sql_l = []
            for cur_ep in eps.split('|'):

                if not cur_ep:
                    logger.log(u'Current episode was empty when trying to set status', logger.DEBUG)

                logger.log(u'Attempting to set status on episode {episode} to {status}'.format
                           (episode=cur_ep, status=status), logger.DEBUG)

                ep_info = cur_ep.split('x')

                if not all(ep_info):
                    logger.log(u'Something went wrong when trying to set status, season: {season}, episode: {episode}'.format
                               (season=ep_info[0], episode=ep_info[1]), logger.DEBUG)
                    continue

                ep_obj = show_obj.get_episode(ep_info[0], ep_info[1])

                if not ep_obj:
                    return self._genericMessage('Error', 'Episode couldn\'t be retrieved')

                status = int(status)
                if status in [WANTED, FAILED]:
                    # figure out what episodes are wanted so we can backlog them
                    if ep_obj.season in segments:
                        segments[ep_obj.season].append(ep_obj)
                    else:
                        segments[ep_obj.season] = [ep_obj]

                with ep_obj.lock:
                    # don't let them mess up UNAIRED episodes
                    if ep_obj.status == UNAIRED:
                        logger.log(u'Refusing to change status of {episode} because it is UNAIRED'.format
                                   (episode=cur_ep), logger.WARNING)
                        continue

                    snatched_qualities = Quality.SNATCHED + Quality.SNATCHED_PROPER + Quality.SNATCHED_BEST
                    if all([status in Quality.DOWNLOADED,
                            ep_obj.status not in snatched_qualities + Quality.DOWNLOADED + [IGNORED],
                            not os.path.isfile(ep_obj.location)]):
                        logger.log(u'Refusing to change status of {episode} to DOWNLOADED '
                                   u'because it\'s not SNATCHED/DOWNLOADED'.format
                                   (episode=cur_ep), logger.WARNING)
                        continue

                    if all([status == FAILED,
                            ep_obj.status not in snatched_qualities + Quality.DOWNLOADED + Quality.ARCHIVED]):
                        logger.log(u'Refusing to change status of {episode} to FAILED '
                                   u'because it\'s not SNATCHED/DOWNLOADED'.format(episode=cur_ep), logger.WARNING)
                        continue

                    if all([status == WANTED,
                            ep_obj.status in Quality.DOWNLOADED + Quality.ARCHIVED]):
                        logger.log(u'Removing release_name for episode as as episode was changed to WANTED')
                        ep_obj.release_name = ''

                    if ep_obj.manually_searched and status == WANTED:
                        logger.log(u"Resetting 'manually searched' flag as episode was changed to WANTED", logger.DEBUG)
                        ep_obj.manually_searched = False

                    # Only in failed_history we set to FAILED.
                    # We need current snatched quality to log 'quality' column in failed action in history
                    if status != FAILED:
                        ep_obj.status = status

                    # mass add to database
                    sql_l.append(ep_obj.get_sql())

                    trakt_data.append((ep_obj.season, ep_obj.episode))

            data = notifiers.trakt_notifier.trakt_episode_data_generate(trakt_data)

            if app.USE_TRAKT and app.TRAKT_SYNC_WATCHLIST:
                if status in [WANTED, FAILED]:
                    upd = 'Add'
                elif status in [IGNORED, SKIPPED] + Quality.DOWNLOADED + Quality.ARCHIVED:
                    upd = 'Remove'

                logger.log(u'{action} episodes, showid: indexerid {show.indexerid}, Title {show.name} to Watchlist'.format
                           (action=upd, show=show_obj), logger.DEBUG)

                if data:
                    notifiers.trakt_notifier.update_watchlist(show_obj, data_episode=data, update=upd.lower())

            if sql_l:
                main_db_con = db.DBConnection()
                main_db_con.mass_action(sql_l)

        if status == WANTED and not show_obj.paused:
            msg = 'Backlog was automatically started for the following seasons of <b>{show}</b>:<br>'.format(show=show_obj.name)
            msg += '<ul>'

            for season, segment in iteritems(segments):
                cur_backlog_queue_item = BacklogQueueItem(show_obj, segment)
                app.search_queue_scheduler.action.add_item(cur_backlog_queue_item)

                msg += '<li>Season {season}</li>'.format(season=season)
                logger.log(u'Sending backlog for {show} season {season} '
                           u'because some eps were set to wanted'.format
                           (show=show_obj.name, season=season))

            msg += '</ul>'

            if segments:
                ui.notifications.message('Backlog started', msg)
        elif status == WANTED and show_obj.paused:
            logger.log(u'Some episodes were set to wanted, but {show} is paused. '
                       u'Not adding to Backlog until show is unpaused'.format
                       (show=show_obj.name))

        if status == FAILED:
            msg = 'Retrying Search was automatically started for the following season of <b>{show}</b>:<br>'.format(show=show_obj.name)
            msg += '<ul>'

            for season, segment in iteritems(segments):
                cur_failed_queue_item = FailedQueueItem(show_obj, segment)
                app.search_queue_scheduler.action.add_item(cur_failed_queue_item)

                msg += '<li>Season {season}</li>'.format(season=season)
                logger.log(u'Retrying Search for {show} season {season} '
                           u'because some eps were set to failed'.format
                           (show=show_obj.name, season=season))

            msg += '</ul>'

            if segments:
                ui.notifications.message('Retry Search started', msg)

        if direct:
            return json.dumps({
                'result': 'success',
            })
        else:
            return self.redirect('/home/displayShow?show={show}'.format(show=show))

    def testRename(self, show=None):
        if show is None:
            return self._genericMessage('Error', 'You must specify a show')

        show_obj = Show.find(app.showList, int(show))

        if show_obj is None:
            return self._genericMessage('Error', 'Show not in show list')

        try:
            show_obj.location  # @UnusedVariable
        except ShowDirectoryNotFoundException:
            return self._genericMessage('Error', 'Can\'t rename episodes when the show dir is missing.')

        ep_obj_list = show_obj.get_all_episodes(has_location=True)
        ep_obj_list = [x for x in ep_obj_list if x.location]
        ep_obj_rename_list = []
        for ep_obj in ep_obj_list:
            has_already = False
            for check in ep_obj.related_episodes + [ep_obj]:
                if check in ep_obj_rename_list:
                    has_already = True
                    break
            if not has_already:
                ep_obj_rename_list.append(ep_obj)

        if ep_obj_rename_list:
            ep_obj_rename_list.reverse()

        t = PageTemplate(rh=self, filename='testRename.mako')
        submenu = [{
            'title': 'Edit',
            'path': 'home/editShow?show={show}'.format(show=show_obj.indexerid),
            'icon': 'ui-icon ui-icon-pencil'
        }]

        return t.render(submenu=submenu[::-1], ep_obj_list=ep_obj_rename_list,
                        show=show_obj, title='Preview Rename',
                        header='Preview Rename',
                        controller='home', action='previewRename')

    def doRename(self, show=None, eps=None):
        if show is None or eps is None:
            error_message = 'You must specify a show and at least one episode'
            return self._genericMessage('Error', error_message)

        show_obj = Show.find(app.showList, int(show))

        if show_obj is None:
            error_message = 'Error', 'Show not in show list'
            return self._genericMessage('Error', error_message)

        try:
            show_obj.location  # @UnusedVariable
        except ShowDirectoryNotFoundException:
            return self._genericMessage('Error', 'Can\'t rename episodes when the show dir is missing.')

        if eps is None:
            return self.redirect('/home/displayShow?show={show}'.format(show=show))

        main_db_con = db.DBConnection()
        for cur_ep in eps.split('|'):

            ep_info = cur_ep.split('x')

            # this is probably the worst possible way to deal with double eps but I've kinda painted myself into a corner here with this stupid database
            ep_result = main_db_con.select(
                b'SELECT location '
                b'FROM tv_episodes '
                b'WHERE showid = ? AND season = ? AND episode = ? AND 5=5',
                [show, ep_info[0], ep_info[1]])
            if not ep_result:
                logger.log(u'Unable to find an episode for {episode}, skipping'.format
                           (episode=cur_ep), logger.WARNING)
                continue
            related_eps_result = main_db_con.select(
                b'SELECT season, episode '
                b'FROM tv_episodes '
                b'WHERE location = ? AND episode != ?',
                [ep_result[0][b'location'], ep_info[1]]
            )

            root_ep_obj = show_obj.get_episode(ep_info[0], ep_info[1])
            root_ep_obj.related_episodes = []

            for cur_related_ep in related_eps_result:
                related_ep_obj = show_obj.get_episode(cur_related_ep[b'season'], cur_related_ep[b'episode'])
                if related_ep_obj not in root_ep_obj.related_episodes:
                    root_ep_obj.related_episodes.append(related_ep_obj)

            root_ep_obj.rename()

        return self.redirect('/home/displayShow?show={show}'.format(show=show))

    def searchEpisode(self, show=None, season=None, episode=None, manual_search=None):
        """Search a ForcedSearch single episode using providers which are backlog enabled."""
        down_cur_quality = 0

        # retrieve the episode object and fail if we can't get one
        ep_obj = get_episode(show, season, episode)
        if isinstance(ep_obj, str):
            return json.dumps({
                'result': 'failure',
            })

        # make a queue item for it and put it on the queue
        ep_queue_item = ForcedSearchQueueItem(ep_obj.series, [ep_obj], bool(int(down_cur_quality)), bool(manual_search))

        app.forced_search_queue_scheduler.action.add_item(ep_queue_item)

        # give the CPU a break and some time to start the queue
        time.sleep(cpu_presets[app.CPU_PRESET])

        if not ep_queue_item.started and ep_queue_item.success is None:
            return json.dumps({
                'result': 'success',
            })  # I Actually want to call it queued, because the search hasn't been started yet!
        if ep_queue_item.started and ep_queue_item.success is None:
            return json.dumps({
                'result': 'success',
            })
        else:
            return json.dumps({
                'result': 'failure',
            })

    # ## Returns the current ep_queue_item status for the current viewed show.
    # Possible status: Downloaded, Snatched, etc...
    # Returns {'show': 279530, 'episodes' : ['episode' : 6, 'season' : 1, 'searchstatus' : 'queued', 'status' : 'running', 'quality': '4013']
    def getManualSearchStatus(self, show=None):
        episodes = collect_episodes_from_search_thread(show)

        return json.dumps({
            'episodes': episodes,
        })

    def searchEpisodeSubtitles(self, show=None, season=None, episode=None, lang=None):
        # retrieve the episode object and fail if we can't get one
        ep_obj = get_episode(show, season, episode)
        if isinstance(ep_obj, str):
            return json.dumps({
                'result': 'failure',
            })

        try:
            if lang:
                logger.log("Manual re-downloading subtitles for {show} with language {lang}".format
                           (show=ep_obj.series.name, lang=lang))
            new_subtitles = ep_obj.download_subtitles(lang=lang)
        except Exception:
            return json.dumps({
                'result': 'failure',
            })

        if new_subtitles:
            new_languages = [subtitles.name_from_code(code) for code in new_subtitles]
            status = 'New subtitles downloaded: {languages}'.format(languages=', '.join(new_languages))
            result = 'success'
        else:
            new_languages = []
            status = 'No subtitles downloaded'
            result = 'failure'

        ui.notifications.message(ep_obj.series.name, status)
        return json.dumps({
            'result': result,
            'subtitles': ','.join(ep_obj.subtitles),
            'new_subtitles': ','.join(new_languages),
        })

    def manual_search_subtitles(self, show=None, season=None, episode=None, release_id=None, picked_id=None):
        mode = 'downloading' if picked_id else 'searching'
        logger.log('Starting to manual {mode} subtitles'.format(mode=mode))
        try:
            if release_id:
                # Release ID is sent when using postpone
                release = app.RELEASES_IN_PP[int(release_id)]
                show = release['show']
                season = release['season']
                episode = release['episode']
                filepath = release['release']
            else:
                filepath = None
            show = int(show)
            show_obj = Show.find(app.showList, show)
            ep_obj = show_obj.get_episode(season, episode)
            video_path = filepath or ep_obj.location
            release_name = ep_obj.release_name or os.path.basename(video_path)
        except IndexError:
            ui.notifications.message('Outdated list', 'Please refresh page and try again')
            logger.log('Outdated list. Please refresh page and try again', logger.WARNING)
            return json.dumps({'result': 'failure'})
        except (ValueError, TypeError) as e:
            ui.notifications.message('Error', "Please check logs")
            logger.log('Error while manual {mode} subtitles. Error: {error_msg}'.format
                       (mode=mode, error_msg=e), logger.ERROR)
            return json.dumps({'result': 'failure'})

        if not os.path.isfile(video_path):
            ui.notifications.message(ep_obj.series.name, "Video file no longer exists. Can't search for subtitles")
            logger.log('Video file no longer exists: {video_file}'.format(video_file=video_path), logger.DEBUG)
            return json.dumps({'result': 'failure'})

<<<<<<< HEAD
        try:
            if mode == 'searching':
                logger.log("Manual searching subtitles for: {0}".format(release_name))
                found_subtitles = subtitles.list_subtitles(tv_episode=ep_obj, video_path=video_path)
                if found_subtitles:
                    ui.notifications.message(ep_obj.series.name, 'Found {} subtitles'.format(len(found_subtitles)))
                else:
                    ui.notifications.message(ep_obj.series.name, 'No subtitle found')
                result = 'success' if found_subtitles else 'failure'
                subtitles_result = found_subtitles
            elif mode == 'downloading':
                logger.log("Manual downloading subtitles for: {0}".format(release_name))
                new_manual_subtitle = subtitles.save_subtitle(tv_episode=ep_obj, subtitle_id=picked_id, video_path=video_path)
                if new_manual_subtitle:
                    ui.notifications.message(ep_obj.series.name, 'Subtitle downloaded: {0}'.format(','.join(new_manual_subtitle)))
                else:
                    ui.notifications.message(ep_obj.series.name, 'Failed to download subtitle for {0}'.format(release_name))
                result = 'success' if new_manual_subtitle else 'failure'
                subtitles_result = new_manual_subtitle
=======
        if mode == 'searching':
            logger.log("Manual searching subtitles for: {0}".format(release_name))
            found_subtitles = subtitles.list_subtitles(tv_episode=ep_obj, video_path=video_path)
            if found_subtitles:
                ui.notifications.message(ep_obj.show.name, 'Found {} subtitles'.format(len(found_subtitles)))
>>>>>>> 8545f9cf
            else:
                ui.notifications.message(ep_obj.show.name, 'No subtitle found')
            result = 'success' if found_subtitles else 'failure'
            subtitles_result = found_subtitles
        else:
            logger.log("Manual downloading subtitles for: {0}".format(release_name))
            new_manual_subtitle = subtitles.save_subtitle(tv_episode=ep_obj, subtitle_id=picked_id,
                                                          video_path=video_path)
            if new_manual_subtitle:
                ui.notifications.message(ep_obj.show.name,
                                         'Subtitle downloaded: {0}'.format(','.join(new_manual_subtitle)))
            else:
                ui.notifications.message(ep_obj.show.name, 'Failed to download subtitle for {0}'.format(release_name))
            result = 'success' if new_manual_subtitle else 'failure'
            subtitles_result = new_manual_subtitle

<<<<<<< HEAD
            return json.dumps({
                'result': result,
                'release': release_name,
                'subtitles': subtitles_result
            })
        except Exception as e:
            ui.notifications.message(ep_obj.series.name, 'Failed to manual {0} subtitles'.format(mode))
            logger.log('Error while manual {mode} subtitles. Error: {error_msg}'.format
                       (mode=mode, error_msg=e), logger.ERROR)
            return json.dumps({'result': 'failure'})
=======
        return json.dumps({
            'result': result,
            'release': release_name,
            'subtitles': subtitles_result
        })
>>>>>>> 8545f9cf

    def setSceneNumbering(self, show, indexer, forSeason=None, forEpisode=None, forAbsolute=None, sceneSeason=None,
                          sceneEpisode=None, sceneAbsolute=None):

        # sanitize:
        forSeason = None if forSeason in ['null', ''] else forSeason
        forEpisode = None if forEpisode in ['null', ''] else forEpisode
        forAbsolute = None if forAbsolute in ['null', ''] else forAbsolute
        sceneSeason = None if sceneSeason in ['null', ''] else sceneSeason
        sceneEpisode = None if sceneEpisode in ['null', ''] else sceneEpisode
        sceneAbsolute = None if sceneAbsolute in ['null', ''] else sceneAbsolute

        show_obj = Show.find(app.showList, int(show))

        # Check if this is an anime, because we can't set the Scene numbering for anime shows
        if show_obj.is_anime and not forAbsolute:
            return json.dumps({
                'success': False,
                'errorMessage': 'You can\'t use the Scene numbering for anime shows. '
                                'Use the Scene Absolute field, to configure a diverging episode number.',
                'sceneSeason': None,
                'sceneAbsolute': None,
            })
        elif show_obj.is_anime:
            result = {
                'success': True,
                'forAbsolute': forAbsolute,
            }
        else:
            result = {
                'success': True,
                'forSeason': forSeason,
                'forEpisode': forEpisode,
            }

        # retrieve the episode object and fail if we can't get one
        if show_obj.is_anime:
            ep_obj = get_episode(show, absolute=forAbsolute)
        else:
            ep_obj = get_episode(show, forSeason, forEpisode)

        if isinstance(ep_obj, str):
            result.update({
                'success': False,
                'errorMessage': ep_obj,
            })
        elif show_obj.is_anime:
            logger.log(u'Set absolute scene numbering for {show} from {absolute} to {scene_absolute}'.format
                       (show=show, absolute=forAbsolute, scene_absolute=sceneAbsolute), logger.DEBUG)

            show = int(show)
            indexer = int(indexer)
            forAbsolute = int(forAbsolute)
            if sceneAbsolute is not None:
                sceneAbsolute = int(sceneAbsolute)

            set_scene_numbering(show, indexer, absolute_number=forAbsolute, sceneAbsolute=sceneAbsolute)
        else:
            logger.log(u'setEpisodeSceneNumbering for {show} from {season}x{episode} to {scene_season}x{scene_episode}'.format
                       (show=show, season=forSeason, episode=forEpisode,
                        scene_season=sceneSeason, scene_episode=sceneEpisode), logger.DEBUG)

            show = int(show)
            indexer = int(indexer)
            forSeason = int(forSeason)
            forEpisode = int(forEpisode)
            if sceneSeason is not None:
                sceneSeason = int(sceneSeason)
            if sceneEpisode is not None:
                sceneEpisode = int(sceneEpisode)

            set_scene_numbering(show, indexer, season=forSeason, episode=forEpisode, sceneSeason=sceneSeason,
                                sceneEpisode=sceneEpisode)

        if show_obj.is_anime:
            sn = get_scene_absolute_numbering(show, indexer, forAbsolute)
            if sn:
                result['sceneAbsolute'] = sn
            else:
                result['sceneAbsolute'] = None
        else:
            sn = get_scene_numbering(show, indexer, forSeason, forEpisode)
            if sn:
                (result['sceneSeason'], result['sceneEpisode']) = sn
            else:
                (result['sceneSeason'], result['sceneEpisode']) = (None, None)

        return json.dumps(result)

    def retryEpisode(self, show, season, episode, down_cur_quality=0):
        # retrieve the episode object and fail if we can't get one
        ep_obj = get_episode(show, season, episode)
        if isinstance(ep_obj, str):
            return json.dumps({
                'result': 'failure',
            })

        # make a queue item for it and put it on the queue
        ep_queue_item = FailedQueueItem(ep_obj.series, [ep_obj], bool(int(down_cur_quality)))  # pylint: disable=no-member
        app.forced_search_queue_scheduler.action.add_item(ep_queue_item)

        if not ep_queue_item.started and ep_queue_item.success is None:
            return json.dumps(
                {'result': 'success',
                 })  # Search has not been started yet!
        if ep_queue_item.started and ep_queue_item.success is None:
            return json.dumps({
                'result': 'success',
            })
        else:
            return json.dumps({
                'result': 'failure',
            })

    @staticmethod
    def fetch_releasegroups(show_name):
        logger.log(u'ReleaseGroups: {show}'.format(show=show_name), logger.INFO)
        if helpers.set_up_anidb_connection():
            try:
                anime = adba.Anime(app.ADBA_CONNECTION, name=show_name)
                groups = anime.get_groups()
                logger.log(u'ReleaseGroups: {groups}'.format(groups=groups), logger.INFO)
                return json.dumps({
                    'result': 'success',
                    'groups': groups,
                })
            except AttributeError as msg:
                logger.log(u'Unable to get ReleaseGroups: {error}'.format(error=msg), logger.DEBUG)

        return json.dumps({
            'result': 'failure',
        })<|MERGE_RESOLUTION|>--- conflicted
+++ resolved
@@ -2230,35 +2230,13 @@
             logger.log('Video file no longer exists: {video_file}'.format(video_file=video_path), logger.DEBUG)
             return json.dumps({'result': 'failure'})
 
-<<<<<<< HEAD
-        try:
-            if mode == 'searching':
-                logger.log("Manual searching subtitles for: {0}".format(release_name))
-                found_subtitles = subtitles.list_subtitles(tv_episode=ep_obj, video_path=video_path)
-                if found_subtitles:
-                    ui.notifications.message(ep_obj.series.name, 'Found {} subtitles'.format(len(found_subtitles)))
-                else:
-                    ui.notifications.message(ep_obj.series.name, 'No subtitle found')
-                result = 'success' if found_subtitles else 'failure'
-                subtitles_result = found_subtitles
-            elif mode == 'downloading':
-                logger.log("Manual downloading subtitles for: {0}".format(release_name))
-                new_manual_subtitle = subtitles.save_subtitle(tv_episode=ep_obj, subtitle_id=picked_id, video_path=video_path)
-                if new_manual_subtitle:
-                    ui.notifications.message(ep_obj.series.name, 'Subtitle downloaded: {0}'.format(','.join(new_manual_subtitle)))
-                else:
-                    ui.notifications.message(ep_obj.series.name, 'Failed to download subtitle for {0}'.format(release_name))
-                result = 'success' if new_manual_subtitle else 'failure'
-                subtitles_result = new_manual_subtitle
-=======
         if mode == 'searching':
             logger.log("Manual searching subtitles for: {0}".format(release_name))
             found_subtitles = subtitles.list_subtitles(tv_episode=ep_obj, video_path=video_path)
             if found_subtitles:
-                ui.notifications.message(ep_obj.show.name, 'Found {} subtitles'.format(len(found_subtitles)))
->>>>>>> 8545f9cf
+                ui.notifications.message(ep_obj.series.name, 'Found {} subtitles'.format(len(found_subtitles)))
             else:
-                ui.notifications.message(ep_obj.show.name, 'No subtitle found')
+                ui.notifications.message(ep_obj.series.name, 'No subtitle found')
             result = 'success' if found_subtitles else 'failure'
             subtitles_result = found_subtitles
         else:
@@ -2266,31 +2244,18 @@
             new_manual_subtitle = subtitles.save_subtitle(tv_episode=ep_obj, subtitle_id=picked_id,
                                                           video_path=video_path)
             if new_manual_subtitle:
-                ui.notifications.message(ep_obj.show.name,
+                ui.notifications.message(ep_obj.series.name,
                                          'Subtitle downloaded: {0}'.format(','.join(new_manual_subtitle)))
             else:
-                ui.notifications.message(ep_obj.show.name, 'Failed to download subtitle for {0}'.format(release_name))
+                ui.notifications.message(ep_obj.series.name, 'Failed to download subtitle for {0}'.format(release_name))
             result = 'success' if new_manual_subtitle else 'failure'
             subtitles_result = new_manual_subtitle
 
-<<<<<<< HEAD
-            return json.dumps({
-                'result': result,
-                'release': release_name,
-                'subtitles': subtitles_result
-            })
-        except Exception as e:
-            ui.notifications.message(ep_obj.series.name, 'Failed to manual {0} subtitles'.format(mode))
-            logger.log('Error while manual {mode} subtitles. Error: {error_msg}'.format
-                       (mode=mode, error_msg=e), logger.ERROR)
-            return json.dumps({'result': 'failure'})
-=======
         return json.dumps({
             'result': result,
             'release': release_name,
             'subtitles': subtitles_result
         })
->>>>>>> 8545f9cf
 
     def setSceneNumbering(self, show, indexer, forSeason=None, forEpisode=None, forAbsolute=None, sceneSeason=None,
                           sceneEpisode=None, sceneAbsolute=None):
