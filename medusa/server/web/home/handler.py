--- conflicted
+++ resolved
@@ -115,7 +115,6 @@
 
 from tornroutes import route
 
-import trakt
 from traktor import (
     MissingTokenException,
     TokenExpiredException,
@@ -534,38 +533,7 @@
                 'database': ''
             })
 
-    # @staticmethod
-    # def getTraktToken(trakt_pin=None):
-    #     trakt_settings = {"trakt_api_key": app.TRAKT_API_KEY,
-    #                       "trakt_api_secret": app.TRAKT_API_SECRET}
-    #     trakt_api = TraktApi(app.SSL_VERIFY, app.TRAKT_TIMEOUT, **trakt_settings)
-    #     response = None
-    #     try:
-    #         (access_token, refresh_token) = trakt_api.get_token(app.TRAKT_REFRESH_TOKEN, trakt_pin=trakt_pin)
-    #         if access_token and refresh_token:
-    #             app.TRAKT_ACCESS_TOKEN = access_token
-    #             app.TRAKT_REFRESH_TOKEN = refresh_token
-    #             response = trakt_api.validate_account()
-    #     except MissingTokenException:
-    #         ui.notifications.error('You need to get a PIN and authorize Medusa app')
-    #         return 'You need to get a PIN and authorize Medusa app'
-    #     except TokenExpiredException:
-    #         # Clear existing tokens
-    #         app.TRAKT_ACCESS_TOKEN = ''
-    #         app.TRAKT_REFRESH_TOKEN = ''
-    #         ui.notifications.error('TOKEN expired. Reload page, get a new PIN and authorize Medusa app')
-    #         return 'TOKEN expired. Reload page, get a new PIN and authorize Medusa app'
-    #     except TraktException:
-    #         ui.notifications.error("Connection error. Click 'Authorize Medusa' button again")
-    #         return "Connection error. Click 'Authorize Medusa' button again"
-    #     if response:
-    #         ui.notifications.message('Trakt Authorized')
-    #         return "Trakt Authorized"
-    #     ui.notifications.error('Connection error. Reload the page to get new token!')
-    #     return "Trakt Not Authorized!"
-
-    @staticmethod
-<<<<<<< HEAD
+    @staticmethod
     def requestTraktDeviceCodeOauth():
         print('Start a new Oauth device authentication request. Request is valid for 60 minutes.')
         app.TRAKT_DEVICE_CODE = trakt.core.get_device_code(app.TRAKT_API_KEY, app.TRAKT_API_SECRET)
@@ -596,36 +564,6 @@
                 return json.dumps({'result': 'device_code hasnt been activated yet.', 'error': error})
 
         return json.dumps({'result': 'Something went wrong', 'error': error})
-=======
-    def getTraktToken(trakt_pin=None):
-        trakt_settings = {'trakt_api_key': app.TRAKT_API_KEY,
-                          'trakt_api_secret': app.TRAKT_API_SECRET}
-        trakt_api = TraktApi(app.SSL_VERIFY, app.TRAKT_TIMEOUT, **trakt_settings)
-        response = None
-        try:
-            (access_token, refresh_token) = trakt_api.get_token(app.TRAKT_REFRESH_TOKEN, trakt_pin=trakt_pin)
-            if access_token and refresh_token:
-                app.TRAKT_ACCESS_TOKEN = access_token
-                app.TRAKT_REFRESH_TOKEN = refresh_token
-                response = trakt_api.validate_account()
-        except MissingTokenException:
-            ui.notifications.error('You need to get a PIN and authorize Medusa app')
-            return 'You need to get a PIN and authorize Medusa app'
-        except TokenExpiredException:
-            # Clear existing tokens
-            app.TRAKT_ACCESS_TOKEN = ''
-            app.TRAKT_REFRESH_TOKEN = ''
-            ui.notifications.error('TOKEN expired. Reload page, get a new PIN and authorize Medusa app')
-            return 'TOKEN expired. Reload page, get a new PIN and authorize Medusa app'
-        except TraktException:
-            ui.notifications.error("Connection error. Click 'Authorize Medusa' button again")
-            return "Connection error. Click 'Authorize Medusa' button again"
-        if response:
-            ui.notifications.message('Trakt Authorized')
-            return 'Trakt Authorized'
-        ui.notifications.error('Connection error. Reload the page to get new token!')
-        return 'Trakt Not Authorized!'
->>>>>>> 296414aa
 
     @staticmethod
     def testTrakt(username=None, blacklist_name=None):
