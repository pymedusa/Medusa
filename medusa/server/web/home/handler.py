--- conflicted
+++ resolved
@@ -1814,12 +1814,9 @@
 
         # force the update
         try:
-<<<<<<< HEAD
+            show_obj.remove_images()
             app.show_queue_scheduler.action.updateShow(series_obj)
-=======
-            show_obj.remove_images()
-            app.show_queue_scheduler.action.updateShow(show_obj)
->>>>>>> da5c216b
+
         except CantUpdateShowException as e:
             ui.notifications.error('Unable to update this show.', ex(e))
 
