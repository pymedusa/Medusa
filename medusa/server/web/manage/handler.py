# coding=utf-8

from __future__ import unicode_literals

import re

from medusa import (
    app,
    helpers,
)
from medusa.server.web.core import PageTemplate, WebRoot
from medusa.server.web.home import Home

from tornroutes import route


@route('/manage(/?.*)')
class Manage(Home, WebRoot):
    def __init__(self, *args, **kwargs):
        super(Manage, self).__init__(*args, **kwargs)

    def index(self):
<<<<<<< HEAD
        t = PageTemplate(rh=self, filename='manage.mako')
        return t.render(controller='manage', action='index')

    @staticmethod
    def showEpisodeStatuses(indexername, seriesid, whichStatus):
        status_list = [int(whichStatus)]
        if status_list[0] == SNATCHED:
            status_list = [SNATCHED, SNATCHED_PROPER, SNATCHED_BEST]

        main_db_con = db.DBConnection()
        cur_show_results = main_db_con.select(
            'SELECT season, episode, name '
            'FROM tv_episodes '
            'WHERE indexer = ? AND showid = ? '
            'AND season != 0 AND status IN ({statuses})'.format(
                statuses=','.join(['?'] * len(status_list))),
            [int(indexer_name_to_id(indexername)), int(seriesid)] + status_list
        )

        result = {}
        for cur_result in cur_show_results:
            cur_season = int(cur_result['season'])
            cur_episode = int(cur_result['episode'])

            if cur_season not in result:
                result[cur_season] = {}

            result[cur_season][cur_episode] = cur_result['name']

        return json.dumps(result)

    def changeIndexer(self):
        """
        Render manage/changeIndexer page.

        [Converted to VueRouter]
        """
        return PageTemplate(rh=self, filename='index.mako').render()

    def episodeStatuses(self, whichStatus=None):
        if whichStatus:
            status_list = [int(whichStatus)]
            if status_list[0] == SNATCHED:
                status_list = [SNATCHED, SNATCHED_PROPER, SNATCHED_BEST]
        else:
            status_list = []

        t = PageTemplate(rh=self, filename='manage_episodeStatuses.mako')

        # if we have no status then this is as far as we need to go
        if not status_list:
            return t.render(
                show_names=None, whichStatus=whichStatus,
                ep_counts=None, sorted_show_ids=None,
                controller='manage', action='episodeStatuses')

        main_db_con = db.DBConnection()
        status_results = main_db_con.select(
            'SELECT show_name, tv_shows.indexer, tv_shows.show_id, tv_shows.indexer_id AS indexer_id '
            'FROM tv_episodes, tv_shows '
            'WHERE season != 0 '
            'AND tv_episodes.showid = tv_shows.indexer_id '
            'AND tv_episodes.indexer = tv_shows.indexer '
            'AND tv_episodes.status IN ({statuses}) '
            'ORDER BY show_name'.format(statuses=','.join(['?'] * len(status_list))),
            status_list
        )

        ep_counts = {}
        show_names = {}
        sorted_show_ids = []

        for cur_status_result in status_results:
            cur_indexer = int(cur_status_result['indexer'])
            cur_series_id = int(cur_status_result['indexer_id'])
            if (cur_indexer, cur_series_id) not in ep_counts:
                ep_counts[(cur_indexer, cur_series_id)] = 1
            else:
                ep_counts[(cur_indexer, cur_series_id)] += 1

            show_names[(cur_indexer, cur_series_id)] = cur_status_result['show_name']
            if (cur_indexer, cur_series_id) not in sorted_show_ids:
                sorted_show_ids.append((cur_indexer, cur_series_id))

        return t.render(
            title='Episode Overview', header='Episode Overview',
            whichStatus=whichStatus,
            show_names=show_names, ep_counts=ep_counts, sorted_show_ids=sorted_show_ids,
            controller='manage', action='episodeStatuses')
=======
        """
        Route to the manage-mass-update.vue component.
>>>>>>> f65c9fec

        [Converted to VueRouter]
        """
        t = PageTemplate(rh=self, filename='index.mako')
        return t.render()

    def episodeStatuses(self, status=None):
        """
        Serve manageEpisodeStatus page.

        [Converted to VueRouter].
        """
        return PageTemplate(rh=self, filename='index.mako').render()

    def subtitleMissed(self, whichSubs=None):
        """
        Serve manageEpisodeStatus page.

        [Converted to VueRouter].
        """
        return PageTemplate(rh=self, filename='index.mako').render()

    def backlogOverview(self):
        """
        Serve the backlogOverview page.

        [Converted to VueRouter]
        """
        return PageTemplate(rh=self, filename='index.mako').render()

    def manageTorrents(self):
        if re.search('localhost', app.TORRENT_HOST):

            if app.LOCALHOST_IP == '':
                webui_url = re.sub('localhost', helpers.get_lan_ip(), app.TORRENT_HOST)
            else:
                webui_url = re.sub('localhost', app.LOCALHOST_IP, app.TORRENT_HOST)
        else:
            webui_url = app.TORRENT_HOST

        if app.TORRENT_METHOD == 'utorrent':
            webui_url = '/'.join(s.strip('/') for s in (webui_url, 'gui/'))
        if app.TORRENT_METHOD == 'downloadstation':
            if helpers.check_url('{url}download/'.format(url=webui_url)):
                webui_url += 'download/'
            else:
                webui_url = 'https://github.com/pymedusa/Medusa/wiki/Download-Station'

        return self.redirect(webui_url)

    def failedDownloads(self):
        """
        Serve the backlogOverview page.

        [Converted to VueRouter]
        """
        return PageTemplate(rh=self, filename='index.mako').render()<|MERGE_RESOLUTION|>--- conflicted
+++ resolved
@@ -20,100 +20,8 @@
         super(Manage, self).__init__(*args, **kwargs)
 
     def index(self):
-<<<<<<< HEAD
-        t = PageTemplate(rh=self, filename='manage.mako')
-        return t.render(controller='manage', action='index')
-
-    @staticmethod
-    def showEpisodeStatuses(indexername, seriesid, whichStatus):
-        status_list = [int(whichStatus)]
-        if status_list[0] == SNATCHED:
-            status_list = [SNATCHED, SNATCHED_PROPER, SNATCHED_BEST]
-
-        main_db_con = db.DBConnection()
-        cur_show_results = main_db_con.select(
-            'SELECT season, episode, name '
-            'FROM tv_episodes '
-            'WHERE indexer = ? AND showid = ? '
-            'AND season != 0 AND status IN ({statuses})'.format(
-                statuses=','.join(['?'] * len(status_list))),
-            [int(indexer_name_to_id(indexername)), int(seriesid)] + status_list
-        )
-
-        result = {}
-        for cur_result in cur_show_results:
-            cur_season = int(cur_result['season'])
-            cur_episode = int(cur_result['episode'])
-
-            if cur_season not in result:
-                result[cur_season] = {}
-
-            result[cur_season][cur_episode] = cur_result['name']
-
-        return json.dumps(result)
-
-    def changeIndexer(self):
-        """
-        Render manage/changeIndexer page.
-
-        [Converted to VueRouter]
-        """
-        return PageTemplate(rh=self, filename='index.mako').render()
-
-    def episodeStatuses(self, whichStatus=None):
-        if whichStatus:
-            status_list = [int(whichStatus)]
-            if status_list[0] == SNATCHED:
-                status_list = [SNATCHED, SNATCHED_PROPER, SNATCHED_BEST]
-        else:
-            status_list = []
-
-        t = PageTemplate(rh=self, filename='manage_episodeStatuses.mako')
-
-        # if we have no status then this is as far as we need to go
-        if not status_list:
-            return t.render(
-                show_names=None, whichStatus=whichStatus,
-                ep_counts=None, sorted_show_ids=None,
-                controller='manage', action='episodeStatuses')
-
-        main_db_con = db.DBConnection()
-        status_results = main_db_con.select(
-            'SELECT show_name, tv_shows.indexer, tv_shows.show_id, tv_shows.indexer_id AS indexer_id '
-            'FROM tv_episodes, tv_shows '
-            'WHERE season != 0 '
-            'AND tv_episodes.showid = tv_shows.indexer_id '
-            'AND tv_episodes.indexer = tv_shows.indexer '
-            'AND tv_episodes.status IN ({statuses}) '
-            'ORDER BY show_name'.format(statuses=','.join(['?'] * len(status_list))),
-            status_list
-        )
-
-        ep_counts = {}
-        show_names = {}
-        sorted_show_ids = []
-
-        for cur_status_result in status_results:
-            cur_indexer = int(cur_status_result['indexer'])
-            cur_series_id = int(cur_status_result['indexer_id'])
-            if (cur_indexer, cur_series_id) not in ep_counts:
-                ep_counts[(cur_indexer, cur_series_id)] = 1
-            else:
-                ep_counts[(cur_indexer, cur_series_id)] += 1
-
-            show_names[(cur_indexer, cur_series_id)] = cur_status_result['show_name']
-            if (cur_indexer, cur_series_id) not in sorted_show_ids:
-                sorted_show_ids.append((cur_indexer, cur_series_id))
-
-        return t.render(
-            title='Episode Overview', header='Episode Overview',
-            whichStatus=whichStatus,
-            show_names=show_names, ep_counts=ep_counts, sorted_show_ids=sorted_show_ids,
-            controller='manage', action='episodeStatuses')
-=======
         """
         Route to the manage-mass-update.vue component.
->>>>>>> f65c9fec
 
         [Converted to VueRouter]
         """
@@ -128,6 +36,14 @@
         """
         return PageTemplate(rh=self, filename='index.mako').render()
 
+
+    def changeIndexer(self):
+        """
+        Render manage/changeIndexer page.
+
+        [Converted to VueRouter]
+        """
+        return PageTemplate(rh=self, filename='index.mako').render()
     def subtitleMissed(self, whichSubs=None):
         """
         Serve manageEpisodeStatus page.
