--- conflicted
+++ resolved
@@ -611,16 +611,6 @@
             if not series_obj:
                 continue
 
-<<<<<<< HEAD
-            cur_root_dir = os.path.dirname(series_obj._location)  # pylint: disable=protected-access
-            cur_show_dir = os.path.basename(series_obj._location)  # pylint: disable=protected-access
-            if cur_root_dir in dir_map and cur_root_dir != dir_map[cur_root_dir]:
-                new_show_dir = os.path.join(dir_map[cur_root_dir], cur_show_dir)
-                logger.log(u'For show {show.name} changing dir from {show.location} to {location}'.format
-                           (show=series_obj, location=new_show_dir))  # pylint: disable=protected-access
-            else:
-                new_show_dir = series_obj._location  # pylint: disable=protected-access
-=======
             cur_root_dir = os.path.dirname(show_obj._location)
             cur_show_dir = os.path.basename(show_obj._location)
             if cur_root_dir in dir_map and cur_root_dir != dir_map[cur_root_dir]:
@@ -629,7 +619,6 @@
                            (show=show_obj, location=new_show_dir))
             else:
                 new_show_dir = show_obj._location
->>>>>>> e1628534
 
             if paused == 'keep':
                 new_paused = series_obj.paused
