--- conflicted
+++ resolved
@@ -23,11 +23,8 @@
     CantUpdateShowException,
 )
 from ....helpers import is_media_file
-<<<<<<< HEAD
+from ....image_cache import ImageCache
 from ....indexers.indexer_config import indexer_name_to_id
-=======
-from ....image_cache import ImageCache
->>>>>>> da5c216b
 from ....network_timezones import app_timezone
 from ....post_processor import PostProcessor
 from ....show.show import Show
