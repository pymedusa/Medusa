# coding=utf-8

from __future__ import unicode_literals

import datetime
import json
import os
import re

from medusa import (
    app,
    db,
    helpers,
    image_cache,
    logger,
    network_timezones,
    sbdatetime,
    subtitles,
    ui,
)
from medusa.common import (
    Overview,
    Quality,
    SNATCHED,
)
from medusa.helper.common import (
    episode_num,
    try_int,
)
from medusa.helper.exceptions import (
    CantRefreshShowException,
    CantUpdateShowException,
)
<<<<<<< HEAD
from ....helpers import is_media_file
from ....image_cache import ImageCache
from ....indexers.indexer_config import indexer_name_to_id
from ....network_timezones import app_timezone
from ....post_processor import PostProcessor
from ....show.show import Show
from ....tv import Episode, Series
from ....tv.series import SeriesIdentifier
=======
from medusa.helpers import is_media_file
from medusa.network_timezones import app_timezone
from medusa.post_processor import PostProcessor
from medusa.server.web.core import PageTemplate, WebRoot
from medusa.server.web.home import Home
from medusa.show.show import Show
from medusa.tv import Episode

from tornroutes import route
>>>>>>> 9f792cc2


@route('/manage(/?.*)')
class Manage(Home, WebRoot):
    def __init__(self, *args, **kwargs):
        super(Manage, self).__init__(*args, **kwargs)

    def index(self):
        t = PageTemplate(rh=self, filename='manage.mako')
        return t.render(title='Mass Update', header='Mass Update', topmenu='manage', controller='manage', action='index')

    @staticmethod
    def showEpisodeStatuses(indexername, seriesid, whichStatus):
        status_list = [int(whichStatus)]
        if status_list[0] == SNATCHED:
            status_list = Quality.SNATCHED + Quality.SNATCHED_PROPER + Quality.SNATCHED_BEST

        main_db_con = db.DBConnection()
        cur_show_results = main_db_con.select(
            b'SELECT season, episode, name '
            b'FROM tv_episodes '
            b'WHERE indexer = ? AND showid = ? '
            b'AND season != 0 AND status IN ({statuses})'.format(
                statuses=','.join(['?'] * len(status_list))),
            [int(indexer_name_to_id(indexername)), int(seriesid)] + status_list
        )

        result = {}
        for cur_result in cur_show_results:
            cur_season = int(cur_result[b'season'])
            cur_episode = int(cur_result[b'episode'])

            if cur_season not in result:
                result[cur_season] = {}

            result[cur_season][cur_episode] = cur_result[b'name']

        return json.dumps(result)

    def episodeStatuses(self, whichStatus=None):
        if whichStatus:
            status_list = [int(whichStatus)]
            if status_list[0] == SNATCHED:
                status_list = Quality.SNATCHED + Quality.SNATCHED_PROPER + Quality.SNATCHED_BEST
        else:
            status_list = []

        t = PageTemplate(rh=self, filename='manage_episodeStatuses.mako')

        # if we have no status then this is as far as we need to go
        if not status_list:
            return t.render(
                title='Episode Overview', header='Episode Overview',
                topmenu='manage', show_names=None, whichStatus=whichStatus,
                ep_counts=None, sorted_show_ids=None,
                controller='manage', action='episodeStatuses')

        main_db_con = db.DBConnection()
        status_results = main_db_con.select(
            b'SELECT show_name, tv_shows.indexer, tv_shows.show_id, tv_shows.indexer_id AS indexer_id '
            b'FROM tv_episodes, tv_shows '
            b'WHERE season != 0 '
            b'AND tv_episodes.showid = tv_shows.indexer_id '
            b'AND tv_episodes.indexer = tv_shows.indexer '
            b'AND tv_episodes.status IN ({statuses}) '
            b'ORDER BY show_name'.format(statuses=','.join(['?'] * len(status_list))),
            status_list
        )

        ep_counts = {}
        show_names = {}
        sorted_show_ids = []

        for cur_status_result in status_results:
            cur_indexer = int(cur_status_result[b'indexer'])
            cur_series_id = int(cur_status_result[b'indexer_id'])
            if cur_series_id not in ep_counts:
                ep_counts[(cur_indexer, cur_series_id)] = 1
            else:
                ep_counts[(cur_indexer, cur_series_id)] += 1

            show_names[(cur_indexer, cur_series_id)] = cur_status_result[b'show_name']
            if (cur_indexer, cur_series_id) not in sorted_show_ids:
                sorted_show_ids.append((cur_indexer, cur_series_id))

        return t.render(
            title='Episode Overview', header='Episode Overview',
            topmenu='manage', whichStatus=whichStatus,
            show_names=show_names, ep_counts=ep_counts, sorted_show_ids=sorted_show_ids,
            controller='manage', action='episodeStatuses')

    def changeEpisodeStatuses(self, oldStatus, newStatus, *args, **kwargs):
        status_list = [int(oldStatus)]
        if status_list[0] == SNATCHED:
            status_list = Quality.SNATCHED + Quality.SNATCHED_PROPER + Quality.SNATCHED_BEST

        to_change = {}

        # make a list of all shows and their associated args
        for arg in kwargs:
            indexer_id, what = arg.split('-')

            # we don't care about unchecked checkboxes
            if kwargs[arg] != 'on':
                continue

            if indexer_id not in to_change:
                to_change[indexer_id] = []

            to_change[indexer_id].append(what)

        main_db_con = db.DBConnection()
        for cur_indexer_id in to_change:

            # get a list of all the eps we want to change if they just said 'all'
            if 'all' in to_change[cur_indexer_id]:
                all_eps_results = main_db_con.select(
                    b'SELECT season, episode '
                    b'FROM tv_episodes '
                    b'WHERE status IN ({statuses}) '
                    b'AND season != 0 '
                    b'AND showid = ?'.format(statuses=','.join(['?'] * len(status_list))),
                    status_list + [cur_indexer_id]
                )

                all_eps = ['{season}x{episode}'.format(season=x[b'season'], episode=x[b'episode']) for x in all_eps_results]
                to_change[cur_indexer_id] = all_eps

            self.setStatus(cur_indexer_id, '|'.join(to_change[cur_indexer_id]), newStatus, direct=True)

        return self.redirect('/manage/episodeStatuses/')

    @staticmethod
    def showSubtitleMissed(indexer_id, whichSubs):
        main_db_con = db.DBConnection()
        cur_show_results = main_db_con.select(
            b'SELECT season, episode, name, subtitles '
            b'FROM tv_episodes '
            b'WHERE showid = ? '
            b'AND season != 0 '
            b'AND status LIKE \'%4\' '
            b'AND location != \'\'',
            [int(indexer_id)]
        )

        result = {}
        for cur_result in cur_show_results:
            if whichSubs == 'all':
                if not frozenset(subtitles.wanted_languages()).difference(cur_result[b'subtitles'].split(',')):
                    continue
            elif whichSubs in cur_result[b'subtitles']:
                continue

            cur_season = int(cur_result[b'season'])
            cur_episode = int(cur_result[b'episode'])

            if cur_season not in result:
                result[cur_season] = {}

            if cur_episode not in result[cur_season]:
                result[cur_season][cur_episode] = {}

            result[cur_season][cur_episode]['name'] = cur_result[b'name']
            result[cur_season][cur_episode]['subtitles'] = cur_result[b'subtitles']

        return json.dumps(result)

    def subtitleMissed(self, whichSubs=None):
        t = PageTemplate(rh=self, filename='manage_subtitleMissed.mako')

        if not whichSubs:
            return t.render(whichSubs=whichSubs, title='Missing Subtitles',
                            header='Missing Subtitles', topmenu='manage',
                            show_names=None, ep_counts=None, sorted_show_ids=None,
                            controller='manage', action='subtitleMissed')

        main_db_con = db.DBConnection()
        status_results = main_db_con.select(
            b'SELECT show_name, tv_shows.show_id, tv_shows.indexer, '
            b'tv_shows.indexer_id as indexer_id, tv_episodes.subtitles subtitles '
            b'FROM tv_episodes, tv_shows '
            b'WHERE tv_shows.subtitles = 1 '
            b'AND tv_episodes.status LIKE \'%4\' '
            b'AND tv_episodes.season != 0 '
            b'AND tv_episodes.location != \'\' '
            b'AND tv_episodes.showid = tv_shows.indexer_id '
            b'AND tv_episodes.indexer = tv_shows.indexer '
            b'ORDER BY show_name'
        )

        ep_counts = {}
        show_names = {}
        sorted_show_ids = []
        for cur_status_result in status_results:
            if whichSubs == 'all':
                if not frozenset(subtitles.wanted_languages()).difference(cur_status_result[b'subtitles'].split(',')):
                    continue
            elif whichSubs in cur_status_result[b'subtitles']:
                continue

            # FIXME: This will cause multi-indexer results where series_id overlaps for different indexers.
            # Fix by using tv_shows.show_id in stead.

            cur_indexer_id = int(cur_status_result[b'indexer'])
            cur_series_id = int(cur_status_result[b'indexer_id'])
            if (cur_indexer_id, cur_series_id) not in ep_counts:
                ep_counts[(cur_indexer_id, cur_series_id)] = 1
            else:
                ep_counts[(cur_indexer_id, cur_series_id)] += 1

            show_names[(cur_indexer_id, cur_series_id)] = cur_status_result[b'show_name']
            if (cur_indexer_id, cur_series_id) not in sorted_show_ids:
                sorted_show_ids.append((cur_indexer_id, cur_series_id))

        return t.render(whichSubs=whichSubs, show_names=show_names, ep_counts=ep_counts, sorted_show_ids=sorted_show_ids,
                        title='Missing Subtitles', header='Missing Subtitles', topmenu='manage',
                        controller='manage', action='subtitleMissed')

    def downloadSubtitleMissed(self, *args, **kwargs):
        to_download = {}

        # make a list of all shows and their associated args
        for arg in kwargs:
            indexer_id, what = arg.split('-')

            # we don't care about unchecked checkboxes
            if kwargs[arg] != 'on':
                continue

            if indexer_id not in to_download:
                to_download[indexer_id] = []

            to_download[indexer_id].append(what)

        for cur_indexer_id in to_download:
            # get a list of all the eps we want to download subtitles if they just said 'all'
            if 'all' in to_download[cur_indexer_id]:
                main_db_con = db.DBConnection()
                all_eps_results = main_db_con.select(
                    b'SELECT season, episode '
                    b'FROM tv_episodes '
                    b'WHERE status LIKE \'%4\' '
                    b'AND season != 0 '
                    b'AND indexer != 0 '
                    b'AND showid = ? '
                    b'AND location != \'\'',
                    [cur_indexer_id]
                )
                to_download[cur_indexer_id] = [str(x[b'season']) + 'x' + str(x[b'episode']) for x in all_eps_results]

            for epResult in to_download[cur_indexer_id]:
                season, episode = epResult.split('x')

                show = Show.find_by_id(app.showList, int(cur_indexer_id))
                show.get_episode(season, episode).download_subtitles()

        return self.redirect('/manage/subtitleMissed/')

    def subtitleMissedPP(self):
        t = PageTemplate(rh=self, filename='manage_subtitleMissedPP.mako')
        app.RELEASES_IN_PP = []
        for root, _, files in os.walk(app.TV_DOWNLOAD_DIR, topdown=False):
            # Skip folders that are being used for unpacking
            if u'_UNPACK' in root.upper():
                continue
            for filename in sorted(files):
                if not is_media_file(filename):
                    continue

                video_path = os.path.join(root, filename)
                video_date = datetime.datetime.fromtimestamp(os.stat(video_path).st_ctime)
                video_age = datetime.datetime.today() - video_date

                tv_episode = Episode.from_filepath(video_path)

                if not tv_episode:
                    logger.log(u"Filename '{0}' cannot be parsed to an episode".format(filename), logger.DEBUG)
                    continue

                ep_status = Quality.split_composite_status(tv_episode.status).status
                if ep_status in Quality.SNATCHED + Quality.SNATCHED_PROPER + Quality.SNATCHED_BEST:
                    status = 'snatched'
                elif ep_status in Quality.DOWNLOADED:
                    status = 'downloaded'
                else:
                    continue

                if not tv_episode.series.subtitles:
                    continue

                related_files = PostProcessor(video_path).list_associated_files(video_path, subtitles_only=True)
                if related_files:
                    continue

                age_hours = divmod(video_age.seconds, 3600)[0]
                age_minutes = divmod(video_age.seconds, 60)[0]
                if video_age.days > 0:
                    age_unit = 'd'
                    age_value = video_age.days
                elif age_hours > 0:
                    age_unit = 'h'
                    age_value = age_hours
                else:
                    age_unit = 'm'
                    age_value = age_minutes

                app.RELEASES_IN_PP.append({'release': video_path, 'show': tv_episode.series.indexerid, 'show_name': tv_episode.series.name,
                                           'season': tv_episode.season, 'episode': tv_episode.episode, 'status': status,
                                           'age': age_value, 'age_unit': age_unit, 'date': video_date})

        return t.render(releases_in_pp=app.RELEASES_IN_PP, title='Missing Subtitles in Post-Process folder',
                        header='Missing Subtitles in Post Process folder', topmenu='manage',
                        controller='manage', action='subtitleMissedPP')

    def backlogShow(self, indexername, seriesid):
        indexer_id = indexer_name_to_id(indexername)
        series_obj = Show.find_by_id(app.showList, indexer_id, seriesid)

        if series_obj:
            app.backlog_search_scheduler.action.search_backlog([series_obj])

        return self.redirect('/manage/backlogOverview/')

    def backlogOverview(self):
        t = PageTemplate(rh=self, filename='manage_backlogOverview.mako')

        show_counts = {}
        show_cats = {}
        show_sql_results = {}

        backlog_periods = {
            'all': None,
            'one_day': datetime.timedelta(days=1),
            'three_days': datetime.timedelta(days=3),
            'one_week': datetime.timedelta(days=7),
            'one_month': datetime.timedelta(days=30),
        }
        backlog_period = backlog_periods.get(app.BACKLOG_PERIOD)

        backlog_status = {
            'all': [Overview.QUAL, Overview.WANTED],
            'quality': [Overview.QUAL],
            'wanted': [Overview.WANTED]
        }
        selected_backlog_status = backlog_status.get(app.BACKLOG_STATUS)

        main_db_con = db.DBConnection()
        for cur_show in app.showList:

            if cur_show.paused:
                continue

            ep_counts = {
                Overview.WANTED: 0,
                Overview.QUAL: 0,
            }
            ep_cats = {}

            sql_results = main_db_con.select(
                """
                SELECT e.status, e.season, e.episode, e.name, e.airdate, e.manually_searched
                FROM tv_episodes as e
                WHERE e.season IS NOT NULL AND
                      e.showid = ?
                ORDER BY e.season DESC, e.episode DESC
                """,
                [cur_show.indexerid]
            )
            filtered_episodes = []
            backlogged_episodes = [dict(row) for row in sql_results]
            for cur_result in backlogged_episodes:
                cur_ep_cat = cur_show.get_overview(cur_result[b'status'], backlog_mode=True,
                                                   manually_searched=cur_result[b'manually_searched'])
                if cur_ep_cat:
                    if cur_ep_cat in selected_backlog_status and cur_result[b'airdate'] != 1:
                        air_date = datetime.datetime.fromordinal(cur_result[b'airdate'])
                        if air_date.year >= 1970 or cur_show.network:
                            air_date = sbdatetime.sbdatetime.convert_to_setting(
                                network_timezones.parse_date_time(cur_result[b'airdate'],
                                                                  cur_show.airs,
                                                                  cur_show.network))
                            if backlog_period and air_date < datetime.datetime.now(app_timezone) - backlog_period:
                                continue
                        else:
                            air_date = None
                        episode_string = u'{ep}'.format(ep=(episode_num(cur_result[b'season'],
                                                                        cur_result[b'episode']) or
                                                            episode_num(cur_result[b'season'],
                                                                        cur_result[b'episode'],
                                                                        numbering='absolute')))
                        ep_cats[episode_string] = cur_ep_cat
                        ep_counts[cur_ep_cat] += 1
                        cur_result[b'airdate'] = air_date
                        cur_result[b'episode_string'] = episode_string
                        filtered_episodes.append(cur_result)

            show_counts[cur_show.indexerid] = ep_counts
            show_cats[cur_show.indexerid] = ep_cats
            show_sql_results[cur_show.indexerid] = filtered_episodes

        return t.render(
            showCounts=show_counts, showCats=show_cats,
            showSQLResults=show_sql_results, controller='manage',
            action='backlogOverview', title='Backlog Overview',
            header='Backlog Overview', topmenu='manage')

    def massEdit(self, toEdit=None):
        t = PageTemplate(rh=self, filename='manage_massEdit.mako')

        if not toEdit:
            return self.redirect('/manage/')

        series_slugs = toEdit.split('|')
        show_list = []
        show_names = []
        for slug in series_slugs:
            identifier = SeriesIdentifier.from_slug(slug)
            series_obj = Series.find_by_identifier(identifier)

            if series_obj:
                show_list.append(series_obj)
                show_names.append(series_obj.name)

        flatten_folders_all_same = True
        last_flatten_folders = None

        paused_all_same = True
        last_paused = None

        default_ep_status_all_same = True
        last_default_ep_status = None

        anime_all_same = True
        last_anime = None

        sports_all_same = True
        last_sports = None

        quality_all_same = True
        last_quality = None

        subtitles_all_same = True
        last_subtitles = None

        scene_all_same = True
        last_scene = None

        air_by_date_all_same = True
        last_air_by_date = None

        dvd_order_all_same = True
        last_dvd_order = None

        root_dir_list = []

        for cur_show in show_list:

            cur_root_dir = os.path.dirname(cur_show._location)  # pylint: disable=protected-access
            if cur_root_dir not in root_dir_list:
                root_dir_list.append(cur_root_dir)

            # if we know they're not all the same then no point even bothering
            if paused_all_same:
                # if we had a value already and this value is different then they're not all the same
                if last_paused not in (None, cur_show.paused):
                    paused_all_same = False
                else:
                    last_paused = cur_show.paused

            if default_ep_status_all_same:
                if last_default_ep_status not in (None, cur_show.default_ep_status):
                    default_ep_status_all_same = False
                else:
                    last_default_ep_status = cur_show.default_ep_status

            if anime_all_same:
                # if we had a value already and this value is different then they're not all the same
                if last_anime not in (None, cur_show.is_anime):
                    anime_all_same = False
                else:
                    last_anime = cur_show.anime

            if flatten_folders_all_same:
                if last_flatten_folders not in (None, cur_show.flatten_folders):
                    flatten_folders_all_same = False
                else:
                    last_flatten_folders = cur_show.flatten_folders

            if quality_all_same:
                if last_quality not in (None, cur_show.quality):
                    quality_all_same = False
                else:
                    last_quality = cur_show.quality

            if subtitles_all_same:
                if last_subtitles not in (None, cur_show.subtitles):
                    subtitles_all_same = False
                else:
                    last_subtitles = cur_show.subtitles

            if scene_all_same:
                if last_scene not in (None, cur_show.scene):
                    scene_all_same = False
                else:
                    last_scene = cur_show.scene

            if sports_all_same:
                if last_sports not in (None, cur_show.sports):
                    sports_all_same = False
                else:
                    last_sports = cur_show.sports

            if air_by_date_all_same:
                if last_air_by_date not in (None, cur_show.air_by_date):
                    air_by_date_all_same = False
                else:
                    last_air_by_date = cur_show.air_by_date

            if dvd_order_all_same:
                if last_dvd_order not in (None, cur_show.dvd_order):
                    dvd_order_all_same = False
                else:
                    last_dvd_order = cur_show.dvd_order

        default_ep_status_value = last_default_ep_status if default_ep_status_all_same else None
        paused_value = last_paused if paused_all_same else None
        anime_value = last_anime if anime_all_same else None
        flatten_folders_value = last_flatten_folders if flatten_folders_all_same else None
        quality_value = last_quality if quality_all_same else None
        subtitles_value = last_subtitles if subtitles_all_same else None
        scene_value = last_scene if scene_all_same else None
        sports_value = last_sports if sports_all_same else None
        air_by_date_value = last_air_by_date if air_by_date_all_same else None
        dvd_order_value = last_dvd_order if dvd_order_all_same else None
        root_dir_list = root_dir_list

        return t.render(showList=toEdit, showNames=show_names, default_ep_status_value=default_ep_status_value, dvd_order_value=dvd_order_value,
                        paused_value=paused_value, anime_value=anime_value, flatten_folders_value=flatten_folders_value,
                        quality_value=quality_value, subtitles_value=subtitles_value, scene_value=scene_value, sports_value=sports_value,
                        air_by_date_value=air_by_date_value, root_dir_list=root_dir_list, title='Mass Edit', header='Mass Edit', topmenu='manage')

    def massEditSubmit(self, paused=None, default_ep_status=None, dvd_order=None,
                       anime=None, sports=None, scene=None, flatten_folders=None, quality_preset=None,
                       subtitles=None, air_by_date=None, allowed_qualities=None, preferred_qualities=None, toEdit=None, *args,
                       **kwargs):
        allowed_qualities = allowed_qualities or []
        preferred_qualities = preferred_qualities or []

        dir_map = {}
        for cur_arg in kwargs:
            if not cur_arg.startswith('orig_root_dir_'):
                continue
            which_index = cur_arg.replace('orig_root_dir_', '')
            end_dir = kwargs['new_root_dir_{index}'.format(index=which_index)]
            dir_map[kwargs[cur_arg]] = end_dir

        series_slugs = toEdit.split('|') if toEdit else []
        errors = 0
        for series_slug in series_slugs:
            identifier = SeriesIdentifier.from_slug(series_slug)
            series_obj = Series.find_by_identifier(identifier)

            if not series_obj:
                continue

            cur_root_dir = os.path.dirname(series_obj._location)  # pylint: disable=protected-access
            cur_show_dir = os.path.basename(series_obj._location)  # pylint: disable=protected-access
            if cur_root_dir in dir_map and cur_root_dir != dir_map[cur_root_dir]:
                new_show_dir = os.path.join(dir_map[cur_root_dir], cur_show_dir)
                logger.log(u'For show {show.name} changing dir from {show.location} to {location}'.format
                           (show=series_obj, location=new_show_dir))  # pylint: disable=protected-access
            else:
                new_show_dir = series_obj._location  # pylint: disable=protected-access

            if paused == 'keep':
                new_paused = series_obj.paused
            else:
                new_paused = True if paused == 'enable' else False
            new_paused = 'on' if new_paused else 'off'

            if default_ep_status == 'keep':
                new_default_ep_status = series_obj.default_ep_status
            else:
                new_default_ep_status = default_ep_status

            if anime == 'keep':
                new_anime = series_obj.anime
            else:
                new_anime = True if anime == 'enable' else False
            new_anime = 'on' if new_anime else 'off'

            if sports == 'keep':
                new_sports = series_obj.sports
            else:
                new_sports = True if sports == 'enable' else False
            new_sports = 'on' if new_sports else 'off'

            if scene == 'keep':
                new_scene = series_obj.is_scene
            else:
                new_scene = True if scene == 'enable' else False
            new_scene = 'on' if new_scene else 'off'

            if air_by_date == 'keep':
                new_air_by_date = series_obj.air_by_date
            else:
                new_air_by_date = True if air_by_date == 'enable' else False
            new_air_by_date = 'on' if new_air_by_date else 'off'

            if dvd_order == 'keep':
                new_dvd_order = series_obj.dvd_order
            else:
                new_dvd_order = True if dvd_order == 'enable' else False
            new_dvd_order = 'on' if new_dvd_order else 'off'

            if flatten_folders == 'keep':
                new_flatten_folders = series_obj.flatten_folders
            else:
                new_flatten_folders = True if flatten_folders == 'enable' else False
            new_flatten_folders = 'on' if new_flatten_folders else 'off'

            if subtitles == 'keep':
                new_subtitles = series_obj.subtitles
            else:
                new_subtitles = True if subtitles == 'enable' else False

            new_subtitles = 'on' if new_subtitles else 'off'

            if quality_preset == 'keep':
                allowed_qualities, preferred_qualities = series_obj.current_qualities
            elif try_int(quality_preset, None):
                preferred_qualities = []

            exceptions_list = []

            errors += self.editShow(identifier.indexer.slug, identifier.id, new_show_dir, allowed_qualities,
                                    preferred_qualities, exceptions_list,
                                    defaultEpStatus=new_default_ep_status,
                                    flatten_folders=new_flatten_folders,
                                    paused=new_paused, sports=new_sports, dvd_order=new_dvd_order,
                                    subtitles=new_subtitles, anime=new_anime,
                                    scene=new_scene, air_by_date=new_air_by_date,
                                    directCall=True)

        if errors:
            ui.notifications.error('Errors', '{num} error{s} while saving changes. Please check logs'.format
                                   (num=errors, s='s' if errors > 1 else ''))

        return self.redirect('/manage/')

    def massUpdate(self, toUpdate=None, toRefresh=None, toRename=None, toDelete=None, toRemove=None, toMetadata=None,
                   toSubtitle=None, toImageUpdate=None):
        to_update = toUpdate.split('|') if toUpdate else []
        to_refresh = toRefresh.split('|') if toRefresh else []
        to_rename = toRename.split('|') if toRename else []
        to_subtitle = toSubtitle.split('|') if toSubtitle else []
        to_delete = toDelete.split('|') if toDelete else []
        to_remove = toRemove.split('|') if toRemove else []
        to_metadata = toMetadata.split('|') if toMetadata else []
        to_image_update = toImageUpdate.split('|') if toImageUpdate else []

        errors = []
        refreshes = []
        updates = []
        renames = []
        subtitles = []
        image_update = []

        for slug in set(to_update + to_refresh + to_rename + to_subtitle + to_delete + to_remove + to_metadata + to_image_update):
            identifier = SeriesIdentifier.from_slug(slug)
            series_obj = Series.find_by_identifier(identifier)

            if not series_obj:
                continue

            if slug in to_delete + to_remove:
                app.show_queue_scheduler.action.removeShow(series_obj, slug in to_delete)
                continue  # don't do anything else if it's being deleted or removed

            if slug in to_update:
                try:
                    app.show_queue_scheduler.action.updateShow(series_obj)
                    updates.append(series_obj.name)
                except CantUpdateShowException as msg:
                    errors.append('Unable to update show: {error}'.format(error=msg))

            elif slug in to_refresh:  # don't bother refreshing shows that were updated
                try:
                    app.show_queue_scheduler.action.refreshShow(series_obj)
                    refreshes.append(series_obj.name)
                except CantRefreshShowException as msg:
                    errors.append('Unable to refresh show {show.name}: {error}'.format
                                  (show=series_obj, error=msg))

            if slug in to_rename:
                app.show_queue_scheduler.action.renameShowEpisodes(series_obj)
                renames.append(series_obj.name)

            if slug in to_subtitle:
                app.show_queue_scheduler.action.download_subtitles(series_obj)
                subtitles.append(series_obj.name)

<<<<<<< HEAD
            if slug in to_image_update:
                image_cache = ImageCache()
                image_cache.replace_images(series_obj)
=======
            if cur_show_id in to_image_update:
                image_cache.replace_images(show_obj)
>>>>>>> 9f792cc2

        if errors:
            ui.notifications.error('Errors encountered',
                                   '<br />\n'.join(errors))

        message = ''
        if updates:
            message += '\nUpdates: {0}'.format(len(updates))
        if refreshes:
            message += '\nRefreshes: {0}'.format(len(refreshes))
        if renames:
            message += '\nRenames: {0}'.format(len(renames))
        if subtitles:
            message += '\nSubtitles: {0}'.format(len(subtitles))
        if image_update:
            message += '\nImage update: {0}'.format(len(subtitles))

        if message:
            ui.notifications.message('Queued actions:', message)

        return self.redirect('/manage/')

    def manageTorrents(self):
        if re.search('localhost', app.TORRENT_HOST):

            if app.LOCALHOST_IP == '':
                webui_url = re.sub('localhost', helpers.get_lan_ip(), app.TORRENT_HOST)
            else:
                webui_url = re.sub('localhost', app.LOCALHOST_IP, app.TORRENT_HOST)
        else:
            webui_url = app.TORRENT_HOST

        if app.TORRENT_METHOD == 'utorrent':
            webui_url = '/'.join(s.strip('/') for s in (webui_url, 'gui/'))
        if app.TORRENT_METHOD == 'download_station':
            if helpers.check_url('{url}download/'.format(url=webui_url)):
                webui_url += 'download/'
            else:
                webui_url = 'https://github.com/pymedusa/Medusa/wiki/Download-Station'

        return self.redirect(webui_url)

    def failedDownloads(self, limit=100, toRemove=None):
        failed_db_con = db.DBConnection('failed.db')

        if int(limit):
            sql_results = failed_db_con.select(
                b'SELECT * '
                b'FROM failed '
                b'LIMIT ?',
                [limit]
            )
        else:
            sql_results = failed_db_con.select(
                b'SELECT * '
                b'FROM failed'
            )
        sql_results = sql_results[::-1]

        to_remove = toRemove.split('|') if toRemove is not None else []
        for release in to_remove:
            failed_db_con.action(
                b'DELETE FROM failed '
                b'WHERE failed.release = ?',
                [release]
            )

        if to_remove:
            return self.redirect('/manage/failedDownloads/')

        t = PageTemplate(rh=self, filename='manage_failedDownloads.mako')

        return t.render(limit=limit, failedResults=sql_results,
                        title='Failed Downloads', header='Failed Downloads',
                        topmenu='manage', controller='manage',
                        action='failedDownloads')<|MERGE_RESOLUTION|>--- conflicted
+++ resolved
@@ -31,26 +31,16 @@
     CantRefreshShowException,
     CantUpdateShowException,
 )
-<<<<<<< HEAD
-from ....helpers import is_media_file
-from ....image_cache import ImageCache
-from ....indexers.indexer_config import indexer_name_to_id
-from ....network_timezones import app_timezone
-from ....post_processor import PostProcessor
-from ....show.show import Show
-from ....tv import Episode, Series
-from ....tv.series import SeriesIdentifier
-=======
 from medusa.helpers import is_media_file
 from medusa.network_timezones import app_timezone
 from medusa.post_processor import PostProcessor
 from medusa.server.web.core import PageTemplate, WebRoot
 from medusa.server.web.home import Home
 from medusa.show.show import Show
-from medusa.tv import Episode
+from medusa.tv import Episode, Series
+from medusa.tv.series import SeriesIdentifier
 
 from tornroutes import route
->>>>>>> 9f792cc2
 
 
 @route('/manage(/?.*)')
@@ -753,14 +743,8 @@
                 app.show_queue_scheduler.action.download_subtitles(series_obj)
                 subtitles.append(series_obj.name)
 
-<<<<<<< HEAD
             if slug in to_image_update:
-                image_cache = ImageCache()
                 image_cache.replace_images(series_obj)
-=======
-            if cur_show_id in to_image_update:
-                image_cache.replace_images(show_obj)
->>>>>>> 9f792cc2
 
         if errors:
             ui.notifications.error('Errors encountered',
