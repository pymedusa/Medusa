--- conflicted
+++ resolved
@@ -27,11 +27,6 @@
     log.debug('User-Agent: {}'.format(request.headers['User-Agent']))
 
     if request.method.upper() == 'POST':
-<<<<<<< HEAD
-        body = request.body \
-            if 'multipart/form-data' not in request.headers.get('content-type') \
-            else request.body[1:99].replace('\n', ' ') + '...'
-=======
         if request.body:
             if 'multipart/form-data' not in request.headers.get('content-type', ''):
                 body = request.body
@@ -40,7 +35,6 @@
         else:
             body = ''
 
->>>>>>> 088c6eaa
         # try to log post data using various codecs to decode
         if isinstance(body, unicode):
             log.debug('With post data: {0}', body)
