# coding=utf-8
#
# This file is part of Medusa.
#
# Medusa is free software: you can redistribute it and/or modify
# it under the terms of the GNU General Public License as published by
# the Free Software Foundation, either version 3 of the License, or
# (at your option) any later version.
#
# Medusa is distributed in the hope that it will be useful,
# but WITHOUT ANY WARRANTY; without even the implied warranty of
# MERCHANTABILITY or FITNESS FOR A PARTICULAR PURPOSE. See the
# GNU General Public License for more details.
#
# You should have received a copy of the GNU General Public License
# along with Medusa. If not, see <http://www.gnu.org/licenses/>.

from collections import namedtuple
from datetime import datetime, timedelta

from medusa.common import Quality
from medusa.helper.common import try_int

from six import text_type
<<<<<<< HEAD
from medusa.common import Quality
from medusa.helper.common import try_int
from medusa.indexers.indexer_config import indexer_id_to_name
=======
>>>>>>> 4f6f8e83


class History(object):
    date_format = '%Y%m%d%H%M%S'

    def __init__(self):
        from medusa.db import DBConnection
        self.db = DBConnection()

    def clear(self):
        """
        Clear all the history
        """
        self.db.action(
            'DELETE '
            'FROM history '
            'WHERE 1 = 1'
        )

    def get(self, limit=100, action=None):
        """
        :param limit: The maximum number of elements to return
        :param action: The type of action to filter in the history. Either 'downloaded' or 'snatched'. Anything else or
                        no value will return everything (up to ``limit``)
        :return: The last ``limit`` elements of type ``action`` in the history
        """

        # TODO: Make this a generator instead
        # TODO: Split compact and detailed into separate methods
        # TODO: Add a date limit as well
        # TODO: Clean up history.mako

        actions = History._get_actions(action)
        limit = max(try_int(limit), 0)

        common_sql = 'SELECT show_name, h.indexer_id, showid, season, episode, h.quality, ' \
                     'action, provider, resource, date, h.proper_tags, h.manually_searched ' \
                     'FROM history h, tv_shows s ' \
                     'WHERE h.showid = s.indexer_id AND h.indexer_id = s.indexer '
        filter_sql = 'AND action in (' + ','.join(['?'] * len(actions)) + ') '
        order_sql = 'ORDER BY date DESC '

        if actions:
            sql_results = self.db.select(common_sql + filter_sql + order_sql,
                                         actions)
        else:
            sql_results = self.db.select(common_sql + order_sql)

        detailed = []
        compact = dict()

        # TODO: Convert to a defaultdict and compact items as needed
        # TODO: Convert to using operators to combine items
        for row in sql_results:
            row = History.Item(*row)
            if not limit or len(detailed) < limit:
                detailed.append(row)
            if row.index in compact:
                compact[row.index].actions.append(row.cur_action)
            elif not limit or len(compact) < limit:
                compact[row.index] = row.compacted()

        results = namedtuple('results', ['detailed', 'compact'])
        return results(detailed, compact.values())

    def trim(self, days=30):
        """
        Remove expired elements from history

        :param days: number of days to keep
        """
        date = datetime.today() - timedelta(days)
        self.db.action(
            'DELETE '
            'FROM history '
            'WHERE date < ?',
            [date.strftime(History.date_format)]
        )

    @staticmethod
    def _get_actions(action):
        action = action.lower() if isinstance(action, (str, text_type)) else ''

        result = None
        if action == 'downloaded':
            result = Quality.DOWNLOADED
        elif action == 'snatched':
            result = Quality.SNATCHED

        return result or []

    action_fields = ('action', 'provider', 'resource', 'date', 'proper_tags', 'manually_searched')
    # A specific action from history
    Action = namedtuple('Action', action_fields)
    Action.width = len(action_fields)

    index_fields = ('indexer_id', 'show_id', 'season', 'episode', 'quality')
    # An index for an item or compact item from history
    Index = namedtuple('Index', index_fields)
    Index.width = len(index_fields)

    compact_fields = ('show_name', 'index', 'actions')
    # Related items compacted with a list of actions from history
    CompactItem = namedtuple('CompactItem', compact_fields)

    item_fields = tuple(  # make it a tuple so its immutable
        ['show_name'] + list(index_fields) + list(action_fields)
    )

    class Item(namedtuple('Item', item_fields)):
        # TODO: Allow items to be added to a compact item
        """
        An individual row item from history
        """
        # prevent creation of a __dict__ when subclassing
        # from a class that uses __slots__
        __slots__ = ()

        @property
        def index(self):
            """
            Create a look-up index for the item
            """
            return History.Index(
                self.indexer_id,
                self.show_id,
                self.season,
                self.episode,
                self.quality,
            )

        @property
        def cur_action(self):
            """
            Create the current action from action_fields
            """
            return History.Action(
                self.action,
                self.provider,
                self.resource,
                self.date,
                self.proper_tags,
                self.manually_searched,
            )

        def compacted(self):
            """
            Create a CompactItem

            :returns: the current item in compact form
            """
            result = History.CompactItem(
                self.show_name,
                self.index,
                [self.cur_action],  # actions
            )
            return result

        def __add__(self, other):
            """
            Combines two history items with the same index

            :param other: The other item to add
            :returns: a compact item with elements from both items
            :raises AssertionError: if indexes do not match
            """
            # Index comparison and validation is done by _radd_
            return self.compacted() + other

        def __radd__(self, other):
            """
            Adds a history item to a compact item

            :param other: The compact item to append
            :returns: the updated compact item
            :raises AssertionError: if indexes do not match
            """
            if self.index == other.index:
                other.actions.append(self.cur_action)
                return other
            else:
                raise AssertionError('cannot add items with different indexes')<|MERGE_RESOLUTION|>--- conflicted
+++ resolved
@@ -20,14 +20,9 @@
 
 from medusa.common import Quality
 from medusa.helper.common import try_int
+from medusa.indexers.indexer_config import indexer_id_to_name
 
 from six import text_type
-<<<<<<< HEAD
-from medusa.common import Quality
-from medusa.helper.common import try_int
-from medusa.indexers.indexer_config import indexer_id_to_name
-=======
->>>>>>> 4f6f8e83
 
 
 class History(object):
