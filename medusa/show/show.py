# coding=utf-8
# This file is part of Medusa.
#

#
# Medusa is free software: you can redistribute it and/or modify
# it under the terms of the GNU General Public License as published by
# the Free Software Foundation, either version 3 of the License, or
# (at your option) any later version.
#
# Medusa is distributed in the hope that it will be useful,
# but WITHOUT ANY WARRANTY; without even the implied warranty of
# MERCHANTABILITY or FITNESS FOR A PARTICULAR PURPOSE. See the
# GNU General Public License for more details.
#
# You should have received a copy of the GNU General Public License
# along with Medusa. If not, see <http://www.gnu.org/licenses/>.

from datetime import date
import logging

from medusa import app
<<<<<<< HEAD
from medusa.common import Quality, SKIPPED, WANTED
from medusa.db import DBConnection
from medusa.helper.exceptions import CantRefreshShowException, CantRemoveShowException, MultipleShowObjectsException, ex
from medusa.logger.adapters.style import BraceAdapter


log = BraceAdapter(logging.getLogger(__name__))
log.logger.addHandler(logging.NullHandler())
=======
from medusa.common import (
    Quality,
    SKIPPED,
    WANTED,
)
from medusa.db import DBConnection
from medusa.helper.exceptions import (
    CantRefreshShowException,
    CantRemoveShowException,
    MultipleShowObjectsException,
    ex,
)
>>>>>>> 4f6f8e83


class Show(object):
    def __init__(self):
        pass

    @staticmethod
    def delete(indexer_id, series_id, remove_files=False):
        """
        Try to delete a show
        :param indexer_id: The unique id of the indexer, used to add the show.
        :param series_id: The unique id of the series.
        :param remove_files: ``True`` to remove the files associated with the show, ``False`` otherwise
        :return: A tuple containing:
         - an error message if the show could not be deleted, ``None`` otherwise
         - the show object that was deleted, if it exists, ``None`` otherwise
        """

        error, show = Show._validate_indexer_id(indexer_id, series_id)

        if error is not None:
            return error, show

        if show:
            try:
                app.show_queue_scheduler.action.removeShow(show, bool(remove_files))
            except CantRemoveShowException as exception:
                return ex(exception), show

        return None, show

    @staticmethod
    def find(shows, indexer_id, indexer=None):
        """
        Find a show by its indexer id in the provided list of shows
        :param shows: The list of shows to search in
        :param indexer_id: The indexer id of the desired show
        :param indexer: The indexer to be used
        :return: The desired show if found, ``None`` if not found
        :throw: ``MultipleShowObjectsException`` if multiple shows match the provided ``indexer_id``
        """
        log.warning(
            'Please use show.show.find_by_id() with indexer_id and series_id instead.',
            DeprecationWarning,
        )

        from medusa.indexers.indexer_config import EXTERNAL_IMDB, EXTERNAL_TRAKT
        if indexer_id is None or shows is None or len(shows) == 0:
            return None

        indexer_ids = [indexer_id] if not isinstance(indexer_id, list) else indexer_id
        results = [show for show in shows if (indexer is None or show.indexer == indexer) and show.indexerid in indexer_ids]

        # if can't find with supported indexers try with IMDB and TRAKT
        if not results:
            results = [show for show in shows
                       if show.imdb_id and show.imdb_id == indexer_id and indexer == EXTERNAL_IMDB or
                       show.externals.get('trakt_id', None) == indexer_id and indexer == EXTERNAL_TRAKT]

        if not results:
            return None

        if len(results) == 1:
            return results[0]

        raise MultipleShowObjectsException()

    @staticmethod
    def find_by_id(series, indexer_id, series_id):
        """
        Find a show by its indexer id in the provided list of shows
        :param series: The list of shows to search in
        :param indexer_id: shows indexer
        :param series_id: The indexers show id of the desired show
        :return: The desired show if found, ``None`` if not found
        :throw: ``MultipleShowObjectsException`` if multiple shows match the provided ``indexer_id``
        """
        from medusa.indexers.indexer_config import indexer_name_to_id
        if not indexer_id or not series_id:
            return None

        try:
            indexer_id = int(indexer_id)
        except ValueError:
            indexer_id = indexer_name_to_id(indexer_id)

        try:
            series_id = int(series_id)
        except ValueError:
            log.warning('Invalid series id: {series_id}', {'series_id': series_id})

        if series_id is None or series is None or len(series) == 0:
            return None

        # indexer_ids = [show_id] if not isinstance(show_id, list) else show_id
        results = [show for show in series if show.indexer == indexer_id and show.indexerid == series_id]

        if not results:
            return None

        if len(results) == 1:
            return results[0]

    @staticmethod
    def overall_stats():
        db = DBConnection()
        shows = app.showList
        today = str(date.today().toordinal())

        downloaded_status = Quality.DOWNLOADED + Quality.ARCHIVED
        snatched_status = Quality.SNATCHED + Quality.SNATCHED_PROPER + Quality.SNATCHED_BEST
        total_status = [SKIPPED, WANTED]

        results = db.select(
            'SELECT airdate, status '
            'FROM tv_episodes '
            'WHERE season > 0 '
            'AND episode > 0 '
            'AND airdate > 1'
        )

        stats = {
            'episodes': {
                'downloaded': 0,
                'snatched': 0,
                'total': 0,
            },
            'shows': {
                'active': len([show for show in shows if show.paused == 0 and show.status == 'Continuing']),
                'total': len(shows),
            },
        }

        for result in results:
            if result['status'] in downloaded_status:
                stats['episodes']['downloaded'] += 1
                stats['episodes']['total'] += 1
            elif result['status'] in snatched_status:
                stats['episodes']['snatched'] += 1
                stats['episodes']['total'] += 1
            elif result['airdate'] <= today and result['status'] in total_status:
                stats['episodes']['total'] += 1

        return stats

    @staticmethod
    def pause(indexer_id, series_id, pause=None):
        """
        Change the pause state of a show
        :param indexer_id: The unique id of the show to update
        :param pause: ``True`` to pause the show, ``False`` to resume the show, ``None`` to toggle the pause state
        :return: A tuple containing:
         - an error message if the pause state could not be changed, ``None`` otherwise
         - the show object that was updated, if it exists, ``None`` otherwise
        """

        error, show = Show._validate_indexer_id(indexer_id, series_id)

        if error is not None:
            return error, show

        if pause is None:
            show.paused = not show.paused
        else:
            show.paused = pause

        show.save_to_db()

        return None, show

    @staticmethod
    def refresh(indexer_id, series_id):
        """
        Try to refresh a show
        :param indexer_id: The unique id of the show to refresh
        :return: A tuple containing:
         - an error message if the show could not be refreshed, ``None`` otherwise
         - the show object that was refreshed, if it exists, ``None`` otherwise
        """

        error, series_obj = Show._validate_indexer_id(indexer_id, series_id)

        if error is not None:
            return error, series_obj

        try:
            app.show_queue_scheduler.action.refreshShow(series_obj)
        except CantRefreshShowException as exception:
            return ex(exception), series_obj

        return None, series_obj

    @staticmethod
    def _validate_indexer_id(indexer_id, series_id):
        """
        Check that the provided indexer_id is valid and corresponds with a known show
        :param indexer_id: The indexer id to check
        :return: A tuple containing:
         - an error message if the indexer id is not correct, ``None`` otherwise
         - the show object corresponding to ``indexer_id`` if it exists, ``None`` otherwise
        """

        try:
            series = Show.find_by_id(app.showList, indexer_id, series_id)
        except MultipleShowObjectsException:
            return 'Unable to find the specified show', None

        return None, series<|MERGE_RESOLUTION|>--- conflicted
+++ resolved
@@ -20,16 +20,6 @@
 import logging
 
 from medusa import app
-<<<<<<< HEAD
-from medusa.common import Quality, SKIPPED, WANTED
-from medusa.db import DBConnection
-from medusa.helper.exceptions import CantRefreshShowException, CantRemoveShowException, MultipleShowObjectsException, ex
-from medusa.logger.adapters.style import BraceAdapter
-
-
-log = BraceAdapter(logging.getLogger(__name__))
-log.logger.addHandler(logging.NullHandler())
-=======
 from medusa.common import (
     Quality,
     SKIPPED,
@@ -42,7 +32,11 @@
     MultipleShowObjectsException,
     ex,
 )
->>>>>>> 4f6f8e83
+from medusa.logger.adapters.style import BraceAdapter
+
+
+log = BraceAdapter(logging.getLogger(__name__))
+log.logger.addHandler(logging.NullHandler())
 
 
 class Show(object):
