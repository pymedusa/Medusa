--- conflicted
+++ resolved
@@ -261,21 +261,15 @@
         if any(c in title for c in ignore_characters):
             sanitized_titles.append(sanitize(title, ignore_characters=ignore_characters))
 
-<<<<<<< HEAD
-        r = self.session.get(self.server_url + 'legenda/sugestao/{}'.format(title), timeout=10)
-        raise_for_status(r)
-        results = json.loads(r.text)
-=======
         for sanitized_title in sanitized_titles:
             # make the query
             if season:
                 logger.info('Searching episode title %r for season %r', sanitized_title, season)
             else:
                 logger.info('Searching movie title %r', sanitized_title)
->>>>>>> b19520f5
 
             r = self.session.get(self.server_url + 'legenda/sugestao/{}'.format(sanitized_title), timeout=10)
-            r.raise_for_status()
+            raise_for_status(r)
             results = json.loads(r.text)
 
             # loop over results
