--- conflicted
+++ resolved
@@ -361,16 +361,12 @@
 
     def query(self, language, title, season=None, episode=None, year=None):
         # search for titles
-<<<<<<< HEAD
-        titles = self.search_titles(sanitize(title), season)
+        sanitized_title = sanitize(title)
+        titles = self.search_titles(sanitized_title)
 
         titles_cache_key = __name__ + ':search_titles|{title} {season}'.format(title=title.lower(), season=season)
         if region.get(titles_cache_key) != NO_VALUE:
             logger.debug('Found %d cached titles for %s', len(titles), title)
-=======
-        sanitized_title = sanitize(title)
-        titles = self.search_titles(sanitized_title)
->>>>>>> d84ac209
 
         # search for titles with the quote or dot character
         ignore_characters = {'\'', '.'}
