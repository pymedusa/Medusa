--- conflicted
+++ resolved
@@ -26,12 +26,7 @@
 import subprocess
 import time
 
-<<<<<<< HEAD
-from babelfish import Language, language_converters
-=======
 from babelfish import Country, Language, language_converters
->>>>>>> 80db5a5f
-
 from dogpile.cache.api import NO_VALUE
 
 import knowit
