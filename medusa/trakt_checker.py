--- conflicted
+++ resolved
@@ -571,13 +571,8 @@
     @staticmethod
     def add_show(indexer, indexer_id, show_name, status):
         """Add a new show with default settings."""
-<<<<<<< HEAD
         if not Show.find(app.showList, int(indexer_id), indexer):
-            root_dirs = app.ROOT_DIRS.split('|')
-=======
-        if not Show.find(app.showList, int(indexer_id)):
             root_dirs = app.ROOT_DIRS
->>>>>>> 494aecfa
 
             location = root_dirs[int(root_dirs[0]) + 1] if root_dirs else None
 
