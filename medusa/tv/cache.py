# coding=utf-8

"""tv_cache code."""

from __future__ import unicode_literals

import itertools
import logging
import traceback
from time import time

from medusa import (
    app,
    db,
)
from medusa.helper.common import episode_num
from medusa.helper.exceptions import AuthException
from medusa.logger.adapters.style import BraceAdapter
from medusa.name_parser.parser import (
    InvalidNameException,
    InvalidShowException,
    NameParser,
)
from medusa.rss_feeds import getFeed
from medusa.show import naming
from medusa.show.show import Show

from six import text_type

log = BraceAdapter(logging.getLogger(__name__))
log.logger.addHandler(logging.NullHandler())


class CacheDBConnection(db.DBConnection):
    """Cache database class."""

    def __init__(self, provider_id):
        """Initialize the class."""
        db.DBConnection.__init__(self, 'cache.db')

        # Create the table if it's not already there
        try:
            if not self.hasTable(provider_id):
                log.debug('Creating cache table for provider {0}', provider_id)
                self.action(
                    b'CREATE TABLE [{name}]'
                    b'   (name TEXT,'
                    b'    season NUMERIC,'
                    b'    episodes TEXT,'
                    b'    indexerid NUMERIC,'
                    b'    url TEXT,'
                    b'    time NUMERIC,'
                    b'    quality NUMERIC,'
                    b'    release_group TEXT,'
                    b'    date_added NUMERIC)'.format(name=provider_id))
            else:
                sql_results = self.select(
                    b'SELECT url, COUNT(url) AS count '
                    b'FROM [{name}] '
                    b'GROUP BY url '
                    b'HAVING count > 1'.format(name=provider_id)
                )
                for duplicate in sql_results:
                    self.action(
                        b'DELETE FROM [{name}] '
                        b'WHERE url = ?'.format(name=provider_id),
                        [duplicate[b'url']]
                    )

            # remove wrong old index
            self.action(b'DROP INDEX IF EXISTS idx_url')

            # add unique index if one does not exist to prevent further dupes
            log.debug('Creating UNIQUE URL index for {0}', provider_id)
            self.action(
                b'CREATE UNIQUE INDEX '
                b'IF NOT EXISTS idx_url_{name} '
                b'ON [{name}] (url)'.format(name=provider_id)
            )

            # add release_group column to table if missing
            table = (
                ('release_group', 'TEXT', None),
                ('version', 'NUMERIC', -1),
                ('seeders', 'NUMERIC', -1),
                ('leechers', 'NUMERIC', -1),
                ('size', 'NUMERIC', -1),
                ('pubdate', 'NUMERIC', None),
                ('proper_tags', 'TEXT', None),
<<<<<<< HEAD
                ('details_url', 'TEXT', None),
=======
                ('date_added', 'NUMERIC', 0),
>>>>>>> ef84ecb6
            )
            for column, data_type, default in table:
                # add columns to table if missing
                if not self.hasColumn(provider_id, column):
                    self.addColumn(provider_id, column, data_type, default)

        except Exception as error:
            msg = 'table [{name}] already exists'.format(name=provider_id)
            if str(error) != msg:
                raise

        # Create the table if it's not already there
        try:
            if not self.hasTable('last_update'):
                self.action(
                    b'CREATE TABLE last_update'
                    b'   (provider TEXT, '
                    b'    time NUMERIC)'
                )
        except Exception as error:
            log.debug('Error while searching {provider_id}, skipping: {error!r}',
                      {'provider_id': provider_id, 'error': error})
            log.debug(traceback.format_exc())
            msg = 'table [{name}] already exists'.format(name='last_update')
            if str(error) != msg:
                raise


class Cache(object):
    """Cache class."""

    def __init__(self, provider, **kwargs):
        """Initialize class."""
        self.provider = provider
        self.provider_id = self.provider.get_id()
        self.provider_db = None
        self.minTime = kwargs.pop('min_time', 10)
        self.search_params = kwargs.pop('search_params', dict(RSS=['']))

    def _get_db(self):
        """Initialize provider database if not done already."""
        if not self.provider_db:
            self.provider_db = CacheDBConnection(self.provider_id)

        return self.provider_db

    def _clear_cache(self):
        """Perform regular cache cleaning as required."""
        # if cache trimming is enabled
        if app.CACHE_TRIMMING:
            # trim items older than MAX_CACHE_AGE days
            self.trim(days=app.MAX_CACHE_AGE)

    def trim(self, days=None):
        """
        Remove old items from cache.

        :param days: Number of days to retain
        """
        if days:
            now = int(time())  # current timestamp
            retention_period = now - (days * 86400)
            log.info('Removing cache entries older than {x} days from {provider}',
                     {'x': days, 'provider': self.provider_id})
            cache_db_con = self._get_db()
            cache_db_con.action(
                b'DELETE FROM [{provider}] '
                b'WHERE time < ? '.format(provider=self.provider_id),
                [retention_period]
            )

    def _get_title_and_url(self, item):
        """Return title and url from item."""
        return self.provider._get_title_and_url(item)

    def _get_result_info(self, item):
        """Return seeders and leechers from item."""
        return self.provider._get_result_info(item)

    def _get_size(self, item):
        """Return size of the item."""
        return self.provider._get_size(item)

    def _get_pubdate(self, item):
        """Return publish date of the item."""
        return self.provider._get_pubdate(item)

    def _get_details_url(self, item):
        """Return details url of the item."""
        return self.provider._get_details_url(item)

    def _get_rss_data(self):
        """Return rss data."""
        if self.search_params:
            return {'entries': self.provider.search(self.search_params)}

    def _check_auth(self, data):
        """Check if we are authenticated."""
        return True

    def _check_item_auth(self, title, url):
        """Check item auth."""
        return True

    def update_cache(self):
        """Update provider cache."""
        # check if we should update
        if not self.should_update():
            return

        try:
            data = self._get_rss_data()
            if self._check_auth(data):
                # clear cache
                self._clear_cache()

                # set updated
                self.updated = time()

                # get last 5 rss cache results
                recent_results = self.provider.recent_results

                # counter for number of items found in cache
                found_recent_results = 0

                results = []
                index = 0
                for index, item in enumerate(data['entries'] or []):
                    if item['link'] in {cache_item['link']
                                        for cache_item in recent_results}:
                        found_recent_results += 1

                    if found_recent_results >= self.provider.stop_at:
                        log.debug('Hit old cached items, not parsing any more for: {0}',
                                  self.provider_id)
                        break
                    try:
                        result = self._parse_item(item)
                        if result is not None:
                            results.append(result)
                    except UnicodeDecodeError as error:
                        log.warning('Unicode decoding error, missed parsing item'
                                    ' from provider {0}: {1!r}',
                                    self.provider.name, error)

                cache_db_con = self._get_db()
                if results:
                    cache_db_con.mass_action(results)

                # finished processing, let's save the newest x (index) items
                # and store up to max_recent_items in cache
                limit = min(index, self.provider.max_recent_items)
                self.provider.recent_results = data['entries'][0:limit]

        except AuthException as error:
            log.error('Authentication error: {0!r}', error)

    def update_cache_manual_search(self, manual_data=None):
        """Update cache using manual search results."""
        # clear cache
        self._clear_cache()

        results = []
        try:
            for item in manual_data:
                log.debug('Adding to cache item found in manual search: {0}',
                          item.name)
                result = self.add_cache_entry(item.name, item.url, item.seeders, item.leechers, item.size,
                                              item.pubdate, item.details_url)
                if result is not None:
                    results.append(result)
        except Exception as error:
            log.warning('Error while adding to cache item found in manual search'
                        ' for provider {0}, skipping: {1!r}',
                        self.provider.name, error)

        cache_db_con = self._get_db()
        if results:
            log.debug('Mass updating cache table with manual results'
                      ' for provider: {0}', self.provider.name)
            return bool(cache_db_con.mass_action(results))

    def get_rss_feed(self, url, params=None):
        """Get rss feed entries."""
        if self.provider.login():
            # TODO: Check the usage of get_url.
            return getFeed(url, params=params,
                           request_hook=self.provider.session.get)
        return {'entries': []}

    @staticmethod
    def _translate_title(title):
        """Sanitize title."""
        return '{0}'.format(title.replace(' ', '.'))

    @staticmethod
    def _translate_link_url(url):
        """Sanitize url."""
        return url.replace('&amp;', '&')

    def _parse_item(self, item):
        """Parse item to create cache entry."""
        title, url = self._get_title_and_url(item)
        seeders, leechers = self._get_result_info(item)
        size = self._get_size(item)
        pubdate = self._get_pubdate(item)
        details_url = self._get_details_url(item)

        self._check_item_auth(title, url)

        if title and url:
            title = self._translate_title(title)
            url = self._translate_link_url(url)

            return self.add_cache_entry(title, url, seeders, leechers, size, pubdate, details_url)

        else:
            log.debug('The data returned from the {0} feed is incomplete,'
                      ' this result is unusable', self.provider.name)
        return False

    @property
    def updated(self):
        """Timestamp of last update."""
        return self._get_time(b'last_update')

    @updated.setter
    def updated(self, value):
        self._set_time(b'last_update', value)

    @property
    def searched(self):
        """Timestamp of last search."""
        return self._get_time(b'lastSearch')

    @searched.setter
    def searched(self, value):
        self._set_time(b'lastSearch', value)

    def _get_time(self, table):
        """Get last provider update."""
        cache_db_con = self._get_db()
        sql_results = cache_db_con.select(
            b'SELECT time '
            b'FROM {name} '
            b'WHERE provider = ?'.format(name=table),
            [self.provider_id]
        )

        if sql_results:
            last_time = int(sql_results[0][b'time'])
            if last_time > int(time()):
                last_time = 0
        else:
            last_time = 0

        return last_time

    def _set_time(self, table, value):
        """Set provider last update."""
        cache_db_con = self._get_db()
        cache_db_con.upsert(
            table,
            {b'time': int(value or 0)},
            {b'provider': self.provider_id}
        )

    def should_update(self):
        """Check if we should update provider cache."""
        # if we've updated recently then skip the update
        if time() - self.updated < self.minTime * 60:
            log.debug('Last update was too soon, using old cache: {0}.'
                      ' Updated less then {1} minutes ago',
                      self.updated, self.minTime)
            return False
        log.debug('Updating providers cache')

        return True

    def add_cache_entry(self, name, url, seeders, leechers, size, pubdate, details_url, parsed_result=None):
        """Add item into cache database."""
        try:
            # Use the already passed parsed_result of possible.
            parse_result = parsed_result or NameParser().parse(name)
        except (InvalidNameException, InvalidShowException) as error:
            log.debug('{0}', error)
            return None

        if not parse_result or not parse_result.series_name:
            return None

        # add the parsed result to cache for usage later on
        season = 1
        if parse_result.season_number is not None:
            season = parse_result.season_number

        episodes = parse_result.episode_numbers

        if season is not None and episodes is not None:
            # store episodes as a separated string
            episode_text = '|{0}|'.format(
                '|'.join({str(episode) for episode in episodes if episode})
            )

            # get the current timestamp
            cur_timestamp = int(time())

            # get quality of release
            quality = parse_result.quality

            assert isinstance(name, text_type)

            # get release group
            release_group = parse_result.release_group

            # get version
            version = parse_result.version

            # Store proper_tags as proper1|proper2|proper3
            proper_tags = '|'.join(parse_result.proper_tags)

<<<<<<< HEAD
            # Store release details url
            details_url = details_url

            log.debug("Added RSS item: '{0}' to cache: {1}", name, self.provider_id)
            return [
                b'INSERT OR REPLACE INTO [{name}] '
                b'   (name, season, episodes, indexerid, url, '
                b'    time, quality, release_group, version, '
                b'    seeders, leechers, size, pubdate, proper_tags, details_url) '
                b'VALUES (?,?,?,?,?,?,?,?,?,?,?,?,?,?,?)'.format(
                    name=self.provider_id
                ),
                [name, season, episode_text, parse_result.show.indexerid, url,
                 cur_timestamp, quality, release_group, version,
                 seeders, leechers, size, pubdate, proper_tags, details_url]
            ]
=======
            if not self.item_in_cache(url):
                log.debug('Added RSS item: {0} to cache: {1}', name, self.provider_id)
                return [
                    b'INSERT INTO [{name}] '
                    b'   (name, season, episodes, indexerid, url, '
                    b'    time, quality, release_group, version, '
                    b'    seeders, leechers, size, pubdate, proper_tags, date_added) '
                    b'VALUES (?,?,?,?,?,?,?,?,?,?,?,?,?,?,?)'.format(
                        name=self.provider_id
                    ),
                    [name, season, episode_text, parse_result.show.indexerid, url,
                     cur_timestamp, quality, release_group, version,
                     seeders, leechers, size, pubdate, proper_tags, cur_timestamp]
                ]
            else:
                log.debug('Updating RSS item: {0} to cache: {1}', name, self.provider_id)
                return [
                    b'UPDATE [{name}] '
                    b'SET name=?, season=?, episodes=?, indexerid=?, '
                    b'    time=?, quality=?, release_group=?, version=?, '
                    b'    seeders=?, leechers=?, size=?, pubdate=?, proper_tags=? '
                    b'WHERE url=?'.format(
                        name=self.provider_id
                    ),
                    [name, season, episode_text, parse_result.show.indexerid,
                     cur_timestamp, quality, release_group, version,
                     seeders, leechers, size, pubdate, proper_tags, url]
                ]
>>>>>>> ef84ecb6

    def search_cache(self, episode, forced_search=False,
                     down_cur_quality=False):
        """Search cache for needed episodes."""
        needed_eps = self.find_needed_episodes(episode, forced_search,
                                               down_cur_quality)
        return needed_eps[episode] if episode in needed_eps else []

    def item_in_cache(self, url):
        """Check if the url is already available for the specific provider."""
        cache_db_con = self._get_db()
        return cache_db_con.select(
            b'SELECT COUNT(url) '
            b'FROM [{provider}] '
            b'WHERE url=?'.format(provider=self.provider_id), [url]
        )[0][0]

    def find_needed_episodes(self, episode, forced_search=False,
                             down_cur_quality=False):
        """Find needed episodes."""
        needed_eps = {}
        results = []

        cache_db_con = self._get_db()
        if not episode:
            sql_results = cache_db_con.select(
                b'SELECT * FROM [{name}]'.format(name=self.provider_id))
        elif not isinstance(episode, list):
            sql_results = cache_db_con.select(
                b'SELECT * FROM [{name}] '
                b'WHERE indexerid = ? AND'
                b'     season = ? AND'
                b'     episodes LIKE ?'.format(name=self.provider_id),
                [episode.series.indexerid, episode.season,
                 b'%|{0}|%'.format(episode.episode)]
            )
        else:
            for ep_obj in episode:
                results.append([
                    b'SELECT * FROM [{name}] '
                    b'WHERE indexerid = ? AND'
                    b'    season = ? AND'
                    b'    episodes LIKE ? AND '
                    b'    quality IN ({qualities})'.format(
                        name=self.provider_id,
                        qualities=','.join((str(x)
                                            for x in ep_obj.wanted_quality))
                    ),
                    [ep_obj.series.indexerid, ep_obj.season,
                     b'%|{0}|%'.format(ep_obj.episode)]]
                )

            if results:
                # Only execute the query if we have results
                sql_results = cache_db_con.mass_action(results, fetchall=True)
                sql_results = list(itertools.chain(*sql_results))
            else:
                sql_results = []
                log.debug(
                    '{id}: No cached results in {provider} for series {show_name!r} episode {ep}', {
                        'id': episode[0].series.indexerid,
                        'provider': self.provider.name,
                        'show_name': episode[0].series.name,
                        'ep': episode_num(episode[0].season, episode[0].episode),
                    }
                )

        # for each cache entry
        for cur_result in sql_results:
            search_result = self.provider.get_result()

            # ignored/required words, and non-tv junk
            if not naming.filter_bad_releases(cur_result[b'name']):
                continue

            # get the show, or ignore if it's not one of our shows
            show_obj = Show.find(app.showList, int(cur_result[b'indexerid']))
            if not show_obj:
                continue

            # skip if provider is anime only and show is not anime
            if self.provider.anime_only and not show_obj.is_anime:
                log.debug('{0} is not an anime, skipping', show_obj.name)
                continue

            # get season and ep data (ignoring multi-eps for now)
            search_result.season = int(cur_result[b'season'])
            if search_result.season == -1:
                continue

            cur_ep = cur_result[b'episodes'].split('|')[1]
            if not cur_ep:
                continue

            cur_ep = int(cur_ep)

            search_result.quality = int(cur_result[b'quality'])
            search_result.release_group = cur_result[b'release_group']
            search_result.version = cur_result[b'version']

            # if the show says we want that episode then add it to the list
            if not show_obj.want_episode(search_result.season, cur_ep, search_result.quality,
                                         forced_search, down_cur_quality):
                log.debug('Ignoring {0}', cur_result[b'name'])
                continue

            search_result.episodes = [show_obj.get_episode(search_result.season, cur_ep)]

            search_result.actual_episodes = [search_result.episodes[0].episode]
            search_result.actual_season = search_result.season

            # build a result object
            search_result.name = cur_result[b'name']
            search_result.url = cur_result[b'url']

            log.debug(
                '{id}: Using cached results from {provider} for series {show_name!r} episode {ep}', {
                    'id': search_result.episodes[0].series.indexerid,
                    'provider': self.provider.name,
                    'show_name': search_result.episodes[0].series.name,
                    'ep': episode_num(search_result.episodes[0].season, search_result.episodes[0].episode),
                }
            )

            # Map the remaining attributes
            search_result.show = show_obj
            search_result.seeders = cur_result[b'seeders']
            search_result.leechers = cur_result[b'leechers']
            search_result.size = cur_result[b'size']
            search_result.pubdate = cur_result[b'pubdate']
            search_result.proper_tags = cur_result[b'proper_tags'].split('|') if cur_result[b'proper_tags'] else ''
            search_result.details_url = cur_result[b'details_url']
            search_result.content = None

            # FIXME: Should be changed to search_result.search_type
            search_result.forced_search = forced_search

            search_result.download_current_quality = down_cur_quality

            episode_object = search_result.episodes[0]
            # add it to the list
            if episode_object not in needed_eps:
                needed_eps[episode_object] = [search_result]
            else:
                needed_eps[episode_object].append(search_result)

        # datetime stamp this search so cache gets cleared
        self.searched = time()

        return needed_eps<|MERGE_RESOLUTION|>--- conflicted
+++ resolved
@@ -87,11 +87,8 @@
                 ('size', 'NUMERIC', -1),
                 ('pubdate', 'NUMERIC', None),
                 ('proper_tags', 'TEXT', None),
-<<<<<<< HEAD
                 ('details_url', 'TEXT', None),
-=======
                 ('date_added', 'NUMERIC', 0),
->>>>>>> ef84ecb6
             )
             for column, data_type, default in table:
                 # add columns to table if missing
@@ -413,37 +410,19 @@
             # Store proper_tags as proper1|proper2|proper3
             proper_tags = '|'.join(parse_result.proper_tags)
 
-<<<<<<< HEAD
-            # Store release details url
-            details_url = details_url
-
-            log.debug("Added RSS item: '{0}' to cache: {1}", name, self.provider_id)
-            return [
-                b'INSERT OR REPLACE INTO [{name}] '
-                b'   (name, season, episodes, indexerid, url, '
-                b'    time, quality, release_group, version, '
-                b'    seeders, leechers, size, pubdate, proper_tags, details_url) '
-                b'VALUES (?,?,?,?,?,?,?,?,?,?,?,?,?,?,?)'.format(
-                    name=self.provider_id
-                ),
-                [name, season, episode_text, parse_result.show.indexerid, url,
-                 cur_timestamp, quality, release_group, version,
-                 seeders, leechers, size, pubdate, proper_tags, details_url]
-            ]
-=======
             if not self.item_in_cache(url):
                 log.debug('Added RSS item: {0} to cache: {1}', name, self.provider_id)
                 return [
                     b'INSERT INTO [{name}] '
                     b'   (name, season, episodes, indexerid, url, '
                     b'    time, quality, release_group, version, '
-                    b'    seeders, leechers, size, pubdate, proper_tags, date_added) '
+                    b'    seeders, leechers, size, pubdate, proper_tags, date_added, details_url) '
                     b'VALUES (?,?,?,?,?,?,?,?,?,?,?,?,?,?,?)'.format(
                         name=self.provider_id
                     ),
                     [name, season, episode_text, parse_result.show.indexerid, url,
                      cur_timestamp, quality, release_group, version,
-                     seeders, leechers, size, pubdate, proper_tags, cur_timestamp]
+                     seeders, leechers, size, pubdate, proper_tags, cur_timestamp, details_url]
                 ]
             else:
                 log.debug('Updating RSS item: {0} to cache: {1}', name, self.provider_id)
@@ -451,15 +430,14 @@
                     b'UPDATE [{name}] '
                     b'SET name=?, season=?, episodes=?, indexerid=?, '
                     b'    time=?, quality=?, release_group=?, version=?, '
-                    b'    seeders=?, leechers=?, size=?, pubdate=?, proper_tags=? '
+                    b'    seeders=?, leechers=?, size=?, pubdate=?, proper_tags=?, details_url=? '
                     b'WHERE url=?'.format(
                         name=self.provider_id
                     ),
                     [name, season, episode_text, parse_result.show.indexerid,
                      cur_timestamp, quality, release_group, version,
-                     seeders, leechers, size, pubdate, proper_tags, url]
+                     seeders, leechers, size, pubdate, proper_tags, url, details_url]
                 ]
->>>>>>> ef84ecb6
 
     def search_cache(self, episode, forced_search=False,
                      down_cur_quality=False):
