--- conflicted
+++ resolved
@@ -1079,10 +1079,6 @@
         data['airDate'] = self.air_date
         data['title'] = self.name
         data['description'] = self.description
-<<<<<<< HEAD
-        data['content'] = {}
-=======
->>>>>>> d382651b
         data['title'] = self.name
         data['subtitles'] = self.subtitles
         data['status'] = self.status_name
@@ -1105,10 +1101,7 @@
         if self.file_size:
             data['file']['size'] = self.file_size
 
-<<<<<<< HEAD
-=======
         data['content'] = {}
->>>>>>> d382651b
         data['content']['hasNfo'] = self.hasnfo
         data['content']['hasTbn'] = self.hastbn
 
