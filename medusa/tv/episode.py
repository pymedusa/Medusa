# coding=utf-8

"""Episode classes."""

from __future__ import unicode_literals

import logging
import os.path
import re
import time
import traceback
import warnings
from builtins import str
from datetime import date, datetime

import knowit

from medusa import (
    app,
    db,
    helpers,
    network_timezones,
    notifiers,
    post_processor,
    subtitles,
)
from medusa.common import (
    ARCHIVED,
    DOWNLOADED,
    FAILED,
    IGNORED,
    NAMING_DUPLICATE,
    NAMING_EXTEND,
    NAMING_LIMITED_EXTEND,
    NAMING_LIMITED_EXTEND_E_LOWER_PREFIXED,
    NAMING_LIMITED_EXTEND_E_UPPER_PREFIXED,
    NAMING_SEPARATED_REPEAT,
    Quality,
    SKIPPED,
    SNATCHED,
    SNATCHED_BEST,
    SNATCHED_PROPER,
    UNAIRED,
    UNSET,
    WANTED,
    statusStrings,
)
from medusa.helper.common import (
    dateFormat,
    dateTimeFormat,
    episode_num,
    remove_extension,
    replace_extension,
    sanitize_filename,
    try_int,
)
from medusa.helper.exceptions import (
    EpisodeDeletedException,
    EpisodeNotFoundException,
    MultipleEpisodesInDatabaseException,
    NoNFOException,
    ex,
)
from medusa.indexers.api import indexerApi
from medusa.indexers.config import indexerConfig
from medusa.indexers.exceptions import (
    IndexerEpisodeNotFound,
    IndexerError,
    IndexerSeasonNotFound,
)
from medusa.logger.adapters.style import BraceAdapter
from medusa.name_parser.parser import (
    InvalidNameException,
    InvalidShowException,
    NameParser,
)
from medusa.sbdatetime import sbdatetime
from medusa.scene_numbering import (
    get_scene_absolute_numbering,
    get_scene_numbering,
)
from medusa.tv.base import Identifier, TV

from six import itervalues, viewitems

try:
    import xml.etree.cElementTree as ETree
except ImportError:
    import xml.etree.ElementTree as ETree

log = BraceAdapter(logging.getLogger(__name__))
log.logger.addHandler(logging.NullHandler())


class EpisodeNumber(Identifier):
    """Episode Number: season/episode, absolute or air by date."""

    date_fmt = '%Y-%m-%d'
    regex = re.compile(r'\b(?:(?P<air_date>\d{4}-\d{2}-\d{2})|'
                       r'(?:s(?P<season>\d{1,4}))(?:e(?P<episode>\d{1,4}))|'
                       r'(?:e(?P<abs_episode>\d{1,4})))\b', re.IGNORECASE)

    @classmethod
    def from_slug(cls, slug):
        """Create episode number from slug. E.g.: s01e02."""
        match = cls.regex.match(slug)
        if match:
            try:
                result = {k: int(v) if k != 'air_date' else datetime.strptime(v, cls.date_fmt)
                          for k, v in viewitems(match.groupdict()) if v is not None}
                if result:
                    if 'air_date' in result:
                        return AirByDateNumber(**result)
                    if 'season' in result and 'episode' in result:
                        return RelativeNumber(**result)
                    if 'abs_episode' in result:
                        return AbsoluteNumber(**result)
            except ValueError:
                pass


class RelativeNumber(Identifier):
    """Regular episode number: season and episode."""

    def __init__(self, season, episode):
        """Constructor.

        :param season:
        :type season: int
        :param episode:
        :type episode: int
        """
        self.season = season
        self.episode = episode

    def __bool__(self):
        """Magic method."""
        return self.season is not None and self.episode is not None

    def __repr__(self):
        """Magic method."""
        return '<RelativeNumber [s{0:02d}e{1:02d}]>'.format(self.season, self.episode)

    def __str__(self):
        """Magic method."""
        return 's{0:02d}e{1:02d}'.format(self.season, self.episode)

    def __hash__(self):
        """Magic method."""
        return hash((self.season, self.episode))

    def __eq__(self, other):
        """Magic method."""
        return isinstance(other, RelativeNumber) and (
            self.season == other.season and self.episode == other.episode)


class AbsoluteNumber(EpisodeNumber):
    """Episode number class that handles absolute episode numbers."""

    def __init__(self, abs_episode):
        """Constructor.

        :param abs_episode:
        :type abs_episode: int
        """
        self.episode = abs_episode

    def __bool__(self):
        """Magic method."""
        return self.episode is not None

    def __repr__(self):
        """Magic method."""
        return '<AbsoluteNumber [e{0:02d}]>'.format(self.episode)

    def __str__(self):
        """Magic method."""
        return 'e{0:02d}'.format(self.episode)

    def __hash__(self):
        """Magic method."""
        return hash(self.episode)

    def __eq__(self, other):
        """Magic method."""
        return isinstance(other, AbsoluteNumber) and self.episode == other.episode


class AirByDateNumber(EpisodeNumber):
    """Episode number class that handles air-by-date episode numbers."""

    def __init__(self, air_date):
        """Constructor.

        :param air_date:
        :type air_date: datetime
        """
        self.air_date = air_date

    def __bool__(self):
        """Magic method."""
        return self.air_date is not None

    def __repr__(self):
        """Magic method."""
        return '<AirByDateNumber [{0!r}]>'.format(self.air_date)

    def __str__(self):
        """Magic method."""
        return self.air_date.strftime(self.date_fmt)

    def __hash__(self):
        """Magic method."""
        return hash(self.air_date)

    def __eq__(self, other):
        """Magic method."""
        return isinstance(other, AirByDateNumber) and self.air_date == other.air_date


class Episode(TV):
    """Represent a TV Show episode."""

    __refactored = {
        'show': 'series',
    }

    def __init__(self, series, season, episode, filepath=''):
        """Instantiate a Episode with database information."""
        super(Episode, self).__init__(
            int(series.indexer) if series else 0,
            0,
            {'series',
             'scene_season',
             'scene_episode',
             'scene_absolute_number',
             'related_episodes',
             'wanted_quality'
             }
        )
        self.series = series
        self.name = ''
        self.season = season
        self.episode = episode
        self.slug = 's{season:02d}e{episode:02d}'.format(season=self.season, episode=self.episode)
        self.absolute_number = 0
        self.description = ''
        self.subtitles = []
        self.subtitles_searchcount = 0
        self.subtitles_lastsearch = str(datetime.min)
        self.airdate = date.fromordinal(1)
        self.hasnfo = False
        self.hastbn = False
        self._status = UNSET
        self.quality = Quality.NA
        self.file_size = 0
        self.release_name = ''
        self.is_proper = False
        self.version = 0
        self.release_group = ''
        self._location = filepath
        self._scene_season = None
        self._scene_episode = 0
        self._scene_absolute_number = 0
        self.manually_searched = False
        self.related_episodes = []
        self.wanted_quality = []
        self.watched = False
        if series:
            self._specify_episode(self.season, self.episode)
            self.check_for_meta_files()

    def __getattr__(self, item):
        """Get attribute values for deprecated attributes."""
        try:
            return super(Episode, self).__getattribute__(item)
        except AttributeError as error:
            try:
                refactor = self.__refactored[item]
            except KeyError:
                raise error
            else:
                warnings.warn(
                    '{item} is deprecated, use {refactor} instead \n{trace}'.format(
                        item=item, refactor=refactor, trace=traceback.print_stack(),
                    ),
                    DeprecationWarning
                )
                return super(Episode, self).__getattribute__(refactor)

    def __eq__(self, other):
        """Override default equalize implementation."""
        return all([self.series.identifier == other.series.identifier,
                    self.season == other.season,
                    self.episode == other.episode])

    @classmethod
    def find_by_series_and_episode(cls, series, episode_number):
        """Find Episode based on series and episode number.

        :param series:
        :type series: medusa.tv.series.Series
        :param episode_number:
        :type episode_number: EpisodeNumber
        :return:
        :rtype: medusa.tv.Episode
        """
        if isinstance(episode_number, RelativeNumber):
            episode = series.get_episode(season=episode_number.season, episode=episode_number.episode)
        elif isinstance(episode_number, AbsoluteNumber):
            episode = series.get_episode(absolute_number=episode_number.episode)

        elif isinstance(episode_number, AirByDateNumber):
            episode = series.get_episode(air_date=episode_number.air_date)
        else:
            # if this happens then it's a bug!
            raise ValueError

        if episode:
            return episode

    @staticmethod
    def from_filepath(filepath):
        """Return an Episode for the given filepath.

        IMPORTANT: The filepath is not kept in the Episode.location
        Episode.location should only be set after it's post-processed and it's in the correct location.
        As of now, Episode is also not cached in Series.episodes since this method is only used during postpone PP.
        Goal here is to slowly move to use this method to create TVEpisodes. New parameters might be introduced.

        :param filepath:
        :type filepath: str
        :return:
        :rtype: Episode
        """
        try:
            parse_result = NameParser(try_indexers=True).parse(filepath, cache_result=True)
            results = []
            if parse_result.series.is_anime and parse_result.ab_episode_numbers:
                episodes = (parse_result.series.get_episode(absolute_number=episode_number, should_cache=False)
                            for episode_number in parse_result.ab_episode_numbers)
                results = [ep for ep in episodes if ep is not None]

            if not parse_result.series.is_anime and parse_result.episode_numbers:
                episodes = (parse_result.series.get_episode(season=parse_result.season_number,
                                                            episode=episode_number, should_cache=False)
                            for episode_number in parse_result.episode_numbers)
                results = [ep for ep in episodes if ep is not None]

            for episode in results:
                episode.related_episodes = list(results[1:])
                return episode  # only root episode has related_episodes

        except (InvalidNameException, InvalidShowException):
            log.warning('Cannot create Episode from path {path}',
                        {'path': filepath})

    @property
    def identifier(self):
        """Return the episode identifier.

        :return:
        :rtype: string
        """
        if self.series.air_by_date and self.airdate != date.fromordinal(1):
            return self.airdate.strftime(dateFormat)
        if self.series.is_anime and self.absolute_number is not None:
            return 'e{0:02d}'.format(self.absolute_number)

        return 's{0:02d}e{1:02d}'.format(self.season, self.episode)

    @property
    def location(self):
        """Return the location.

        :return:
        :rtype: location
        """
        return self._location

    @location.setter
    def location(self, value):
        old_location = os.path.normpath(self._location)
        new_location = os.path.normpath(value)

        if value and self.is_location_valid(new_location):
            self.file_size = os.path.getsize(new_location)
        else:
            self.file_size = 0

        if new_location == old_location:
            return

        log.debug('{id}: Setter sets location to {location}',
                  {'id': self.series.series_id, 'location': new_location})

        self._location = new_location

    @property
    def indexer_name(self):
        """Return the indexer name identifier. Example: tvdb."""
        return indexerConfig[self.indexer].get('identifier')

    @property
    def air_date(self):
        """Return air date from the episode."""
        if self.airdate == date.min:
            return None

        date_parsed = sbdatetime.convert_to_setting(
            network_timezones.parse_date_time(
                date.toordinal(self.airdate),
                self.series.airs,
                self.series.network)
        )

        return date_parsed.isoformat()

    @property
    def status(self):
        """Return the episode status."""
        return self._status

    @status.setter
    def status(self, value):
<<<<<<< HEAD
        if value != self._status:
            self._status = value
            # self._sync_trakt(value)
=======
        self._status = value
>>>>>>> 80c4d3a9

    def _sync_trakt(self, status):
        """
        If Trakt enabled and trakt sync watchlist enabled, add/remove the episode from the watchlist.

        @TODO: Move this out of episode.py. As this is not something we'd want to do on every episode.
            We should use trakt's /sync route instead.
        """
        if app.USE_TRAKT and app.TRAKT_SYNC_WATCHLIST:

            upd = None
            if status in [WANTED, FAILED]:
                upd = 'Add'

            elif status in [IGNORED, SKIPPED, DOWNLOADED, ARCHIVED]:
                upd = 'Remove'

            if not upd:
                return

            log.debug('{action} episode {episode}, showid: indexerid {show_id},'
                      'Title {show_name} to Watchlist', {
                          'action': upd, 'episode': self.episode,
                          'show_id': self.series.series_id, 'show_name': self.series.name
                      })

            notifiers.trakt_notifier.update_watchlist_episode(self.series, self)

    @property
    def status_name(self):
        """Return the status name."""
        return statusStrings[self.status]

    @property
    def scene_season(self):
        """Return the scene season."""
        if self._scene_season is None:
            return self.season

        return self._scene_season

    @scene_season.setter
    def scene_season(self, value):
        """Set the scene season."""
        self._scene_season = try_int(value, None)

    @property
    def scene_episode(self):
        """Return the scene episode."""
        if not self._scene_episode:
            return self.episode

        return self._scene_episode

    @scene_episode.setter
    def scene_episode(self, value):
        """Set the scene episode."""
        self._scene_episode = try_int(value, 0)

    @property
    def scene_absolute_number(self):
        """Return the scene absolute number."""
        if not self._scene_absolute_number:
            return self.absolute_number

        return self._scene_absolute_number

    @scene_absolute_number.setter
    def scene_absolute_number(self, value):
        """Set the scene absolute number."""
        self._scene_absolute_number = try_int(value, 0)

    @property
    def quality_name(self):
        """Return the status name."""
        return Quality.qualityStrings[self.quality]

    def is_location_valid(self, location=None):
        """Whether the location is a valid file.

        :param location:
        :type location: str
        :return:
        :rtype: bool
        """
        return os.path.isfile(location or self._location)

    def metadata(self):
        """Return the video metadata."""
        try:
            return knowit.know(self.location)
        except knowit.KnowitException as error:
            log.warning(
                'An error occurred while parsing: {path}\n'
                'KnowIt reported:\n{report}', {
                    'path': self.location,
                    'report': error,
                })
            return {}

    def refresh_subtitles(self):
        """Look for subtitles files and refresh the subtitles property."""
        current_subtitles = subtitles.get_current_subtitles(self)
        ep_num = (episode_num(self.season, self.episode) or
                  episode_num(self.season, self.episode, numbering='absolute'))
        if self.subtitles == current_subtitles:
            log.debug(
                '{id}: No changed subtitles for {series} {ep}. Current subtitles: {subs}', {
                    'id': self.series.series_id,
                    'series': self.series.name,
                    'ep': ep_num,
                    'subs': current_subtitles
                }
            )
        else:
            log.debug(
                '{id}: Subtitle changes detected for {series} {ep}.'
                ' Current subtitles: {subs}', {
                    'id': self.series.series_id,
                    'series': self.series.name,
                    'ep': ep_num,
                    'subs': current_subtitles
                }
            )
            self.subtitles = current_subtitles if current_subtitles else []
            log.debug('{id}: Saving subtitles changes to database',
                      {'id': self.series.series_id})
            self.save_to_db()

    def download_subtitles(self, lang=None):
        """Download subtitles.

        :param lang:
        :type lang: string
        """
        if not self.is_location_valid():
            log.debug(
                '{id}: {series} {ep} does not exist, unable to download subtitles', {
                    'id': self.series.series_id,
                    'series': self.series.name,
                    'ep': (episode_num(self.season, self.episode) or
                           episode_num(self.season, self.episode, numbering='absolute')),
                }
            )
            return

        new_subtitles = subtitles.download_subtitles(self, lang=lang)
        if new_subtitles:
            self.subtitles = subtitles.merge_subtitles(self.subtitles, new_subtitles)

        self.subtitles_searchcount += 1 if self.subtitles_searchcount else 1
        self.subtitles_lastsearch = datetime.now().strftime(dateTimeFormat)
        log.debug('{id}: Saving last subtitles search to database',
                  {'id': self.series.series_id})
        self.save_to_db()

        if new_subtitles:
            subtitle_list = ', '.join([subtitles.name_from_code(code) for code in new_subtitles])
            log.info(
                '{id}: Downloaded {subs} subtitles for {series} {ep}', {
                    'id': self.series.series_id,
                    'subs': subtitle_list,
                    'series': self.series.name,
                    'ep': (episode_num(self.season, self.episode) or
                           episode_num(self.season, self.episode, numbering='absolute')),
                }
            )
            notifiers.notify_subtitle_download(self, subtitle_list)
        else:
            log.info(
                '{id}: No subtitles found for {series} {ep}', {
                    'id': self.series.series_id,
                    'series': self.series.name,
                    'ep': (episode_num(self.season, self.episode) or
                           episode_num(self.season, self.episode, numbering='absolute')),
                }
            )
        return new_subtitles

    def check_for_meta_files(self):
        """Check Whether metadata files has changed. And write the current set self.hasnfo and set.hastbn.

        :return: Whether a database update should be done on the episode.
        :rtype: bool
        """
        oldhasnfo = self.hasnfo
        oldhastbn = self.hastbn

        all_nfos = []
        all_tbns = []

        # check for nfo and tbn
        if not self.is_location_valid():
            return False

        for metadata_provider in itervalues(app.metadata_provider_dict):
            if metadata_provider.episode_metadata:
                new_result = metadata_provider.has_episode_metadata(self)
            else:
                new_result = False
            all_nfos.append(new_result)

            if metadata_provider.episode_thumbnails:
                new_result = metadata_provider.has_episode_thumb(self)
            else:
                new_result = False
            all_tbns.append(new_result)

        self.hasnfo = any(all_nfos)
        self.hastbn = any(all_tbns)

        changed = oldhasnfo != self.hasnfo or oldhastbn != self.hastbn
        if changed:
            self.save_to_db()

        return changed

    def _specify_episode(self, season, episode):
        sql_results = self.load_from_db(season, episode)

        if not sql_results:
            # only load from NFO if we didn't load from DB
            if self.is_location_valid():
                try:
                    self.__load_from_nfo(self.location)
                except NoNFOException:
                    log.error(
                        '{id}: There was an error loading the NFO for {series} {ep}', {
                            'id': self.series.series_id,
                            'series': self.series.name,
                            'ep': episode_num(season, episode),
                        }
                    )

                # if we tried loading it from NFO and didn't find the NFO, try the Indexers
                if not self.hasnfo:
                    try:
                        result = self.load_from_indexer(season, episode)
                    except EpisodeDeletedException:
                        result = False

                    # if we failed SQL *and* NFO, Indexers then fail
                    if not result:
                        raise EpisodeNotFoundException('{id}: Unable to find {series} {ep}'.format
                                                       (id=self.series.series_id, series=self.series.name,
                                                        ep=episode_num(season, episode)))

    def load_from_db(self, season, episode):
        """Load episode information from database.

        :param season:
        :type season: int
        :param episode:
        :type episode: int
        :return:
        :rtype: bool
        """
        if not self.dirty:
            return True

        main_db_con = db.DBConnection()
        sql_results = main_db_con.select(
            'SELECT '
            '  * '
            'FROM '
            '  tv_episodes '
            'WHERE '
            '  indexer = ? '
            '  AND showid = ? '
            '  AND season = ? '
            '  AND episode = ?', [self.series.indexer, self.series.series_id, season, episode])

        if len(sql_results) > 1:
            raise MultipleEpisodesInDatabaseException('Your DB has two records for the same series somehow.')
        elif not sql_results:
            log.debug(
                '{id}: {series} {ep} not found in the database', {
                    'id': self.series.series_id,
                    'series': self.series.name,
                    'ep': episode_num(self.season, self.episode),
                }
            )
            return False
        else:
            if sql_results[0]['name']:
                self.name = sql_results[0]['name']

            self.season = season
            self.episode = episode
            self.absolute_number = sql_results[0]['absolute_number']
            self.description = sql_results[0]['description']
            if not self.description:
                self.description = ''
            if sql_results[0]['subtitles'] and sql_results[0]['subtitles']:
                self.subtitles = sql_results[0]['subtitles'].split(',')
            self.subtitles_searchcount = sql_results[0]['subtitles_searchcount']
            self.subtitles_lastsearch = sql_results[0]['subtitles_lastsearch']
            self.airdate = date.fromordinal(int(sql_results[0]['airdate']))
            self.status = int(sql_results[0]['status'] or UNSET)
            self.quality = int(sql_results[0]['quality'] or Quality.NA)
            self.manually_searched = bool(sql_results[0]['manually_searched'])
            self.watched = bool(sql_results[0]['watched'])

            # don't overwrite my location
            if sql_results[0]['location']:
                self._location = sql_results[0]['location']
            if sql_results[0]['file_size']:
                self.file_size = int(sql_results[0]['file_size'])
            else:
                self.file_size = 0

            self.indexerid = int(sql_results[0]['indexerid'])
            self.indexer = int(sql_results[0]['indexer'])

            self.scene_season = sql_results[0]['scene_season']
            self.scene_episode = sql_results[0]['scene_episode']
            self.scene_absolute_number = sql_results[0]['scene_absolute_number']

            if self.scene_absolute_number == 0:
                self.scene_absolute_number = get_scene_absolute_numbering(
                    self.series,
                    self.absolute_number
                )

            if self.scene_season is None or self.scene_episode == 0:
                self.scene_season, self.scene_episode = get_scene_numbering(
                    self.series, self.episode, self.season
                )

            if sql_results[0]['release_name'] is not None:
                self.release_name = sql_results[0]['release_name']

            if sql_results[0]['is_proper']:
                self.is_proper = int(sql_results[0]['is_proper'])

            if sql_results[0]['version']:
                self.version = int(sql_results[0]['version'])

            if sql_results[0]['release_group'] is not None:
                self.release_group = sql_results[0]['release_group']

            self.reset_dirty()
            return True

    def set_indexer_data(self, season=None, indexer_api=None):
        """Set episode information from indexer.

        :param season:
        :param indexer_api:
        :rtype: bool
        """
        if season is None:
            season = self.season

        if indexer_api is None or indexer_api.indexer != self.series.indexer_api.indexer:
            api = self.series.indexer_api
        else:
            api = indexer_api

        try:
            api._get_episodes(self.series.series_id, aired_season=season)
        except IndexerError as error:
            log.warning(
                '{id}: {indexer} threw up an error: {error_msg}', {
                    'id': self.series.series_id,
                    'indexer': indexerApi(self.indexer).name,
                    'error_msg': ex(error),
                }
            )
            return False

        return True

    def load_from_indexer(self, season=None, episode=None, tvapi=None, cached_season=None):
        """Load episode information from indexer.

        :param season:
        :type season: int
        :param episode:
        :type episode: int
        :param tvapi:
        :param cached_season:
        :return:
        :rtype: bool
        """
        if season is None:
            season = self.season
        if episode is None:
            episode = self.episode

        try:
            if cached_season:
                my_ep = cached_season[episode]
            else:
                series = self.series.indexer_api[self.series.series_id]
                my_ep = series[season][episode]

        except (IndexerError, IOError) as error:
            log.warning(
                '{id}: {indexer} threw up an error: {error_msg}', {
                    'id': self.series.series_id,
                    'indexer': indexerApi(self.indexer).name,
                    'error_msg': ex(error),
                }
            )

            # if the episode is already valid just log it, if not throw it up
            if self.name:
                log.debug(
                    '{id}: {indexer} timed out but we have enough info from other sources, allowing the error', {
                        'id': self.series.series_id,
                        'indexer': indexerApi(self.indexer).name,
                    }
                )
                return
            else:
                log.warning(
                    '{id}: {indexer} timed out, unable to create the episode', {
                        'id': self.series.series_id,
                        'indexer': indexerApi(self.indexer).name,
                    }
                )
                return False
        except (IndexerEpisodeNotFound, IndexerSeasonNotFound):
            log.debug(
                '{id}: Unable to find the episode on {indexer}. Deleting it from db', {
                    'id': self.series.series_id,
                    'indexer': indexerApi(self.indexer).name,
                }
            )
            # if I'm no longer on the Indexers but I once was then delete myself from the DB
            if self.indexerid != -1:
                self.delete_episode()
            return

        if getattr(my_ep, 'episodename', None) is None:
            log.info(
                '{id}: {series} {ep} has no name on {indexer}. Setting to an empty string', {
                    'id': self.series.series_id,
                    'series': self.series.name,
                    'ep': episode_num(season, episode),
                    'indexer': indexerApi(self.indexer).name,
                }
            )
            setattr(my_ep, 'episodename', '')

        if getattr(my_ep, 'absolute_number', None) is None:
            log.debug(
                '{id}: {series} {ep} has no absolute number on {indexer}', {
                    'id': self.series.series_id,
                    'series': self.series.name,
                    'ep': episode_num(season, episode),
                    'indexer': indexerApi(self.indexer).name,
                }
            )
        else:
            self.absolute_number = int(my_ep['absolute_number'])
            log.debug(
                '{id}: {series} {ep} has absolute number: {absolute} ', {
                    'id': self.series.series_id,
                    'series': self.series.name,
                    'ep': episode_num(season, episode),
                    'absolute': self.absolute_number,
                }
            )

        self.name = getattr(my_ep, 'episodename', '')
        self.season = season
        self.episode = episode

        self.scene_absolute_number = get_scene_absolute_numbering(
            self.series,
            self.absolute_number
        )

        # TODO: Just me not understanding. If we're getting the show info from the indexer.
        # Why are we trying to get the scene_season and scene_episode from the db?
        self.scene_season, self.scene_episode = get_scene_numbering(
            self.series, self.episode, self.season
        )

        self.description = getattr(my_ep, 'overview', '')

        firstaired = getattr(my_ep, 'firstaired', None)
        if not firstaired or firstaired == '0000-00-00':
            firstaired = str(date.fromordinal(1))
        raw_airdate = [int(x) for x in firstaired.split('-')]

        try:
            self.airdate = date(raw_airdate[0], raw_airdate[1], raw_airdate[2])
        except (ValueError, IndexError):
            log.warning(
                '{id}: Malformed air date of {aired} retrieved from {indexer} for {series} {ep}', {
                    'id': self.series.series_id,
                    'aired': firstaired,
                    'indexer': indexerApi(self.indexer).name,
                    'series': self.series.name,
                    'ep': episode_num(season, episode),
                }
            )

            # if I'm incomplete on the indexer but I once was complete then just delete myself from the DB for now
            if self.indexerid != -1:
                self.delete_episode()
            return False

        # early conversion to int so that episode doesn't get marked dirty
        self.indexerid = getattr(my_ep, 'id', None)
        if self.indexerid is None:
            log.error(
                '{id}: Failed to retrieve ID from {indexer}', {
                    'id': self.series.series_id,
                    'aired': firstaired,
                    'indexer': indexerApi(self.indexer).name,
                }
            )
            if self.indexerid != -1:
                self.delete_episode()
            return False

        if self.location:
            log.debug(
                '{id}: {series} {ep} status is {status!r}. Location: {location}', {
                    'id': self.series.series_id,
                    'series': self.series.name,
                    'ep': episode_num(season, episode),
                    'status': statusStrings[self.status],
                    'location': self.location,
                }
            )

        if not os.path.isfile(self.location):
            if (self.airdate >= date.today() or self.airdate == date.fromordinal(1)) and \
                    self.status in (UNSET, UNAIRED, WANTED):
                # Need to check if is UNAIRED otherwise code will step into second 'IF'
                # and make episode as default_ep_status
                # If is a leaked episode and user manually snatched, it will respect status
                # If is a fake (manually snatched), when user set as FAILED, status will be WANTED
                # and code below will make it UNAIRED again
                self.status = UNAIRED
                log.debug(
                    '{id}: {series} {ep} airs in the future or has no air date, marking it {status}', {
                        'id': self.series.series_id,
                        'series': self.series.name,
                        'ep': episode_num(season, episode),
                        'status': statusStrings[self.status],
                    }
                )
            elif self.status in (UNSET, UNAIRED):
                # Only do UNAIRED/UNSET, it could already be snatched/ignored/skipped,
                # or downloaded/archived to disconnected media
                self.status = self.series.default_ep_status if self.season > 0 else SKIPPED  # auto-skip specials
                log.debug(
                    '{id}: {series} {ep} has already aired, marking it {status}', {
                        'id': self.series.series_id,
                        'series': self.series.name,
                        'ep': episode_num(season, episode),
                        'status': statusStrings[self.status],
                    }
                )
            else:
                log.debug(
                    '{id}: {series} {ep} status untouched: {status}', {
                        'id': self.series.series_id,
                        'series': self.series.name,
                        'ep': episode_num(season, episode),
                        'status': statusStrings[self.status],
                    }
                )
        # Update the episode's status/quality if a file exists and the status is not SNATCHED|DOWNLOADED|ARCHIVED
        elif helpers.is_media_file(self.location):
            if self.status not in [SNATCHED, SNATCHED_PROPER, SNATCHED_BEST, DOWNLOADED, ARCHIVED]:
                self.update_status_quality(self.location)
            else:
                log.debug(
                    '{id}: {series} {ep} status untouched: {status}', {
                        'id': self.series.series_id,
                        'series': self.series.name,
                        'ep': episode_num(season, episode),
                        'status': statusStrings[self.status],
                    }
                )
        # shouldn't get here probably
        else:
            log.warning(
                '{id}: {series} {ep} status changed from {old_status} to UNSET', {
                    'id': self.series.series_id,
                    'series': self.series.name,
                    'ep': episode_num(season, episode),
                    'old_status': statusStrings[self.status],
                }
            )
            self.status = UNSET

        self.save_to_db()

    def __load_from_nfo(self, location):

        if not self.series.is_location_valid():
            log.warning('{id}: The series location {location} is missing, unable to load metadata',
                        {'id': self.series.series_id, 'location': location})
            return

        log.debug('{id}: Loading episode details from the NFO file associated with {location}',
                  {'id': self.series.series_id, 'location': location})

        self.location = location

        if self.location != '':

            if self.status == UNSET and helpers.is_media_file(self.location):
                self.update_status_quality(self.location)

            nfo_file = replace_extension(self.location, 'nfo')
            log.debug('{id}: Using NFO name {nfo}',
                      {'id': self.series.series_id, 'nfo': nfo_file})

            if os.path.isfile(nfo_file):
                try:
                    series_xml = ETree.ElementTree(file=nfo_file)
                except (SyntaxError, ValueError) as error:
                    log.error('{id}: Error loading the NFO, backing up the NFO and skipping for now: {error_msg}',
                              {'id': self.series.series_id, 'error_msg': ex(error)})
                    try:
                        os.rename(nfo_file, nfo_file + '.old')
                    except Exception as error:
                        log.warning('{id}: Error renaming the NFO. Delete it or fix it: {error_msg}',
                                    {'id': self.series.series_id, 'error_msg': ex(error)})
                    raise NoNFOException('Error in NFO format')

                for ep_details in list(series_xml.iter('episodedetails')):
                    if (ep_details.findtext('season') is None or int(ep_details.findtext('season')) != self.season or
                            ep_details.findtext('episode') is None or
                            int(ep_details.findtext('episode')) != self.episode):
                        log.debug(
                            '{id}: NFO has an <episodedetails> block for a different episode -'
                            ' wanted {ep_wanted} but got {ep_found}', {
                                'id': self.series.series_id,
                                'ep_wanted': episode_num(self.season, self.episode),
                                'ep_found': episode_num(ep_details.findtext('season'),
                                                        ep_details.findtext('episode')),
                            }
                        )
                        continue

                    if ep_details.findtext('title') is None or ep_details.findtext('aired') is None:
                        raise NoNFOException('Error in NFO format (missing episode title or airdate)')

                    self.name = ep_details.findtext('title')
                    self.episode = int(ep_details.findtext('episode'))
                    self.season = int(ep_details.findtext('season'))

                    self.scene_absolute_number = get_scene_absolute_numbering(
                        self.series,
                        self.absolute_number
                    )

                    self.scene_season, self.scene_episode = get_scene_numbering(
                        self.series, self.episode, self.season
                    )

                    self.description = ep_details.findtext('plot')
                    if self.description is None:
                        self.description = ''

                    if ep_details.findtext('aired'):
                        raw_airdate = [int(x) for x in ep_details.findtext('aired').split('-')]
                        self.airdate = date(raw_airdate[0], raw_airdate[1], raw_airdate[2])
                    else:
                        self.airdate = date.fromordinal(1)

                    self.hasnfo = True
            else:
                self.hasnfo = False

            self.hastbn = bool(os.path.isfile(replace_extension(nfo_file, 'tbn')))

        self.save_to_db()

    def __str__(self):
        """Represent a string.

        :return:
        :rtype: unicode
        """
        result = ''
        result += '%r - %r - %r\n' % (self.series.name, episode_num(self.season, self.episode), self.name)
        result += 'location: %r\n' % self.location
        result += 'description: %r\n' % self.description
        result += 'subtitles: %r\n' % ','.join(self.subtitles)
        result += 'subtitles_searchcount: %r\n' % self.subtitles_searchcount
        result += 'subtitles_lastsearch: %r\n' % self.subtitles_lastsearch
        result += 'airdate: %r (%r)\n' % (self.airdate.toordinal(), self.airdate)
        result += 'hasnfo: %r\n' % self.hasnfo
        result += 'hastbn: %r\n' % self.hastbn
        result += 'status: %r\n' % self.status
        result += 'quality: %r\n' % self.quality
        return result

    def to_json(self, detailed=True):
        """Return the json representation."""
        data = {}
        data['identifier'] = self.identifier
        data['id'] = {self.indexer_name: self.indexerid}
        data['slug'] = self.slug
        data['season'] = self.season
        data['episode'] = self.episode

        if self.absolute_number:
            data['absoluteNumber'] = self.absolute_number

        data['airDate'] = self.air_date
        data['title'] = self.name
        data['description'] = self.description
        data['title'] = self.name
        data['subtitles'] = self.subtitles
        data['status'] = self.status_name
        data['watched'] = bool(self.watched)
        data['quality'] = self.quality
        data['release'] = {}
        data['release']['name'] = self.release_name
        data['release']['group'] = self.release_group
        data['release']['proper'] = self.is_proper
        data['release']['version'] = self.version
        data['scene'] = {}
        data['scene']['season'] = self.scene_season
        data['scene']['episode'] = self.scene_episode

        if self.scene_absolute_number:
            data['scene']['absoluteNumber'] = self.scene_absolute_number

        data['file'] = {}
        data['file']['location'] = self.location
        data['file']['name'] = os.path.basename(self.location)
        if self.file_size:
            data['file']['size'] = self.file_size

        data['content'] = {}
        data['content']['hasNfo'] = self.hasnfo
        data['content']['hasTbn'] = self.hastbn

        if detailed:
            data['statistics'] = {}
            data['statistics']['subtitleSearch'] = {}
            data['statistics']['subtitleSearch']['last'] = self.subtitles_lastsearch
            data['statistics']['subtitleSearch']['count'] = self.subtitles_searchcount
            data['wantedQualities'] = self.wanted_quality
            data['wantedQualities'] = [ep.identifier for ep in self.related_episodes]

        return data

    def create_meta_files(self):
        """Create episode metadata files."""
        if not self.series.is_location_valid():
            log.warning('{id}: The series directory is missing, unable to create metadata',
                        {'id': self.series.series_id})
            return

        for metadata_provider in itervalues(app.metadata_provider_dict):
            self.__create_nfo(metadata_provider)
            self.__create_thumbnail(metadata_provider)

        if self.check_for_meta_files():
            log.debug('{id}: Saving metadata changes to database',
                      {'id': self.series.series_id})

    def __create_nfo(self, metadata_provider):

        result = False

        # You may only call .values() on metadata_provider_dict! As on values() call the indexer_api attribute
        # is reset. This will prevent errors, when using multiple indexers and caching.
        result = metadata_provider.create_episode_metadata(self) or result

        return result

    def __create_thumbnail(self, metadata_provider):

        result = False

        # You may only call .values() on metadata_provider_dict! As on values() call the indexer_api attribute
        # is reset. This will prevent errors, when using multiple indexers and caching.
        result = metadata_provider.create_episode_thumb(self) or result

        return result

    def delete_episode(self):
        """Delete episode from database."""
        log.debug(
            '{id}: Deleting {series} {ep} from the DB', {
                'id': self.series.series_id,
                'series': self.series.name,
                'ep': episode_num(self.season, self.episode),
            }
        )

        # remove myself from the series dictionary
        if self.series.get_episode(self.season, self.episode, no_create=True) == self:
            log.debug('{id}: Removing episode from series',
                      {'id': self.series.series_id})
            del self.series.episodes[self.season][self.episode]

        # delete myself from the DB
        log.debug('{id}: Deleting episode from the database',
                  {'id': self.series.series_id})
        main_db_con = db.DBConnection()
        main_db_con.action(
            'DELETE FROM tv_episodes '
            'WHERE showid = ?'
            ' AND season = ?'
            ' AND episode = ?',
            [self.series.series_id, self.season, self.episode]
        )
        raise EpisodeDeletedException()

    def get_sql(self):
        """Create SQL queue for this episode if any of its data has been changed since the last save."""
        if not self.dirty:
            log.debug('{id}: Not creating SQL query - record is not dirty',
                      {'id': self.series.series_id})
            return

        try:
            main_db_con = db.DBConnection()
            rows = main_db_con.select(
                'SELECT '
                '  episode_id, '
                '  subtitles '
                'FROM '
                '  tv_episodes '
                'WHERE '
                '  indexer = ?'
                '  AND showid = ? '
                '  AND season = ? '
                '  AND episode = ?',
                [self.series.indexer, self.series.series_id, self.season, self.episode])

            ep_id = None
            if rows:
                ep_id = int(rows[0]['episode_id'])

            if ep_id:
                # use a custom update method to get the data into the DB for existing records.
                # Multi or added subtitle or removed subtitles
                if app.SUBTITLES_MULTI or not rows[0]['subtitles'] or not self.subtitles:
                    sql_query = [
                        'UPDATE '
                        '  tv_episodes '
                        'SET '
                        '  indexerid = ?, '
                        '  indexer = ?, '
                        '  name = ?, '
                        '  description = ?, '
                        '  subtitles = ?, '
                        '  subtitles_searchcount = ?, '
                        '  subtitles_lastsearch = ?, '
                        '  airdate = ?, '
                        '  hasnfo = ?, '
                        '  hastbn = ?, '
                        '  status = ?, '
                        '  quality = ?, '
                        '  location = ?, '
                        '  file_size = ?, '
                        '  release_name = ?, '
                        '  is_proper = ?, '
                        '  showid = ?, '
                        '  season = ?, '
                        '  episode = ?, '
                        '  absolute_number = ?, '
                        '  version = ?, '
                        '  release_group = ?, '
                        '  manually_searched = ?, '
                        '  watched = ? '
                        'WHERE '
                        '  episode_id = ?',
                        [self.indexerid, self.indexer, self.name, self.description, ','.join(self.subtitles),
                         self.subtitles_searchcount, self.subtitles_lastsearch, self.airdate.toordinal(), self.hasnfo,
                         self.hastbn, self.status, self.quality, self.location, self.file_size, self.release_name,
                         self.is_proper, self.series.series_id, self.season, self.episode, self.absolute_number,
                         self.version, self.release_group, self.manually_searched, self.watched, ep_id]]
                else:
                    # Don't update the subtitle language when the srt file doesn't contain the
                    # alpha2 code, keep value from subliminal
                    sql_query = [
                        'UPDATE '
                        '  tv_episodes '
                        'SET '
                        '  indexerid = ?, '
                        '  indexer = ?, '
                        '  name = ?, '
                        '  description = ?, '
                        '  subtitles_searchcount = ?, '
                        '  subtitles_lastsearch = ?, '
                        '  airdate = ?, '
                        '  hasnfo = ?, '
                        '  hastbn = ?, '
                        '  status = ?, '
                        '  quality = ?, '
                        '  location = ?, '
                        '  file_size = ?, '
                        '  release_name = ?, '
                        '  is_proper = ?, '
                        '  showid = ?, '
                        '  season = ?, '
                        '  episode = ?, '
                        '  absolute_number = ?, '
                        '  version = ?, '
                        '  release_group = ?, '
                        '  manually_searched = ?, '
                        '  watched = ? '
                        'WHERE '
                        '  episode_id = ?',
                        [self.indexerid, self.indexer, self.name, self.description,
                         self.subtitles_searchcount, self.subtitles_lastsearch, self.airdate.toordinal(), self.hasnfo,
                         self.hastbn, self.status, self.quality, self.location, self.file_size, self.release_name,
                         self.is_proper, self.series.series_id, self.season, self.episode, self.absolute_number,
                         self.version, self.release_group, self.manually_searched, self.watched, ep_id]]
            else:
                # use a custom insert method to get the data into the DB.
                sql_query = [
                    'INSERT OR IGNORE INTO '
                    '  tv_episodes '
                    '  (episode_id, '
                    '  indexerid, '
                    '  indexer, '
                    '  name, '
                    '  description, '
                    '  subtitles, '
                    '  subtitles_searchcount, '
                    '  subtitles_lastsearch, '
                    '  airdate, '
                    '  hasnfo, '
                    '  hastbn, '
                    '  status, '
                    '  quality, '
                    '  location, '
                    '  file_size, '
                    '  release_name, '
                    '  is_proper, '
                    '  showid, '
                    '  season, '
                    '  episode, '
                    '  absolute_number, '
                    '  version, '
                    '  release_group, '
                    '  manually_searched, '
                    '  watched) '
                    'VALUES '
                    '  ((SELECT episode_id FROM tv_episodes WHERE indexer = ? AND showid = ? AND season = ? AND episode = ?), '
                    '  ?,?,?,?,?,?,?,?,?,?,?,?,?,?,?,?,?,?,?,?,?,?,?,?);',
                    [self.series.indexer, self.series.series_id, self.season, self.episode, self.indexerid, self.series.indexer, self.name,
                     self.description, ','.join(self.subtitles), self.subtitles_searchcount, self.subtitles_lastsearch,
                     self.airdate.toordinal(), self.hasnfo, self.hastbn, self.status, self.quality, self.location,
                     self.file_size, self.release_name, self.is_proper, self.series.series_id, self.season, self.episode,
                     self.absolute_number, self.version, self.release_group, self.manually_searched, self.watched]]
        except Exception as error:
            log.error('{id}: Error while updating database: {error_msg!r}',
                      {'id': self.series.series_id, 'error_msg': error})
            self.reset_dirty()
            return

        self.reset_dirty()
        return sql_query

    def save_to_db(self):
        """Save this episode to the database if any of its data has been changed since the last save."""
        if not self.dirty:
            return

        log.debug('{id}: Saving episode to database: {show} {ep}',
                  {'id': self.series.series_id,
                   'show': self.series.name,
                   'ep': episode_num(self.season, self.episode)})

        new_value_dict = {
            'indexerid': self.indexerid,
            'name': self.name,
            'description': self.description,
            'subtitles': ','.join(self.subtitles),
            'subtitles_searchcount': self.subtitles_searchcount,
            'subtitles_lastsearch': self.subtitles_lastsearch,
            'airdate': self.airdate.toordinal(),
            'hasnfo': self.hasnfo,
            'hastbn': self.hastbn,
            'status': self.status,
            'quality': self.quality,
            'location': self.location,
            'file_size': self.file_size,
            'release_name': self.release_name,
            'is_proper': self.is_proper,
            'absolute_number': self.absolute_number,
            'version': self.version,
            'release_group': self.release_group,
            'manually_searched': self.manually_searched,
            'watched': self.watched,
        }

        control_value_dict = {
            'indexer': self.series.indexer,
            'showid': self.series.series_id,
            'season': self.season,
            'episode': self.episode,
        }

        # use a custom update/insert method to get the data into the DB
        main_db_con = db.DBConnection()
        main_db_con.upsert('tv_episodes', new_value_dict, control_value_dict)

        self.reset_dirty()

    def full_path(self):
        """Return episode full path.

        :return:
        :rtype: str
        """
        if self.location is None or self.location == '':
            return None
        else:
            return os.path.join(self.series.location, self.location)

    def pretty_name(self):
        """Return the name of this episode in a "pretty" human-readable format.

        Used for logging and notifications and such.

        :return: A string representing the episode's name and season/ep numbers
        :rtype: str
        """
        if self.series.anime and not self.series.scene:
            return self._format_pattern('%SN - %AB - %EN')
        elif self.series.air_by_date:
            return self._format_pattern('%SN - %AD - %EN')

        return self._format_pattern('%SN - S%0SE%0E - %EN')

    def pretty_name_with_quality(self):
        """Return the name of this episode in a "pretty" human-readable format, with quality information.

        Used for notifications.

        :return: A string representing the episode's name, season/ep numbers and quality
        :rtype: str
        """
        if self.series.anime and not self.series.scene:
            return self._format_pattern('%SN - %AB - %EN - %QN')
        elif self.series.air_by_date:
            return self._format_pattern('%SN - %AD - %EN - %QN')

        return self._format_pattern('%SN - %Sx%0E - %EN - %QN')

    def __ep_name(self):
        """Return the name of the episode to use during renaming.

        Combines the names of related episodes.
        Eg. "Ep Name (1)" and "Ep Name (2)" becomes "Ep Name"
            "Ep Name" and "Other Ep Name" becomes "Ep Name & Other Ep Name"
        :return:
        :rtype: str
        """
        multi_name_regex = r'(.*) \(\d{1,2}\)'

        self.related_episodes = sorted(self.related_episodes, key=lambda rel: rel.episode)

        if not self.related_episodes:
            good_name = self.name
        else:
            single_name = True
            cur_good_name = None

            for cur_name in [self.name] + [x.name for x in self.related_episodes]:
                match = re.match(multi_name_regex, cur_name)
                if not match:
                    single_name = False
                    break

                if cur_good_name is None:
                    cur_good_name = match.group(1)
                elif cur_good_name != match.group(1):
                    single_name = False
                    break

            if single_name:
                good_name = cur_good_name
            else:
                good_name = self.name
                for rel_ep in self.related_episodes:
                    good_name += ' & ' + rel_ep.name

        return good_name

    def __replace_map(self):
        """Generate a replacement map for this episode.

        Maps all possible custom naming patterns to the correct value for this episode.

        :return: A dict with patterns as the keys and their replacement values as the values.
        :rtype: dict (str -> str)
        """
        ep_name = self.__ep_name()

        def dot(name):
            return helpers.sanitize_scene_name(name)

        def us(name):
            return re.sub('[ -]', '_', name)

        def release_name(name):
            if name:
                name = remove_extension(name)
            return name

        def release_group(series, name):
            if name:
                name = remove_extension(name)
            else:
                return ''

            try:
                parse_result = NameParser(series=series, naming_pattern=True).parse(name)
            except (InvalidNameException, InvalidShowException) as error:
                log.debug('Unable to parse release_group: {error_msg}',
                          {'error_msg': ex(error)})
                return ''

            if not parse_result.release_group:
                return ''
            return parse_result.release_group.strip('.- []{}')

        if app.NAMING_STRIP_YEAR:
            series_name = re.sub(r'\(\d+\)$', '', self.series.name).rstrip()
        else:
            series_name = self.series.name

        # try to get the release group
        rel_grp = {
            app.UNKNOWN_RELEASE_GROUP: app.UNKNOWN_RELEASE_GROUP
        }
        if hasattr(self, 'location'):  # from the location name
            rel_grp['location'] = release_group(self.series, self.location)
            if not rel_grp['location']:
                del rel_grp['location']
        if hasattr(self, 'release_group'):  # from the release group field in db
            rel_grp['database'] = self.release_group.strip('.- []{}')
            if not rel_grp['database']:
                del rel_grp['database']
        if hasattr(self, 'release_name'):  # from the release name field in db
            rel_grp['release_name'] = release_group(self.series, self.release_name)
            if not rel_grp['release_name']:
                del rel_grp['release_name']

        # use release_group, release_name, location in that order
        if 'database' in rel_grp:
            relgrp = 'database'
        elif 'release_name' in rel_grp:
            relgrp = 'release_name'
        elif 'location' in rel_grp:
            relgrp = 'location'
        else:
            relgrp = app.UNKNOWN_RELEASE_GROUP

        # try to get the release encoder to comply with scene naming standards
        encoder = Quality.scene_quality_from_name(self.release_name.replace(rel_grp[relgrp], ''), self.quality)
        if encoder:
            log.debug('Found codec for {series} {ep}',
                      {'series': series_name, 'ep': ep_name})

        return {
            '%SN': series_name,
            '%S.N': dot(series_name),
            '%S_N': us(series_name),
            '%EN': ep_name,
            '%E.N': dot(ep_name),
            '%E_N': us(ep_name),
            '%QN': Quality.qualityStrings[self.quality],
            '%Q.N': dot(Quality.qualityStrings[self.quality]),
            '%Q_N': us(Quality.qualityStrings[self.quality]),
            '%SQN': Quality.scene_quality_strings[self.quality] + encoder,
            '%SQ.N': dot(Quality.scene_quality_strings[self.quality] + encoder),
            '%SQ_N': us(Quality.scene_quality_strings[self.quality] + encoder),
            '%S': str(self.season),
            '%0S': '%02d' % self.season,
            '%E': str(self.episode),
            '%0E': '%02d' % self.episode,
            '%XS': str(self.scene_season),
            '%0XS': '%02d' % self.scene_season,
            '%XE': str(self.scene_episode),
            '%0XE': '%02d' % self.scene_episode,
            '%AB': '%(#)03d' % {'#': self.absolute_number},
            '%XAB': '%(#)03d' % {'#': self.scene_absolute_number},
            '%RN': release_name(self.release_name),
            '%RG': rel_grp[relgrp],
            '%CRG': rel_grp[relgrp].upper(),
            '%AD': str(self.airdate).replace('-', ' '),
            '%A.D': str(self.airdate).replace('-', '.'),
            '%A_D': us(str(self.airdate)),
            '%A-D': str(self.airdate),
            '%Y': str(self.airdate.year),
            '%M': str(self.airdate.month),
            '%D': str(self.airdate.day),
            '%CY': str(date.today().year),
            '%CM': str(date.today().month),
            '%CD': str(date.today().day),
            '%0M': '%02d' % self.airdate.month,
            '%0D': '%02d' % self.airdate.day,
            '%RT': 'PROPER' if self.is_proper else '',
        }

    @staticmethod
    def __format_string(pattern, replace_map):
        """Replace all template strings with the correct value.

        :param pattern:
        :type pattern: str
        :param replace_map:
        :type replace_map: dict (str -> str)
        :return:
        :rtype: str
        """
        result_name = pattern

        # do the replacements
        for cur_replacement in sorted(list(replace_map), reverse=True):
            result_name = result_name.replace(cur_replacement, sanitize_filename(replace_map[cur_replacement]))
            result_name = result_name.replace(cur_replacement.lower(),
                                              sanitize_filename(replace_map[cur_replacement].lower()))

        return result_name

    def _format_pattern(self, pattern=None, multi=None, anime_type=None):
        """Manipulate an episode naming pattern and then fills the template in.

        :param pattern:
        :type pattern: str
        :param multi:
        :type multi: bool
        :param anime_type:
        :type anime_type: int
        :return:
        :rtype: str
        """
        if pattern is None:
            pattern = app.NAMING_PATTERN

        if multi is None:
            multi = app.NAMING_MULTI_EP

        if app.NAMING_CUSTOM_ANIME:
            if anime_type is None:
                anime_type = app.NAMING_ANIME
        else:
            anime_type = 3

        replace_map = self.__replace_map()

        result_name = pattern

        # if there's no release group in the db, let the user know we replaced it
        if replace_map['%RG'] and replace_map['%RG'] != app.UNKNOWN_RELEASE_GROUP:
            if not hasattr(self, 'release_group') or not self.release_group:
                log.debug('{id}: Episode has no release group, replacing it with {rg}',
                          {'id': self.series.series_id, 'rg': replace_map['%RG']})
                self.release_group = replace_map['%RG']  # if release_group is not in the db, put it there

        # if there's no release name then replace it with a reasonable facsimile
        if not replace_map['%RN']:

            if self.series.air_by_date or self.series.sports:
                result_name = result_name.replace('%RN', '%S.N.%A.D.%E.N-' + replace_map['%RG'])
                result_name = result_name.replace('%rn', '%s.n.%A.D.%e.n-' + replace_map['%RG'].lower())

            elif anime_type != 3:
                result_name = result_name.replace('%RN', '%S.N.%AB.%E.N-' + replace_map['%RG'])
                result_name = result_name.replace('%rn', '%s.n.%ab.%e.n-' + replace_map['%RG'].lower())

            else:
                result_name = result_name.replace('%RN', '%S.N.S%0SE%0E.%E.N-' + replace_map['%RG'])
                result_name = result_name.replace('%rn', '%s.n.s%0se%0e.%e.n-' + replace_map['%RG'].lower())

        if not replace_map['%RT']:
            result_name = re.sub('([ _.-]*)%RT([ _.-]*)', r'\2', result_name)

        # split off ep name part only
        name_groups = re.split(r'[\\/]', result_name)

        # figure out the double-ep numbering style for each group, if applicable
        for cur_name_group in name_groups:

            season_ep_regex = r"""
                                (?P<pre_sep>[ _.-]*)
                                ((?:s(?:eason|eries)?\s*)?%0?S(?![._]?N))
                                (.*?)
                                (%0?E(?![._]?N))
                                (?P<post_sep>[ _.-]*)
                              """
            ep_only_regex = r'(E?%0?E(?![._]?N))'

            # try the normal way
            season_ep_match = re.search(season_ep_regex, cur_name_group, re.I | re.X)
            ep_only_match = re.search(ep_only_regex, cur_name_group, re.I | re.X)

            # if we have a season and episode then collect the necessary data
            if season_ep_match:
                season_format = season_ep_match.group(2)
                ep_sep = season_ep_match.group(3)
                ep_format = season_ep_match.group(4)
                sep = season_ep_match.group('pre_sep')
                if not sep:
                    sep = season_ep_match.group('post_sep')
                if not sep:
                    sep = ' '

                # force 2-3-4 format if they chose to extend
                if multi in (NAMING_EXTEND, NAMING_LIMITED_EXTEND, NAMING_LIMITED_EXTEND_E_UPPER_PREFIXED, NAMING_LIMITED_EXTEND_E_LOWER_PREFIXED):
                    ep_sep = '-'

                regex_used = season_ep_regex

            # if there's no season then there's not much choice so we'll just force them to use 03-04-05 style
            elif ep_only_match:
                season_format = ''
                ep_sep = '-'
                ep_format = ep_only_match.group(1)
                sep = ''
                regex_used = ep_only_regex

            else:
                continue

            # we need at least this much info to continue
            if not ep_sep or not ep_format:
                continue

            # start with the ep string, eg. E03
            ep_string = self.__format_string(ep_format.upper(), replace_map)
            for other_ep in self.related_episodes:

                # for limited extend we only append the last ep
                if multi in (NAMING_LIMITED_EXTEND, NAMING_LIMITED_EXTEND_E_UPPER_PREFIXED, NAMING_LIMITED_EXTEND_E_LOWER_PREFIXED) and \
                        other_ep != self.related_episodes[-1]:
                    continue

                elif multi == NAMING_DUPLICATE:
                    # add " - S01"
                    ep_string += sep + season_format

                elif multi == NAMING_SEPARATED_REPEAT:
                    ep_string += sep

                # add "E04"
                ep_string += ep_sep

                if multi == NAMING_LIMITED_EXTEND_E_UPPER_PREFIXED:
                    ep_string += 'E'

                elif multi == NAMING_LIMITED_EXTEND_E_LOWER_PREFIXED:
                    ep_string += 'e'

                ep_string += other_ep.__format_string(ep_format.upper(), other_ep.__replace_map())

            if anime_type != 3:
                if self.absolute_number == 0:
                    cur_absolute_number = self.episode
                else:
                    cur_absolute_number = self.absolute_number

                if self.season != 0:  # don't set absolute numbers if we are on specials !
                    if anime_type == 1:  # this crazy person wants both ! (note: +=)
                        ep_string += sep + '%(#)03d' % {
                            '#': cur_absolute_number}
                    elif anime_type == 2:  # total anime freak only need the absolute number ! (note: =)
                        ep_string = '%(#)03d' % {'#': cur_absolute_number}

                    for rel_ep in self.related_episodes:
                        if rel_ep.absolute_number != 0:
                            ep_string += '-' + '%(#)03d' % {'#': rel_ep.absolute_number}
                        else:
                            ep_string += '-' + '%(#)03d' % {'#': rel_ep.episode}

            regex_replacement = None
            if anime_type == 2 and regex_used != ep_only_regex:
                regex_replacement = r'\g<pre_sep>' + ep_string + r'\g<post_sep>'
            elif season_ep_match:
                regex_replacement = r'\g<pre_sep>\g<2>\g<3>' + ep_string + r'\g<post_sep>'
            elif ep_only_match:
                regex_replacement = ep_string

            if regex_replacement:
                # fill out the template for this piece and then insert this piece into the actual pattern
                cur_name_group_result = re.sub('(?i)(?x)' + regex_used, regex_replacement, cur_name_group)
                # cur_name_group_result = cur_name_group.replace(ep_format, ep_string)
                result_name = result_name.replace(cur_name_group, cur_name_group_result)

        parsed_result_name = self.__format_string(result_name, replace_map)

        # With the episode name filenames tend to grow very large. Worst case scenario we even need to add `-thumb.jpg`
        # to the filename. To make sure we stay under the 255 character limit, we're working with 244 chars, taking into
        # account the thumbnail.
        if len(parsed_result_name) > 244 and any(['%E.N' in result_name, '%EN' in result_name, '%E_N' in result_name]):
            for remove_pattern in ('%E.N', '%EN', '%E_N'):
                result_name = result_name.replace(remove_pattern, '')
            # The Episode name can be appended with a - or . in between. Therefor we're removing it.
            # Creating a clean filename.
            result_name = result_name.strip('-. ')
            parsed_result_name = self.__format_string(result_name, replace_map)
            log.debug('{id}: Cutting off the episode name, as the total filename is too long. > 255 chars.',
                      {'id': self.series.series_id})

        log.debug('{id}: Formatting pattern: {pattern} -> {result}',
                  {'id': self.series.series_id, 'pattern': result_name, 'result': parsed_result_name})

        return parsed_result_name

    def proper_path(self):
        """Figure out the path where this episode SHOULD be according to the renaming rules, relative from the series dir.

        :return:
        :rtype: str
        """
        anime_type = app.NAMING_ANIME
        if not self.series.is_anime:
            anime_type = 3

        result = self.formatted_filename(anime_type=anime_type)

        # if they want us to flatten it and we're allowed to flatten it then we will
        if not self.series.season_folders and not app.NAMING_FORCE_FOLDERS:
            return result

        # if not we append the folder on and use that
        else:
            result = os.path.join(self.formatted_dir(), result)

        return result

    def formatted_dir(self, pattern=None, multi=None):
        """Just the folder name of the episode.

        :param pattern:
        :type pattern: str
        :param multi:
        :type multi: bool
        :return:
        :rtype: str
        """
        if pattern is None:
            # we only use ABD if it's enabled, this is an ABD series, AND this is not a multi-ep
            if self.series.air_by_date and app.NAMING_CUSTOM_ABD and not self.related_episodes:
                pattern = app.NAMING_ABD_PATTERN
            elif self.series.sports and app.NAMING_CUSTOM_SPORTS and not self.related_episodes:
                pattern = app.NAMING_SPORTS_PATTERN
            elif self.series.anime and app.NAMING_CUSTOM_ANIME:
                pattern = app.NAMING_ANIME_PATTERN
            else:
                pattern = app.NAMING_PATTERN

        # split off the dirs only, if they exist
        name_groups = re.split(r'[\\/]', pattern)

        if len(name_groups) == 1:
            return ''
        else:
            return self._format_pattern(os.sep.join(name_groups[:-1]), multi)

    def formatted_filename(self, pattern=None, multi=None, anime_type=None):
        """Just the filename of the episode, formatted based on the naming settings.

        :param pattern:
        :type pattern: str
        :param multi:
        :type multi: bool
        :param anime_type:
        :type anime_type: int
        :return:
        :rtype: str
        """
        if pattern is None:
            # we only use ABD if it's enabled, this is an ABD series, AND this is not a multi-ep
            if self.series.air_by_date and app.NAMING_CUSTOM_ABD and not self.related_episodes:
                pattern = app.NAMING_ABD_PATTERN
            elif self.series.sports and app.NAMING_CUSTOM_SPORTS and not self.related_episodes:
                pattern = app.NAMING_SPORTS_PATTERN
            elif self.series.anime and app.NAMING_CUSTOM_ANIME:
                pattern = app.NAMING_ANIME_PATTERN
            else:
                pattern = app.NAMING_PATTERN

        # split off the dirs only, if they exist
        name_groups = re.split(r'[\\/]', pattern)

        return sanitize_filename(self._format_pattern(name_groups[-1], multi, anime_type))

    def rename(self):
        """Rename an episode file and all related files to the location and filename as specified in naming settings."""
        if not self.is_location_valid():
            log.warning('{id} Skipping rename, location does not exist: {location}',
                        {'id': self.indexerid, 'location': self.location})
            return

        proper_path = self.proper_path()
        absolute_proper_path = os.path.join(self.series.location, proper_path)
        absolute_current_path_no_ext, file_ext = os.path.splitext(self.location)
        absolute_current_path_no_ext_length = len(absolute_current_path_no_ext)

        related_subs = []

        current_path = absolute_current_path_no_ext

        if absolute_current_path_no_ext.startswith(self.series.location):
            current_path = absolute_current_path_no_ext[len(self.series.location):]

        log.debug(
            '{id}: Renaming/moving episode from the base path {location} to {new_location}', {
                'id': self.indexerid,
                'location': self.location,
                'new_location': absolute_proper_path,
            }
        )

        # if it's already named correctly then don't do anything
        if proper_path == current_path:
            log.debug(
                '{id}: File {location} is already named correctly, skipping', {
                    'id': self.indexerid,
                    'location': self.location,
                    'new_location': absolute_proper_path,
                }
            )
            return

        related_files = post_processor.PostProcessor(self.location).list_associated_files(
            self.location, subfolders=True)

        # This is wrong. Cause of pp not moving subs.
        if self.series.subtitles and app.SUBTITLES_DIR != '':
            related_subs = post_processor.PostProcessor(
                self.location).list_associated_files(app.SUBTITLES_DIR, subfolders=True, subtitles_only=True)

        log.debug(
            '{id} Files associated to {location}: {related_files}', {
                'id': self.indexerid,
                'location': self.location,
                'related_files': related_files
            }
        )

        # move the ep file
        result = helpers.rename_ep_file(self.location, absolute_proper_path, absolute_current_path_no_ext_length)

        # move related files
        for cur_related_file in related_files:
            # We need to fix something here because related files can be in subfolders
            # and the original code doesn't handle this (at all)
            cur_related_dir = os.path.dirname(os.path.abspath(cur_related_file))
            subfolder = cur_related_dir.replace(os.path.dirname(os.path.abspath(self.location)), '')
            # We now have a subfolder. We need to add that to the absolute_proper_path.
            # First get the absolute proper-path dir
            proper_related_dir = os.path.dirname(os.path.abspath(absolute_proper_path + file_ext))
            proper_related_path = absolute_proper_path.replace(proper_related_dir, proper_related_dir + subfolder)

            cur_result = helpers.rename_ep_file(cur_related_file, proper_related_path,
                                                absolute_current_path_no_ext_length + len(subfolder))
            if not cur_result:
                log.warning('{id}: Unable to rename file {cur_file}',
                            {'id': self.indexerid, 'cur_file': cur_related_file})

        for cur_related_sub in related_subs:
            absolute_proper_subs_path = os.path.join(app.SUBTITLES_DIR, self.formatted_filename())
            cur_result = helpers.rename_ep_file(cur_related_sub, absolute_proper_subs_path,
                                                absolute_current_path_no_ext_length)
            if not cur_result:
                log.warning('{id}: Unable to rename file {cur_file}',
                            {'id': self.indexerid, 'cur_file': cur_related_sub})

        # save the ep
        with self.lock:
            if result:
                self.location = absolute_proper_path + file_ext
                for rel_ep in self.related_episodes:
                    rel_ep.location = absolute_proper_path + file_ext

        # in case something changed with the metadata just do a quick check
        for cur_ep in [self] + self.related_episodes:
            cur_ep.check_for_meta_files()

        # save any changes to the database
        sql_l = []
        with self.lock:
            for rel_ep in [self] + self.related_episodes:
                sql_l.append(rel_ep.get_sql())

        if sql_l:
            main_db_con = db.DBConnection()
            main_db_con.mass_action(sql_l)

    def airdate_modify_stamp(self):
        """Make the modify date and time of a file reflect the series air date and time.

        Note: Also called from post_processor
        """
        if not all([app.AIRDATE_EPISODES, self.airdate, self.location,
                    self.series, self.series.airs, self.series.network]):
            return

        try:
            airdate_ordinal = self.airdate.toordinal()
            if airdate_ordinal < 1:
                return

            airdatetime = network_timezones.parse_date_time(airdate_ordinal, self.series.airs, self.series.network)

            if app.FILE_TIMESTAMP_TIMEZONE == 'local':
                airdatetime = airdatetime.astimezone(network_timezones.app_timezone)

            filemtime = datetime.fromtimestamp(
                os.path.getmtime(self.location)).replace(tzinfo=network_timezones.app_timezone)

            if filemtime != airdatetime:
                airdatetime = airdatetime.timetuple()
                log.debug(
                    '{id}: About to modify date of {location} to series air date {air_date}', {
                        'id': self.series.series_id,
                        'location': self.location,
                        'air_date': time.strftime('%b %d,%Y (%H:%M)', airdatetime),
                    }
                )
                try:
                    if helpers.touch_file(self.location, time.mktime(airdatetime)):
                        log.info(
                            '{id}: Changed modify date of {location} to series air date {air_date}', {
                                'id': self.series.series_id,
                                'location': os.path.basename(self.location),
                                'air_date': time.strftime('%b %d,%Y (%H:%M)', airdatetime),
                            }
                        )
                    else:
                        log.warning(
                            '{id}: Unable to modify date of {location} to series air date {air_date}', {
                                'id': self.series.series_id,
                                'location': os.path.basename(self.location),
                                'air_date': time.strftime('%b %d,%Y (%H:%M)', airdatetime),
                            }
                        )
                except Exception:
                    log.warning(
                        '{id}: Failed to modify date of {location} to series air date {air_date}', {
                            'id': self.series.series_id,
                            'location': os.path.basename(self.location),
                            'air_date': time.strftime('%b %d,%Y (%H:%M)', airdatetime),
                        }
                    )
        except Exception:
            log.warning(
                '{id}: Failed to modify date of {location}', {
                    'id': self.series.series_id,
                    'location': os.path.basename(self.location),
                }
            )

    def update_status_quality(self, filepath):
        """Update the episode status and quality according to the file information.

        The status should only be changed if either the size or the filename changed.
        :param filepath: Path to the new episode file.
        """
        old_status, old_quality = self.status, self.quality

        old_location = self.location
        # Changing the name of the file might also change its quality
        same_name = old_location and os.path.normpath(old_location) == os.path.normpath(filepath)

        old_size = self.file_size
        # Setting a location to episode, will get the size of the filepath
        with self.lock:
            self.location = filepath

        # If size from given filepath is 0 it means we couldn't determine file size
        same_size = old_size > 0 and self.file_size > 0 and self.file_size == old_size

        if not same_size or not same_name:
            log.debug(
                '{name}: The old episode had a different file associated with it, '
                're-checking the quality using the new filename {filepath}',
                {'name': self.series.name, 'filepath': filepath}
            )

            new_quality = Quality.name_quality(filepath, self.series.is_anime)

            if old_status in (SNATCHED, SNATCHED_PROPER, SNATCHED_BEST) or (
                    old_status == DOWNLOADED and old_location) or (
                    old_status == WANTED and not old_location):
                new_status = DOWNLOADED
            else:
                new_status = ARCHIVED

            with self.lock:
                self.status = new_status
                self.quality = new_quality

                if not same_name:
                    # Reset release name as the name changed
                    self.release_name = ''

            log.debug(
                "{name}: Setting the status from '{status_old}' to '{status_new}' and"
                " quality '{quality_old}' to '{quality_new}' based on file: {filepath}", {
                    'name': self.series.name,
                    'status_old': statusStrings[old_status],
                    'status_new': statusStrings[new_status],
                    'quality_old': Quality.qualityStrings[old_quality],
                    'quality_new': Quality.qualityStrings[new_quality],
                    'filepath': filepath,
                }
            )
        else:
            log.debug(
                "{name}: Not changing current status '{status_old}' or"
                " quality '{quality_old}' based on file: {filepath}", {
                    'name': self.series.name,
                    'status_old': statusStrings[old_status],
                    'quality_old': Quality.qualityStrings[old_quality],
                    'filepath': filepath,
                }
            )<|MERGE_RESOLUTION|>--- conflicted
+++ resolved
@@ -424,13 +424,7 @@
 
     @status.setter
     def status(self, value):
-<<<<<<< HEAD
-        if value != self._status:
-            self._status = value
-            # self._sync_trakt(value)
-=======
         self._status = value
->>>>>>> 80c4d3a9
 
     def _sync_trakt(self, status):
         """
