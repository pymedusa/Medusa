--- conflicted
+++ resolved
@@ -60,10 +60,6 @@
     NoNFOException,
     ex,
 )
-<<<<<<< HEAD
-from medusa.helper.mappings import NonEmptyDict
-=======
->>>>>>> 9b6680f6
 from medusa.indexers.api import indexerApi
 from medusa.indexers.config import indexerConfig
 from medusa.indexers.exceptions import (
