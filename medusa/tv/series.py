--- conflicted
+++ resolved
@@ -1395,13 +1395,8 @@
             self.scene = int(sql_results[0][b'scene'] or 0)
             self.subtitles = int(sql_results[0][b'subtitles'] or 0)
             self.dvd_order = int(sql_results[0][b'dvdorder'] or 0)
-<<<<<<< HEAD
             self.quality = int(sql_results[0][b'quality'] or UNSET)
-            self.flatten_folders = int(sql_results[0][b'flatten_folders'] or 0)
-=======
-            self.quality = int(sql_results[0][b'quality'] or UNKNOWN)
             self.season_folders = int(not (sql_results[0][b'flatten_folders'] or 0))  # TODO: Rename this in the DB
->>>>>>> 5362acfc
             self.paused = int(sql_results[0][b'paused'] or 0)
             self._location = sql_results[0][b'location']  # skip location validation
 
