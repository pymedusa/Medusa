# coding=utf-8

"""Series classes."""

from __future__ import unicode_literals

import copy
import datetime
import glob
import logging
import os.path
import shutil
import stat
import traceback
import warnings
from collections import (
    namedtuple,
)
from itertools import groupby

from imdbpie import imdbpie

from medusa import (
    app,
    db,
    helpers,
    image_cache,
    network_timezones,
    notifiers,
    post_processor,
)
from medusa.black_and_white_list import BlackAndWhiteList
from medusa.common import (
    ARCHIVED,
    DOWNLOADED,
    FAILED,
    IGNORED,
    Overview,
    Quality,
    SKIPPED,
    SNATCHED,
    SNATCHED_BEST,
    SNATCHED_PROPER,
    UNAIRED,
    UNKNOWN,
    WANTED,
    countryList,
    qualityPresets,
    statusStrings,
)
from medusa.helper.common import (
    episode_num,
    pretty_file_size,
    try_int,
)
from medusa.helper.exceptions import (
    CantRemoveShowException,
    EpisodeDeletedException,
    EpisodeNotFoundException,
    MultipleShowObjectsException,
    ShowDirectoryNotFoundException,
    ShowNotFoundException,
    ex,
)
from medusa.helper.mappings import NonEmptyDict
from medusa.helpers.externals import get_externals, load_externals_from_db
from medusa.indexers.indexer_api import indexerApi
from medusa.indexers.indexer_config import (
    INDEXER_TVRAGE,
    STATUS_MAP,
    indexerConfig,
    indexer_id_to_slug,
    mappings,
    reverse_mappings,
    slug_to_indexer_id)
from medusa.indexers.indexer_exceptions import (
    IndexerAttributeNotFound,
    IndexerException,
    IndexerSeasonNotFound,
)
from medusa.indexers.tmdb.tmdb import Tmdb
from medusa.logger.adapters.style import BraceAdapter
from medusa.media.banner import ShowBanner
from medusa.media.fan_art import ShowFanArt
from medusa.media.network_logo import ShowNetworkLogo
from medusa.media.poster import ShowPoster
from medusa.name_parser.parser import (
    InvalidNameException,
    InvalidShowException,
    NameParser,
)
from medusa.sbdatetime import sbdatetime
from medusa.scene_exceptions import get_scene_exceptions
from medusa.show.show import Show
from medusa.subtitles import (
    code_from_code,
    from_country_code_to_name,
)
from medusa.tv.base import Identifier, TV
from medusa.tv.episode import Episode
from medusa.tv.indexer import Indexer

from six import text_type

try:
    from send2trash import send2trash
except ImportError:
    app.TRASH_REMOVE_SHOW = 0


MILLIS_YEAR_1900 = datetime.datetime(year=1900, month=1, day=1).toordinal()

log = BraceAdapter(logging.getLogger(__name__))
log.logger.addHandler(logging.NullHandler())


class SeriesIdentifier(Identifier):
    """Series identifier with indexer and indexer id."""

    def __init__(self, indexer, identifier):
        """Constructor.

        :param indexer:
        :type indexer: Indexer or int
        :param identifier:
        :type identifier: int
        """
        self.indexer = indexer if isinstance(indexer, Indexer) else Indexer.from_id(indexer)
        self.id = identifier

    @classmethod
    def from_slug(cls, slug):
        """Create SeriesIdentifier from slug. E.g.: tvdb1234."""
        result = slug_to_indexer_id(slug)
        if result is not None:
            indexer, indexer_id = result
            if indexer is not None and indexer_id is not None:
                return SeriesIdentifier(Indexer(indexer), indexer_id)

    @classmethod
    def from_id(cls, indexer, indexer_id):
        """Create SeriesIdentifier from tuple (indexer, indexer_id)."""
        return SeriesIdentifier(indexer, indexer_id)

    @property
    def slug(self):
        """Slug."""
        return str(self)

    @property
    def api(self):
        """Api."""
        indexer_api = indexerApi(self.indexer.id)
        return indexer_api.indexer(**indexer_api.api_params)

    def __nonzero__(self):
        """Magic method."""
        return self.indexer is not None and self.id is not None

    def __repr__(self):
        """Magic method."""
        return '<SeriesIdentifier [{0!r} - {1}]>'.format(self.indexer, self.id)

    def __str__(self):
        """Magic method."""
        return '{0}{1}'.format(self.indexer, self.id)

    def __hash__(self):
        """Magic method."""
        return hash((self.indexer, self.id))

    def __eq__(self, other):
        """Magic method."""
        return isinstance(other, SeriesIdentifier) and self.indexer == other.indexer and self.id == other.id


class Series(TV):
    """Represent a TV Show."""

    def __init__(self, indexer, indexerid, lang='', quality=None,
                 flatten_folders=None, enabled_subtitles=None):
        """Instantiate a Series with database information based on indexerid.

        :param indexer:
        :type indexer: int
        :param indexerid:
        :type indexerid: int
        :param lang:
        :type lang: str
        """
        super(Series, self).__init__(indexer, indexerid, {'episodes', 'next_aired', 'release_groups', 'exceptions',
                                                          'external', 'imdb_info'})
        self.name = ''
        self.imdb_id = ''
        self.network = ''
        self.genre = ''
        self.classification = ''
        self.runtime = 0
        self.imdb_info = {}
        self.quality = quality or int(app.QUALITY_DEFAULT)
        self.flatten_folders = flatten_folders or int(app.FLATTEN_FOLDERS_DEFAULT)
        self.status = 'Unknown'
        self._airs = ''
        self.start_year = 0
        self.paused = 0
        self.air_by_date = 0
        self.subtitles = enabled_subtitles or int(app.SUBTITLES_DEFAULT)
        self.dvd_order = 0
        self.lang = lang
        self.last_update_indexer = 1
        self.sports = 0
        self.anime = 0
        self.scene = 0
        self.rls_ignore_words = ''
        self.rls_require_words = ''
        self.default_ep_status = SKIPPED
        self._location = ''
        self.episodes = {}
        self.next_aired = ''
        self.release_groups = None
        self.exceptions = set()
        self.externals = {}
        self._cached_indexer_api = None
        self.plot = None

        other_show = Show.find_by_id(app.showList, self.indexer, self.series_id)
        if other_show is not None:
            raise MultipleShowObjectsException("Can't create a show if it already exists")

        self._load_from_db()

    @classmethod
    def find_series(cls, predicate=None):
        """Find series based on given predicate."""
        return [s for s in app.showList if s and (not predicate or predicate(s))]

    @classmethod
    def find_by_identifier(cls, identifier, predicate=None):
        """Find series by its identifier and predicate.

        :param identifier:
        :type identifier: medusa.tv.series.SeriesIdentifier
        :param predicate:
        :type predicate: callable
        :return:
        :rtype:
        """
        result = Show.find_by_id(app.showList, identifier.indexer.id, identifier.id)
        if result and (not predicate or predicate(result)):
            return result

    @classmethod
    def from_identifier(cls, identifier):
        """Create a series object from its identifier."""
        return Series(identifier.indexer.id, identifier.id)

    # TODO: Make this the single entry to add new series
    @classmethod
    def save_series(cls, series):
        """Save the specified series to medusa."""
        try:
            api = series.identifier.api
            series.load_from_indexer(tvapi=api)
            series.load_imdb_info()
            app.showList.append(series)
            series.save_to_db()
            series.load_episodes_from_indexer(tvapi=api)
            return series
        except IndexerException as error:
            log.warning('Unable to load series from indexer: {0!r}'.format(error))

    @property
    def identifier(self):
        """Identifier."""
        return SeriesIdentifier(self.indexer, self.series_id)

    @property
    def slug(self):
        """Slug."""
        return self.identifier.slug

    @property
    def indexer_api(self):
        """Get an Indexer API instance."""
        if not self._cached_indexer_api:
            self.create_indexer()
        return self._cached_indexer_api

    @indexer_api.setter
    def indexer_api(self, value):
        """Set an Indexer API instance."""
        self._cached_indexer_api = value

    def create_indexer(self, banners=False, actors=False, dvd_order=False, episodes=True):
        """Force the creation of a new Indexer API."""
        api = indexerApi(self.indexer)
        params = api.api_params.copy()

        if self.lang:
            params[b'language'] = self.lang
            log.debug(u'{id}: Using language from show settings: {lang}',
                      {'id': self.series_id, 'lang': self.lang})

        if self.dvd_order != 0 or dvd_order:
            params[b'dvdorder'] = True

        params[b'actors'] = actors

        params[b'banners'] = banners

        params[b'episodes'] = episodes

        self._cached_indexer_api = api.indexer(**params)

    @property
    def is_anime(self):
        """Check if the show is Anime."""
        return bool(self.anime)

    def is_location_valid(self, location=None):
        """
        Check if the location is valid.

        :param location: Path to check
        :return: True if the given path is a directory
        """
        return os.path.isdir(location or self._location)

    @property
    def is_recently_deleted(self):
        """
        Check if the show was recently deleted.

        Can be used to suppress error messages such as attempting to use the
        show object just after being removed.
        """
        return self.indexer_slug in app.RECENTLY_DELETED

    @property
    def is_scene(self):
        """Check if this ia a scene show."""
        return bool(self.scene)

    @property
    def is_sports(self):
        """Check if this is a sport show."""
        return bool(self.sports)

    @property
    def network_logo_name(self):
        """Get the network logo name."""
        return self.network.replace(u'\u00C9', 'e').replace(u'\u00E9', 'e').lower()

    @property
    def raw_location(self):
        """Get the raw show location, unvalidated."""
        return self._location

    @property
    def location(self):
        """Get the show location."""
        # no directory check needed if missing
        # show directories are created during post-processing
        if app.CREATE_MISSING_SHOW_DIRS or self.is_location_valid():
            return self._location
        raise ShowDirectoryNotFoundException(u'Show folder does not exist.')

    @property
    def indexer_name(self):
        """Return the indexer name identifier. Example: tvdb."""
        return indexerConfig[self.indexer].get('identifier')

    @property
    def indexer_slug(self):
        """Return the slug name of the series. Example: tvdb1234."""
        return indexer_id_to_slug(self.indexer, self.series_id)

    @location.setter
    def location(self, value):
        log.debug(
            u'{indexer} {id}: Setting location: {location}', {
                'indexer': indexerApi(self.indexer).name,
                'id': self.series_id,
                'location': value,
            }
        )
        # Don't validate directory if user wants to add shows without creating a dir
        if app.ADD_SHOWS_WO_DIR or self.is_location_valid(value):
            self._location = value
        else:
            raise ShowDirectoryNotFoundException(u'Invalid show folder!')

    @property
    def current_qualities(self):
        """
        Get the show qualities.

        :returns: A tuple of allowed and preferred qualities
        """
        return Quality.split_quality(int(self.quality))

    @property
    def using_preset_quality(self):
        """Check if a preset is used."""
        return self.quality in qualityPresets

    @property
    def default_ep_status_name(self):
        """Get the default episode status name."""
        return statusStrings[self.default_ep_status]

    @property
    def size(self):
        """Size of the show on disk."""
        return helpers.get_size(self.raw_location)

    def show_size(self, pretty=False):
        """
        Get the size of the show on disk (deprecated).

        :param pretty: True if you want a pretty size. (e.g. 3 GB)
        :return:  Size of the show on disk.
        """
        warnings.warn(
            u'Method show_size is deprecated.  Use size property instead.',
            DeprecationWarning,
        )
        return pretty_file_size(self.size) if pretty else self.size

    @property
    def subtitle_flag(self):
        """Subtitle flag."""
        return code_from_code(self.lang) if self.lang else ''

    @property
    def show_type(self):
        """Return show type."""
        return 'sports' if self.is_sports else ('anime' if self.is_anime else 'series')

    @property
    def imdb_year(self):
        """Return series year."""
        return self.imdb_info.get('year')

    @property
    def imdb_runtime(self):
        """Return series runtime."""
        return self.imdb_info.get('runtimes')

    @property
    def imdb_akas(self):
        """Return genres akas dict."""
        akas = {}
        for x in [v for v in self.imdb_info.get('akas', '').split('|') if v]:
            if '::' in x:
                val, key = x.split('::')
                akas[key] = val
        return akas

    @property
    def imdb_countries(self):
        """Return country codes."""
        return [v for v in self.imdb_info.get('country_codes', '').split('|') if v]

    @property
    def imdb_plot(self):
        """Return series plot."""
        return self.imdb_info.get('plot', '')

    @property
    def imdb_genres(self):
        """Return series genres."""
        return self.imdb_info.get('genres', '')

    @property
    def imdb_votes(self):
        """Return series votes."""
        return self.imdb_info.get('votes')

    @property
    def imdb_rating(self):
        """Return series rating."""
        return self.imdb_info.get('rating')

    @property
    def imdb_certificates(self):
        """Return series certificates."""
        return self.imdb_info.get('certificates')

    @property
    def next_airdate(self):
        """Return next airdate."""
        return (
            sbdatetime.convert_to_setting(network_timezones.parse_date_time(self.next_aired, self.airs, self.network))
            if try_int(self.next_aired, 1) > MILLIS_YEAR_1900 else None
        )

    @property
    def countries(self):
        """Return countries."""
        return [v for v in self.imdb_info.get('countries', '').split('|') if v]

    @property
    def genres(self):
        """Return genres list."""
        return list({i for i in (self.genre or '').split('|') if i} |
                    {i for i in self.imdb_genres.replace('Sci-Fi', 'Science-Fiction').split('|') if i})

    @property
    def airs(self):
        """Return episode time that series usually airs."""
        return self._airs

    @airs.setter
    def airs(self, value):
        """Set episode time that series usually airs."""
        self._airs = text_type(value).replace('am', ' AM').replace('pm', ' PM').replace('  ', ' ').strip()

    @property
    def poster(self):
        """Return poster path."""
<<<<<<< HEAD
        poster = ImageCache.poster_path(self.series_id)
        if os.path.isfile(poster):
            return poster
=======
        img_type = image_cache.POSTER
        return image_cache.get_artwork(img_type, self.indexerid)
>>>>>>> 9f792cc2

    @property
    def banner(self):
        """Return banner path."""
<<<<<<< HEAD
        banner = ImageCache.banner_path(self.series_id)
        if os.path.isfile(banner):
            return banner
=======
        img_type = image_cache.POSTER
        return image_cache.get_artwork(img_type, self.indexerid)
>>>>>>> 9f792cc2

    @property
    def aliases(self):
        """Return series aliases."""
        return self.exceptions or get_scene_exceptions(self)

    @property
    def release_ignore_words(self):
        """Return release ignore words."""
        return [v for v in (self.rls_ignore_words or '').split(',') if v]

    @property
    def release_required_words(self):
        """Return release ignore words."""
        return [v for v in (self.rls_require_words or '').split(',') if v]

    @staticmethod
    def normalize_status(series_status):
        """Return a normalized status given current indexer status."""
        default_status = 'Unknown'
        return STATUS_MAP.get(series_status.lower(), default_status) if series_status else default_status

    def flush_episodes(self):
        """Delete references to anything that's not in the internal lists."""
        for cur_season in self.episodes:
            for cur_ep in self.episodes[cur_season]:
                my_ep = self.episodes[cur_season][cur_ep]
                self.episodes[cur_season][cur_ep] = None
                del my_ep

    def erase_cached_parse(self):
        """Erase parsed cached results."""
        NameParser().erase_cached_parse(self.indexer, self.series_id)

    def get_all_seasons(self, last_airdate=False):
        """Retrieve a dictionary of seasons with the number of episodes, using the episodes table.

        :param last_airdate: Option to pass the airdate of the last aired episode for the season in stead of the number
        of episodes
        :type last_airdate: bool
        :return:
        :rtype: dictionary of seasons (int) and count(episodes) (int)
        """
        sql_selection = b'SELECT season, {0} AS number_of_episodes FROM tv_episodes ' \
                        b'WHERE showid = ? GROUP BY season'.format(b'count(*)' if not last_airdate else b'max(airdate)')
        main_db_con = db.DBConnection()
        results = main_db_con.select(sql_selection, [self.series_id])

        return {int(x[b'season']): int(x[b'number_of_episodes']) for x in results}

    def get_all_episodes(self, season=None, has_location=False):
        """Retrieve all episodes for this show given the specified filter.

        :param season:
        :type season: int
        :param has_location:
        :type has_location: bool
        :return:
        :rtype: list of Episode
        """
        sql_selection = b'SELECT season, episode, '

        # subselection to detect multi-episodes early, share_location > 0
        sql_selection += (b'(SELECT '
                          b'  COUNT (*) '
                          b'FROM '
                          b'  tv_episodes '
                          b'WHERE '
                          b'  showid = tve.showid '
                          b'  AND season = tve.season '
                          b"  AND location != '' "
                          b'  AND location = tve.location '
                          b'  AND episode != tve.episode) AS share_location ')

        sql_selection = sql_selection + b' FROM tv_episodes tve WHERE showid = ' + str(self.series_id)

        if season is not None:
            sql_selection = sql_selection + b' AND season = ' + str(season)

        if has_location:
            sql_selection += b" AND location != '' "

        # need ORDER episode ASC to rename multi-episodes in order S01E01-02
        sql_selection += b' ORDER BY season ASC, episode ASC'

        main_db_con = db.DBConnection()
        results = main_db_con.select(sql_selection)

        ep_list = []
        for cur_result in results:
            cur_ep = self.get_episode(cur_result[b'season'], cur_result[b'episode'])
            if not cur_ep:
                continue

            cur_ep.related_episodes = []
            if cur_ep.location:
                # if there is a location, check if it's a multi-episode (share_location > 0)
                # and put them in related_episodes
                if cur_result[b'share_location'] > 0:
                    related_eps_result = main_db_con.select(
                        b'SELECT '
                        b'  season, episode '
                        b'FROM '
                        b'  tv_episodes '
                        b'WHERE '
                        b'  showid = ? '
                        b'  AND season = ? '
                        b'  AND location = ? '
                        b'  AND episode != ? '
                        b'ORDER BY episode ASC',
                        [self.series_id, cur_ep.season, cur_ep.location, cur_ep.episode])
                    for cur_related_ep in related_eps_result:
                        related_ep = self.get_episode(cur_related_ep[b'season'], cur_related_ep[b'episode'])
                        if related_ep and related_ep not in cur_ep.related_episodes:
                            cur_ep.related_episodes.append(related_ep)
            ep_list.append(cur_ep)

        return ep_list

    def get_episode(self, season=None, episode=None, filepath=None, no_create=False, absolute_number=None,
                    air_date=None, should_cache=True):
        """Return TVEpisode given the specified filter.

        :param season:
        :type season: int
        :param episode:
        :type episode: int
        :param filepath:
        :type filepath: str
        :param no_create:
        :type no_create: bool
        :param absolute_number:
        :type absolute_number: int
        :param air_date:
        :type air_date: datetime.datetime
        :param should_cache:
        :type should_cache: bool
        :return:
        :rtype: Episode
        """
        season = try_int(season, None)
        episode = try_int(episode, None)
        absolute_number = try_int(absolute_number, None)

        # if we get an anime get the real season and episode
        if not season and not episode:
            main_db_con = db.DBConnection()
            sql = None
            sql_args = None
            if self.is_anime and absolute_number:
                sql = b'SELECT season, episode ' \
                      b'FROM tv_episodes ' \
                      b'WHERE showid = ? AND absolute_number = ? AND season != 0'
                sql_args = [self.series_id, absolute_number]
                log.debug(u'{id}: Season and episode lookup for {show} using absolute number {absolute}',
                          {'id': self.series_id, 'absolute': absolute_number, 'show': self.name})
            elif air_date:
                sql = b'SELECT season, episode FROM tv_episodes WHERE showid = ? AND airdate = ?'
                sql_args = [self.series_id, air_date.toordinal()]
                log.debug(u'{id}: Season and episode lookup for {show} using air date {air_date}',
                          {'id': self.series_id, 'air_date': air_date, 'show': self.name})

            sql_results = main_db_con.select(sql, sql_args) if sql else []
            if len(sql_results) == 1:
                episode = int(sql_results[0][b'episode'])
                season = int(sql_results[0][b'season'])
                log.debug(
                    u'{id}: Found season and episode which is {show} {ep}', {
                        'id': self.series_id,
                        'show': self.name,
                        'ep': episode_num(season, episode)
                    }
                )
            elif len(sql_results) > 1:
                log.error(u'{id}: Multiple entries found in show: {show} ',
                          {'id': self.series_id, 'show': self.name})
                return None
            else:
                log.debug(u'{id}: No entries found in show: {show}',
                          {'id': self.series_id, 'show': self.name})
                return None

        if season not in self.episodes:
            self.episodes[season] = {}

        if episode in self.episodes[season] and self.episodes[season][episode] is not None:
            return self.episodes[season][episode]
        elif no_create:
            return None

        if filepath:
            ep = Episode(self, season, episode, filepath)
        else:
            ep = Episode(self, season, episode)

        if ep is not None and ep.loaded and should_cache:
            self.episodes[season][episode] = ep

        return ep

    def should_update(self, update_date=datetime.date.today()):
        """Whether the show information should be updated.

        :param update_date:
        :type update_date: datetime.date
        :return:
        :rtype: bool
        """
        # if show is 'paused' do not update_date
        if self.paused:
            log.info(u'{id}: Show {show} is paused. Update skipped',
                     {'id': self.series_id, 'show': self.name})
            return False

        # if show is not 'Ended' always update (status 'Continuing')
        if self.status == 'Continuing':
            return True

        # run logic against the current show latest aired and next unaired data to
        # see if we should bypass 'Ended' status

        graceperiod = datetime.timedelta(days=30)

        last_airdate = datetime.date.fromordinal(1)

        # get latest aired episode to compare against today - graceperiod and today + graceperiod
        main_db_con = db.DBConnection()
        sql_result = main_db_con.select(
            b'SELECT '
            b'  IFNULL(MAX(airdate), 0) as last_aired '
            b'FROM '
            b'  tv_episodes '
            b'WHERE '
            b'  showid = ? '
            b'  AND season > 0 '
            b'  AND airdate > 1 '
            b'  AND status > 1',
            [self.series_id])

        if sql_result and sql_result[0][b'last_aired'] != 0:
            last_airdate = datetime.date.fromordinal(sql_result[0][b'last_aired'])
            if (update_date - graceperiod) <= last_airdate <= (update_date + graceperiod):
                return True

        # get next upcoming UNAIRED episode to compare against today + graceperiod
        sql_result = main_db_con.select(
            b'SELECT '
            b'  IFNULL(MIN(airdate), 0) as airing_next '
            b'FROM '
            b'  tv_episodes '
            b'WHERE '
            b'  showid = ? '
            b'  AND season > 0 '
            b'  AND airdate > 1 '
            b'  AND status = 1',
            [self.series_id])

        if sql_result and sql_result[0][b'airing_next'] != 0:
            next_airdate = datetime.date.fromordinal(sql_result[0][b'airing_next'])
            if next_airdate <= (update_date + graceperiod):
                return True

        last_update_indexer = datetime.date.fromordinal(self.last_update_indexer)

        # in the first year after ended (last airdate), update every 30 days
        if (update_date - last_airdate) < datetime.timedelta(days=450) and (
                (update_date - last_update_indexer) > datetime.timedelta(days=30)):
            return True

        return False

    def show_words(self):
        """Return all related words to show: preferred, undesired, ignore, require."""
        words = namedtuple('show_words', ['preferred_words', 'undesired_words', 'ignored_words', 'required_words'])

        preferred_words = app.PREFERRED_WORDS
        undesired_words = app.UNDESIRED_WORDS

        global_ignore = app.IGNORE_WORDS
        global_require = app.REQUIRE_WORDS
        show_ignore = self.rls_ignore_words.split(',') if self.rls_ignore_words else []
        show_require = self.rls_require_words.split(',') if self.rls_require_words else []

        # If word is in global ignore and also in show require, then remove it from global ignore
        # Join new global ignore with show ignore
        final_ignore = show_ignore + [i for i in global_ignore if i.lower() not in [r.lower() for r in show_require]]
        # If word is in global require and also in show ignore, then remove it from global require
        # Join new global required with show require
        final_require = show_require + [i for i in global_require if i.lower() not in [r.lower() for r in show_ignore]]

        ignored_words = final_ignore
        required_words = final_require

        return words(preferred_words, undesired_words, ignored_words, required_words)

    def __write_show_nfo(self, metadata_provider):

        result = False
        result = metadata_provider.create_show_metadata(self) or result

        return result

    def write_metadata(self, show_only=False):
        """Write show metadata files.

        :param show_only:
        :type show_only: bool
        """
        if not self.is_location_valid():
            log.warning(u"{id}: Show directory doesn't exist, skipping NFO generation",
                        {'id': self.series_id})
            return

        for metadata_provider in app.metadata_provider_dict.values():
            self.__get_images(metadata_provider)
            self.__write_show_nfo(metadata_provider)

        if not show_only:
            self.__write_episode_nfos()

    def __write_episode_nfos(self):

        log.debug(u"{id}: Writing NFOs for all episodes",
                  {'id': self.series_id})

        main_db_con = db.DBConnection()
        sql_results = main_db_con.select(
            b'SELECT '
            b'  season, '
            b'  episode '
            b'FROM '
            b'  tv_episodes '
            b'WHERE '
            b'  showid = ? '
            b"  AND location != ''", [self.series_id])

        for ep_result in sql_results:
            log.debug(
                u'{id}: Retrieving/creating episode {ep}', {
                    'id': self.series_id,
                    'ep': episode_num(ep_result[b'season'], ep_result[b'episode'])
                }
            )
            cur_ep = self.get_episode(ep_result[b'season'], ep_result[b'episode'])
            if not cur_ep:
                continue

            cur_ep.create_meta_files()

    def update_metadata(self):
        """Update show metadata files."""
        if not self.is_location_valid():
            log.warning(u"{id}: Show directory doesn't exist, skipping NFO generation",
                        {'id': self.series_id})
            return

        self.__update_show_nfo()

    def __update_show_nfo(self):

        result = False

        log.info(u"{id}: Updating NFOs for show with new indexer info",
                 {'id': self.series_id})
        # You may only call .values() on metadata_provider_dict! As on values() call the indexer_api attribute
        # is reset. This will prevent errors, when using multiple indexers and caching.
        for cur_provider in app.metadata_provider_dict.values():
            result = cur_provider.update_show_indexer_metadata(self) or result

        return result

    def load_episodes_from_dir(self):
        """Find all media files in the show folder and create episodes for as many as possible."""
        if not self.is_location_valid():
            log.warning(u"{id}: Show directory doesn't exist, not loading episodes from disk",
                        {'id': self.series_id})
            return

        log.debug(u"{id}: Loading all episodes from the show directory: {location}",
                  {'id': self.series_id, 'location': self.location})

        # get file list
        media_files = helpers.list_media_files(self.location)
        log.debug(u'{id}: Found files: {media_files}',
                  {'id': self.series_id, 'media_files': media_files})

        # create TVEpisodes from each media file (if possible)
        sql_l = []
        for media_file in media_files:
            cur_episode = None

            log.debug(u"{id}: Creating episode from: {location}",
                      {'id': self.series_id, 'location': media_file})
            try:
                cur_episode = self.make_ep_from_file(os.path.join(self.location, media_file))
            except (ShowNotFoundException, EpisodeNotFoundException) as error:
                log.warning(
                    u"{id}: Episode {location} returned an exception {error_msg}", {
                        'id': self.series_id,
                        'location': media_file,
                        'error_msg': ex(error),
                    }
                )
                continue
            except EpisodeDeletedException:
                log.debug(u'{id}: The episode deleted itself when I tried making an object for it',
                          {'id': self.series_id})
            if cur_episode is None:
                continue

            # see if we should save the release name in the db
            ep_file_name = os.path.basename(cur_episode.location)
            ep_file_name = os.path.splitext(ep_file_name)[0]

            try:
                parse_result = NameParser(show=self, try_indexers=True).parse(ep_file_name)
            except (InvalidNameException, InvalidShowException):
                parse_result = None

            if ' ' not in ep_file_name and parse_result and parse_result.release_group:
                log.debug(
                    u'{id}: Filename {file_name} gave release group of {rg}, seems valid', {
                        'id': self.series_id,
                        'file_name': ep_file_name,
                        'rg': parse_result.release_group,
                    }
                )
                cur_episode.release_name = ep_file_name

            # store the reference in the show
            if cur_episode is not None:
                if self.subtitles:
                    try:
                        cur_episode.refresh_subtitles()
                    except OSError:
                        log.info(u'{id}: Could not refresh subtitles',
                                 {'id': self.series_id})
                        log.debug(traceback.format_exc())

                sql_l.append(cur_episode.get_sql())

        if sql_l:
            main_db_con = db.DBConnection()
            main_db_con.mass_action(sql_l)

    def load_episodes_from_db(self, seasons=None):
        """Load episodes from database.

        :param: seasons: list of seasons ([int])
        :return:
        :rtype: dict(int -> dict(int -> bool))
        """
        scanned_eps = {}

        try:
            main_db_con = db.DBConnection()
            sql = (b'SELECT '
                   b'  season, episode, showid, show_name, tv_shows.show_id, tv_shows.indexer '
                   b'FROM '
                   b'  tv_episodes '
                   b'JOIN '
                   b'  tv_shows '
                   b'WHERE '
                   b'  tv_episodes.showid = tv_shows.indexer_id'
                   b'  AND tv_episodes.indexer = tv_shows.indexer'
                   b'  AND tv_shows.indexer = ? AND tv_shows.indexer_id = ?')
            if seasons:
                sql += b' AND season IN (%s)' % ','.join('?' * len(seasons))
                sql_results = main_db_con.select(sql, [self.indexer, self.series_id] + seasons)
                log.debug(u'{id}: Loading all episodes of season(s) {seasons} from the DB',
                          {'id': self.series_id, 'seasons': seasons})
            else:
                sql_results = main_db_con.select(sql, [self.indexer, self.series_id])
                log.debug(u'{id}: Loading all episodes of all seasons from the DB',
                          {'id': self.series_id})
        except Exception as error:
            log.error(u'{id}: Could not load episodes from the DB. Error: {error_msg}',
                      {'id': self.series_id, 'error_msg': error})
            return scanned_eps

        cached_show = self.indexer_api[self.series_id]

        cached_seasons = {}
        cur_show_name = ''
        cur_show_id = ''

        for cur_result in sql_results:

            cur_season = int(cur_result[b'season'])
            cur_episode = int(cur_result[b'episode'])
            cur_indexer = int(cur_result[b'indexer'])
            cur_show_id = int(cur_result[b'showid'])
            cur_show_name = text_type(cur_result[b'show_name'])

            delete_ep = False

            log.debug(
                u'{id}: Loading {show} with indexer {indexer} and ep {ep} from the DB', {
                    'id': cur_show_id,
                    'show': cur_show_name,
                    'indexer': cur_indexer,
                    'ep': episode_num(cur_season, cur_episode),
                }
            )

            if cur_season not in cached_seasons:
                try:
                    cached_seasons[cur_season] = cached_show[cur_season]
                except IndexerSeasonNotFound as error:
                    log.debug(
                        u'{id}: {error_msg} (unaired/deleted) in the indexer {indexer} for {show}.'
                        u' Removing existing records from database', {
                            'id': cur_show_id,
                            'error_msg': error.message,
                            'indexer': indexerApi(self.indexer).name,
                            'show': cur_show_name,
                        }
                    )
                    delete_ep = True

            if cur_season not in scanned_eps:
                scanned_eps[cur_season] = {}

            if cur_episode == 0:
                log.warning(
                    u'{id}: Tried loading {show} {ep} from the database with an episode id set to 0.'
                    u' We do not support that. Skipping to next episode.', {
                        'id': cur_show_id,
                        'show': cur_show_name,
                        'ep': episode_num(cur_season, cur_episode),
                    }
                )
                continue

            try:
                cur_ep = self.get_episode(cur_season, cur_episode)
                if not cur_ep:
                    raise EpisodeNotFoundException

                # if we found out that the ep is no longer on TVDB then delete it from our database too
                if delete_ep:
                    cur_ep.delete_episode()

                cur_ep.load_from_db(cur_season, cur_episode)
                scanned_eps[cur_season][cur_episode] = True
            except EpisodeDeletedException:
                log.debug(
                    u'{id}: Tried loading {show} {ep} from the DB that should have been deleted,'
                    u' skipping it', {
                        'id': cur_show_id,
                        'show': cur_show_name,
                        'ep': episode_num(cur_season, cur_episode),
                    }
                )
                continue

        log.debug(u'{id}: Finished loading all episodes for {show} from the DB',
                  {'show': cur_show_name, 'id': cur_show_id})

        return scanned_eps

    def load_episodes_from_indexer(self, seasons=None, tvapi=None):
        """Load episodes from indexer.

        :param seasons: Only load episodes for these seasons (only if supported by the indexer)
        :type seasons: list of integers or integer
        :param tvapi: indexer_object
        :type tvapi: indexer object
        :return:
        :rtype: dict(int -> dict(int -> bool))
        """
        try:
            self.indexer_api = tvapi
            indexed_show = self.indexer_api[self.series_id]
        except IndexerException as error:
            log.warning(
                u'{id}: {indexer} error, unable to update episodes.'
                u' Message: {ex}', {
                    'id': self.series_id,
                    'indexer': indexerApi(self.indexer).name,
                    'ex': error,
                }
            )
            raise

        log.debug(
            u'{id}: Loading all episodes from {indexer}{season_update}', {
                'id': self.series_id,
                'indexer': indexerApi(self.indexer).name,
                'season_update': u' on seasons {seasons}'.format(seasons=seasons) if seasons else u''
            }
        )

        scanned_eps = {}

        sql_l = []
        for season in indexed_show:
            # Only index episodes for seasons that are currently being updated.
            if seasons and season not in seasons:
                continue

            scanned_eps[season] = {}
            for episode in indexed_show[season]:
                # need some examples of wtf episode 0 means to decide if we want it or not
                if episode == 0:
                    continue
                try:
                    ep = self.get_episode(season, episode)
                    if not ep:
                        raise EpisodeNotFoundException
                except EpisodeNotFoundException:
                    log.info(
                        u'{id}: {indexer} object for {ep} is incomplete, skipping this episode', {
                            'id': self.series_id,
                            'indexer': indexerApi(self.indexer).name,
                            'ep': episode_num(season, episode),
                        }
                    )
                    continue
                else:
                    try:
                        ep.load_from_indexer(tvapi=self.indexer_api)
                    except EpisodeDeletedException:
                        log.debug(u'{id}: The episode {ep} was deleted, skipping the rest of the load',
                                  {'id': self.series_id, 'ep': episode_num(season, episode)})
                        continue

                with ep.lock:
                    sql_l.append(ep.get_sql())

                scanned_eps[season][episode] = True

        if sql_l:
            main_db_con = db.DBConnection()
            main_db_con.mass_action(sql_l)

        # Done updating save last update date
        self.last_update_indexer = datetime.date.today().toordinal()
        log.debug(u'{id}: Saving indexer changes to database',
                  {'id': self.series_id})
        self.save_to_db()

        return scanned_eps

    def _save_externals_to_db(self):
        """Save the indexers external id's to the db."""
        sql_l = []

        for external in self.externals:
            if external in reverse_mappings and self.externals[external]:
                sql_l.append([b'INSERT OR IGNORE '
                              b'INTO indexer_mapping (indexer_id, indexer, mindexer_id, mindexer) '
                              b'VALUES (?,?,?,?)',
                              [self.series_id,
                               self.indexer,
                               self.externals[external],
                               int(reverse_mappings[external])
                               ]])

        if sql_l:
            main_db_con = db.DBConnection()
            main_db_con.mass_action(sql_l)

    def __get_images(self, metadata_provider):
        fanart_result = poster_result = banner_result = False
        season_posters_result = season_banners_result = season_all_poster_result = season_all_banner_result = False

        fanart_result = metadata_provider.create_fanart(self) or fanart_result
        poster_result = metadata_provider.create_poster(self) or poster_result
        banner_result = metadata_provider.create_banner(self) or banner_result

        season_posters_result = metadata_provider.create_season_posters(self) or season_posters_result
        season_banners_result = metadata_provider.create_season_banners(self) or season_banners_result
        season_all_poster_result = metadata_provider.create_season_all_poster(self) or season_all_poster_result
        season_all_banner_result = metadata_provider.create_season_all_banner(self) or season_all_banner_result

        return (fanart_result or poster_result or banner_result or season_posters_result or
                season_banners_result or season_all_poster_result or season_all_banner_result)

    @staticmethod
    def should_refresh_file(cur_status, same_file, check_quality_again, anime, filepath):
        """Check if we should use the dectect file to change status.

        This method only refreshes when there is a existing file in show folder
        For SNATCHED status without existing file (first snatch), it won't use this method
        For SNATCHED BEST status, there is a existing file in `location` in DB, so it MUST stop in `same_file` rule
        so user doesn't lose this SNATCHED_BEST status
        """
        if same_file:
            return False, 'New file is the same as current file'
        if not helpers.is_media_file(filepath):
            return False, 'New file is not a valid media file'

        new_quality = Quality.name_quality(filepath, anime)

        if check_quality_again:
            if new_quality != Quality.UNKNOWN:
                return True, 'New file has different name from the database but has valid quality.'
            else:
                return True, 'New file has different name from the database and an UNKNOWN quality.'

        #  Reach here to check for status/quality changes as long as it's a new/different file
        if cur_status in Quality.DOWNLOADED + Quality.ARCHIVED + [IGNORED]:
            return False, 'Existing status is {0} and its not allowed'.format(statusStrings[cur_status])

        if cur_status in [FAILED, SKIPPED, WANTED, UNKNOWN, UNAIRED]:
            return True, 'Existing status is {0} and its allowed'.format(statusStrings[cur_status])

        old_status, old_quality = Quality.split_composite_status(cur_status)

        if old_status == SNATCHED or old_status == SNATCHED_BEST:
            #  Only use new file if is same|higher quality
            if old_quality <= new_quality:
                return True, 'Existing status is {0} and new quality is same|higher'.format(statusStrings[cur_status])
            else:
                return False, 'Existing status is {0} and new quality is lower'.format(statusStrings[cur_status])

        if old_status == SNATCHED_PROPER:
            #  Only use new file if is a higher quality (not necessary a PROPER)
            if old_quality < new_quality:
                return True, 'Existing status is {0} and new quality is higher'.format(statusStrings[cur_status])
            else:
                return False, 'Existing status is {0} and new quality is same|lower'.format(statusStrings[cur_status])

        return False, 'There is no rule set to allow this file'

    def make_ep_from_file(self, filepath):
        """Make a TVEpisode object from a media file.

        :param filepath:
        :type filepath: str
        :return:
        :rtype: Episode
        """
        if not os.path.isfile(filepath):
            log.info(u"{indexer_id}: That isn't even a real file dude... {filepath}",
                     {'indexer_id': self.series_id, 'filepath': filepath})
            return None

        log.debug(u'{indexer_id}: Creating episode object from {filepath}',
                  {'indexer_id': self.series_id, 'filepath': filepath})

        try:
            parse_result = NameParser(show=self, try_indexers=True, parse_method=(
                'normal', 'anime')[self.is_anime]).parse(filepath)
        except (InvalidNameException, InvalidShowException) as error:
            log.debug(u'{indexerid}: {error}',
                      {'indexer_id': self.series_id, 'error': error})
            return None

        episodes = [ep for ep in parse_result.episode_numbers if ep is not None]
        if not episodes:
            log.debug(u'{indexerid}: parse_result: {parse_result}',
                      {'indexerid': self.series_id, 'parse_result': parse_result})
            log.debug(u'{indexerid}: No episode number found in {filepath}, ignoring it',
                      {'indexerid': self.series_id, 'filepath': filepath})
            return None

        # for now lets assume that any episode in the show directory belongs to that show
        season = parse_result.season_number if parse_result.season_number is not None else 1
        root_ep = None

        sql_l = []
        for current_ep in episodes:
            log.debug(
                u'{id}: {filepath} parsed to {series_name} {ep_num}', {
                    'id': self.series_id,
                    'filepath': filepath,
                    'series_name': self.name,
                    'ep_num': episode_num(season, current_ep)
                }
            )

            check_quality_again = False
            same_file = False

            cur_ep = self.get_episode(season, current_ep)
            if not cur_ep:
                try:
                    cur_ep = self.get_episode(season, current_ep, filepath)
                    if not cur_ep:
                        raise EpisodeNotFoundException
                except EpisodeNotFoundException:
                    log.warning(u'{indexerid}: Unable to figure out what this file is, skipping {filepath}',
                                {'indexerid': self.series_id, 'filepath': filepath})
                    continue

            else:
                # if there is a new file associated with this ep then re-check the quality
                if not cur_ep.location or os.path.normpath(cur_ep.location) != os.path.normpath(filepath):
                    log.debug(
                        u'{indexerid}: The old episode had a different file associated with it, '
                        u're-checking the quality using the new filename {filepath}',
                        {'indexerid': self.series_id, 'filepath': filepath}
                    )
                    check_quality_again = True

                with cur_ep.lock:
                    old_size = cur_ep.file_size

                    # Setting a location to cur_ep, we will get the size of the filepath
                    cur_ep.location = filepath

                    # if the sizes are the same then it's probably the same file
                    # If size from given filepath is 0 means we couldn't determine file size
                    same_file = old_size and cur_ep.file_size > 0 and cur_ep.file_size == old_size
                    cur_ep.check_for_meta_files()

            if root_ep is None:
                root_ep = cur_ep
            else:
                if cur_ep not in root_ep.related_episodes:
                    with root_ep.lock:
                        root_ep.related_episodes.append(cur_ep)

            # if it's a new file then
            if not same_file:
                with cur_ep.lock:
                    cur_ep.release_name = ''

            # if they replace a file on me I'll make some attempt at re-checking the
            # quality unless I know it's the same file
            should_refresh, should_refresh_reason = self.should_refresh_file(cur_ep.status, same_file,
                                                                             check_quality_again, self.is_anime,
                                                                             filepath)
            if should_refresh:
                with cur_ep.lock:
                    old_ep_status = cur_ep.status
                    new_quality = Quality.name_quality(filepath, self.is_anime)
                    cur_ep.status = Quality.composite_status(DOWNLOADED, new_quality)
                    log.debug(
                        u"{id}: Setting the status from '{status_old}' to '{status_cur}'"
                        u" based on file: {filepath}. Reason: {reason}", {
                            'id': self.series_id,
                            'status_old': statusStrings[old_ep_status],
                            'status_cur': statusStrings[cur_ep.status],
                            'filepath': filepath,
                            'reason': should_refresh_reason,
                        }
                    )
            else:
                log.debug(
                    u"{id}: Not changing current status '{status_string}' based on file: {filepath}."
                    u" Reason: {should_refresh}", {
                        'id': self.series_id,
                        'status_string': statusStrings[cur_ep.status],
                        'filepath': filepath,
                        'should_refresh': should_refresh_reason,
                    }
                )
            with cur_ep.lock:
                sql_l.append(cur_ep.get_sql())

        if sql_l:
            main_db_con = db.DBConnection()
            main_db_con.mass_action(sql_l)

        # creating metafiles on the root should be good enough
        if root_ep:
            with root_ep.lock:
                root_ep.create_meta_files()

        return root_ep

    def _load_from_db(self):

        log.debug(u'{id}: Loading show info from database',
                  {'id': self.series_id})

        main_db_con = db.DBConnection()
        sql_results = main_db_con.select(
            b'SELECT *'
            b' FROM tv_shows'
            b' WHERE indexer = ?'
            b' AND indexer_id = ?',
            [self.indexer, self.series_id]
        )

        if not sql_results:
            log.info(u'{id}: Unable to find the show in the database',
                     {'id': self.series_id})
            return
        else:
            self.indexer = int(sql_results[0][b'indexer'] or 0)

            if not self.name:
                self.name = sql_results[0][b'show_name']
            if not self.network:
                self.network = sql_results[0][b'network']
            if not self.genre:
                self.genre = sql_results[0][b'genre']
            if not self.classification:
                self.classification = sql_results[0][b'classification']

            self.runtime = sql_results[0][b'runtime']

            self.status = sql_results[0][b'status']
            if self.status is None:
                self.status = 'Unknown'

            self.airs = sql_results[0][b'airs']
            if self.airs is None or not network_timezones.test_timeformat(self.airs):
                self.airs = ''

            self.start_year = int(sql_results[0][b'startyear'] or 0)
            self.air_by_date = int(sql_results[0][b'air_by_date'] or 0)
            self.anime = int(sql_results[0][b'anime'] or 0)
            self.sports = int(sql_results[0][b'sports'] or 0)
            self.scene = int(sql_results[0][b'scene'] or 0)
            self.subtitles = int(sql_results[0][b'subtitles'] or 0)
            self.dvd_order = int(sql_results[0][b'dvdorder'] or 0)
            self.quality = int(sql_results[0][b'quality'] or UNKNOWN)
            self.flatten_folders = int(sql_results[0][b'flatten_folders'] or 0)
            self.paused = int(sql_results[0][b'paused'] or 0)
            self._location = sql_results[0][b'location']  # skip location validation

            if not self.lang:
                self.lang = sql_results[0][b'lang']

            self.last_update_indexer = sql_results[0][b'last_update_indexer']

            self.rls_ignore_words = sql_results[0][b'rls_ignore_words']
            self.rls_require_words = sql_results[0][b'rls_require_words']

            self.default_ep_status = int(sql_results[0][b'default_ep_status'] or SKIPPED)

            if not self.imdb_id:
                self.imdb_id = sql_results[0][b'imdb_id']

            if self.is_anime:
                self.release_groups = BlackAndWhiteList(self)

            self.plot = sql_results[0][b'plot']

            # Load external id's from indexer_mappings table.
            self.externals = load_externals_from_db(self.indexer, self.series_id)

        # Get IMDb_info from database
        main_db_con = db.DBConnection()
        sql_results = main_db_con.select(
            b'SELECT * '
            b'FROM imdb_info'
            b' WHERE indexer = ?'
            b' AND indexer_id = ?',
            [self.indexer, self.series_id]
        )

        if not sql_results:
            log.info(u'{id}: Unable to find IMDb info in the database: {show}',
                     {'id': self.series_id, 'show': self.name})
            return
        else:
            self.imdb_info = dict(zip(sql_results[0].keys(), sql_results[0]))

        self.reset_dirty()
        return True

    def load_from_indexer(self, tvapi=None):
        """Load show from indexer.

        :param tvapi:
        """
        if self.indexer == INDEXER_TVRAGE:
            return

        log.debug(
            u'{id}: Loading show info from {indexer_name}', {
                'id': self.series_id,
                'indexer_name': indexerApi(self.indexer).name,
            }
        )

        self.indexer_api = tvapi
        indexed_show = self.indexer_api[self.series_id]

        try:
            self.name = indexed_show['seriesname'].strip()
        except AttributeError:
            raise IndexerAttributeNotFound(
                "Found {id}, but attribute 'seriesname' was empty.".format(id=self.series_id))

        self.classification = getattr(indexed_show, 'classification', 'Scripted')
        self.genre = getattr(indexed_show, 'genre', '')
        self.network = getattr(indexed_show, 'network', '')
        self.runtime = int(getattr(indexed_show, 'runtime', 0) or 0)

        # set the externals, using the result from the indexer.
        self.externals = {k: v for k, v in getattr(indexed_show, 'externals', {}).items() if v}

        # Add myself (indexer) as an external
        self.externals[mappings[self.indexer]] = self.series_id

        # Enrich the externals, using reverse lookup.
        self.externals.update(get_externals(self))

        self.imdb_id = self.externals.get('imdb_id') or getattr(indexed_show, 'imdb_id', '')

        if getattr(indexed_show, 'airs_dayofweek', '') and getattr(indexed_show, 'airs_time', ''):
            self.airs = '{airs_day_of_week} {airs_time}'.format(airs_day_of_week=indexed_show['airs_dayofweek'],
                                                                airs_time=indexed_show['airs_time'])

        if getattr(indexed_show, 'firstaired', ''):
            self.start_year = int(str(indexed_show['firstaired']).split('-')[0])

        self.status = self.normalize_status(getattr(indexed_show, 'status', None))

        self.plot = getattr(indexed_show, 'overview', '') or self.imdb_plot

        self._save_externals_to_db()

    def load_imdb_info(self):
        """Load all required show information from IMDb with ImdbPie."""
        imdb_api = imdbpie.Imdb()

        if not self.imdb_id:
            self.imdb_id = helpers.title_to_imdb(self.name, self.start_year, imdb_api)

            if not self.imdb_id:
                log.info(u"{id}: Not loading show info from IMDb, because we don't know its ID.",
                         {'id': self.series_id})
                return

        # Make sure we only use the first ID
        self.imdb_id = self.imdb_id.split(',')[0]

        log.debug(u'{id}: Loading show info from IMDb with ID: {imdb_id}',
                  {'id': self.series_id, 'imdb_id': self.imdb_id})

        imdb_obj = imdb_api.get_title_by_id(self.imdb_id)

        tmdb_id = self.externals.get('tmdb_id')
        if tmdb_id:
            # Country codes and countries obtained from TMDB's API. Not IMDb info.
            country_codes = Tmdb().get_show_country_codes(tmdb_id)
            if country_codes:
                countries = (from_country_code_to_name(country) for country in country_codes)
                self.imdb_info['countries'] = '|'.join(filter(None, countries))
                self.imdb_info['country_codes'] = '|'.join(country_codes).lower()

        # Make sure these always have a value
        self.imdb_info['countries'] = self.imdb_info.get('countries', '')
        self.imdb_info['country_codes'] = self.imdb_info.get('country_codes', '')

        # If the show has no year, IMDb returned something we don't want
        if not imdb_obj or not imdb_obj.year:
            log.debug(u'{id}: IMDb returned none or invalid info for {imdb_id}, skipping update.',
                      {'id': self.series_id, 'imdb_id': self.imdb_id})
            return

        # Set retrieved IMDb ID as imdb_id for externals
        self.externals['imdb_id'] = self.imdb_id

        self.imdb_info.update({
            'imdb_id': imdb_obj.imdb_id,
            'title': imdb_obj.title,
            'year': imdb_obj.year,
            'akas': '',
            'genres': '|'.join(imdb_obj.genres or ''),
            'rating': str(imdb_obj.rating) if imdb_obj.rating else '',
            'votes': imdb_obj.votes or '',
            'runtimes': int(imdb_obj.runtime / 60) if imdb_obj.runtime else '',  # Time is returned in seconds
            'certificates': imdb_obj.certification or '',
            'plot': imdb_obj.plots[0] if imdb_obj.plots else imdb_obj.plot_outline or '',
            'last_update': datetime.date.today().toordinal(),
        })

        log.debug(u'{id}: Obtained info from IMDb: {imdb_info}',
                  {'id': self.series_id, 'imdb_info': self.imdb_info})

    def next_episode(self):
        """Return the next episode air date.

        :return:
        :rtype: datetime.date
        """
        log.debug(u'{id}: Finding the episode which airs next',
                  {'id': self.series_id})

        cur_date = datetime.date.today().toordinal()
        if not self.next_aired or self.next_aired and cur_date > self.next_aired:
            main_db_con = db.DBConnection()
            sql_results = main_db_con.select(
                b'SELECT '
                b'  airdate,'
                b'  season,'
                b'  episode '
                b'FROM '
                b'  tv_episodes '
                b'WHERE '
                b'  indexer = ?'
                b'  AND showid = ? '
                b'  AND airdate >= ? '
                b'  AND status IN (?,?) '
                b'ORDER BY'
                b'  airdate '
                b'ASC LIMIT 1',
                [self.indexer, self.series_id, datetime.date.today().toordinal(), UNAIRED, WANTED])

            if sql_results is None or len(sql_results) == 0:
                log.debug(u'{id}: No episode found... need to implement a show status',
                          {'id': self.series_id})
                self.next_aired = u''
            else:
                log.debug(
                    u'{id}: Found episode {ep}', {
                        'id': self.series_id,
                        'ep': episode_num(sql_results[0][b'season'],
                                          sql_results[0][b'episode']),
                    }
                )
                self.next_aired = sql_results[0][b'airdate']

        return self.next_aired

    def delete_show(self, full=False):
        """Delete the tv show from the database.

        :param full:
        :type full: bool
        """
        sql_l = [[b'DELETE FROM tv_episodes WHERE indexer = ? AND showid = ?', [self.indexer, self.series_id]],
                 [b'DELETE FROM tv_shows WHERE indexer = ? AND indexer_id = ?', [self.indexer, self.series_id]],
                 [b'DELETE FROM imdb_info WHERE indexer = ? AND indexer_id = ?', [self.indexer, self.series_id]],
                 [b'DELETE FROM xem_refresh WHERE indexer = ? AND indexer_id = ?', [self.indexer, self.series_id]],
                 [b'DELETE FROM scene_numbering WHERE indexer = ? AND indexer_id = ?', [self.indexer, self.series_id]]]

        main_db_con = db.DBConnection()
        main_db_con.mass_action(sql_l)

        action = ('delete', 'trash')[app.TRASH_REMOVE_SHOW]

        # remove self from show list
        app.showList = [x for x in app.showList if int(x.indexerid) != self.series_id]

        # clear the cache
        image_cache_dir = os.path.join(app.CACHE_DIR, 'images')
        for cache_file in glob.glob(os.path.join(image_cache_dir, str(self.series_id) + '.*')):
            log.info(u'{id}: Attempt to {action} cache file {cache_file}',
                     {'id': self.series_id, 'action': action, 'cache_file': cache_file})
            try:
                if app.TRASH_REMOVE_SHOW:
                    send2trash(cache_file)
                else:
                    os.remove(cache_file)

            except OSError as error:
                log.warning(
                    u'{id}: Unable to {action} {cache_file}: {error_msg}', {
                        'id': self.series_id,
                        'action': action,
                        'cache_file': cache_file,
                        'error_msg': ex(error),
                    }
                )

        # remove entire show folder
        if full:
            try:
                log.info(u'{id}: Attempt to {action} show folder {location}',
                         {'id': self.series_id, 'action': action, 'location': self.location})
                # check first the read-only attribute
                file_attribute = os.stat(self.location)[0]
                if not file_attribute & stat.S_IWRITE:
                    # File is read-only, so make it writeable
                    log.debug(u'{id}: Attempting to make writeable the read only folder {location}',
                              {'id': self.series_id, 'location': self.location})
                    try:
                        os.chmod(self.location, stat.S_IWRITE)
                    except OSError:
                        log.warning(u'{id}: Unable to change permissions of {location}',
                                    {'id': self.series_id, 'location': self.location})

                if app.TRASH_REMOVE_SHOW:
                    send2trash(self.location)
                else:
                    shutil.rmtree(self.location)

                log.info(u'{id}: {action} show folder {location}',
                         {'id': self.series_id, 'action': action, 'location': self.raw_location})

            except ShowDirectoryNotFoundException:
                log.warning(u'{id}: Show folder {location} does not exist. No need to {action}',
                            {'id': self.series_id, 'action': action, 'location': self.raw_location})
            except OSError as error:
                log.warning(
                    u'{id}: Unable to {action} {location}. Error: {error_msg}', {
                        'id': self.series_id,
                        'action': action,
                        'location': self.raw_location,
                        'error_msg': ex(error),
                    }
                )

        if app.USE_TRAKT and app.TRAKT_SYNC_WATCHLIST:
            log.debug(u'{id}: Removing show {show} from Trakt watchlist',
                      {'id': self.series_id, 'show': self.name})
            notifiers.trakt_notifier.update_watchlist(self, update='remove')

    def populate_cache(self):
        """Populate image caching."""
        log.debug(u'{id}: Checking & filling cache for show {show}',
<<<<<<< HEAD
                  {'id': self.series_id, 'show': self.name})
        cache_inst.fill_cache(self)
=======
                  {'id': self.indexerid, 'show': self.name})
        image_cache.fill_cache(self)
>>>>>>> 9f792cc2

    def refresh_dir(self):
        """Refresh show using its location.

        :return:
        :rtype: bool
        """
        # make sure the show directory is where we think it is unless directories are created on the fly
        if not app.CREATE_MISSING_SHOW_DIRS and not self.is_location_valid():
            return False

        # load from dir
        self.load_episodes_from_dir()

        # run through all locations from DB, check that they exist
        log.debug(u"{id}: Loading all episodes from '{show}' with a location from the database",
                  {'id': self.series_id, 'show': self.name})

        main_db_con = db.DBConnection()
        sql_results = main_db_con.select(
            b'SELECT '
            b'  season, episode, location '
            b'FROM '
            b'  tv_episodes '
            b'WHERE '
            b'  indexer = ?'
            b'  AND showid = ? '
            b"  AND location != ''", [self.indexer, self.series_id])

        sql_l = []
        for ep in sql_results:
            cur_loc = os.path.normpath(ep[b'location'])
            season = int(ep[b'season'])
            episode = int(ep[b'episode'])

            try:
                cur_ep = self.get_episode(season, episode)
                if not cur_ep:
                    raise EpisodeDeletedException
            except EpisodeDeletedException:
                log.debug(
                    u"{id:} Episode '{show}' {ep} was deleted while we were refreshing it,"
                    u' moving on to the next one', {
                        'id': self.series_id,
                        'show': self.name,
                        'ep': episode_num(season, episode)
                    }
                )
                continue

            # if the path doesn't exist or if it's not in our show dir
            if (not os.path.isfile(cur_loc) or
                    not os.path.normpath(cur_loc).startswith(os.path.normpath(self.location))):

                # check if downloaded files still exist, update our data if this has changed
                if not app.SKIP_REMOVED_FILES:
                    with cur_ep.lock:
                        # if it used to have a file associated with it and it doesn't anymore then
                        # set it to app.EP_DEFAULT_DELETED_STATUS
                        if cur_ep.location and cur_ep.status in Quality.DOWNLOADED:

                            if app.EP_DEFAULT_DELETED_STATUS == ARCHIVED:
                                _, old_quality = Quality.split_composite_status(cur_ep.status)
                                new_status = Quality.composite_status(ARCHIVED, old_quality)
                            else:
                                new_status = app.EP_DEFAULT_DELETED_STATUS

                            log.debug(
                                u"{id}: Location for '{show}' {ep} doesn't exist and current status is '{old_status}',"
                                u" removing it and changing status to '{status}'", {
                                    'id': self.series_id,
                                    'show': self.name,
                                    'ep': episode_num(season, episode),
                                    'old_status': statusStrings[cur_ep.status].upper(),
                                    'status': statusStrings[new_status].upper(),
                                }
                            )

                            cur_ep.status = new_status
                            cur_ep.subtitles = ''
                            cur_ep.subtitles_searchcount = 0
                            cur_ep.subtitles_lastsearch = ''
                        cur_ep.location = ''
                        cur_ep.hasnfo = False
                        cur_ep.hastbn = False
                        cur_ep.release_name = ''

                        sql_l.append(cur_ep.get_sql())

                    log.info(
                        u"{id}: Looking for hanging associated files for: '{show}' {ep} in: {location}", {
                            'id': self.series_id,
                            'show': self.name,
                            'ep': episode_num(season, episode),
                            'location': cur_loc,
                        }
                    )
                    related_files = post_processor.PostProcessor(cur_loc).list_associated_files(
                        cur_loc, subfolders=True)

                    if related_files:
                        log.info(
                            u"{id}: Found hanging associated files for '{show}' {ep}, deleting: '{files}'", {
                                'id': self.series_id, 'show': self.name,
                                'ep': episode_num(season, episode),
                                'files': ', '.join(related_files)
                            }
                        )
                        for related_file in related_files:
                            try:
                                os.remove(related_file)
                            except OSError as error:
                                log.warning(
                                    u'id}: Could not delete associated file: {related_file}. Error: {error_msg}', {
                                        'id': self.series_id,
                                        'related_file': related_file,
                                        'error_msg': error,
                                    }
                                )

        # Clean up any empty season folders after deletion of associated files
        helpers.delete_empty_folders(self.location)

        if sql_l:
            main_db_con = db.DBConnection()
            main_db_con.mass_action(sql_l)

    def download_subtitles(self):
        """Download subtitles."""
        if not self.is_location_valid():
            log.warning(
                u"{id}: Show {show} location doesn't exist, can't download subtitles",
                {'id': self.series_id, 'show': self.name}
            )
            return

        log.debug(u'{id}: Downloading subtitles for {show}', id=self.series_id, show=self.name)

        episodes = self.get_all_episodes(has_location=True)
        if not episodes:
            log.debug(u'{id}: No episodes to download subtitles for {show}',
                      {'id': self.series_id, 'show': self.name})
            return

        for episode in episodes:
            episode.download_subtitles()

    def save_to_db(self):
        """Save to database."""
        if not self.dirty:
            return

        log.debug(u'{id}: Saving to database: {show}',
                  {'id': self.series_id, 'show': self.name})

        control_value_dict = {'indexer': self.indexer, 'indexer_id': self.series_id}
        new_value_dict = {'show_name': self.name,
                          'location': self.raw_location,  # skip location validation
                          'network': self.network,
                          'genre': self.genre,
                          'classification': self.classification,
                          'runtime': self.runtime,
                          'quality': self.quality,
                          'airs': self.airs,
                          'status': self.status,
                          'flatten_folders': self.flatten_folders,
                          'paused': self.paused,
                          'air_by_date': self.air_by_date,
                          'anime': self.anime,
                          'scene': self.scene,
                          'sports': self.sports,
                          'subtitles': self.subtitles,
                          'dvdorder': self.dvd_order,
                          'startyear': self.start_year,
                          'lang': self.lang,
                          'imdb_id': self.imdb_id,
                          'last_update_indexer': self.last_update_indexer,
                          'rls_ignore_words': self.rls_ignore_words,
                          'rls_require_words': self.rls_require_words,
                          'default_ep_status': self.default_ep_status,
                          'plot': self.plot}

        main_db_con = db.DBConnection()
        main_db_con.upsert('tv_shows', new_value_dict, control_value_dict)

        helpers.update_anime_support()

        if self.imdb_id and self.imdb_info.get('year'):
            control_value_dict = {'indexer': self.indexer, 'indexer_id': self.series_id}
            new_value_dict = self.imdb_info

            main_db_con = db.DBConnection()
            main_db_con.upsert('imdb_info', new_value_dict, control_value_dict)

        self.reset_dirty()

    def __str__(self):
        """Represent a string.

        :return:
        :rtype: str
        """
        to_return = ''
        to_return += 'indexerid: ' + str(self.series_id) + '\n'
        to_return += 'indexer: ' + str(self.indexer) + '\n'
        to_return += 'name: ' + self.name + '\n'
        to_return += 'location: ' + self.raw_location + '\n'  # skip location validation
        if self.network:
            to_return += 'network: ' + self.network + '\n'
        if self.airs:
            to_return += 'airs: ' + self.airs + '\n'
        to_return += 'status: ' + self.status + '\n'
        to_return += 'start_year: ' + str(self.start_year) + '\n'
        if self.genre:
            to_return += 'genre: ' + self.genre + '\n'
        to_return += 'classification: ' + self.classification + '\n'
        to_return += 'runtime: ' + str(self.runtime) + '\n'
        to_return += 'quality: ' + str(self.quality) + '\n'
        to_return += 'scene: ' + str(self.is_scene) + '\n'
        to_return += 'sports: ' + str(self.is_sports) + '\n'
        to_return += 'anime: ' + str(self.is_anime) + '\n'
        return to_return

    def __unicode__(self):
        """Unicode representation.

        :return:
        :rtype: unicode
        """
        to_return = u''
        to_return += u'indexerid: {0}\n'.format(self.series_id)
        to_return += u'indexer: {0}\n'.format(self.indexer)
        to_return += u'name: {0}\n'.format(self.name)
        to_return += u'location: {0}\n'.format(self.raw_location)  # skip location validation
        if self.network:
            to_return += u'network: {0}\n'.format(self.network)
        if self.airs:
            to_return += u'airs: {0}\n'.format(self.airs)
        to_return += u'status: {0}\n'.format(self.status)
        to_return += u'start_year: {0}\n'.format(self.start_year)
        if self.genre:
            to_return += u'genre: {0}\n'.format(self.genre)
        to_return += u'classification: {0}\n'.format(self.classification)
        to_return += u'runtime: {0}\n'.format(self.runtime)
        to_return += u'quality: {0}\n'.format(self.quality)
        to_return += u'scene: {0}\n'.format(self.is_scene)
        to_return += u'sports: {0}\n'.format(self.is_sports)
        to_return += u'anime: {0}\n'.format(self.is_anime)
        return to_return

    def to_json(self, detailed=True):
        """Return JSON representation."""
        bw_list = self.release_groups or BlackAndWhiteList(self.series_id)

        data = NonEmptyDict()
        data['id'] = NonEmptyDict()
        data['id'][self.indexer_name] = self.series_id
        data['id']['imdb'] = text_type(self.imdb_id)
        data['title'] = self.name
        data['indexer'] = self.indexer_name  # e.g. tvdb
        data['network'] = self.network  # e.g. CBS
        data['type'] = self.classification  # e.g. Scripted
        data['status'] = self.status  # e.g. Continuing
        data['airs'] = self.airs  # e.g. Thursday 8:00 PM
        data['language'] = self.lang
        data['showType'] = self.show_type  # e.g. anime, sport, series
        data['akas'] = self.imdb_akas
        data['year'] = NonEmptyDict()
        data['year']['start'] = self.imdb_year or self.start_year
        data['nextAirDate'] = self.next_airdate
        data['runtime'] = self.imdb_runtime or self.runtime
        data['genres'] = self.genres
        data['rating'] = NonEmptyDict()
        if self.imdb_rating and self.imdb_votes:
            data['rating']['imdb'] = NonEmptyDict()
            data['rating']['imdb']['rating'] = self.imdb_rating
            data['rating']['imdb']['votes'] = self.imdb_votes

        data['classification'] = self.imdb_certificates
        data['cache'] = NonEmptyDict()
        data['cache']['poster'] = self.poster
        data['cache']['banner'] = self.banner
        data['countries'] = self.countries  # e.g. ['ITALY', 'FRANCE']
        data['country_codes'] = self.imdb_countries  # e.g. ['it', 'fr']
        data['plot'] = self.imdb_plot or self.plot
        data['config'] = NonEmptyDict()
        data['config']['location'] = self.raw_location
        data['config']['qualities'] = NonEmptyDict()
        data['config']['qualities']['allowed'] = self.get_allowed_qualities()
        data['config']['qualities']['preferred'] = self.get_preferred_qualities()
        data['config']['paused'] = bool(self.paused)
        data['config']['airByDate'] = bool(self.air_by_date)
        data['config']['subtitlesEnabled'] = bool(self.subtitles)
        data['config']['dvdOrder'] = bool(self.dvd_order)
        data['config']['flattenFolders'] = bool(self.flatten_folders)
        data['config']['scene'] = self.is_scene
        data['config']['paused'] = bool(self.paused)
        data['config']['defaultEpisodeStatus'] = self.default_ep_status_name
        data['config']['aliases'] = self.aliases
        data['config']['release'] = NonEmptyDict()
        data['config']['release']['blacklist'] = bw_list.blacklist
        data['config']['release']['whitelist'] = bw_list.whitelist
        data['config']['release']['ignoredWords'] = self.release_ignore_words
        data['config']['release']['requiredWords'] = self.release_required_words

        if detailed:
            episodes = self.get_all_episodes()
            data['seasons'] = [list(v) for _, v in
                               groupby([ep.to_json() for ep in episodes], lambda item: item['season'])]
            data['episodeCount'] = len(episodes)
            last_episode = episodes[-1] if episodes else None
            if self.status == 'Ended' and last_episode and last_episode.airdate:
                data['year']['end'] = last_episode.airdate.year

        return data

    def get_allowed_qualities(self):
        """Return allowed qualities."""
        allowed = Quality.split_quality(self.quality)[0]

        return [Quality.qualityStrings[v] for v in allowed]

    def get_preferred_qualities(self):
        """Return preferred qualities."""
        preferred = Quality.split_quality(self.quality)[1]

        return [Quality.qualityStrings[v] for v in preferred]

    def get_all_possible_names(self, season=-1):
        """Get every possible variation of the name for a particular show.

        Includes indexer name, and any scene exception names, and country code
        at the end of the name (e.g. "Show Name (AU)".

        show: a Series object that we should get the names of
        Returns: all possible show names
        """
        show_names = get_scene_exceptions(self, season)
        show_names.add(self.name)

        new_show_names = set()

        if not self.is_anime:
            country_list = {}
            # add the country list
            country_list.update(countryList)
            # add the reversed mapping of the country list
            country_list.update({v: k for k, v in countryList.items()})

            for name in show_names:
                if not name:
                    continue

                # if we have "Show Name Australia" or "Show Name (Australia)"
                # this will add "Show Name (AU)" for any countries defined in
                # common.countryList (and vice versa)
                for country in country_list:
                    pattern_1 = ' {0}'.format(country)
                    pattern_2 = ' ({0})'.format(country)
                    replacement = ' ({0})'.format(country_list[country])
                    if name.endswith(pattern_1):
                        new_show_names.add(name.replace(pattern_1, replacement))
                    elif name.endswith(pattern_2):
                        new_show_names.add(name.replace(pattern_2, replacement))

        return show_names.union(new_show_names)

    @staticmethod
    def __qualities_to_string(qualities=None):
        return ', '.join([Quality.qualityStrings[quality] for quality in qualities or []
                          if quality and quality in Quality.qualityStrings]) or 'None'

    def want_episode(self, season, episode, quality, forced_search=False,
                     download_current_quality=False, search_type=None):
        """Whether or not the episode with the specified quality is wanted.

        :param season:
        :type season: int
        :param episode:
        :type episode: int
        :param quality:
        :type quality: int
        :param forced_search:
        :type forced_search: bool
        :param download_current_quality:
        :type download_current_quality: bool
        :param search_type:
        :type search_type: int
        :return:
        :rtype: bool
        """
        # if the quality isn't one we want under any circumstances then just say no
        allowed_qualities, preferred_qualities = self.current_qualities
        log.debug(
            u'{id}: Allowed, Preferred = [ {allowed} ] [ {preferred} ] Found = [ {found} ]', {
                'id': self.series_id,
                'allowed': self.__qualities_to_string(allowed_qualities),
                'preferred': self.__qualities_to_string(preferred_qualities),
                'found': self.__qualities_to_string([quality]),
            }
        )

        if not Quality.wanted_quality(quality, allowed_qualities, preferred_qualities):
            log.debug(
                u"{id}: Ignoring found result for '{show}' {ep} with unwanted quality '{quality}'", {
                    'id': self.series_id,
                    'show': self.name,
                    'ep': episode_num(season, episode),
                    'quality': Quality.qualityStrings[quality],
                }
            )
            return False

        main_db_con = db.DBConnection()
        sql_results = main_db_con.select(
            b'SELECT '
            b'  status, '
            b'  manually_searched '
            b'FROM '
            b'  tv_episodes '
            b'WHERE '
            b'  indexer = ? '
            b'  AND showid = ? '
            b'  AND season = ? '
            b'  AND episode = ?', [self.indexer, self.series_id, season, episode])

        if not sql_results or not len(sql_results):
            log.debug(
                u'{id}: Unable to find a matching episode in database.'
                u' Ignoring found result for {show} {ep} with quality {quality}', {
                    'id': self.series_id,
                    'show': self.name,
                    'ep': episode_num(season, episode),
                    'quality': Quality.qualityStrings[quality],
                }
            )
            return False

        ep_status = int(sql_results[0][b'status'])
        ep_status_text = statusStrings[ep_status].upper()
        manually_searched = sql_results[0][b'manually_searched']
        _, cur_quality = Quality.split_composite_status(ep_status)

        # if it's one of these then we want it as long as it's in our allowed initial qualities
        if ep_status == WANTED:
            should_replace, reason = (
                True, u"Current status is 'WANTED'. Accepting result with quality '{new_quality}'".format(
                    new_quality=Quality.qualityStrings[quality]
                )
            )
        else:
            should_replace, reason = Quality.should_replace(ep_status, cur_quality, quality, allowed_qualities,
                                                            preferred_qualities, download_current_quality,
                                                            forced_search, manually_searched, search_type)

        log.debug(
            u"{id}: '{show}' {ep} status is: '{status}'."
            u" {action} result with quality '{new_quality}'."
            u" Reason: {reason}", {
                'id': self.series_id,
                'show': self.name,
                'ep': episode_num(season, episode),
                'status': ep_status_text,
                'action': 'Accepting' if should_replace else 'Ignoring',
                'new_quality': Quality.qualityStrings[quality],
                'reason': reason,
            }
        )
        return should_replace

    def get_overview(self, ep_status, backlog_mode=False, manually_searched=False):
        """Get the Overview status from the Episode status.

        :param ep_status: an Episode status
        :type ep_status: int
        :param backlog_mode: if we should return overview for backlogOverview
        :type backlog_mode: boolean
        :param manually_searched: if episode was manually searched
        :type manually_searched: boolean
        :return: an Overview status
        :rtype: int
        """
        ep_status = try_int(ep_status) or UNKNOWN

        if backlog_mode:
            if ep_status == WANTED:
                return Overview.WANTED
            elif Quality.should_search(ep_status, self, manually_searched)[0]:
                return Overview.QUAL
            return Overview.GOOD

        if ep_status == WANTED:
            return Overview.WANTED
        elif ep_status in (UNAIRED, UNKNOWN):
            return Overview.UNAIRED
        elif ep_status in (SKIPPED, IGNORED):
            return Overview.SKIPPED
        elif ep_status in Quality.ARCHIVED:
            return Overview.GOOD
        elif ep_status in Quality.FAILED:
            return Overview.WANTED
        elif ep_status in Quality.SNATCHED:
            return Overview.SNATCHED
        elif ep_status in Quality.SNATCHED_PROPER:
            return Overview.SNATCHED_PROPER
        elif ep_status in Quality.SNATCHED_BEST:
            return Overview.SNATCHED_BEST
        elif ep_status in Quality.DOWNLOADED:
            if Quality.should_search(ep_status, self, manually_searched)[0]:
                return Overview.QUAL
            else:
                return Overview.GOOD
        else:
            log.error(u'Could not parse episode status into a valid overview status: {status}',
                      {'status': ep_status})

    def get_backlogged_episodes(self, allowed_qualities, preferred_qualities, include_wanted=False):
        """Check how many episodes will be backlogged when changing qualities."""
        BackloggedEpisodes = namedtuple('backlogged_episodes', ['new_backlogged', 'existing_backlogged'])
        new_backlogged = 0
        existing_backlogged = 0
        if allowed_qualities + preferred_qualities:
            # We need to change show qualities without save it
            show_obj = copy.copy(self)

            show_obj.quality = Quality.combine_qualities(allowed_qualities, preferred_qualities)
            ep_list = self.get_all_episodes()
            for ep_obj in ep_list:
                if not include_wanted and ep_obj.status == WANTED:
                    continue
                if Quality.should_search(ep_obj.status, show_obj, ep_obj.manually_searched)[0]:
                    new_backlogged += 1
                if Quality.should_search(ep_obj.status, self, ep_obj.manually_searched)[0]:
                    existing_backlogged += 1
        else:
            new_backlogged = existing_backlogged = -1
        return BackloggedEpisodes(new_backlogged, existing_backlogged)

    def set_all_episodes_archived(self, final_status_only=False):
        """Set all episodes with final `downloaded` status to `archived`.

        :param final_status_only: archive only episode with final status
        :type final_status_only: boolean
        :return: True if we archived at least one episode
        :rtype: boolean
        """
        ep_list = self.get_all_episodes()
        sql_list = []
        for ep_obj in ep_list:
            with ep_obj.lock:
                if ep_obj.status in Quality.DOWNLOADED:
                    if final_status_only and Quality.should_search(ep_obj.status, self,
                                                                   ep_obj.manually_searched)[0]:
                        continue
                    _, old_quality = Quality.split_composite_status(ep_obj.status)
                    ep_obj.status = Quality.composite_status(ARCHIVED, old_quality)
                    sql_list.append(ep_obj.get_sql())
        if sql_list:
            main_db_con = db.DBConnection()
            main_db_con.mass_action(sql_list)
            log.debug(u'Change all DOWNLOADED episodes to ARCHIVED for show ID: {show}',
                      {'show': self.name})
            return True
        else:
            log.debug(u'No DOWNLOADED episodes for show ID: {show}',
                      {'show': self.name})
            return False

    def pause(self):
        """Pause the series."""
        self.paused = True
        self.save_to_db()

    def unpause(self):
        """Unpause the series."""
        self.paused = False
        self.save_to_db()

    def delete(self, remove_files):
        """Delete the series."""
        try:
            app.show_queue_scheduler.action.removeShow(self, bool(remove_files))
            return True
        except CantRemoveShowException:
            pass

    def remove_images(self):
        """Remove images from cache."""
        image_cache.remove_images(self)

    def get_asset(self, asset_type):
        """Get the specified asset for this series."""
        asset_type = asset_type.lower()
        media_format = ('normal', 'thumb')[asset_type in ('bannerthumb', 'posterthumb', 'small')]

        if asset_type.startswith('banner'):
            return ShowBanner(self, media_format)
        elif asset_type.startswith('fanart'):
            return ShowFanArt(self, media_format)
        elif asset_type.startswith('poster'):
            return ShowPoster(self, media_format)
        elif asset_type.startswith('network'):
            return ShowNetworkLogo(self, media_format)<|MERGE_RESOLUTION|>--- conflicted
+++ resolved
@@ -519,26 +519,14 @@
     @property
     def poster(self):
         """Return poster path."""
-<<<<<<< HEAD
-        poster = ImageCache.poster_path(self.series_id)
-        if os.path.isfile(poster):
-            return poster
-=======
         img_type = image_cache.POSTER
-        return image_cache.get_artwork(img_type, self.indexerid)
->>>>>>> 9f792cc2
+        return image_cache.get_artwork(img_type, self.series_id)
 
     @property
     def banner(self):
         """Return banner path."""
-<<<<<<< HEAD
-        banner = ImageCache.banner_path(self.series_id)
-        if os.path.isfile(banner):
-            return banner
-=======
         img_type = image_cache.POSTER
-        return image_cache.get_artwork(img_type, self.indexerid)
->>>>>>> 9f792cc2
+        return image_cache.get_artwork(img_type, self.series_id)
 
     @property
     def aliases(self):
@@ -1740,13 +1728,8 @@
     def populate_cache(self):
         """Populate image caching."""
         log.debug(u'{id}: Checking & filling cache for show {show}',
-<<<<<<< HEAD
                   {'id': self.series_id, 'show': self.name})
-        cache_inst.fill_cache(self)
-=======
-                  {'id': self.indexerid, 'show': self.name})
         image_cache.fill_cache(self)
->>>>>>> 9f792cc2
 
     def refresh_dir(self):
         """Refresh show using its location.
