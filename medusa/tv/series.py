# coding=utf-8

"""Series classes."""
from __future__ import unicode_literals

import ast
import copy
import datetime
import glob
import logging
import os.path
import shutil
import stat
import traceback
import warnings
from builtins import map
from builtins import str
from collections import (
    OrderedDict, namedtuple
)
from itertools import chain, groupby

from medusa import (
    app,
    db,
    helpers,
    image_cache,
    network_timezones,
    notifiers,
    post_processor,
)
from medusa.black_and_white_list import BlackAndWhiteList
from medusa.common import (
    ARCHIVED,
    DOWNLOADED,
    FAILED,
    IGNORED,
    Overview,
    Quality,
    SKIPPED,
    SNATCHED,
    SNATCHED_BEST,
    SNATCHED_PROPER,
    UNAIRED,
    UNSET,
    WANTED,
    countryList,
    qualityPresets,
    statusStrings,
)
from medusa.helper.common import (
    episode_num,
    pretty_file_size,
    try_int,
)
from medusa.helper.exceptions import (
    CantRefreshShowException,
    CantRemoveShowException,
    EpisodeDeletedException,
    EpisodeNotFoundException,
    MultipleShowObjectsException,
    ShowDirectoryNotFoundException,
    ShowNotFoundException,
    ex,
)
from medusa.helpers.anidb import short_group_names
from medusa.helpers.externals import get_externals, load_externals_from_db
from medusa.helpers.utils import dict_to_array, safe_get, to_camel_case
from medusa.imdb import Imdb
from medusa.indexers.indexer_api import indexerApi
from medusa.indexers.indexer_config import (
    INDEXER_TVRAGE,
    STATUS_MAP,
    indexerConfig
)
from medusa.indexers.indexer_exceptions import (
    IndexerAttributeNotFound,
    IndexerException,
    IndexerSeasonNotFound,
)
from medusa.indexers.tmdb.tmdb import Tmdb
from medusa.indexers.utils import (
    indexer_id_to_slug,
    mappings,
    reverse_mappings,
    slug_to_indexer_id
)
from medusa.logger.adapters.style import BraceAdapter
from medusa.media.banner import ShowBanner
from medusa.media.fan_art import ShowFanArt
from medusa.media.network_logo import ShowNetworkLogo
from medusa.media.poster import ShowPoster
from medusa.name_cache import build_name_cache
from medusa.name_parser.parser import (
    InvalidNameException,
    InvalidShowException,
    NameParser,
)
from medusa.sbdatetime import sbdatetime
from medusa.scene_exceptions import get_all_scene_exceptions, get_scene_exceptions, update_scene_exceptions
from medusa.scene_numbering import (
    get_scene_absolute_numbering_for_show, get_scene_numbering_for_show,
    get_xem_absolute_numbering_for_show, get_xem_numbering_for_show,
    numbering_tuple_to_dict,
)
from medusa.search import FORCED_SEARCH
from medusa.search_templates import SearchTemplates
from medusa.show.show import Show
from medusa.subtitles import (
    code_from_code,
    from_country_code_to_name,
)
from medusa.tv.base import Identifier, TV
from medusa.tv.episode import Episode
from medusa.tv.indexer import Indexer

from six import iteritems, itervalues, string_types, text_type, viewitems

try:
    from send2trash import send2trash
except ImportError:
    app.TRASH_REMOVE_SHOW = 0


MILLIS_YEAR_1900 = datetime.datetime(year=1900, month=1, day=1).toordinal()

log = BraceAdapter(logging.getLogger(__name__))
log.logger.addHandler(logging.NullHandler())


class SeriesIdentifier(Identifier):
    """Series identifier with indexer and indexer id."""

    def __init__(self, indexer, identifier):
        """Constructor.

        :param indexer:
        :type indexer: Indexer or int
        :param identifier:
        :type identifier: int
        """
        self.indexer = indexer if isinstance(indexer, Indexer) else Indexer.from_id(indexer)
        self.id = identifier

    @classmethod
    def from_slug(cls, slug):
        """Create SeriesIdentifier from slug. E.g.: tvdb1234."""
        result = slug_to_indexer_id(slug)
        if result is not None:
            indexer, indexer_id = result
            if indexer is not None and indexer_id is not None:
                return SeriesIdentifier(Indexer(indexer), indexer_id)

    @classmethod
    def from_id(cls, indexer, indexer_id):
        """Create SeriesIdentifier from tuple (indexer, indexer_id)."""
        return SeriesIdentifier(indexer, indexer_id)

    @property
    def slug(self):
        """Slug."""
        return text_type(self)

    @property
    def api(self):
        """Api."""
        indexer_api = indexerApi(self.indexer.id)
        return indexer_api.indexer(**indexer_api.api_params)

    def __bool__(self):
        """Magic method."""
        return self.indexer is not None and self.id is not None

    def __repr__(self):
        """Magic method."""
        return '<SeriesIdentifier [{0!r} - {1}]>'.format(self.indexer, self.id)

    def __str__(self):
        """Magic method."""
        return '{0}{1}'.format(self.indexer, self.id)

    def __hash__(self):
        """Magic method."""
        return hash((self.indexer, self.id))

    def __eq__(self, other):
        """Magic method."""
        return isinstance(other, SeriesIdentifier) and self.indexer == other.indexer and self.id == other.id


class Series(TV):
    """Represent a TV Show."""

    def __init__(self, indexer, indexerid, lang='', quality=None,
                 season_folders=None, enabled_subtitles=None):
        """Instantiate a Series with database information based on indexerid.

        :param indexer:
        :type indexer: int
        :param indexerid:
        :type indexerid: int
        :param lang:
        :type lang: str
        """
        super(Series, self).__init__(indexer, indexerid, {'episodes', 'next_aired', 'release_groups', 'exceptions',
                                                          'external', 'imdb_info'})
        self.show_id = None
        self.name = ''
        self.imdb_id = ''
        self.network = ''
        self.genre = ''
        self.classification = ''
        self.runtime = 0
        self.imdb_info = {}
        self.quality = quality or int(app.QUALITY_DEFAULT)
        self.season_folders = season_folders or int(app.SEASON_FOLDERS_DEFAULT)
        self.status = 'Unknown'
        self._airs = ''
        # Amount of hours we want to start searching early (-1) or late (1) for new episodes
        self.airdate_offset = 0
        self.start_year = 0
        self.paused = 0
        self.air_by_date = 0
        self.subtitles = enabled_subtitles or int(app.SUBTITLES_DEFAULT)
        self.notify_list = {}
        self.dvd_order = 0
        self.lang = lang
        self._last_update_indexer = 1
        self.sports = 0
        self.anime = 0
        self.scene = 0
        self._templates = False
        self.rls_ignore_words = ''
        self.rls_require_words = ''
        self.rls_ignore_exclude = 0
        self.rls_require_exclude = 0
        self.default_ep_status = SKIPPED
        self._location = ''
        self.episodes = {}
        self.next_aired = ''
        self.release_groups = None
        self.exceptions = set()
        self.externals = {}
        self._cached_indexer_api = None
        self.plot = None
        self._search_templates = None

        other_show = Show.find_by_id(app.showList, self.indexer, self.series_id)
        if other_show is not None:
            raise MultipleShowObjectsException("Can't create a show if it already exists")

        self._load_from_db()

    @classmethod
    def find_series(cls, predicate=None):
        """Find series based on given predicate."""
        return [s for s in app.showList if s and (not predicate or predicate(s))]

    @classmethod
    def find_by_identifier(cls, identifier, predicate=None):
        """Find series by its identifier and predicate.

        :param identifier:
        :type identifier: medusa.tv.series.SeriesIdentifier
        :param predicate:
        :type predicate: callable
        :return:
        :rtype:
        """
        result = Show.find_by_id(app.showList, identifier.indexer.id, identifier.id)
        if result and (not predicate or predicate(result)):
            return result

    @classmethod
    def from_identifier(cls, identifier):
        """Create a series object from its identifier."""
        return Series(identifier.indexer.id, identifier.id)

    # TODO: Make this the single entry to add new series
    @classmethod
    def save_series(cls, series):
        """Save the specified series to medusa."""
        try:
            api = series.identifier.api
            series.load_from_indexer(tvapi=api)
            series.load_imdb_info()
            app.showList.append(series)
            series.save_to_db()
            series.load_episodes_from_indexer(tvapi=api)
            series.populate_cache()
            return series
        except IndexerException as error:
            log.warning('Unable to load series from indexer: {0!r}'.format(error))

    @property
    def identifier(self):
        """Identifier."""
        return SeriesIdentifier(self.indexer, self.series_id)

    @property
    def slug(self):
        """Slug."""
        return self.identifier.slug

    @property
    def indexer_api(self):
        """Get an Indexer API instance."""
        if not self._cached_indexer_api:
            self.create_indexer()
        return self._cached_indexer_api

    @indexer_api.setter
    def indexer_api(self, value):
        """Set an Indexer API instance."""
        self._cached_indexer_api = value

    def create_indexer(self, banners=False, actors=False, dvd_order=False, episodes=True):
        """Force the creation of a new Indexer API."""
        api = indexerApi(self.indexer)
        params = api.api_params.copy()

        if self.lang:
            params['language'] = self.lang
            log.debug(u'{id}: Using language from show settings: {lang}',
                      {'id': self.series_id, 'lang': self.lang})

        if self.dvd_order != 0 or dvd_order:
            params['dvdorder'] = True

        params['actors'] = actors

        params['banners'] = banners

        params['episodes'] = episodes

        self.indexer_api = api.indexer(**params)

    @property
    def is_anime(self):
        """Check if the show is Anime."""
        return bool(self.anime)

    @property
    def use_templates(self):
        """Check if the show uses advanced templates."""
        return bool(self.templates)

    def is_location_valid(self, location=None):
        """
        Check if the location is valid.

        :param location: Path to check
        :return: True if the given path is a directory
        """
        return os.path.isdir(location or self._location)

    @property
    def is_recently_deleted(self):
        """
        Check if the show was recently deleted.

        Can be used to suppress error messages such as attempting to use the
        show object just after being removed.
        """
        return self.indexer_slug in app.RECENTLY_DELETED

    @property
    def is_scene(self):
        """Check if this ia a scene show."""
        return bool(self.scene)

    @property
    def is_sports(self):
        """Check if this is a sport show."""
        return bool(self.sports)

    @property
    def network_logo_name(self):
        """Get the network logo name."""
        return self.network.replace(u'\u00C9', 'e').replace(u'\u00E9', 'e').replace(' ', '-').lower()

    @property
    def validate_location(self):
        """Legacy call to location with a validation when ADD_SHOWS_WO_DIR is set."""
        if app.CREATE_MISSING_SHOW_DIRS or self.is_location_valid():
            return self._location
        raise ShowDirectoryNotFoundException(u'Show folder does not exist.')

    @property
    def location(self):
        """Get the show location."""
        return self._location

    @location.setter
    def location(self, value):
        old_location = os.path.normpath(self._location)
        new_location = os.path.normpath(value)

        log.debug(
            u'{indexer} {id}: Setting location: {location}', {
                'indexer': indexerApi(self.indexer).name,
                'id': self.series_id,
                'location': new_location,
            }
        )

        if new_location == old_location:
            return

        # Don't validate directory if user wants to add shows without creating a dir
        if app.ADD_SHOWS_WO_DIR or self.is_location_valid(value):
            self._location = new_location
            return

        changed_location = True
        log.info('Changing show location to: {new}', {'new': new_location})
        if not os.path.isdir(new_location):
            if app.CREATE_MISSING_SHOW_DIRS:
                log.info(u"Show directory doesn't exist, creating it")
                try:
                    os.mkdir(new_location)
                except OSError as error:
                    changed_location = False
                    log.warning(u"Unable to create the show directory '{location}'. Error: {msg}",
                                {'location': new_location, 'msg': error})
                else:
                    log.info(u'New show directory created')
                    helpers.chmod_as_parent(new_location)
            else:
                changed_location = False
                log.warning("New location '{location}' does not exist. "
                            "Enable setting '(Config - Postprocessing) Create missing show dirs'", {'location': new_location})

        # Save new location only if we changed it
        if changed_location:
            self._location = new_location

        if changed_location and os.path.isdir(new_location):
            try:
                app.show_queue_scheduler.action.refreshShow(self)
            except CantRefreshShowException as error:
                log.warning("Unable to refresh show '{show}'. Error: {error}",
                            {'show': self.name, 'error': error})

    @property
    def indexer_name(self):
        """Return the indexer name identifier. Example: tvdb."""
        return indexerConfig[self.indexer].get('identifier')

    @property
    def indexer_slug(self):
        """Return the slug name of the series. Example: tvdb1234."""
        return indexer_id_to_slug(self.indexer, self.series_id)

    @property
    def current_qualities(self):
        """
        Get the show qualities.

        :returns: A tuple of allowed and preferred qualities
        """
        return Quality.split_quality(int(self.quality))

    @property
    def using_preset_quality(self):
        """Check if a preset is used."""
        return self.quality in qualityPresets

    @property
    def default_ep_status_name(self):
        """Get the default episode status name."""
        return statusStrings[self.default_ep_status]

    @default_ep_status_name.setter
    def default_ep_status_name(self, status_name):
        """Set the default episode status using its name."""
        self.default_ep_status = next((status for status, name in iteritems(statusStrings)
                                       if name.lower() == status_name.lower()),
                                      self.default_ep_status)

    @property
    def size(self):
        """Size of the show on disk."""
        return helpers.get_size(self.location)

    def show_size(self, pretty=False):
        """
        Get the size of the show on disk (deprecated).

        :param pretty: True if you want a pretty size. (e.g. 3 GB)
        :return:  Size of the show on disk.
        """
        warnings.warn(
            u'Method show_size is deprecated.  Use size property instead.',
            DeprecationWarning,
        )
        return pretty_file_size(self.size) if pretty else self.size

    @property
    def subtitle_flag(self):
        """Subtitle flag."""
        return code_from_code(self.lang) if self.lang else ''

    @property
    def show_type(self):
        """Return show type."""
        return 'sports' if self.is_sports else ('anime' if self.is_anime else 'series')

    @property
    def imdb_year(self):
        """Return series year."""
        return self.imdb_info.get('year')

    @property
    def imdb_runtime(self):
        """Return series runtime."""
        return self.imdb_info.get('runtimes')

    @property
    def imdb_akas(self):
        """Return genres akas dict."""
        akas = {}
        for x in [v for v in (self.imdb_info.get('akas') or '').split('|') if v]:
            if '::' in x:
                val, key = x.split('::')
                akas[key] = val
        return akas

    @property
    def imdb_countries(self):
        """Return country codes."""
        return [v for v in (self.imdb_info.get('country_codes') or '').split('|') if v]

    @property
    def imdb_plot(self):
        """Return series plot."""
        return self.imdb_info.get('plot') or ''

    @property
    def imdb_genres(self):
        """Return series genres."""
        return self.imdb_info.get('genres') or ''

    @property
    def imdb_votes(self):
        """Return series votes."""
        return self.imdb_info.get('votes')

    @property
    def imdb_rating(self):
        """Return series rating."""
        return self.imdb_info.get('rating')

    @property
    def imdb_certificates(self):
        """Return series certificates."""
        return self.imdb_info.get('certificates')

    @property
    def last_update_indexer(self):
        """Return last indexer update as epoch."""
        update_date = datetime.date.fromordinal(self._last_update_indexer)
        epoch_date = update_date - datetime.date.fromtimestamp(0)
        return int(epoch_date.total_seconds())

    @property
    def next_airdate(self):
        """Return next airdate."""
        return (
            sbdatetime.convert_to_setting(network_timezones.parse_date_time(self.next_aired, self.airs, self.network))
            if try_int(self.next_aired, 1) > MILLIS_YEAR_1900 else None
        )

    @property
    def countries(self):
        """Return countries."""
        return [v for v in (self.imdb_info.get('countries') or '').split('|') if v]

    @property
    def genres(self):
        """Return genres list."""
        return list({i for i in (self.genre or '').split('|') if i} |
                    {i for i in self.imdb_genres.replace('Sci-Fi', 'Science-Fiction').split('|') if i})

    @property
    def airs(self):
        """Return episode time that series usually airs."""
        return self._airs

    @airs.setter
    def airs(self, value):
        """Set episode time that series usually airs."""
        self._airs = text_type(value).replace('am', ' AM').replace('pm', ' PM').replace('  ', ' ').strip()

    @property
    def poster(self):
        """Return poster path."""
        img_type = image_cache.POSTER
        return image_cache.get_artwork(img_type, self)

    @property
    def banner(self):
        """Return banner path."""
        img_type = image_cache.BANNER
        return image_cache.get_artwork(img_type, self)

    @property
    def aliases(self):
        """Return series aliases."""
        if self.exceptions:
            return self.exceptions

        return set(chain(*itervalues(get_all_scene_exceptions(self))))

    @aliases.setter
    def aliases(self, exceptions):
        """Set the series aliases."""
        update_scene_exceptions(self, exceptions)
        self.exceptions = set(chain(*itervalues(get_all_scene_exceptions(self))))
        build_name_cache(self)
        # Adding new scene exceptions, means we also need to to add new search templates.
        self._search_templates.generate()

    @property
    def aliases_to_json(self):
        """Return aliases as a dict."""
        return [{
            'season': alias.season,
            'seriesName': alias.series_name
            } for alias in self.aliases]

    @property
    def aliases_to_json(self):
        """Return aliases as a dict."""
        return [{
            'season': alias.season,
            'title': alias.title
            } for alias in self.aliases]

    @property
    def xem_numbering(self):
        """Return series episode xem numbering."""
        return get_xem_numbering_for_show(self)

    @property
    def xem_absolute_numbering(self):
        """Return series xem absolute numbering."""
        return get_xem_absolute_numbering_for_show(self)

    @property
    def scene_absolute_numbering(self):
        """Return series scene absolute numbering."""
        return get_scene_absolute_numbering_for_show(self)

    @property
    def scene_numbering(self):
        """Return series scene numbering."""
        return get_scene_numbering_for_show(self)

    @property
    def release_ignore_words(self):
        """Return release ignore words."""
        return [v for v in (self.rls_ignore_words or '').split(',') if v]

    @release_ignore_words.setter
    def release_ignore_words(self, value):
        self.rls_ignore_words = value if isinstance(value, string_types) else ','.join(value)

    @property
    def release_required_words(self):
        """Return release ignore words."""
        return [v for v in (self.rls_require_words or '').split(',') if v]

    @release_required_words.setter
    def release_required_words(self, value):
        self.rls_require_words = value if isinstance(value, string_types) else ','.join(value)

    @property
    def blacklist(self):
        """Return the anime's blacklisted release groups."""
        bw_list = self.release_groups or BlackAndWhiteList(self)
        return bw_list.blacklist

    @blacklist.setter
    def blacklist(self, group_names):
        """
        Set the anime's blacklisted release groups.

        :param group_names: A list of blacklist release group names.
        """
        self.release_groups.set_black_keywords(short_group_names(group_names))

    @property
    def whitelist(self):
        """Return the anime's whitelisted release groups."""
        bw_list = self.release_groups or BlackAndWhiteList(self)
        return bw_list.whitelist

    @whitelist.setter
    def whitelist(self, group_names):
        """
        Set the anime's whitelisted release groups.

        :param group_names: A list of whitelist release group names.
        """
        self.release_groups.set_white_keywords(short_group_names(group_names))

    @staticmethod
    def normalize_status(status):
        """Return a normalized status given current indexer status."""
        for medusa_status, indexer_mappings in viewitems(STATUS_MAP):
            if status.lower() in indexer_mappings:
                return medusa_status

        return 'Unknown'

    def flush_episodes(self):
        """Delete references to anything that's not in the internal lists."""
        for cur_season in self.episodes:
            for cur_ep in self.episodes[cur_season]:
                my_ep = self.episodes[cur_season][cur_ep]
                self.episodes[cur_season][cur_ep] = None
                del my_ep

    def erase_cached_parse(self):
        """Erase parsed cached results."""
        NameParser().erase_cached_parse(self.indexer, self.series_id)

    def get_all_seasons(self, last_airdate=False):
        """Retrieve a dictionary of seasons with the number of episodes, using the episodes table.

        :param last_airdate: Option to pass the airdate of the last aired episode for the season in stead of the number
        of episodes
        :type last_airdate: bool
        :return:
        :rtype: dictionary of seasons (int) and count(episodes) (int)
        """
        sql_selection = 'SELECT season, {0} AS number_of_episodes FROM tv_episodes ' \
                        'WHERE showid = ? GROUP BY season'.format('count(*)' if not last_airdate else 'max(airdate)')
        main_db_con = db.DBConnection()
        results = main_db_con.select(sql_selection, [self.series_id])

        return {int(x['season']): int(x['number_of_episodes']) for x in results}

    def get_all_episodes(self, season=None, has_location=False):
        """Retrieve all episodes for this show given the specified filter.

        :param season:
        :type season: int or list of int
        :param has_location:
        :type has_location: bool
        :return:
        :rtype: list of Episode
        """
        # subselection to detect multi-episodes early, share_location > 0
        # If a multi-episode release has been downloaded. For example my.show.S01E1E2.1080p.WEBDL.mkv, you'll find the same location
        # in the database for those episodes (S01E01 and S01E02). The query is to mark that the location for each episode is shared with another episode.
        sql_selection = ('SELECT season, episode, (SELECT '
                         '  COUNT (*) '
                         'FROM '
                         '  tv_episodes '
                         'WHERE '
                         '  indexer = tve.indexer AND showid = tve.showid '
                         '  AND season = tve.season '
                         "  AND location != '' "
                         '  AND location = tve.location '
                         '  AND episode != tve.episode) AS share_location '
                         'FROM tv_episodes tve WHERE indexer = ? AND showid = ?'
                         )
        sql_args = [self.indexer, self.series_id]

        if season is not None:
            season = helpers.ensure_list(season)
            sql_selection += ' AND season IN (?)'
            sql_args.append(','.join(map(text_type, season)))

        if has_location:
            sql_selection += " AND location != ''"

        # need ORDER episode ASC to rename multi-episodes in order S01E01-02
        sql_selection += ' ORDER BY season ASC, episode ASC'

        main_db_con = db.DBConnection()
        results = main_db_con.select(sql_selection, sql_args)

        ep_list = []
        for cur_result in results:
            cur_ep = self.get_episode(cur_result['season'], cur_result['episode'])
            if not cur_ep:
                continue

            cur_ep.related_episodes = []
            if cur_ep.location:
                # if there is a location, check if it's a multi-episode (share_location > 0)
                # and put them in related_episodes
                if cur_result['share_location'] > 0:
                    related_eps_result = main_db_con.select(
                        'SELECT '
                        '  season, episode '
                        'FROM '
                        '  tv_episodes '
                        'WHERE '
                        '  showid = ? '
                        '  AND season = ? '
                        '  AND location = ? '
                        '  AND episode != ? '
                        'ORDER BY episode ASC',
                        [self.series_id, cur_ep.season, cur_ep.location, cur_ep.episode])
                    for cur_related_ep in related_eps_result:
                        related_ep = self.get_episode(cur_related_ep['season'], cur_related_ep['episode'])
                        if related_ep and related_ep not in cur_ep.related_episodes:
                            cur_ep.related_episodes.append(related_ep)
            ep_list.append(cur_ep)

        return ep_list

    def get_episode(self, season=None, episode=None, filepath=None, no_create=False, absolute_number=None,
                    air_date=None, should_cache=True):
        """Return TVEpisode given the specified filter.

        :param season:
        :type season: int
        :param episode:
        :type episode: int
        :param filepath:
        :type filepath: str
        :param no_create:
        :type no_create: bool
        :param absolute_number:
        :type absolute_number: int
        :param air_date:
        :type air_date: datetime.datetime
        :param should_cache:
        :type should_cache: bool
        :return:
        :rtype: Episode
        """
        season = try_int(season, None)
        episode = try_int(episode, None)
        absolute_number = try_int(absolute_number, None)

        # if we get an anime get the real season and episode
        if not season and not episode:
            main_db_con = db.DBConnection()
            sql = None
            sql_args = None
            if self.is_anime and absolute_number:
                sql = (
                    'SELECT season, episode '
                    'FROM tv_episodes '
                    'WHERE indexer = ? '
                    'AND showid = ? '
                    'AND absolute_number = ? '
                    'AND season != 0'
                )
                sql_args = [self.indexer, self.series_id, absolute_number]
                log.debug(u'{id}: Season and episode lookup for {show} using absolute number {absolute}',
                          {'id': self.series_id, 'absolute': absolute_number, 'show': self.name})
            elif air_date:
                sql = (
                    'SELECT season, episode '
                    'FROM tv_episodes '
                    'WHERE indexer = ? '
                    'AND showid = ? '
                    'AND airdate = ?'
                )
                sql_args = [self.indexer, self.series_id, air_date.toordinal()]
                log.debug(u'{id}: Season and episode lookup for {show} using air date {air_date}',
                          {'id': self.series_id, 'air_date': air_date, 'show': self.name})

            sql_results = main_db_con.select(sql, sql_args) if sql else []
            if len(sql_results) == 1:
                episode = int(sql_results[0]['episode'])
                season = int(sql_results[0]['season'])
                log.debug(
                    u'{id}: Found season and episode which is {show} {ep}', {
                        'id': self.series_id,
                        'show': self.name,
                        'ep': episode_num(season, episode)
                    }
                )
            elif len(sql_results) > 1:
                log.error(u'{id}: Multiple entries found in show: {show} ',
                          {'id': self.series_id, 'show': self.name})
                return None
            else:
                log.debug(u'{id}: No entries found in show: {show}',
                          {'id': self.series_id, 'show': self.name})
                return None

        if season not in self.episodes:
            self.episodes[season] = {}

        if episode in self.episodes[season] and self.episodes[season][episode] is not None:
            return self.episodes[season][episode]
        elif no_create:
            return None

        if filepath:
            ep = Episode(self, season, episode, filepath)
        else:
            ep = Episode(self, season, episode)

        if ep is not None and ep.loaded and should_cache:
            self.episodes[season][episode] = ep

        return ep

    def show_words(self):
        """Return all related words to show: preferred, undesired, ignore, require."""
        words = namedtuple('show_words', ['preferred_words', 'undesired_words', 'ignored_words', 'required_words'])

        preferred_words = app.PREFERRED_WORDS
        undesired_words = app.UNDESIRED_WORDS

        global_ignore = app.IGNORE_WORDS
        global_require = app.REQUIRE_WORDS
        show_ignore = self.rls_ignore_words.split(',') if self.rls_ignore_words else []
        show_require = self.rls_require_words.split(',') if self.rls_require_words else []

        # If word is in global ignore and also in show require, then remove it from global ignore
        # Join new global ignore with show ignore
        if not self.rls_ignore_exclude:
            final_ignore = show_ignore + [i for i in global_ignore if i.lower() not in [r.lower() for r in show_require]]
        else:
            final_ignore = [i for i in global_ignore if i.lower() not in [r.lower() for r in show_require] and
                            i.lower() not in [sh_i.lower() for sh_i in show_ignore]]
        # If word is in global require and also in show ignore, then remove it from global requires
        # Join new global required with show require
        if not self.rls_require_exclude:
            final_require = show_require + [i for i in global_require if i.lower() not in [r.lower() for r in show_ignore]]
        else:
            final_require = [gl_r for gl_r in global_require if gl_r.lower() not in [r.lower() for r in show_ignore] and
                             gl_r.lower() not in [sh_r.lower() for sh_r in show_require]]

        ignored_words = list(OrderedDict.fromkeys(final_ignore))
        required_words = list(OrderedDict.fromkeys(final_require))

        return words(preferred_words, undesired_words, ignored_words, required_words)

    def __write_show_nfo(self, metadata_provider):

        result = False
        result = metadata_provider.create_show_metadata(self) or result

        return result

    def write_metadata(self, show_only=False):
        """Write show metadata files.

        :param show_only:
        :type show_only: bool
        """
        if not app.CREATE_MISSING_SHOW_DIRS and not self.is_location_valid():
            log.warning("{id}: Show directory doesn't exist, skipping NFO generation",
                        {'id': self.series_id})
            return

        for metadata_provider in itervalues(app.metadata_provider_dict):
            self.__get_images(metadata_provider)
            self.__write_show_nfo(metadata_provider)

        if not show_only:
            self.__write_episode_nfos()

    def __write_episode_nfos(self):

        log.debug(u'{id}: Writing NFOs for all episodes',
                  {'id': self.series_id})

        main_db_con = db.DBConnection()
        sql_results = main_db_con.select(
            'SELECT '
            '  season, '
            '  episode '
            'FROM '
            '  tv_episodes '
            'WHERE '
            '  showid = ? '
            "  AND location != ''", [self.series_id])

        for ep_result in sql_results:
            log.debug(
                u'{id}: Retrieving/creating episode {ep}', {
                    'id': self.series_id,
                    'ep': episode_num(ep_result['season'], ep_result['episode'])
                }
            )
            cur_ep = self.get_episode(ep_result['season'], ep_result['episode'])
            if not cur_ep:
                continue

            cur_ep.create_meta_files()

    def update_metadata(self):
        """Update show metadata files."""
        if not app.CREATE_MISSING_SHOW_DIRS and not self.is_location_valid():
            log.warning(u"{id}: Show directory doesn't exist, skipping NFO update",
                        {'id': self.series_id})
            return

        self.__update_show_nfo()

    def __update_show_nfo(self):

        result = False

        log.info(u'{id}: Updating NFOs for show with new indexer info',
                 {'id': self.series_id})
        # You may only call .values() on metadata_provider_dict! As on values() call the indexer_api attribute
        # is reset. This will prevent errors, when using multiple indexers and caching.
        for cur_provider in itervalues(app.metadata_provider_dict):
            result = cur_provider.update_show_indexer_metadata(self) or result

        return result

    def load_episodes_from_dir(self):
        """Find all media files in the show folder and create episodes for as many as possible."""
        if not app.CREATE_MISSING_SHOW_DIRS and not self.is_location_valid():
            log.warning(u"{id}: Show directory doesn't exist, not loading episodes from disk",
                        {'id': self.series_id})
            return

        log.debug(u'{id}: Loading all episodes from the show directory: {location}',
                  {'id': self.series_id, 'location': self.location})

        # get file list
        media_files = helpers.list_media_files(self.location)
        log.debug(u'{id}: Found files: {media_files}',
                  {'id': self.series_id, 'media_files': media_files})

        # create TVEpisodes from each media file (if possible)
        sql_l = []
        for media_file in media_files:
            cur_episode = None

            log.debug(u'{id}: Creating episode from: {location}',
                      {'id': self.series_id, 'location': media_file})
            try:
                cur_episode = self.make_ep_from_file(os.path.join(self.location, media_file))
            except (ShowNotFoundException, EpisodeNotFoundException) as error:
                log.warning(
                    u'{id}: Episode {location} returned an exception {error_msg}', {
                        'id': self.series_id,
                        'location': media_file,
                        'error_msg': ex(error),
                    }
                )
                continue
            except EpisodeDeletedException:
                log.debug(u'{id}: The episode deleted itself when I tried making an object for it',
                          {'id': self.series_id})
            if cur_episode is None:
                continue

            # see if we should save the release name in the db
            ep_file_name = os.path.basename(cur_episode.location)
            ep_file_name = os.path.splitext(ep_file_name)[0]

            try:
                parse_result = NameParser(series=self, try_indexers=True).parse(ep_file_name)
            except (InvalidNameException, InvalidShowException):
                parse_result = None

            if ' ' not in ep_file_name and parse_result and parse_result.release_group:
                log.debug(
                    u'{id}: Filename {file_name} gave release group of {rg}, seems valid', {
                        'id': self.series_id,
                        'file_name': ep_file_name,
                        'rg': parse_result.release_group,
                    }
                )
                cur_episode.release_name = ep_file_name

            # store the reference in the show
            if cur_episode is not None:
                if self.subtitles:
                    try:
                        cur_episode.refresh_subtitles()
                    except OSError:
                        log.info(u'{id}: Could not refresh subtitles',
                                 {'id': self.series_id})
                        log.debug(traceback.format_exc())

                sql_l.append(cur_episode.get_sql())

        if sql_l:
            main_db_con = db.DBConnection()
            main_db_con.mass_action(sql_l)

    def load_episodes_from_db(self, seasons=None):
        """Load episodes from database.

        :param: seasons: list of seasons ([int])
        :return:
        :rtype: dict(int -> dict(int -> bool))
        """
        scanned_eps = {}

        try:
            main_db_con = db.DBConnection()
            sql = ('SELECT '
                   '  season, episode, showid, show_name, tv_shows.show_id, tv_shows.indexer '
                   'FROM '
                   '  tv_episodes '
                   'JOIN '
                   '  tv_shows '
                   'WHERE '
                   '  tv_episodes.showid = tv_shows.indexer_id'
                   '  AND tv_episodes.indexer = tv_shows.indexer'
                   '  AND tv_shows.indexer = ? AND tv_shows.indexer_id = ?')
            if seasons:
                sql += ' AND season IN (%s)' % ','.join('?' * len(seasons))
                sql_results = main_db_con.select(sql, [self.indexer, self.series_id] + seasons)
                log.debug(u'{id}: Loading all episodes of season(s) {seasons} from the DB',
                          {'id': self.series_id, 'seasons': seasons})
            else:
                sql_results = main_db_con.select(sql, [self.indexer, self.series_id])
                log.debug(u'{id}: Loading all episodes of all seasons from the DB',
                          {'id': self.series_id})
        except Exception as error:
            log.error(u'{id}: Could not load episodes from the DB. Error: {error_msg}',
                      {'id': self.series_id, 'error_msg': error})
            return scanned_eps

        cached_show = self.indexer_api[self.series_id]

        cached_seasons = {}
        cur_show_name = ''
        cur_show_id = ''

        for cur_result in sql_results:

            cur_season = int(cur_result['season'])
            cur_episode = int(cur_result['episode'])
            cur_indexer = int(cur_result['indexer'])
            cur_show_id = int(cur_result['showid'])
            cur_show_name = text_type(cur_result['show_name'])

            delete_ep = False

            log.debug(
                u'{id}: Loading {show} with indexer {indexer} and ep {ep} from the DB', {
                    'id': cur_show_id,
                    'show': cur_show_name,
                    'indexer': cur_indexer,
                    'ep': episode_num(cur_season, cur_episode),
                }
            )

            if cur_season not in cached_seasons:
                try:
                    cached_seasons[cur_season] = cached_show[cur_season]
                except IndexerSeasonNotFound as error:
                    log.debug(
                        u'{id}: {error_msg!r} (unaired/deleted) in the indexer {indexer} for {show}.'
                        u' Removing existing records from database', {
                            'id': cur_show_id,
                            'error_msg': error,
                            'indexer': indexerApi(self.indexer).name,
                            'show': cur_show_name,
                        }
                    )
                    delete_ep = True

            if cur_season not in scanned_eps:
                scanned_eps[cur_season] = {}

            if cur_episode == 0:
                log.warning(
                    u'{id}: Tried loading {show} {ep} from the database with an episode id set to 0.'
                    u' We do not support that. Skipping to next episode.', {
                        'id': cur_show_id,
                        'show': cur_show_name,
                        'ep': episode_num(cur_season, cur_episode),
                    }
                )
                continue

            try:
                cur_ep = self.get_episode(cur_season, cur_episode)
                if not cur_ep:
                    raise EpisodeNotFoundException

                # if we found out that the ep is no longer on TVDB then delete it from our database too
                if delete_ep:
                    cur_ep.delete_episode()

                cur_ep.load_from_db(cur_season, cur_episode)
                scanned_eps[cur_season][cur_episode] = True
            except EpisodeDeletedException:
                log.debug(
                    u'{id}: Tried loading {show} {ep} from the DB that should have been deleted,'
                    u' skipping it', {
                        'id': cur_show_id,
                        'show': cur_show_name,
                        'ep': episode_num(cur_season, cur_episode),
                    }
                )
                continue

        log.debug(u'{id}: Finished loading all episodes for {show} from the DB',
                  {'show': cur_show_name, 'id': cur_show_id})

        return scanned_eps

    def load_episodes_from_indexer(self, seasons=None, tvapi=None):
        """Load episodes from indexer.

        :param seasons: Only load episodes for these seasons (only if supported by the indexer)
        :type seasons: list of integers or integer
        :param tvapi: indexer_object
        :type tvapi: indexer object
        :return:
        :rtype: dict(int -> dict(int -> bool))
        """
        try:
            self.indexer_api = tvapi
            indexed_show = self.indexer_api[self.series_id]
        except IndexerException as error:
            log.warning(
                u'{id}: {indexer} error, unable to update episodes.'
                u' Message: {ex}', {
                    'id': self.series_id,
                    'indexer': indexerApi(self.indexer).name,
                    'ex': error,
                }
            )
            raise

        log.debug(
            u'{id}: Loading all episodes from {indexer}{season_update}', {
                'id': self.series_id,
                'indexer': indexerApi(self.indexer).name,
                'season_update': u' on seasons {seasons}'.format(seasons=seasons) if seasons else u''
            }
        )

        scanned_eps = {}

        sql_l = []
        for season in indexed_show:
            # Only index episodes for seasons that are currently being updated.
            if seasons and season not in seasons:
                continue

            scanned_eps[season] = {}
            for episode in indexed_show[season]:
                # need some examples of wtf episode 0 means to decide if we want it or not
                if episode == 0:
                    continue
                try:
                    ep = self.get_episode(season, episode)
                    if not ep:
                        raise EpisodeNotFoundException
                except EpisodeNotFoundException:
                    log.info(
                        u'{id}: {indexer} object for {ep} is incomplete, skipping this episode', {
                            'id': self.series_id,
                            'indexer': indexerApi(self.indexer).name,
                            'ep': episode_num(season, episode),
                        }
                    )
                    continue
                else:
                    try:
                        ep.load_from_indexer(tvapi=self.indexer_api)
                    except EpisodeDeletedException:
                        log.debug(u'{id}: The episode {ep} was deleted, skipping the rest of the load',
                                  {'id': self.series_id, 'ep': episode_num(season, episode)})
                        continue

                with ep.lock:
                    sql_l.append(ep.get_sql())

                scanned_eps[season][episode] = True

        if sql_l:
            main_db_con = db.DBConnection()
            main_db_con.mass_action(sql_l)

        # Done updating save last update date
        self._last_update_indexer = datetime.date.today().toordinal()
        log.debug(u'{id}: Saving indexer changes to database',
                  {'id': self.series_id})
        self.save_to_db()

        return scanned_eps

    def _save_externals_to_db(self):
        """Save the indexers external id's to the db."""
        sql_l = []

        for external in self.externals:
            if external in reverse_mappings and self.externals[external]:
                sql_l.append(['INSERT OR IGNORE '
                              'INTO indexer_mapping (indexer_id, indexer, mindexer_id, mindexer) '
                              'VALUES (?,?,?,?)',
                              [self.series_id,
                               self.indexer,
                               self.externals[external],
                               int(reverse_mappings[external])
                               ]])

        if sql_l:
            main_db_con = db.DBConnection()
            main_db_con.mass_action(sql_l)

    def __get_images(self, metadata_provider):
        fanart_result = poster_result = banner_result = False
        season_posters_result = season_banners_result = season_all_poster_result = season_all_banner_result = False

        fanart_result = metadata_provider.create_fanart(self) or fanart_result
        poster_result = metadata_provider.create_poster(self) or poster_result
        banner_result = metadata_provider.create_banner(self) or banner_result

        season_posters_result = metadata_provider.create_season_posters(self) or season_posters_result
        season_banners_result = metadata_provider.create_season_banners(self) or season_banners_result
        season_all_poster_result = metadata_provider.create_season_all_poster(self) or season_all_poster_result
        season_all_banner_result = metadata_provider.create_season_all_banner(self) or season_all_banner_result

        return (fanart_result or poster_result or banner_result or season_posters_result or
                season_banners_result or season_all_poster_result or season_all_banner_result)

    def make_ep_from_file(self, filepath):
        """Make a TVEpisode object from a media file.

        :param filepath:
        :type filepath: str
        :return:
        :rtype: Episode
        """
        if not (os.path.isfile(filepath) and helpers.is_media_file(filepath)):
            log.info(u"{indexer_id}: This isn't a valid media file: {filepath}",
                     {'indexer_id': self.series_id, 'filepath': filepath})
            return None

        log.debug(u'{indexer_id}: Creating episode object from {filepath}',
                  {'indexer_id': self.series_id, 'filepath': filepath})

        try:
            parse_result = NameParser(series=self, try_indexers=True, parse_method=(
                'normal', 'anime')[self.is_anime]).parse(filepath)
        except (InvalidNameException, InvalidShowException) as error:
            log.debug(u'{indexer_id}: {error}',
                      {'indexer_id': self.series_id, 'error': error})
            return None

        episodes = [ep for ep in parse_result.episode_numbers if ep is not None]
        if not episodes:
            log.debug(u'{indexerid}: parse_result: {parse_result}',
                      {'indexerid': self.series_id, 'parse_result': parse_result})
            log.debug(u'{indexerid}: No episode number found in {filepath}, ignoring it',
                      {'indexerid': self.series_id, 'filepath': filepath})
            return None

        # for now lets assume that any episode in the show directory belongs to that show
        season = parse_result.season_number if parse_result.season_number is not None else 1
        root_ep = None

        sql_l = []
        for current_ep in episodes:
            log.debug(
                u'{id}: {filepath} parsed to {series_name} {ep_num}', {
                    'id': self.series_id,
                    'filepath': filepath,
                    'series_name': self.name,
                    'ep_num': episode_num(season, current_ep)
                }
            )

            cur_ep = self.get_episode(season, current_ep)
            if not cur_ep:
                try:
                    cur_ep = self.get_episode(season, current_ep, filepath)
                    if not cur_ep:
                        raise EpisodeNotFoundException
                except EpisodeNotFoundException:
                    log.warning(u'{indexerid}: Unable to figure out what this file is, skipping {filepath}',
                                {'indexerid': self.series_id, 'filepath': filepath})
                    continue

            else:
                cur_ep.update_status_quality(filepath)

                with cur_ep.lock:
                    cur_ep.check_for_meta_files()

            if root_ep is None:
                root_ep = cur_ep
            else:
                if cur_ep not in root_ep.related_episodes:
                    with root_ep.lock:
                        root_ep.related_episodes.append(cur_ep)

            with cur_ep.lock:
                sql_l.append(cur_ep.get_sql())

        if sql_l:
            main_db_con = db.DBConnection()
            main_db_con.mass_action(sql_l)

        # creating metafiles on the root should be good enough
        if root_ep:
            with root_ep.lock:
                root_ep.create_meta_files()

        return root_ep

    def _load_from_db(self):

        log.debug(u'{id}: Loading show info from database',
                  {'id': self.series_id})

        main_db_con = db.DBConnection()
        sql_results = main_db_con.select(
            'SELECT *'
            ' FROM tv_shows'
            ' WHERE indexer = ?'
            ' AND indexer_id = ?',
            [self.indexer, self.series_id]
        )

        if not sql_results:
            log.info(u'{id}: Unable to find the show in the database',
                     {'id': self.series_id})
            return
        else:
            self.show_id = int(sql_results[0]['show_id'] or 0)
            self.indexer = int(sql_results[0]['indexer'] or 0)

            if not self.name:
                self.name = sql_results[0]['show_name']
            if not self.network:
                self.network = sql_results[0]['network']
            if not self.genre:
                self.genre = sql_results[0]['genre']
            if not self.classification:
                self.classification = sql_results[0]['classification']

            self.runtime = sql_results[0]['runtime']

            self.status = sql_results[0]['status']
            if self.status is None:
                self.status = 'Unknown'

            self.airs = sql_results[0]['airs']
            if self.airs is None or not network_timezones.test_timeformat(self.airs):
                self.airs = ''

            self.start_year = int(sql_results[0]['startyear'] or 0)
            self.air_by_date = int(sql_results[0]['air_by_date'] or 0)
            self.anime = int(sql_results[0]['anime'] or 0)
            self.sports = int(sql_results[0]['sports'] or 0)
            self.scene = int(sql_results[0]['scene'] or 0)
            self.templates = int(sql_results[0]['templates'] or 0)
            self.subtitles = int(sql_results[0]['subtitles'] or 0)
            self.notify_list = dict(ast.literal_eval(sql_results[0]['notify_list'] or '{}'))
            self.dvd_order = int(sql_results[0]['dvdorder'] or 0)
            self.quality = int(sql_results[0]['quality'] or Quality.NA)
            self.season_folders = int(not (sql_results[0]['flatten_folders'] or 0))  # TODO: Rename this in the DB
            self.paused = int(sql_results[0]['paused'] or 0)
            self._location = sql_results[0]['location']  # skip location validation

            if not self.lang:
                self.lang = sql_results[0]['lang']

            self._last_update_indexer = sql_results[0]['last_update_indexer']

            self.rls_ignore_words = sql_results[0]['rls_ignore_words']
            self.rls_require_words = sql_results[0]['rls_require_words']
            self.rls_ignore_exclude = sql_results[0]['rls_ignore_exclude']
            self.rls_require_exclude = sql_results[0]['rls_require_exclude']

            self.default_ep_status = int(sql_results[0]['default_ep_status'] or SKIPPED)

            if not self.imdb_id:
                self.imdb_id = sql_results[0]['imdb_id']

            self.plot = sql_results[0]['plot']
            self.airdate_offset = int(sql_results[0]['airdate_offset'] or 0)

            self.release_groups = BlackAndWhiteList(self)

            # Load external id's from indexer_mappings table.
            self.externals = load_externals_from_db(self.indexer, self.series_id)

            # Load search templates
            self._search_templates = SearchTemplates(self)
            self._search_templates.generate()

        # Get IMDb_info from database
        main_db_con = db.DBConnection()
        sql_results = main_db_con.select(
            'SELECT * '
            'FROM imdb_info'
            ' WHERE indexer = ?'
            ' AND indexer_id = ?',
            [self.indexer, self.series_id]
        )

        if not sql_results:
            log.info(u'{id}: Unable to find IMDb info in the database: {show}',
                     {'id': self.series_id, 'show': self.name})
            return
        else:
            self.imdb_info = sql_results[0]

        self.reset_dirty()
        return True

    def load_from_indexer(self, tvapi=None):
        """Load show from indexer.

        :param tvapi:
        """
        if self.indexer == INDEXER_TVRAGE:
            return

        log.debug(
            u'{id}: Loading show info from {indexer_name}', {
                'id': self.series_id,
                'indexer_name': indexerApi(self.indexer).name,
            }
        )

        self.indexer_api = tvapi
        indexed_show = self.indexer_api[self.series_id]

        try:
            self.name = indexed_show['seriesname'].strip()
        except AttributeError:
            raise IndexerAttributeNotFound(
                "Found {id}, but attribute 'seriesname' was empty.".format(id=self.series_id))

        self.classification = getattr(indexed_show, 'classification', 'Scripted')
        self.genre = getattr(indexed_show, 'genre', '')
        self.network = getattr(indexed_show, 'network', '')
        self.runtime = int(getattr(indexed_show, 'runtime', 0) or 0)

        # set the externals, using the result from the indexer.
        self.externals = {k: v for k, v in viewitems(getattr(indexed_show, 'externals', {})) if v}

        # Add myself (indexer) as an external
        self.externals[mappings[self.indexer]] = self.series_id

        # Enrich the externals, using reverse lookup.
        self.externals.update(get_externals(self))

        self.imdb_id = self.externals.get('imdb_id') or getattr(indexed_show, 'imdb_id', '')

        if getattr(indexed_show, 'airs_dayofweek', '') and getattr(indexed_show, 'airs_time', ''):
            self.airs = '{airs_day_of_week} {airs_time}'.format(airs_day_of_week=indexed_show['airs_dayofweek'],
                                                                airs_time=indexed_show['airs_time'])

        if getattr(indexed_show, 'firstaired', ''):
            self.start_year = int(str(indexed_show['firstaired']).split('-')[0])

        self.status = self.normalize_status(getattr(indexed_show, 'status', None))

        self.plot = getattr(indexed_show, 'overview', '') or self.imdb_plot

        self._save_externals_to_db()

    def load_imdb_info(self):
        """Load all required show information from IMDb with ImdbPie."""
        imdb_api = Imdb()

        if not self.imdb_id:
            self.imdb_id = helpers.title_to_imdb(self.name, self.start_year, imdb_api)

            if not self.imdb_id:
                log.info(u"{id}: Not loading show info from IMDb, because we don't know its ID.",
                         {'id': self.series_id})
                return

        # Make sure we only use the first ID
        self.imdb_id = self.imdb_id.split(',')[0]

        # Set retrieved IMDb ID as imdb_id for externals
        self.externals['imdb_id'] = self.imdb_id

        log.debug(u'{id}: Loading show info from IMDb with ID: {imdb_id}',
                  {'id': self.series_id, 'imdb_id': self.imdb_id})

        tmdb_id = self.externals.get('tmdb_id')
        if tmdb_id:
            # Country codes and countries obtained from TMDB's API. Not IMDb info.
            try:
                country_codes = Tmdb().get_show_country_codes(tmdb_id)
            except IndexerException as error:
                log.info(u'Unable to get country codes from TMDB. Error: {error}',
                         {'error': error})
                country_codes = None

            if country_codes:
                countries = (from_country_code_to_name(country) for country in country_codes)
                self.imdb_info['countries'] = '|'.join([_f for _f in countries if _f])
                self.imdb_info['country_codes'] = '|'.join(country_codes).lower()

        # Make sure these always have a value
        self.imdb_info['countries'] = self.imdb_info.get('countries') or ''
        self.imdb_info['country_codes'] = self.imdb_info.get('country_codes') or ''

        try:
            imdb_info = imdb_api.get_title(self.imdb_id)
        except LookupError as error:
            log.warning(u'{id}: IMDbPie error while loading show info: {error}',
                        {'id': self.series_id, 'error': error})
            imdb_info = None

        if not imdb_info:
            log.debug(u"{id}: IMDb didn't return any info for {imdb_id}, skipping update.",
                      {'id': self.series_id, 'imdb_id': self.imdb_id})
            return

        # Additional query needed to get genres
        imdb_genres = imdb_api.get_title_genres(self.imdb_id)

        self.imdb_info.update({
            'imdb_id': self.imdb_id,
            'title': safe_get(imdb_info, ('base', 'title')),
            'year': safe_get(imdb_info, ('base', 'year')),
            'akas': '',
            'genres': '|'.join(safe_get(imdb_genres, ('genres',))),
            'rating': text_type(safe_get(imdb_info, ('ratings', 'rating'))),
            'votes': safe_get(imdb_info, ('ratings', 'ratingCount')),
            'runtimes': safe_get(imdb_info, ('base', 'runningTimeInMinutes')),
            'certificates': '',
            'plot': safe_get(imdb_info, ('plot', 'outline', 'text')),
            'last_update': datetime.date.today().toordinal(),
        })

        log.debug(u'{id}: Obtained info from IMDb: {imdb_info}',
                  {'id': self.series_id, 'imdb_info': self.imdb_info})

    def next_episode(self):
        """Return the next episode air date.

        :return:
        :rtype: datetime.date
        """
        log.debug(u'{id}: Finding the episode which airs next',
                  {'id': self.series_id})

        cur_date = datetime.date.today().toordinal()
        if not self.next_aired or self.next_aired and cur_date > self.next_aired:
            main_db_con = db.DBConnection()
            sql_results = main_db_con.select(
                'SELECT '
                '  airdate,'
                '  season,'
                '  episode '
                'FROM '
                '  tv_episodes '
                'WHERE '
                '  indexer = ?'
                '  AND showid = ? '
                '  AND airdate >= ? '
                '  AND status IN (?,?) '
                'ORDER BY'
                '  airdate '
                'ASC LIMIT 1',
                [self.indexer, self.series_id, datetime.date.today().toordinal(), UNAIRED, WANTED])

            if sql_results is None or len(sql_results) == 0:
                log.debug(u'{id}: No episode found... need to implement a show status',
                          {'id': self.series_id})
                self.next_aired = u''
            else:
                log.debug(
                    u'{id}: Found episode {ep}', {
                        'id': self.series_id,
                        'ep': episode_num(sql_results[0]['season'],
                                          sql_results[0]['episode']),
                    }
                )
                self.next_aired = sql_results[0]['airdate']

        return self.next_aired

    def delete_show(self, full=False):
        """Delete the tv show from the database.

        :param full:
        :type full: bool
        """
        sql_l = [['DELETE FROM tv_episodes WHERE indexer = ? AND showid = ?', [self.indexer, self.series_id]],
                 ['DELETE FROM tv_shows WHERE indexer = ? AND indexer_id = ?', [self.indexer, self.series_id]],
                 ['DELETE FROM imdb_info WHERE indexer = ? AND indexer_id = ?', [self.indexer, self.series_id]],
                 ['DELETE FROM xem_refresh WHERE indexer = ? AND indexer_id = ?', [self.indexer, self.series_id]],
                 ['DELETE FROM scene_numbering WHERE indexer = ? AND indexer_id = ?', [self.indexer, self.series_id]]]

        main_db_con = db.DBConnection()
        main_db_con.mass_action(sql_l)

        action = ('delete', 'trash')[app.TRASH_REMOVE_SHOW]

        # remove self from show list
        app.showList = [x for x in app.showList if x.identifier != self.identifier]

        # clear the cache
        image_cache_dir = os.path.join(app.CACHE_DIR, 'images')
        for cache_file in glob.glob(os.path.join(image_cache_dir, str(self.series_id) + '.*')):
            log.info(u'{id}: Attempt to {action} cache file {cache_file}',
                     {'id': self.series_id, 'action': action, 'cache_file': cache_file})
            try:
                if app.TRASH_REMOVE_SHOW:
                    send2trash(cache_file)
                else:
                    os.remove(cache_file)

            except OSError as error:
                log.warning(
                    u'{id}: Unable to {action} {cache_file}: {error_msg}', {
                        'id': self.series_id,
                        'action': action,
                        'cache_file': cache_file,
                        'error_msg': ex(error),
                    }
                )

        # remove entire show folder
        if full:
            try:
                self.validate_location  # Let's get the exception out of the way asap.
                log.info(u'{id}: Attempt to {action} show folder {location}',
                         {'id': self.series_id, 'action': action, 'location': self.location})
                # check first the read-only attribute
                file_attribute = os.stat(self.location)[0]
                if not file_attribute & stat.S_IWRITE:
                    # File is read-only, so make it writeable
                    log.debug(u'{id}: Attempting to make writeable the read only folder {location}',
                              {'id': self.series_id, 'location': self.location})
                    try:
                        os.chmod(self.location, stat.S_IWRITE)
                    except OSError:
                        log.warning(u'{id}: Unable to change permissions of {location}',
                                    {'id': self.series_id, 'location': self.location})

                if app.TRASH_REMOVE_SHOW:
                    send2trash(self.location)
                else:
                    shutil.rmtree(self.location)

                log.info(u'{id}: {action} show folder {location}',
                         {'id': self.series_id, 'action': action, 'location': self.location})

            except ShowDirectoryNotFoundException:
                log.warning(u'{id}: Show folder {location} does not exist. No need to {action}',
                            {'id': self.series_id, 'action': action, 'location': self.location})
            except OSError as error:
                log.warning(
                    u'{id}: Unable to {action} {location}. Error: {error_msg}', {
                        'id': self.series_id,
                        'action': action,
                        'location': self.location,
                        'error_msg': ex(error),
                    }
                )

        if app.USE_TRAKT and app.TRAKT_SYNC_WATCHLIST:
            log.debug(u'{id}: Removing show {show} from Trakt watchlist',
                      {'id': self.series_id, 'show': self.name})
            notifiers.trakt_notifier.update_watchlist(self, update='remove')

    def populate_cache(self):
        """Populate image caching."""
        log.debug(u'{id}: Checking & filling cache for show {show}',
                  {'id': self.series_id, 'show': self.name})
        image_cache.fill_cache(self)

    def refresh_dir(self):
        """Refresh show using its location.

        :return:
        :rtype: bool
        """
        # make sure the show directory is where we think it is unless directories are created on the fly
        if not app.CREATE_MISSING_SHOW_DIRS and not self.is_location_valid():
            return False

        # load from dir
        self.load_episodes_from_dir()

        # run through all locations from DB, check that they exist
        log.debug(u"{id}: Loading all episodes from '{show}' with a location from the database",
                  {'id': self.series_id, 'show': self.name})

        main_db_con = db.DBConnection()
        sql_results = main_db_con.select(
            'SELECT '
            '  season, episode, location '
            'FROM '
            '  tv_episodes '
            'WHERE '
            '  indexer = ?'
            '  AND showid = ? '
            "  AND location != ''", [self.indexer, self.series_id])

        sql_l = []
        for ep in sql_results:
            cur_loc = os.path.normpath(ep['location'])
            season = int(ep['season'])
            episode = int(ep['episode'])

            try:
                cur_ep = self.get_episode(season, episode)
                if not cur_ep:
                    raise EpisodeDeletedException
            except EpisodeDeletedException:
                log.debug(
                    u"{id:} Episode '{show}' {ep} was deleted while we were refreshing it,"
                    u' moving on to the next one', {
                        'id': self.series_id,
                        'show': self.name,
                        'ep': episode_num(season, episode)
                    }
                )
                continue

            # if the path doesn't exist or if it's not in our show dir
            if (not os.path.isfile(cur_loc) or
                    not os.path.normpath(cur_loc).startswith(os.path.normpath(self.location))):

                # check if downloaded files still exist, update our data if this has changed
                if not app.SKIP_REMOVED_FILES:
                    with cur_ep.lock:
                        # if it used to have a file associated with it and it doesn't anymore then
                        # set it to app.EP_DEFAULT_DELETED_STATUS
                        if cur_ep.location and cur_ep.status in [ARCHIVED, DOWNLOADED, IGNORED, SKIPPED]:

                            new_status = app.EP_DEFAULT_DELETED_STATUS

                            log.debug(
                                u"{id}: Location for '{show}' {ep} doesn't exist and current status is '{old_status}',"
                                u" removing it and changing status to '{status}'", {
                                    'id': self.series_id,
                                    'show': self.name,
                                    'ep': episode_num(season, episode),
                                    'old_status': statusStrings[cur_ep.status],
                                    'status': statusStrings[new_status],
                                }
                            )

                            cur_ep.status = new_status
                            cur_ep.subtitles = ''
                            cur_ep.subtitles_searchcount = 0
                            cur_ep.subtitles_lastsearch = ''
                        cur_ep.location = ''
                        cur_ep.hasnfo = False
                        cur_ep.hastbn = False
                        cur_ep.release_name = ''
                        cur_ep.release_group = ''
                        cur_ep.is_proper = False
                        cur_ep.version = 0
                        cur_ep.manually_searched = False

                        sql_l.append(cur_ep.get_sql())

                    log.info(
                        u"{id}: Looking for hanging associated files for: '{show}' {ep} in: {location}", {
                            'id': self.series_id,
                            'show': self.name,
                            'ep': episode_num(season, episode),
                            'location': cur_loc,
                        }
                    )
                    related_files = post_processor.PostProcessor(cur_loc).list_associated_files(
                        cur_loc, subfolders=True)

                    if related_files:
                        log.info(
                            u"{id}: Found hanging associated files for '{show}' {ep}, deleting: '{files}'", {
                                'id': self.series_id, 'show': self.name,
                                'ep': episode_num(season, episode),
                                'files': ', '.join(related_files)
                            }
                        )
                        for related_file in related_files:
                            try:
                                os.remove(related_file)
                            except OSError as error:
                                log.warning(
                                    u'id}: Could not delete associated file: {related_file}. Error: {error_msg}', {
                                        'id': self.series_id,
                                        'related_file': related_file,
                                        'error_msg': error,
                                    }
                                )

        # Clean up any empty season folders after deletion of associated files
        helpers.delete_empty_folders(self.location)

        if sql_l:
            main_db_con = db.DBConnection()
            main_db_con.mass_action(sql_l)

    def download_subtitles(self):
        """Download subtitles."""
        if not self.is_location_valid():
            log.warning(
                u"{id}: Show {show} location doesn't exist, can't download subtitles",
                {'id': self.series_id, 'show': self.name}
            )
            return

        log.debug(u'{id}: Downloading subtitles for {show}', id=self.series_id, show=self.name)

        episodes = self.get_all_episodes(has_location=True)
        if not episodes:
            log.debug(u'{id}: No episodes to download subtitles for {show}',
                      {'id': self.series_id, 'show': self.name})
            return

        for episode in episodes:
            episode.download_subtitles()

    @property
    def show_queue_status(self):
        """Return a status the show checking the queue scheduler if there is currently an action queued or active."""
        return [
            {'action': 'isBeingAdded',
             'active': app.show_queue_scheduler.action.isBeingAdded(self),
             'message': 'This show is in the process of being downloaded - the info below is incomplete'},
            {'action': 'isBeingUpdated',
             'active': app.show_queue_scheduler.action.isBeingUpdated(self),
             'message': 'The information on this page is in the process of being updated'},
            {'action': 'isBeingRefreshed',
             'active': app.show_queue_scheduler.action.isBeingRefreshed(self),
             'message': 'The episodes below are currently being refreshed from disk'},
            {'action': 'isBeingSubtitled',
             'active': app.show_queue_scheduler.action.isBeingSubtitled(self),
             'message': 'Currently downloading subtitles for this show'},
            {'action': 'isInRefreshQueue',
             'active': app.show_queue_scheduler.action.isInRefreshQueue(self),
             'message': 'This show is queued to be refreshed'},
            {'action': 'isInUpdateQueue',
             'active': app.show_queue_scheduler.action.isInUpdateQueue(self),
             'message': 'This show is queued and awaiting an update'},
            {'action': 'isInSubtitleQueue',
             'active': app.show_queue_scheduler.action.isInSubtitleQueue(self),
             'message': 'This show is queued and awaiting subtitles download'},
        ]

    def save_to_db(self):
        """Save to database."""
        if not self.dirty:
            return

        log.debug(u'{id}: Saving to database: {show}',
                  {'id': self.series_id, 'show': self.name})

        control_value_dict = {'indexer': self.indexer, 'indexer_id': self.series_id}
        new_value_dict = {'show_name': self.name,
                          'location': self.location,  # skip location validation
                          'network': self.network,
                          'genre': self.genre,
                          'classification': self.classification,
                          'runtime': self.runtime,
                          'quality': self.quality,
                          'airs': self.airs,
                          'status': self.status,
                          'flatten_folders': not self.season_folders,  # TODO: Remove negation after DB change
                          'paused': self.paused,
                          'air_by_date': self.air_by_date,
                          'anime': self.anime,
                          'scene': self.scene,
                          'sports': self.sports,
                          'templates': self.templates,
                          'subtitles': self.subtitles,
                          'dvdorder': self.dvd_order,
                          'startyear': self.start_year,
                          'lang': self.lang,
                          'imdb_id': self.imdb_id,
                          'last_update_indexer': self._last_update_indexer,
                          'rls_ignore_words': self.rls_ignore_words,
                          'rls_require_words': self.rls_require_words,
                          'rls_ignore_exclude': self.rls_ignore_exclude,
                          'rls_require_exclude': self.rls_require_exclude,
                          'default_ep_status': self.default_ep_status,
                          'plot': self.plot,
                          'airdate_offset': self.airdate_offset}

        main_db_con = db.DBConnection()
        main_db_con.upsert('tv_shows', new_value_dict, control_value_dict)

        helpers.update_anime_support()

        if self.imdb_id and self.imdb_info.get('year'):
            control_value_dict = {'indexer': self.indexer, 'indexer_id': self.series_id}
            new_value_dict = self.imdb_info

            main_db_con = db.DBConnection()
            main_db_con.upsert('imdb_info', new_value_dict, control_value_dict)

        self.reset_dirty()

    def __str__(self):
        """Represent a string.

        :return:
        :rtype: str
        """
        to_return = ''
        to_return += 'indexerid: ' + str(self.series_id) + '\n'
        to_return += 'indexer: ' + str(self.indexer) + '\n'
        to_return += 'name: ' + self.name + '\n'
        to_return += 'location: ' + self.location + '\n'  # skip location validation
        if self.network:
            to_return += 'network: ' + self.network + '\n'
        if self.airs:
            to_return += 'airs: ' + self.airs + '\n'
        if self.airdate_offset != 0:
            to_return += 'airdate_offset: ' + str(self.airdate_offset) + '\n'
        to_return += 'status: ' + self.status + '\n'
        to_return += 'start_year: ' + str(self.start_year) + '\n'
        if self.genre:
            to_return += 'genre: ' + self.genre + '\n'
        to_return += 'classification: ' + self.classification + '\n'
        to_return += 'runtime: ' + str(self.runtime) + '\n'
        to_return += 'quality: ' + str(self.quality) + '\n'
        to_return += 'scene: ' + str(self.is_scene) + '\n'
        to_return += 'sports: ' + str(self.is_sports) + '\n'
        to_return += 'anime: ' + str(self.is_anime) + '\n'
        to_return += 'templates: ' + str(self.use_templates) + '\n'
        return to_return

    def __unicode__(self):
        """Unicode representation.

        :return:
        :rtype: unicode
        """
        to_return = u''
        to_return += u'indexerid: {0}\n'.format(self.series_id)
        to_return += u'indexer: {0}\n'.format(self.indexer)
        to_return += u'name: {0}\n'.format(self.name)
        to_return += u'location: {0}\n'.format(self.location)  # skip location validation
        if self.network:
            to_return += u'network: {0}\n'.format(self.network)
        if self.airs:
            to_return += u'airs: {0}\n'.format(self.airs)
        if self.airdate_offset != 0:
            to_return += 'airdate_offset: {0}\n'.format(self.airdate_offset)
        to_return += u'status: {0}\n'.format(self.status)
        to_return += u'start_year: {0}\n'.format(self.start_year)
        if self.genre:
            to_return += u'genre: {0}\n'.format(self.genre)
        to_return += u'classification: {0}\n'.format(self.classification)
        to_return += u'runtime: {0}\n'.format(self.runtime)
        to_return += u'quality: {0}\n'.format(self.quality)
        to_return += u'scene: {0}\n'.format(self.is_scene)
        to_return += u'sports: {0}\n'.format(self.is_sports)
        to_return += u'anime: {0}\n'.format(self.is_anime)
        to_return += u'templates: {0}\n'.format(self.use_templates)
        return to_return

    def to_json(self, detailed=False, episodes=False):
        """
        Return JSON representation.

        :param detailed: Append seasons & episodes data as well
        """
        data = {}
        data['id'] = {}
        data['id'][self.indexer_name] = self.series_id
        data['id']['imdb'] = text_type(self.imdb_id)
        data['id']['slug'] = self.identifier.slug
        data['id']['trakt'] = self.externals.get('trakt_id')
        data['title'] = self.name
        data['indexer'] = self.indexer_name  # e.g. tvdb
        data['network'] = self.network  # e.g. CBS
        data['type'] = self.classification  # e.g. Scripted
        data['status'] = self.status  # e.g. Continuing
        data['seasonCount'] = dict_to_array(self.get_all_seasons(), key='season', value='episodeCount')
        data['airs'] = self.airs  # e.g. Thursday 8:00 PM
        data['airsFormatValid'] = network_timezones.test_timeformat(self.airs)
        data['language'] = self.lang
        data['showType'] = self.show_type  # e.g. anime, sport, series
        data['imdbInfo'] = {to_camel_case(k): v for k, v in viewitems(self.imdb_info)}
        data['year'] = {}
        data['year']['start'] = self.imdb_year or self.start_year
        data['nextAirDate'] = self.next_airdate.isoformat() if self.next_airdate else None
        data['lastUpdate'] = datetime.date.fromordinal(self._last_update_indexer).isoformat()
        data['runtime'] = self.imdb_runtime or self.runtime
        data['genres'] = self.genres
        data['rating'] = {}
        if self.imdb_rating and self.imdb_votes:
            data['rating']['imdb'] = {}
            data['rating']['imdb']['rating'] = self.imdb_rating
            data['rating']['imdb']['votes'] = self.imdb_votes

        data['classification'] = self.imdb_certificates
        data['cache'] = {}
        data['cache']['poster'] = self.poster
        data['cache']['banner'] = self.banner
        data['countries'] = self.countries  # e.g. ['ITALY', 'FRANCE']
        data['countryCodes'] = self.imdb_countries  # e.g. ['it', 'fr']
        data['plot'] = self.plot or self.imdb_plot
        data['config'] = {}
        data['config']['location'] = self.location
        data['config']['locationValid'] = self.is_location_valid()
        data['config']['qualities'] = {}
        data['config']['qualities']['allowed'] = self.qualities_allowed
        data['config']['qualities']['preferred'] = self.qualities_preferred
        data['config']['paused'] = bool(self.paused)
        data['config']['airByDate'] = bool(self.air_by_date)
        data['config']['subtitlesEnabled'] = bool(self.subtitles)
        data['config']['dvdOrder'] = bool(self.dvd_order)
        data['config']['seasonFolders'] = bool(self.season_folders)
        data['config']['anime'] = self.is_anime
        data['config']['scene'] = self.is_scene
        data['config']['sports'] = self.is_sports
        data['config']['templates'] = self.use_templates
        data['config']['paused'] = bool(self.paused)
        data['config']['defaultEpisodeStatus'] = self.default_ep_status_name
        data['config']['aliases'] = self.aliases_to_json
        data['config']['release'] = {}
        data['config']['release']['ignoredWords'] = self.release_ignore_words
        data['config']['release']['requiredWords'] = self.release_required_words
        data['config']['release']['ignoredWordsExclude'] = bool(self.rls_ignore_exclude)
        data['config']['release']['requiredWordsExclude'] = bool(self.rls_require_exclude)
        data['config']['airdateOffset'] = self.airdate_offset
        data['config']['searchTemplates'] = self.search_templates.to_json()

        # These are for now considered anime-only options
        if self.is_anime:
            bw_list = self.release_groups or BlackAndWhiteList(self)
            data['config']['release']['blacklist'] = bw_list.blacklist
            data['config']['release']['whitelist'] = bw_list.whitelist

        if detailed:
            data['size'] = self.size
            data['showQueueStatus'] = self.show_queue_status
            data['xemNumbering'] = numbering_tuple_to_dict(self.xem_numbering)
            data['sceneAbsoluteNumbering'] = dict_to_array(self.scene_absolute_numbering, key='absolute', value='sceneAbsolute')
            if self.is_scene:
                data['xemAbsoluteNumbering'] = dict_to_array(self.xem_absolute_numbering, key='absolute', value='sceneAbsolute')
                data['sceneNumbering'] = numbering_tuple_to_dict(self.scene_numbering)
            else:
                data['xemAbsoluteNumbering'] = []
                data['sceneNumbering'] = []

        if episodes:
            all_episodes = self.get_all_episodes()
            data['episodeCount'] = len(all_episodes)
            last_episode = all_episodes[-1] if all_episodes else None
            if self.status == 'Ended' and last_episode and last_episode.airdate:
                data['year']['end'] = last_episode.airdate.year

            data['seasons'] = [{'episodes': list(v), 'season': season}
                               for season, v in
                               groupby([ep.to_json() for ep in all_episodes], lambda item: item['season'])]

        return data

    def get_allowed_qualities(self):
        """Return allowed qualities descriptions."""
        allowed = Quality.split_quality(self.quality)[0]

        return [Quality.qualityStrings[v] for v in allowed]

    def get_preferred_qualities(self):
        """Return preferred qualities descriptions."""
        preferred = Quality.split_quality(self.quality)[1]

        return [Quality.qualityStrings[v] for v in preferred]

    @property
    def qualities_allowed(self):
        """Return allowed qualities."""
        return Quality.split_quality(self.quality)[0]

    @property
    def qualities_preferred(self):
        """Return preferred qualities."""
        return Quality.split_quality(self.quality)[1]

    @qualities_allowed.setter
    def qualities_allowed(self, qualities_allowed):
        """Configure qualities (combined) by adding the allowed qualities to it."""
        self.quality = Quality.combine_qualities(qualities_allowed, self.qualities_preferred)

    @qualities_preferred.setter
    def qualities_preferred(self, qualities_preferred):
        """Configure qualities (combined) by adding the preferred qualities to it."""
        self.quality = Quality.combine_qualities(self.qualities_allowed, qualities_preferred)

    def get_all_possible_names(self, season=-1):
        """Get every possible variation of the name for a particular show.

        Includes indexer name, and any scene exception names, and country code
        at the end of the name (e.g. "Show Name (AU)".

        show: a Series object that we should get the names of
        Returns: all possible show names
        """
<<<<<<< HEAD
        show_names = {exception.series_name for exception in get_scene_exceptions(self, season)}
=======
        show_names = {exception.title for exception in get_scene_exceptions(self, season)}
>>>>>>> 7aac365f
        show_names.add(self.name)

        new_show_names = set()

        if not self.is_anime:
            country_list = {}
            # add the country list
            country_list.update(countryList)
            # add the reversed mapping of the country list
            country_list.update({v: k for k, v in viewitems(countryList)})

            for name in show_names:
                if not name:
                    continue

                # if we have "Show Name Australia" or "Show Name (Australia)"
                # this will add "Show Name (AU)" for any countries defined in
                # common.countryList (and vice versa)
                for country in country_list:
                    pattern_1 = ' {0}'.format(country)
                    pattern_2 = ' ({0})'.format(country)
                    replacement = ' ({0})'.format(country_list[country])
                    if name.endswith(pattern_1):
                        new_show_names.add(name.replace(pattern_1, replacement))
                    elif name.endswith(pattern_2):
                        new_show_names.add(name.replace(pattern_2, replacement))

        return show_names.union(new_show_names)

    @staticmethod
    def __qualities_to_string(qualities=None):
        return ', '.join([Quality.qualityStrings[quality] for quality in qualities or []
                          if quality and quality in Quality.qualityStrings]) or 'None'

    @property
    def templates(self):
        """Enable / disable search templates."""
        return self._templates

    @templates.setter
    def templates(self, value):
        """Set show config option templates to true / false."""
        self._templates = bool(value)

    @property
    def search_templates(self):
        """Return the search templates for this show."""
        return self._search_templates

    @search_templates.setter
    def search_templates(self, templates):
        self._search_templates.templates = self._search_templates.update(templates)

    def want_episode(self, season, episode, quality,
                     download_current_quality=False, search_type=None):
        """Whether or not the episode with the specified quality is wanted.

        :param season:
        :type season: int
        :param episode:
        :type episode: int
        :param quality:
        :type quality: int
        :param forced_search:
        :type forced_search: bool
        :param download_current_quality:
        :type download_current_quality: bool
        :param search_type:
        :type search_type: int
        :return:
        :rtype: bool
        """
        forced_search = True if search_type == FORCED_SEARCH else False

        # if the quality isn't one we want under any circumstances then just say no
        allowed_qualities, preferred_qualities = self.current_qualities
        log.debug(
            u'{id}: Allowed, Preferred = [ {allowed} ] [ {preferred} ] Found = [ {found} ]', {
                'id': self.series_id,
                'allowed': self.__qualities_to_string(allowed_qualities),
                'preferred': self.__qualities_to_string(preferred_qualities),
                'found': self.__qualities_to_string([quality]),
            }
        )

        if not Quality.wanted_quality(quality, allowed_qualities, preferred_qualities):
            log.debug(
                u"{id}: Ignoring found result for '{show}' {ep} with unwanted quality '{quality}'", {
                    'id': self.series_id,
                    'show': self.name,
                    'ep': episode_num(season, episode),
                    'quality': Quality.qualityStrings[quality],
                }
            )
            return False

        main_db_con = db.DBConnection()
        sql_results = main_db_con.select(
            'SELECT '
            '  status, quality, '
            '  manually_searched '
            'FROM '
            '  tv_episodes '
            'WHERE '
            '  indexer = ? '
            '  AND showid = ? '
            '  AND season = ? '
            '  AND episode = ?', [self.indexer, self.series_id, season, episode])

        if not sql_results or not len(sql_results):
            log.debug(
                u'{id}: Unable to find a matching episode in database.'
                u' Ignoring found result for {show} {ep} with quality {quality}', {
                    'id': self.series_id,
                    'show': self.name,
                    'ep': episode_num(season, episode),
                    'quality': Quality.qualityStrings[quality],
                }
            )
            return False

        cur_status, cur_quality = int(sql_results[0]['status'] or UNSET), int(sql_results[0]['quality'] or Quality.NA)
        ep_status_text = statusStrings[cur_status]
        manually_searched = sql_results[0]['manually_searched']

        # if it's one of these then we want it as long as it's in our allowed initial qualities
        if cur_status == WANTED:
            should_replace, reason = (
                True, u"Current status is 'WANTED'. Accepting result with quality '{new_quality}'".format(
                    new_quality=Quality.qualityStrings[quality]
                )
            )
        else:
            should_replace, reason = Quality.should_replace(cur_status, cur_quality, quality, allowed_qualities,
                                                            preferred_qualities, download_current_quality,
                                                            forced_search, manually_searched, search_type)

        log.debug(
            u"{id}: '{show}' {ep} status is: '{status}'."
            u" {action} result with quality '{new_quality}'."
            u' Reason: {reason}', {
                'id': self.series_id,
                'show': self.name,
                'ep': episode_num(season, episode),
                'status': ep_status_text,
                'action': 'Accepting' if should_replace else 'Ignoring',
                'new_quality': Quality.qualityStrings[quality],
                'reason': reason,
            }
        )
        return should_replace

    def want_episodes(self, season, episodes, quality,
                      download_current_quality=False, search_type=None):
        """Whether one or more episodes are wanted based on their quality and status.

        Args:
            season (int): Season number of the episode(s)
            episodes (int): Episode number(s)
            quality (int): Quality of the episode(s)
            download_current_quality (bool, optional): Accept the same quality. Defaults to False.
            search_type (SearchType, optional): The type used to search. Defaults to None.

        Returns:
            bool: Whether the episode(s) are wanted.

        """
        wanted_episodes = [
            self.want_episode(season, episode, quality,
                              download_current_quality=download_current_quality,
                              search_type=search_type)
            for episode in episodes
        ]

        if all(wanted_episodes):
            log.info('Episodes {eps} of season {sea} are needed with this quality for {show}',
                     {'eps': episodes, 'sea': season, 'show': self.name})
            return True

        elif not any(wanted_episodes):
            log.debug('No episodes {eps} of season {sea} are needed with this quality for {show}',
                      {'eps': episodes, 'sea': season, 'show': self.name})
            return False
        else:
            # If there are 2 candidates and only one is wanted it
            # is likely a single episode released as multi episode
            if len(wanted_episodes) == 2:
                log.info('Only 1 of episodes {eps} of season {sea} are needed with this quality for {show}',
                         {'eps': episodes, 'sea': season, 'show': self.name})
                return True
            else:
                log.debug(u'Only some episodes {eps} of season {sea} are needed with this quality for {show}',
                          {'eps': episodes, 'sea': season, 'show': self.name})
                return False

    def get_overview(self, ep_status, ep_quality, backlog_mode=False, manually_searched=False):
        """Get the Overview status from the Episode status.

        :param ep_status: an Episode status
        :type ep_status: int
        :param ep_quality: an Episode quality
        :type ep_quality: int
        :param backlog_mode: if we should return overview for backlogOverview
        :type backlog_mode: boolean
        :param manually_searched: if episode was manually searched
        :type manually_searched: boolean
        :return: an Overview status
        :rtype: int
        """
        ep_status = int(ep_status)
        ep_quality = int(ep_quality)

        if backlog_mode:
            if ep_status == WANTED:
                return Overview.WANTED
            elif Quality.should_search(ep_status, ep_quality, self, manually_searched)[0]:
                return Overview.QUAL
            return Overview.GOOD

        if ep_status in (UNSET, UNAIRED):
            return Overview.UNAIRED
        elif ep_status in (SKIPPED, IGNORED):
            return Overview.SKIPPED
        elif ep_status == WANTED:
            return Overview.WANTED
        elif ep_status == ARCHIVED:
            return Overview.GOOD
        elif ep_status == FAILED:
            return Overview.WANTED
        elif ep_status == SNATCHED:
            return Overview.SNATCHED
        elif ep_status == SNATCHED_PROPER:
            return Overview.SNATCHED_PROPER
        elif ep_status == SNATCHED_BEST:
            return Overview.SNATCHED_BEST
        elif ep_status == DOWNLOADED:
            if Quality.should_search(ep_status, ep_quality, self, manually_searched)[0]:
                return Overview.QUAL
            else:
                return Overview.GOOD
        else:
            log.error(u'Could not parse episode status into a valid overview status: {status}',
                      {'status': ep_status})

    def get_backlogged_episodes(self, allowed_qualities, preferred_qualities, include_wanted=False):
        """Check how many episodes will be backlogged when changing qualities."""
        BackloggedEpisodes = namedtuple('backlogged_episodes', ['new_backlogged', 'existing_backlogged'])
        new_backlogged = 0
        existing_backlogged = 0
        if allowed_qualities + preferred_qualities:
            # We need to change show qualities without save it
            show_obj = copy.copy(self)

            show_obj.quality = Quality.combine_qualities(allowed_qualities, preferred_qualities)
            ep_list = self.get_all_episodes()
            for ep_obj in ep_list:
                if not include_wanted and ep_obj.status == WANTED:
                    continue
                if Quality.should_search(ep_obj.status, ep_obj.quality, show_obj, ep_obj.manually_searched)[0]:
                    new_backlogged += 1
                if Quality.should_search(ep_obj.status, ep_obj.quality, self, ep_obj.manually_searched)[0]:
                    existing_backlogged += 1
        else:
            new_backlogged = existing_backlogged = -1
        return BackloggedEpisodes(new_backlogged, existing_backlogged)

    def set_all_episodes_archived(self, final_status_only=False):
        """Set all episodes with final `downloaded` status to `archived`.

        :param final_status_only: archive only episode with final status
        :type final_status_only: boolean
        :return: True if we archived at least one episode
        :rtype: boolean
        """
        ep_list = self.get_all_episodes()
        sql_list = []
        for ep_obj in ep_list:
            with ep_obj.lock:
                if ep_obj.status == DOWNLOADED:
                    if final_status_only and Quality.should_search(ep_obj.status, ep_obj.quality, self,
                                                                   ep_obj.manually_searched)[0]:
                        continue
                    ep_obj.status = ARCHIVED
                    sql_list.append(ep_obj.get_sql())
        if sql_list:
            main_db_con = db.DBConnection()
            main_db_con.mass_action(sql_list)
            log.debug(u'Change all DOWNLOADED episodes to ARCHIVED for show ID: {show}',
                      {'show': self.name})
            return True
        else:
            log.debug(u'No DOWNLOADED episodes for show ID: {show}',
                      {'show': self.name})
            return False

    def get_wanted_segments(self, from_date=None):
        """Get episodes that should be backlog searched."""
        wanted = {}
        if self.paused:
            log.debug(u'Skipping backlog for {0} because the show is paused', self.name)
            return wanted

        log.debug(u'Seeing if we need anything from {0}', self.name)

        from_date = from_date or datetime.date.fromordinal(1)

        con = db.DBConnection()
        sql_results = con.select(
            'SELECT status, quality, season, episode, manually_searched '
            'FROM tv_episodes '
            'WHERE airdate > ?'
            ' AND indexer = ? '
            ' AND showid = ?',
            [from_date.toordinal(), self.indexer, self.series_id]
        )

        # check through the list of statuses to see if we want any
        for episode in sql_results:
            cur_status, cur_quality = int(episode['status'] or UNSET), int(episode['quality'] or Quality.NA)
            should_search, should_search_reason = Quality.should_search(
                cur_status, cur_quality, self, episode['manually_searched']
            )
            if not should_search:
                continue
            log.debug(
                u'Found needed backlog episodes for: {show} {ep}. Reason: {reason}', {
                    'show': self.name,
                    'ep': episode_num(episode['season'], episode['episode']),
                    'reason': should_search_reason,
                }
            )
            ep_obj = self.get_episode(episode['season'], episode['episode'])

            if ep_obj.season not in wanted:
                wanted[ep_obj.season] = [ep_obj]
            else:
                wanted[ep_obj.season].append(ep_obj)

        return wanted

    def pause(self):
        """Pause the series."""
        self.paused = True
        self.save_to_db()

    def unpause(self):
        """Unpause the series."""
        self.paused = False
        self.save_to_db()

    def delete(self, remove_files):
        """Delete the series."""
        try:
            app.show_queue_scheduler.action.removeShow(self, bool(remove_files))
            return True
        except CantRemoveShowException:
            pass

    def remove_images(self):
        """Remove images from cache."""
        image_cache.remove_images(self)

    def get_asset(self, asset_type, fallback=True):
        """Get the specified asset for this series."""
        asset_type = asset_type.lower()
        media_format = ('normal', 'thumb')[asset_type in ('bannerthumb', 'posterthumb', 'small')]

        if asset_type.startswith('banner'):
            return ShowBanner(self, media_format, fallback)
        elif asset_type.startswith('fanart'):
            return ShowFanArt(self, media_format, fallback)
        elif asset_type.startswith('poster'):
            return ShowPoster(self, media_format, fallback)
        elif asset_type.startswith('network'):
            return ShowNetworkLogo(self, media_format, fallback)<|MERGE_RESOLUTION|>--- conflicted
+++ resolved
@@ -618,16 +618,6 @@
         update_scene_exceptions(self, exceptions)
         self.exceptions = set(chain(*itervalues(get_all_scene_exceptions(self))))
         build_name_cache(self)
-        # Adding new scene exceptions, means we also need to to add new search templates.
-        self._search_templates.generate()
-
-    @property
-    def aliases_to_json(self):
-        """Return aliases as a dict."""
-        return [{
-            'season': alias.season,
-            'seriesName': alias.series_name
-            } for alias in self.aliases]
 
     @property
     def aliases_to_json(self):
@@ -2196,11 +2186,7 @@
         show: a Series object that we should get the names of
         Returns: all possible show names
         """
-<<<<<<< HEAD
-        show_names = {exception.series_name for exception in get_scene_exceptions(self, season)}
-=======
         show_names = {exception.title for exception in get_scene_exceptions(self, season)}
->>>>>>> 7aac365f
         show_names.add(self.name)
 
         new_show_names = set()
