--- conflicted
+++ resolved
@@ -1423,12 +1423,7 @@
         if not app.CREATE_MISSING_SHOW_DIRS and not self.is_location_valid():
             return False
 
-<<<<<<< HEAD
-        # # Let's get some fresh indexer info, as we might need it later on.
-=======
-        # Let's get some fresh indexer info, as we might need it later on.
->>>>>>> 573a686a
-        # self.create_indexer()
+
 
         # load from dir
         self.load_episodes_from_dir()
