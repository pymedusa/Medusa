# coding=utf-8

"""Series classes."""
from __future__ import unicode_literals

import copy
import datetime
import glob
import json
import logging
import os.path
import shutil
import stat
import traceback
import warnings
from builtins import map
from builtins import str
from collections import (
    OrderedDict, namedtuple
)
from itertools import chain, groupby

from medusa import (
    app,
    db,
    helpers,
    image_cache,
    network_timezones,
    notifiers,
    post_processor,
    ui,
)
from medusa.black_and_white_list import BlackAndWhiteList
from medusa.common import (
    ARCHIVED,
    DOWNLOADED,
    FAILED,
    IGNORED,
    Overview,
    Quality,
    SKIPPED,
    SNATCHED,
    SNATCHED_BEST,
    SNATCHED_PROPER,
    UNAIRED,
    UNSET,
    WANTED,
    countryList,
    qualityPresets,
    statusStrings,
)
from medusa.helper.common import episode_num, pretty_file_size, sanitize_filename, try_int
from medusa.helper.exceptions import (
    CantRefreshShowException,
    CantRemoveShowException,
    EpisodeDeletedException,
    EpisodeNotFoundException,
    MultipleShowObjectsException,
    ShowDirectoryNotFoundException,
    ShowNotFoundException,
    ex,
)
from medusa.helpers import make_dir
from medusa.helpers.anidb import short_group_names
from medusa.helpers.externals import check_existing_shows, get_externals, load_externals_from_db
from medusa.helpers.utils import dict_to_array, safe_get, to_camel_case
from medusa.imdb import Imdb
from medusa.indexers.api import indexerApi
from medusa.indexers.config import (
    INDEXER_TVRAGE,
    STATUS_MAP,
    indexerConfig
)
from medusa.indexers.exceptions import (
    IndexerAttributeNotFound, IndexerException, IndexerSeasonNotFound, IndexerShowAlreadyInLibrary
)
from medusa.indexers.tmdb.api import Tmdb
from medusa.indexers.utils import (
    indexer_id_to_slug,
    mappings,
    reverse_mappings,
    slug_to_indexer_id
)
from medusa.logger.adapters.style import CustomBraceAdapter
from medusa.media.banner import ShowBanner
from medusa.media.fan_art import ShowFanArt
from medusa.media.network_logo import ShowNetworkLogo
from medusa.media.poster import ShowPoster
from medusa.name_cache import build_name_cache
from medusa.name_parser.parser import (
    InvalidNameException,
    InvalidShowException,
    NameParser,
)
from medusa.sbdatetime import sbdatetime
from medusa.scene_exceptions import get_all_scene_exceptions, get_scene_exceptions, update_scene_exceptions
from medusa.scene_numbering import (
    get_scene_absolute_numbering_for_show, get_scene_numbering_for_show,
    get_xem_absolute_numbering_for_show, get_xem_numbering_for_show,
    numbering_tuple_to_dict, xem_refresh
)
from medusa.search import FORCED_SEARCH
from medusa.search_templates import SearchTemplates
from medusa.show.show import Show
from medusa.subtitles import (
    code_from_code,
    from_country_code_to_name,
)
from medusa.tv.base import Identifier, TV
from medusa.tv.episode import Episode
from medusa.tv.indexer import Indexer

from six import ensure_text, iteritems, itervalues, string_types, text_type, viewitems

import ttl_cache

try:
    from send2trash import send2trash
except ImportError:
    app.TRASH_REMOVE_SHOW = 0


MILLIS_YEAR_1900 = datetime.datetime(year=1900, month=1, day=1).toordinal()

log = CustomBraceAdapter(logging.getLogger(__name__))
log.logger.addHandler(logging.NullHandler())


class SaveSeriesException(Exception):
    """Generic exception used for adding a new series."""


class SeriesIdentifier(Identifier):
    """Series identifier with indexer and indexer id."""

    def __init__(self, indexer, identifier):
        """Constructor.

        :param indexer:
        :type indexer: Indexer or int
        :param identifier:
        :type identifier: int
        """
        self.indexer = indexer if isinstance(indexer, Indexer) else Indexer.from_id(indexer)
        self.id = identifier

    @classmethod
    def from_slug(cls, slug):
        """Create SeriesIdentifier from slug. E.g.: tvdb1234."""
        result = slug_to_indexer_id(slug)
        if result is not None:
            indexer, indexer_id = result
            if indexer is not None and indexer_id is not None:
                return SeriesIdentifier(Indexer(indexer), indexer_id)

    @classmethod
    def from_id(cls, indexer, indexer_id):
        """Create SeriesIdentifier from tuple (indexer, indexer_id)."""
        return SeriesIdentifier(indexer, indexer_id)

    @property
    def slug(self):
        """Slug."""
        return text_type(self)

    def get_indexer_api(self, options=None):
        """Return an indexer api for this show."""
        indexer_api = indexerApi(self.indexer.id)
        indexer_api_params = indexer_api.api_params.copy()

        if options and options.get('language') is not None:
            indexer_api_params['language'] = options['language']

        log.debug('{indexer_name}: {indexer_params!r}', {
            'indexer_name': indexerApi(self.indexer.id).name,
            'indexer_params': indexer_api_params
        })

        return indexer_api.indexer(**indexer_api.api_params)

    def __bool__(self):
        """Magic method."""
        return self.indexer is not None and self.id is not None

    def __repr__(self):
        """Magic method."""
        return '<SeriesIdentifier [{0!r} - {1}]>'.format(self.indexer, self.id)

    def __str__(self):
        """Magic method."""
        return '{0}{1}'.format(self.indexer, self.id)

    def __hash__(self):
        """Magic method."""
        return hash((self.indexer, self.id))

    def __eq__(self, other):
        """Magic method."""
        return isinstance(other, SeriesIdentifier) and self.indexer == other.indexer and self.id == other.id


class Series(TV):
    """Represent a TV Show."""

    def __init__(self, indexer, indexerid, lang='', quality=None,
                 season_folders=None, enabled_subtitles=None):
        """Instantiate a Series with database information based on indexerid.

        :param indexer:
        :type indexer: int
        :param indexerid:
        :type indexerid: int
        :param lang:
        :type lang: str
        """
        super(Series, self).__init__(indexer, indexerid, {'episodes', 'next_aired', 'release_groups', 'exceptions',
                                                          'external', 'imdb_info'})
        self.show_id = None
        self.name = ''
        self.imdb_id = ''
        self.network = ''
        self.genre = ''
        self.classification = ''
        self.runtime = 0
        self.imdb_info = {}
        self.quality = quality or int(app.QUALITY_DEFAULT)
        self.season_folders = season_folders or int(app.SEASON_FOLDERS_DEFAULT)
        self.status = 'Unknown'
        self._airs = ''
        # Amount of hours we want to start searching early (-1) or late (1) for new episodes
        self.airdate_offset = 0
        self.start_year = 0
        self.paused = 0
        self.air_by_date = 0
        self.subtitles = enabled_subtitles or int(app.SUBTITLES_DEFAULT)
        self.notify_list = {}
        self.dvd_order = 0
        self.lang = lang
        self._last_update_indexer = 1
        self.sports = 0
        self.anime = 0
        self.scene = 0
        self._templates = False
        self.rls_ignore_words = ''
        self.rls_require_words = ''
        self.rls_ignore_exclude = 0
        self.rls_require_exclude = 0
        self.default_ep_status = SKIPPED
        self._location = ''
        self.episodes = {}
        self._prev_aired = 0
        self._next_aired = 0
        self.release_groups = None
        self.exceptions = set()
        self.externals = {}
        self._cached_indexer_api = None
        self.plot = None
<<<<<<< HEAD
        self._search_templates = None
=======
        self._show_lists = None
>>>>>>> d1c4d6fe

        other_show = Show.find_by_id(app.showList, self.indexer, self.series_id)
        if other_show is not None:
            raise MultipleShowObjectsException("Can't create a show if it already exists")

        self._load_from_db()

    @classmethod
    def find_series(cls, predicate=None):
        """Find series based on given predicate."""
        return [s for s in app.showList if s and (not predicate or predicate(s))]

    @classmethod
    def find_by_identifier(cls, identifier, predicate=None):
        """Find series by its identifier and predicate.

        :param identifier:
        :type identifier: medusa.tv.series.SeriesIdentifier
        :param predicate:
        :type predicate: callable
        :return:
        :rtype:
        """
        result = Show.find_by_id(app.showList, identifier.indexer.id, identifier.id)
        if result and (not predicate or predicate(result)):
            return result

    @classmethod
    def from_identifier(cls, identifier):
        """Create a series object from its identifier."""
        return Series(identifier.indexer.id, identifier.id)

    @property
    def identifier(self):
        """Return a series identifier object."""
        return SeriesIdentifier(self.indexer, self.series_id)

    @property
    def slug(self):
        """Slug."""
        return self.identifier.slug

    @property
    def indexer_api(self):
        """Get an Indexer API instance."""
        if not self._cached_indexer_api:
            self.create_indexer()
        return self._cached_indexer_api

    @indexer_api.setter
    def indexer_api(self, value):
        """Set an Indexer API instance."""
        self._cached_indexer_api = value

    def create_indexer(self, banners=False, actors=False, dvd_order=False, episodes=True):
        """Force the creation of a new Indexer API."""
        api = indexerApi(self.indexer)
        params = api.api_params.copy()

        if self.lang:
            params['language'] = self.lang
            log.debug(u'{id}: Using language from show settings: {lang}',
                      {'id': self.series_id, 'lang': self.lang})

        if self.dvd_order != 0 or dvd_order:
            params['dvdorder'] = True

        params['actors'] = actors

        params['banners'] = banners

        params['episodes'] = episodes

        self.indexer_api = api.indexer(**params)

    @property
    def is_anime(self):
        """Check if the show is Anime."""
        return bool(self.anime)

    @property
    def use_templates(self):
        """Check if the show uses advanced templates."""
        return bool(self.templates)

    def is_location_valid(self, location=None):
        """
        Check if the location is valid.

        :param location: Path to check
        :return: True if the given path is a directory
        """
        return os.path.isdir(location or self._location)

    @property
    def is_recently_deleted(self):
        """
        Check if the show was recently deleted.

        Can be used to suppress error messages such as attempting to use the
        show object just after being removed.
        """
        return self.indexer_slug in app.RECENTLY_DELETED

    @property
    def is_scene(self):
        """Check if this ia a scene show."""
        return bool(self.scene)

    @property
    def is_sports(self):
        """Check if this is a sport show."""
        return bool(self.sports)

    @property
    def network_logo_name(self):
        """Get the network logo name."""
        def sanitize_network_names(str):
            dict = ({
                    u'\u010C': 'C',  # Č
                    u'\u00E1': 'a',  # á
                    u'\u00E9': 'e',  # é
                    u'\u00F1': 'n',  # ñ
                    u'\u00C9': 'e',  # É
                    u'\u05E7': 'q',  # ק
                    u'\u05E9': 's',  # ש
                    u'\u05EA': 't',  # ת
                    ' ': '-'})
            for key in dict:
                str = str.replace(key, dict[key])
            return str.lower()

        return sanitize_network_names(self.network)

    @property
    def validate_location(self):
        """Legacy call to location with a validation when ADD_SHOWS_WO_DIR is set."""
        if app.CREATE_MISSING_SHOW_DIRS or self.is_location_valid():
            return self._location
        raise ShowDirectoryNotFoundException(u'Show folder does not exist.')

    @property
    def location(self):
        """Get the show location."""
        return self._location

    @location.setter
    def location(self, value):
        old_location = os.path.normpath(self._location)
        new_location = os.path.normpath(value)

        log.debug(
            u'{indexer} {id}: Setting location: {location}', {
                'indexer': indexerApi(self.indexer).name,
                'id': self.series_id,
                'location': new_location,
            }
        )

        if new_location == old_location:
            return

        # Don't validate directory if user wants to add shows without creating a dir
        if app.ADD_SHOWS_WO_DIR or self.is_location_valid(value):
            self._location = new_location
            return

        changed_location = True
        log.info('Changing show location to: {new}', {'new': new_location})
        if not os.path.isdir(new_location):
            if app.CREATE_MISSING_SHOW_DIRS:
                log.info(u"Show directory doesn't exist, creating it")
                try:
                    os.mkdir(new_location)
                except OSError as error:
                    changed_location = False
                    log.warning(u"Unable to create the show directory '{location}'. Error: {msg}",
                                {'location': new_location, 'msg': error})
                else:
                    log.info(u'New show directory created')
                    helpers.chmod_as_parent(new_location)
            else:
                changed_location = False
                log.warning("New location '{location}' does not exist. "
                            "Enable setting '(Config - Postprocessing) Create missing show dirs'", {'location': new_location})

        # Save new location only if we changed it
        if changed_location:
            self._location = new_location

        if changed_location and os.path.isdir(new_location):
            try:
                app.show_queue_scheduler.action.refreshShow(self)
            except CantRefreshShowException as error:
                log.warning("Unable to refresh show '{show}'. Error: {error}",
                            {'show': self.name, 'error': error})

    @property
    def indexer_name(self):
        """Return the indexer name identifier. Example: tvdb."""
        return indexerConfig[self.indexer].get('identifier')

    @property
    def indexer_slug(self):
        """Return the slug name of the series. Example: tvdb1234."""
        return indexer_id_to_slug(self.indexer, self.series_id)

    @property
    def current_qualities(self):
        """
        Get the show qualities.

        :returns: A tuple of allowed and preferred qualities
        """
        return Quality.split_quality(int(self.quality))

    @property
    def using_preset_quality(self):
        """Check if a preset is used."""
        return self.quality in qualityPresets

    @property
    def default_ep_status_name(self):
        """Get the default episode status name."""
        return statusStrings[self.default_ep_status]

    @default_ep_status_name.setter
    def default_ep_status_name(self, status_name):
        """Set the default episode status using its name."""
        self.default_ep_status = next((status for status, name in iteritems(statusStrings)
                                       if name.lower() == status_name.lower()),
                                      self.default_ep_status)

    @property
    def size(self):
        """Size of the show on disk."""
        return helpers.get_size(self.location)

    def show_size(self, pretty=False):
        """
        Get the size of the show on disk (deprecated).

        :param pretty: True if you want a pretty size. (e.g. 3 GB)
        :return:  Size of the show on disk.
        """
        warnings.warn(
            u'Method show_size is deprecated.  Use size property instead.',
            DeprecationWarning,
        )
        return pretty_file_size(self.size) if pretty else self.size

    @property
    def subtitle_flag(self):
        """Subtitle flag."""
        return code_from_code(self.lang) if self.lang else ''

    @property
    def show_type(self):
        """Return show type."""
        return 'sports' if self.is_sports else ('anime' if self.is_anime else 'series')

    @property
    def imdb_year(self):
        """Return series year."""
        return self.imdb_info.get('year')

    @property
    def imdb_runtime(self):
        """Return series runtime."""
        return self.imdb_info.get('runtimes')

    @property
    def imdb_akas(self):
        """Return genres akas dict."""
        akas = {}
        for x in [v for v in (self.imdb_info.get('akas') or '').split('|') if v]:
            if '::' in x:
                val, key = x.split('::')
                akas[key] = val
        return akas

    @property
    def imdb_countries(self):
        """Return country codes."""
        return [v for v in (self.imdb_info.get('country_codes') or '').split('|') if v]

    @property
    def imdb_plot(self):
        """Return series plot."""
        return self.imdb_info.get('plot') or ''

    @property
    def imdb_genres(self):
        """Return series genres."""
        return self.imdb_info.get('genres') or ''

    @property
    def imdb_votes(self):
        """Return series votes."""
        return self.imdb_info.get('votes')

    @property
    def imdb_rating(self):
        """Return series rating."""
        return self.imdb_info.get('rating')

    @property
    def imdb_certificates(self):
        """Return series certificates."""
        return self.imdb_info.get('certificates')

    @property
    def last_update_indexer(self):
        """Return last indexer update as epoch."""
        update_date = datetime.date.fromordinal(self._last_update_indexer)
        epoch_date = update_date - datetime.date.fromtimestamp(0)
        return int(epoch_date.total_seconds())

    @property
    def prev_aired(self):
        """Return last aired episode ordinal."""
        self._prev_aired = self.prev_episode()
        return self._prev_aired

    @property
    def next_aired(self):
        """Return next aired episode ordinal."""
        today = datetime.date.today().toordinal()
        if not self._next_aired or self._next_aired < today:
            self._next_aired = self.next_episode()
        return self._next_aired

    @property
    @ttl_cache(43200.0)
    def prev_airdate(self):
        """Return last aired episode airdate."""
        return (
            sbdatetime.convert_to_setting(network_timezones.parse_date_time(self.prev_aired, self.airs, self.network))
            if self.prev_aired > MILLIS_YEAR_1900 else None
        )

    @property
    @ttl_cache(43200.0)
    def next_airdate(self):
        """Return next aired episode airdate."""
        return (
            sbdatetime.convert_to_setting(network_timezones.parse_date_time(self.next_aired, self.airs, self.network))
            if self.next_aired > MILLIS_YEAR_1900 else None
        )

    @property
    def countries(self):
        """Return countries."""
        return [v for v in (self.imdb_info.get('countries') or '').split('|') if v]

    @property
    def genres(self):
        """Return genres list."""
        return list({i for i in (self.genre or '').split('|') if i} |
                    {i for i in self.imdb_genres.replace('Sci-Fi', 'Science-Fiction').split('|') if i})

    @property
    def airs(self):
        """Return episode time that series usually airs."""
        return self._airs

    @airs.setter
    def airs(self, value):
        """Set episode time that series usually airs."""
        self._airs = text_type(value).replace('am', ' AM').replace('pm', ' PM').replace('  ', ' ').strip()

    @property
    def poster(self):
        """Return poster path."""
        img_type = image_cache.POSTER
        return image_cache.get_artwork(img_type, self)

    @property
    def banner(self):
        """Return banner path."""
        img_type = image_cache.BANNER
        return image_cache.get_artwork(img_type, self)

    @property
    def aliases(self):
        """Return series aliases."""
        if self.exceptions:
            return self.exceptions

        return set(chain(*itervalues(get_all_scene_exceptions(self))))

    @aliases.setter
    def aliases(self, exceptions):
        """Set the series aliases."""
        update_scene_exceptions(self, exceptions)
        self.exceptions = set(chain(*itervalues(get_all_scene_exceptions(self))))

        # If we added or removed aliases, we need to make sure these are reflected in the search templates.
        self._search_templates.generate()
        build_name_cache(self)

    @property
    def aliases_to_json(self):
        """Return aliases as a dict."""
        return [{
            'season': alias.season,
            'title': alias.title,
            'custom': alias.custom
        } for alias in self.aliases]

    @property
    @ttl_cache(25200.0)  # Caching as this is requested for the /home page.
    def xem_numbering(self):
        """Return series episode xem numbering."""
        return get_xem_numbering_for_show(self, refresh_data=False)

    @property
    def xem_absolute_numbering(self):
        """Return series xem absolute numbering."""
        return get_xem_absolute_numbering_for_show(self)

    @property
    def scene_absolute_numbering(self):
        """Return series scene absolute numbering."""
        return get_scene_absolute_numbering_for_show(self)

    @property
    def scene_numbering(self):
        """Return series scene numbering."""
        return get_scene_numbering_for_show(self)

    @property
    def release_ignore_words(self):
        """Return release ignore words."""
        return [v for v in (self.rls_ignore_words or '').split(',') if v]

    @release_ignore_words.setter
    def release_ignore_words(self, value):
        self.rls_ignore_words = value if isinstance(value, string_types) else ','.join(value)

    @property
    def release_required_words(self):
        """Return release ignore words."""
        return [v for v in (self.rls_require_words or '').split(',') if v]

    @release_required_words.setter
    def release_required_words(self, value):
        self.rls_require_words = value if isinstance(value, string_types) else ','.join(value)

    @property
    def blacklist(self):
        """Return the anime's blacklisted release groups."""
        bw_list = self.release_groups or BlackAndWhiteList(self)
        return bw_list.blacklist

    @blacklist.setter
    def blacklist(self, group_names):
        """
        Set the anime's blacklisted release groups.

        :param group_names: A list of blacklist release group names.
        """
        self.release_groups.set_black_keywords(short_group_names(group_names))

    @property
    def whitelist(self):
        """Return the anime's whitelisted release groups."""
        bw_list = self.release_groups or BlackAndWhiteList(self)
        return bw_list.whitelist

    @whitelist.setter
    def whitelist(self, group_names):
        """
        Set the anime's whitelisted release groups.

        :param group_names: A list of whitelist release group names.
        """
        self.release_groups.set_white_keywords(short_group_names(group_names))

    @staticmethod
    def normalize_status(status):
        """Return a normalized status given current indexer status."""
        for medusa_status, indexer_mappings in viewitems(STATUS_MAP):
            if status.lower() in indexer_mappings:
                return medusa_status

        return 'Unknown'

    def flush_episodes(self):
        """Delete references to anything that's not in the internal lists."""
        for cur_season in self.episodes:
            for cur_ep in self.episodes[cur_season]:
                my_ep = self.episodes[cur_season][cur_ep]
                self.episodes[cur_season][cur_ep] = None
                del my_ep

    def erase_cached_parse(self):
        """Erase parsed cached results."""
        NameParser().erase_cached_parse(self.indexer, self.series_id)

    def get_all_seasons(self, last_airdate=False):
        """Retrieve a dictionary of seasons with the number of episodes, using the episodes table.

        :param last_airdate: Option to pass the airdate of the last aired episode for the season in stead of the number
        of episodes
        :type last_airdate: bool
        :return:
        :rtype: dictionary of seasons (int) and count(episodes) (int)
        """
        sql_selection = 'SELECT season, {0} AS number_of_episodes FROM tv_episodes ' \
                        'WHERE showid = ? GROUP BY season'.format('count(*)' if not last_airdate else 'max(airdate)')
        main_db_con = db.DBConnection()
        results = main_db_con.select(sql_selection, [self.series_id])

        return {int(x['season']): int(x['number_of_episodes']) for x in results}

    def get_all_episodes(self, season=None, has_location=False):
        """Retrieve all episodes for this show given the specified filter.

        :param season:
        :type season: int or list of int
        :param has_location:
        :type has_location: bool
        :return:
        :rtype: list of Episode
        """
        # subselection to detect multi-episodes early, share_location > 0
        # If a multi-episode release has been downloaded. For example my.show.S01E1E2.1080p.WEBDL.mkv, you'll find the same location
        # in the database for those episodes (S01E01 and S01E02). The query is to mark that the location for each episode is shared with another episode.
        sql_selection = ('SELECT season, episode, (SELECT '
                         '  COUNT (*) '
                         'FROM '
                         '  tv_episodes '
                         'WHERE '
                         '  indexer = tve.indexer AND showid = tve.showid '
                         '  AND season = tve.season '
                         "  AND location != '' "
                         '  AND location = tve.location '
                         '  AND episode != tve.episode) AS share_location '
                         'FROM tv_episodes tve WHERE indexer = ? AND showid = ?'
                         )
        sql_args = [self.indexer, self.series_id]

        if season is not None:
            season = helpers.ensure_list(season)
            sql_selection += ' AND season IN (?)'
            sql_args.append(','.join(map(text_type, season)))

        if has_location:
            sql_selection += " AND location != ''"

        # need ORDER episode ASC to rename multi-episodes in order S01E01-02
        sql_selection += ' ORDER BY season ASC, episode ASC'

        main_db_con = db.DBConnection()
        results = main_db_con.select(sql_selection, sql_args)

        ep_list = []
        for cur_result in results:
            cur_ep = self.get_episode(cur_result['season'], cur_result['episode'])
            if not cur_ep:
                continue

            cur_ep.related_episodes = []
            if cur_ep.location:
                # if there is a location, check if it's a multi-episode (share_location > 0)
                # and put them in related_episodes
                if cur_result['share_location'] > 0:
                    related_eps_result = main_db_con.select(
                        'SELECT '
                        '  season, episode '
                        'FROM '
                        '  tv_episodes '
                        'WHERE '
                        '  showid = ? '
                        '  AND season = ? '
                        '  AND location = ? '
                        '  AND episode != ? '
                        'ORDER BY episode ASC',
                        [self.series_id, cur_ep.season, cur_ep.location, cur_ep.episode])
                    for cur_related_ep in related_eps_result:
                        related_ep = self.get_episode(cur_related_ep['season'], cur_related_ep['episode'])
                        if related_ep and related_ep not in cur_ep.related_episodes:
                            cur_ep.related_episodes.append(related_ep)
            ep_list.append(cur_ep)

        return ep_list

    def get_episode(self, season=None, episode=None, filepath=None, no_create=False, absolute_number=None,
                    air_date=None, should_cache=True):
        """Return TVEpisode given the specified filter.

        :param season:
        :type season: int
        :param episode:
        :type episode: int
        :param filepath:
        :type filepath: str
        :param no_create:
        :type no_create: bool
        :param absolute_number:
        :type absolute_number: int
        :param air_date:
        :type air_date: datetime.datetime
        :param should_cache:
        :type should_cache: bool
        :return:
        :rtype: Episode
        """
        season = try_int(season, None)
        episode = try_int(episode, None)
        absolute_number = try_int(absolute_number, None)

        # if we get an anime get the real season and episode
        if not season and not episode:
            main_db_con = db.DBConnection()
            sql = None
            sql_args = None
            if self.is_anime and absolute_number:
                sql = (
                    'SELECT season, episode '
                    'FROM tv_episodes '
                    'WHERE indexer = ? '
                    'AND showid = ? '
                    'AND absolute_number = ? '
                    'AND season != 0'
                )
                sql_args = [self.indexer, self.series_id, absolute_number]
                log.debug(u'{id}: Season and episode lookup for {show} using absolute number {absolute}',
                          {'id': self.series_id, 'absolute': absolute_number, 'show': self.name})
            elif air_date:
                sql = (
                    'SELECT season, episode '
                    'FROM tv_episodes '
                    'WHERE indexer = ? '
                    'AND showid = ? '
                    'AND airdate = ?'
                )
                sql_args = [self.indexer, self.series_id, air_date.toordinal()]
                log.debug(u'{id}: Season and episode lookup for {show} using air date {air_date}',
                          {'id': self.series_id, 'air_date': air_date, 'show': self.name})

            sql_results = main_db_con.select(sql, sql_args) if sql else []
            if len(sql_results) == 1:
                episode = int(sql_results[0]['episode'])
                season = int(sql_results[0]['season'])
                log.debug(
                    u'{id}: Found season and episode which is {show} {ep}', {
                        'id': self.series_id,
                        'show': self.name,
                        'ep': episode_num(season, episode)
                    }
                )
            elif len(sql_results) > 1:
                log.error(u'{id}: Multiple entries found in show: {show} ',
                          {'id': self.series_id, 'show': self.name})
                return None
            else:
                log.debug(u'{id}: No entries found in show: {show}',
                          {'id': self.series_id, 'show': self.name})
                return None

        if season not in self.episodes:
            self.episodes[season] = {}

        if episode in self.episodes[season] and self.episodes[season][episode] is not None:
            return self.episodes[season][episode]
        elif no_create:
            return None

        if filepath:
            ep = Episode(self, season, episode, filepath)
        else:
            ep = Episode(self, season, episode)

        if ep is not None and ep.loaded and should_cache:
            self.episodes[season][episode] = ep

        return ep

    def show_words(self):
        """Return all related words to show: preferred, undesired, ignore, require."""
        words = namedtuple('show_words', ['preferred_words', 'undesired_words', 'ignored_words', 'required_words'])

        preferred_words = app.PREFERRED_WORDS
        undesired_words = app.UNDESIRED_WORDS

        global_ignore = app.IGNORE_WORDS
        global_require = app.REQUIRE_WORDS
        show_ignore = self.rls_ignore_words.split(',') if self.rls_ignore_words else []
        show_require = self.rls_require_words.split(',') if self.rls_require_words else []

        # If word is in global ignore and also in show require, then remove it from global ignore
        # Join new global ignore with show ignore
        if not self.rls_ignore_exclude:
            final_ignore = show_ignore + [i for i in global_ignore if i.lower() not in [r.lower() for r in show_require]]
        else:
            final_ignore = [i for i in global_ignore if i.lower() not in [r.lower() for r in show_require] and
                            i.lower() not in [sh_i.lower() for sh_i in show_ignore]]
        # If word is in global require and also in show ignore, then remove it from global requires
        # Join new global required with show require
        if not self.rls_require_exclude:
            final_require = show_require + [i for i in global_require if i.lower() not in [r.lower() for r in show_ignore]]
        else:
            final_require = [gl_r for gl_r in global_require if gl_r.lower() not in [r.lower() for r in show_ignore] and
                             gl_r.lower() not in [sh_r.lower() for sh_r in show_require]]

        ignored_words = list(OrderedDict.fromkeys(final_ignore))
        required_words = list(OrderedDict.fromkeys(final_require))

        return words(preferred_words, undesired_words, ignored_words, required_words)

    def __write_show_nfo(self, metadata_provider):

        result = False
        result = metadata_provider.create_show_metadata(self) or result

        return result

    def write_metadata(self, show_only=False):
        """Write show metadata files.

        :param show_only:
        :type show_only: bool
        """
        if not app.CREATE_MISSING_SHOW_DIRS and not self.is_location_valid():
            log.warning("{id}: Show directory doesn't exist, skipping NFO generation",
                        {'id': self.series_id})
            return

        for metadata_provider in itervalues(app.metadata_provider_dict):
            self.__get_images(metadata_provider)
            self.__write_show_nfo(metadata_provider)

        if not show_only:
            self.__write_episode_nfos()

    def __write_episode_nfos(self):

        log.debug(u'{id}: Writing NFOs for all episodes',
                  {'id': self.series_id})

        main_db_con = db.DBConnection()
        sql_results = main_db_con.select(
            'SELECT '
            '  season, '
            '  episode '
            'FROM '
            '  tv_episodes '
            'WHERE '
            '  showid = ? '
            "  AND location != ''", [self.series_id])

        for ep_result in sql_results:
            log.debug(
                u'{id}: Retrieving/creating episode {ep}', {
                    'id': self.series_id,
                    'ep': episode_num(ep_result['season'], ep_result['episode'])
                }
            )
            cur_ep = self.get_episode(ep_result['season'], ep_result['episode'])
            if not cur_ep:
                continue

            cur_ep.create_meta_files()

    def update_metadata(self):
        """Update show metadata files."""
        if not app.CREATE_MISSING_SHOW_DIRS and not self.is_location_valid():
            log.warning(u"{id}: Show directory doesn't exist, skipping NFO update",
                        {'id': self.series_id})
            return

        self.__update_show_nfo()

    def __update_show_nfo(self):

        result = False

        log.info(u'{id}: Updating NFOs for show with new indexer info',
                 {'id': self.series_id})
        # You may only call .values() on metadata_provider_dict! As on values() call the indexer_api attribute
        # is reset. This will prevent errors, when using multiple indexers and caching.
        for cur_provider in itervalues(app.metadata_provider_dict):
            result = cur_provider.update_show_indexer_metadata(self) or result

        return result

    def load_episodes_from_dir(self):
        """Find all media files in the show folder and create episodes for as many as possible."""
        if not app.CREATE_MISSING_SHOW_DIRS and not self.is_location_valid():
            log.warning(u"{id}: Show directory doesn't exist, not loading episodes from disk",
                        {'id': self.series_id})
            return

        log.debug(u'{id}: Loading all episodes from the show directory: {location}',
                  {'id': self.series_id, 'location': self.location})

        # get file list
        media_files = helpers.list_media_files(self.location)
        log.debug(u'{id}: Found files: {media_files}',
                  {'id': self.series_id, 'media_files': media_files})

        # create TVEpisodes from each media file (if possible)
        sql_l = []
        for media_file in media_files:
            cur_episode = None

            log.debug(u'{id}: Creating episode from: {location}',
                      {'id': self.series_id, 'location': media_file})
            try:
                cur_episode = self.make_ep_from_file(os.path.join(self.location, media_file))
            except (ShowNotFoundException, EpisodeNotFoundException) as error:
                log.warning(
                    u'{id}: Episode {location} returned an exception {error_msg}', {
                        'id': self.series_id,
                        'location': media_file,
                        'error_msg': ex(error),
                    }
                )
                continue
            except EpisodeDeletedException:
                log.debug(u'{id}: The episode deleted itself when I tried making an object for it',
                          {'id': self.series_id})
            if cur_episode is None:
                continue

            # see if we should save the release name in the db
            ep_file_name = os.path.basename(cur_episode.location)
            ep_file_name = os.path.splitext(ep_file_name)[0]

            try:
                parse_result = NameParser(series=self, try_indexers=True).parse(ep_file_name)
            except (InvalidNameException, InvalidShowException):
                parse_result = None

            if ' ' not in ep_file_name and parse_result and parse_result.release_group:
                log.debug(
                    u'{id}: Filename {file_name} gave release group of {rg}, seems valid', {
                        'id': self.series_id,
                        'file_name': ep_file_name,
                        'rg': parse_result.release_group,
                    }
                )
                cur_episode.release_name = ep_file_name

            # store the reference in the show
            if cur_episode is not None:
                if self.subtitles:
                    try:
                        cur_episode.refresh_subtitles()
                    except OSError:
                        log.info(u'{id}: Could not refresh subtitles',
                                 {'id': self.series_id})
                        log.debug(traceback.format_exc())

                sql_l.append(cur_episode.get_sql())

        if sql_l:
            main_db_con = db.DBConnection()
            main_db_con.mass_action(sql_l)

    def load_episodes_from_db(self, seasons=None):
        """Load episodes from database.

        :param: seasons: list of seasons ([int])
        :return:
        :rtype: dict(int -> dict(int -> bool))
        """
        scanned_eps = {}

        try:
            main_db_con = db.DBConnection()
            sql = ('SELECT '
                   '  season, episode, showid, show_name, tv_shows.show_id, tv_shows.indexer '
                   'FROM '
                   '  tv_episodes '
                   'JOIN '
                   '  tv_shows '
                   'WHERE '
                   '  tv_episodes.showid = tv_shows.indexer_id'
                   '  AND tv_episodes.indexer = tv_shows.indexer'
                   '  AND tv_shows.indexer = ? AND tv_shows.indexer_id = ?')
            if seasons:
                sql += ' AND season IN (%s)' % ','.join('?' * len(seasons))
                sql_results = main_db_con.select(sql, [self.indexer, self.series_id] + seasons)
                log.debug(u'{id}: Loading all episodes of season(s) {seasons} from the DB',
                          {'id': self.series_id, 'seasons': seasons})
            else:
                sql_results = main_db_con.select(sql, [self.indexer, self.series_id])
                log.debug(u'{id}: Loading all episodes of all seasons from the DB',
                          {'id': self.series_id})
        except Exception as error:
            log.error(u'{id}: Could not load episodes from the DB. Error: {error_msg}',
                      {'id': self.series_id, 'error_msg': error})
            return scanned_eps

        cached_show = self.indexer_api[self.series_id]

        cached_seasons = {}
        cur_show_name = ''
        cur_show_id = ''

        for cur_result in sql_results:

            cur_season = int(cur_result['season'])
            cur_episode = int(cur_result['episode'])
            cur_indexer = int(cur_result['indexer'])
            cur_show_id = int(cur_result['showid'])
            cur_show_name = text_type(cur_result['show_name'])

            delete_ep = False

            log.debug(
                u'{id}: Loading {show} with indexer {indexer} and ep {ep} from the DB', {
                    'id': cur_show_id,
                    'show': cur_show_name,
                    'indexer': cur_indexer,
                    'ep': episode_num(cur_season, cur_episode),
                }
            )

            if cur_season not in cached_seasons:
                try:
                    cached_seasons[cur_season] = cached_show[cur_season]
                except IndexerSeasonNotFound as error:
                    log.debug(
                        u'{id}: {error_msg!r} (unaired/deleted) in the indexer {indexer} for {show}.'
                        u' Removing existing records from database', {
                            'id': cur_show_id,
                            'error_msg': error,
                            'indexer': indexerApi(self.indexer).name,
                            'show': cur_show_name,
                        }
                    )
                    delete_ep = True

            if cur_season not in scanned_eps:
                scanned_eps[cur_season] = {}

            if cur_episode == 0:
                log.warning(
                    u'{id}: Tried loading {show} {ep} from the database with an episode id set to 0.'
                    u' We do not support that. Skipping to next episode.', {
                        'id': cur_show_id,
                        'show': cur_show_name,
                        'ep': episode_num(cur_season, cur_episode),
                    }
                )
                continue

            try:
                cur_ep = self.get_episode(cur_season, cur_episode)
                if not cur_ep:
                    raise EpisodeNotFoundException

                # if we found out that the ep is no longer on TVDB then delete it from our database too
                if delete_ep:
                    cur_ep.delete_episode()

                cur_ep.load_from_db(cur_season, cur_episode)
                scanned_eps[cur_season][cur_episode] = True
            except EpisodeDeletedException:
                log.debug(
                    u'{id}: Tried loading {show} {ep} from the DB that should have been deleted,'
                    u' skipping it', {
                        'id': cur_show_id,
                        'show': cur_show_name,
                        'ep': episode_num(cur_season, cur_episode),
                    }
                )
                continue

        log.debug(u'{id}: Finished loading all episodes for {show} from the DB',
                  {'show': cur_show_name, 'id': cur_show_id})

        return scanned_eps

    def load_episodes_from_indexer(self, seasons=None, tvapi=None):
        """Load episodes from indexer.

        :param seasons: Only load episodes for these seasons (only if supported by the indexer)
        :type seasons: list of integers or integer
        :param tvapi: indexer_object
        :type tvapi: indexer object
        :return:
        :rtype: dict(int -> dict(int -> bool))
        """
        try:
            self.indexer_api = tvapi
            indexed_show = self.indexer_api[self.series_id]
        except IndexerException as error:
            log.warning(
                u'{id}: {indexer} error, unable to update episodes.'
                u' Message: {ex}', {
                    'id': self.series_id,
                    'indexer': indexerApi(self.indexer).name,
                    'ex': error,
                }
            )
            raise

        log.debug(
            u'{id}: Loading all episodes from {indexer}{season_update}', {
                'id': self.series_id,
                'indexer': indexerApi(self.indexer).name,
                'season_update': u' on seasons {seasons}'.format(seasons=seasons) if seasons else u''
            }
        )

        scanned_eps = {}

        sql_l = []
        for season in indexed_show:
            # Only index episodes for seasons that are currently being updated.
            if seasons and season not in seasons:
                continue

            scanned_eps[season] = {}
            for episode in indexed_show[season]:
                # need some examples of wtf episode 0 means to decide if we want it or not
                if episode == 0:
                    continue
                try:
                    ep = self.get_episode(season, episode)
                    if not ep:
                        raise EpisodeNotFoundException
                except EpisodeNotFoundException:
                    log.info(
                        u'{id}: {indexer} object for {ep} is incomplete, skipping this episode', {
                            'id': self.series_id,
                            'indexer': indexerApi(self.indexer).name,
                            'ep': episode_num(season, episode),
                        }
                    )
                    continue
                else:
                    try:
                        ep.load_from_indexer(tvapi=self.indexer_api)
                    except EpisodeDeletedException:
                        log.debug(u'{id}: The episode {ep} was deleted, skipping the rest of the load',
                                  {'id': self.series_id, 'ep': episode_num(season, episode)})
                        continue

                with ep.lock:
                    sql_l.append(ep.get_sql())

                scanned_eps[season][episode] = True

        if sql_l:
            main_db_con = db.DBConnection()
            main_db_con.mass_action(sql_l)

        # Done updating save last update date
        self._last_update_indexer = datetime.date.today().toordinal()
        log.debug(u'{id}: Saving indexer changes to database',
                  {'id': self.series_id})
        self.save_to_db()

        return scanned_eps

    def _save_externals_to_db(self):
        """Save the indexers external id's to the db."""
        sql_l = []

        for external in self.externals:
            if external in reverse_mappings and self.externals[external]:
                sql_l.append(['INSERT OR IGNORE '
                              'INTO indexer_mapping (indexer_id, indexer, mindexer_id, mindexer) '
                              'VALUES (?,?,?,?)',
                              [self.series_id,
                               self.indexer,
                               self.externals[external],
                               int(reverse_mappings[external])
                               ]])

        if sql_l:
            main_db_con = db.DBConnection()
            main_db_con.mass_action(sql_l)

    def __get_images(self, metadata_provider):
        fanart_result = poster_result = banner_result = False
        season_posters_result = season_banners_result = season_all_poster_result = season_all_banner_result = False

        fanart_result = metadata_provider.create_fanart(self) or fanart_result
        poster_result = metadata_provider.create_poster(self) or poster_result
        banner_result = metadata_provider.create_banner(self) or banner_result

        season_posters_result = metadata_provider.create_season_posters(self) or season_posters_result
        season_banners_result = metadata_provider.create_season_banners(self) or season_banners_result
        season_all_poster_result = metadata_provider.create_season_all_poster(self) or season_all_poster_result
        season_all_banner_result = metadata_provider.create_season_all_banner(self) or season_all_banner_result

        return (fanart_result or poster_result or banner_result or season_posters_result or
                season_banners_result or season_all_poster_result or season_all_banner_result)

    def make_ep_from_file(self, filepath):
        """Make a TVEpisode object from a media file.

        :param filepath:
        :type filepath: str
        :return:
        :rtype: Episode
        """
        if not (os.path.isfile(filepath) and helpers.is_media_file(filepath)):
            log.info(u"{indexer_id}: This isn't a valid media file: {filepath}",
                     {'indexer_id': self.series_id, 'filepath': filepath})
            return None

        log.debug(u'{indexer_id}: Creating episode object from {filepath}',
                  {'indexer_id': self.series_id, 'filepath': filepath})

        try:
            parse_result = NameParser(series=self, try_indexers=True, parse_method=(
                'normal', 'anime')[self.is_anime]).parse(filepath)
        except (InvalidNameException, InvalidShowException) as error:
            log.debug(u'{indexer_id}: {error}',
                      {'indexer_id': self.series_id, 'error': error})
            return None

        episodes = [ep for ep in parse_result.episode_numbers if ep is not None]
        if not episodes:
            log.debug(u'{indexerid}: parse_result: {parse_result}',
                      {'indexerid': self.series_id, 'parse_result': parse_result})
            log.debug(u'{indexerid}: No episode number found in {filepath}, ignoring it',
                      {'indexerid': self.series_id, 'filepath': filepath})
            return None

        # for now lets assume that any episode in the show directory belongs to that show
        season = parse_result.season_number if parse_result.season_number is not None else 1
        root_ep = None

        sql_l = []
        for current_ep in episodes:
            log.debug(
                u'{id}: {filepath} parsed to {series_name} {ep_num}', {
                    'id': self.series_id,
                    'filepath': filepath,
                    'series_name': self.name,
                    'ep_num': episode_num(season, current_ep)
                }
            )

            cur_ep = self.get_episode(season, current_ep)
            if not cur_ep:
                try:
                    cur_ep = self.get_episode(season, current_ep, filepath)
                    if not cur_ep:
                        raise EpisodeNotFoundException
                except EpisodeNotFoundException:
                    log.warning(u'{indexerid}: Unable to figure out what this file is, skipping {filepath}',
                                {'indexerid': self.series_id, 'filepath': filepath})
                    continue

            else:
                cur_ep.update_status_quality(filepath)

                with cur_ep.lock:
                    cur_ep.check_for_meta_files()

            if root_ep is None:
                root_ep = cur_ep
            else:
                if cur_ep not in root_ep.related_episodes:
                    with root_ep.lock:
                        root_ep.related_episodes.append(cur_ep)

            with cur_ep.lock:
                sql_l.append(cur_ep.get_sql())

        if sql_l:
            main_db_con = db.DBConnection()
            main_db_con.mass_action(sql_l)

        # creating metafiles on the root should be good enough
        if root_ep:
            with root_ep.lock:
                root_ep.create_meta_files()

        return root_ep

    def _load_from_db(self):

        log.debug(u'{id}: Loading show info from database',
                  {'id': self.series_id})

        main_db_con = db.DBConnection()
        sql_results = main_db_con.select(
            'SELECT *'
            ' FROM tv_shows'
            ' WHERE indexer = ?'
            ' AND indexer_id = ?',
            [self.indexer, self.series_id]
        )

        if not sql_results:
            log.info(u'{id}: Unable to find the show in the database',
                     {'id': self.series_id})
            return
        else:
            self.show_id = int(sql_results[0]['show_id'] or 0)
            self.indexer = int(sql_results[0]['indexer'] or 0)

            if not self.name:
                self.name = sql_results[0]['show_name']
            if not self.network:
                self.network = sql_results[0]['network']
            if not self.genre:
                self.genre = sql_results[0]['genre']
            if not self.classification:
                self.classification = sql_results[0]['classification']

            self.runtime = sql_results[0]['runtime']

            self.status = sql_results[0]['status']
            if self.status is None:
                self.status = 'Unknown'

            self.airs = sql_results[0]['airs']
            if self.airs is None or not network_timezones.test_timeformat(self.airs):
                self.airs = ''

            self.start_year = int(sql_results[0]['startyear'] or 0)
            self.air_by_date = int(sql_results[0]['air_by_date'] or 0)
            self.anime = int(sql_results[0]['anime'] or 0)
            self.sports = int(sql_results[0]['sports'] or 0)
            self.scene = int(sql_results[0]['scene'] or 0)
            self.templates = int(sql_results[0]['templates'] or 0)
            self.subtitles = int(sql_results[0]['subtitles'] or 0)
            self.notify_list = json.loads(sql_results[0]['notify_list'] or '{}')
            self.dvd_order = int(sql_results[0]['dvdorder'] or 0)
            self.quality = int(sql_results[0]['quality'] or Quality.NA)
            self.season_folders = int(not (sql_results[0]['flatten_folders'] or 0))  # TODO: Rename this in the DB
            self.paused = int(sql_results[0]['paused'] or 0)
            self._location = sql_results[0]['location']  # skip location validation

            if not self.lang:
                self.lang = sql_results[0]['lang']

            self._last_update_indexer = sql_results[0]['last_update_indexer']

            self.rls_ignore_words = sql_results[0]['rls_ignore_words']
            self.rls_require_words = sql_results[0]['rls_require_words']
            self.rls_ignore_exclude = sql_results[0]['rls_ignore_exclude']
            self.rls_require_exclude = sql_results[0]['rls_require_exclude']

            self.default_ep_status = int(sql_results[0]['default_ep_status'] or SKIPPED)

            if not self.imdb_id:
                self.imdb_id = sql_results[0]['imdb_id']

            self.plot = sql_results[0]['plot']
            self.airdate_offset = int(sql_results[0]['airdate_offset'] or 0)

            self.release_groups = BlackAndWhiteList(self)

            # Load external id's from indexer_mappings table.
            self.externals = load_externals_from_db(self.indexer, self.series_id)

<<<<<<< HEAD
            # Load search templates
            self._search_templates = SearchTemplates(self)
            self._search_templates.generate()
=======
            self._show_lists = sql_results[0]['show_lists']
>>>>>>> d1c4d6fe

        # Get IMDb_info from database
        main_db_con = db.DBConnection()
        sql_results = main_db_con.select(
            'SELECT * '
            'FROM imdb_info'
            ' WHERE indexer = ?'
            ' AND indexer_id = ?',
            [self.indexer, self.series_id]
        )

        if not sql_results:
            log.info(u'{id}: Unable to find IMDb info in the database: {show}',
                     {'id': self.series_id, 'show': self.name})
            return
        else:
            self.imdb_info = sql_results[0]

        self.reset_dirty()
        return True

    def load_from_indexer(self, tvapi=None):
        """Load show from indexer.

        :param tvapi:
        """
        if self.indexer == INDEXER_TVRAGE:
            return

        log.debug(
            u'{id}: Loading show info from {indexer_name}', {
                'id': self.series_id,
                'indexer_name': indexerApi(self.indexer).name,
            }
        )

        self.indexer_api = tvapi
        indexed_show = self.indexer_api[self.series_id]

        try:
            self.name = indexed_show['seriesname'].strip()
        except AttributeError:
            raise IndexerAttributeNotFound(
                "Found {id}, but attribute 'seriesname' was empty.".format(id=self.series_id))

        self.classification = getattr(indexed_show, 'classification', 'Scripted')
        self.genre = getattr(indexed_show, 'genre', '')
        self.network = getattr(indexed_show, 'network', '')
        self.runtime = int(getattr(indexed_show, 'runtime', 0) or 0)

        # set the externals, using the result from the indexer.
        self.externals = {k: v for k, v in viewitems(getattr(indexed_show, 'externals', {})) if v}

        # Add myself (indexer) as an external
        self.externals[mappings[self.indexer]] = self.series_id

        # Enrich the externals, using reverse lookup.
        self.externals.update(get_externals(self))

        self.imdb_id = self.externals.get('imdb_id') or getattr(indexed_show, 'imdb_id', '')

        if getattr(indexed_show, 'airs_dayofweek', '') and getattr(indexed_show, 'airs_time', ''):
            self.airs = '{airs_day_of_week} {airs_time}'.format(airs_day_of_week=indexed_show['airs_dayofweek'],
                                                                airs_time=indexed_show['airs_time'])

        if getattr(indexed_show, 'firstaired', ''):
            self.start_year = int(str(indexed_show['firstaired']).split('-')[0])

        self.status = self.normalize_status(getattr(indexed_show, 'status', None))

        self.plot = getattr(indexed_show, 'overview', '') or self.imdb_plot

        self._save_externals_to_db()

    def load_imdb_info(self):
        """Load all required show information from IMDb with ImdbPie."""
        imdb_api = Imdb()

        if not self.imdb_id:
            self.imdb_id = helpers.title_to_imdb(self.name, self.start_year, imdb_api)

            if not self.imdb_id:
                log.info(u"{id}: Not loading show info from IMDb, because we don't know its ID.",
                         {'id': self.series_id})
                return

        # Make sure we only use the first ID
        self.imdb_id = self.imdb_id.split(',')[0]

        # Set retrieved IMDb ID as imdb_id for externals
        self.externals['imdb_id'] = self.imdb_id

        log.debug(u'{id}: Loading show info from IMDb with ID: {imdb_id}',
                  {'id': self.series_id, 'imdb_id': self.imdb_id})

        tmdb_id = self.externals.get('tmdb_id')
        if tmdb_id:
            # Country codes and countries obtained from TMDB's API. Not IMDb info.
            try:
                country_codes = Tmdb().get_show_country_codes(tmdb_id)
            except IndexerException as error:
                log.info(u'Unable to get country codes from TMDB. Error: {error}',
                         {'error': error})
                country_codes = None

            if country_codes:
                countries = (from_country_code_to_name(country) for country in country_codes)
                self.imdb_info['countries'] = '|'.join([_f for _f in countries if _f])
                self.imdb_info['country_codes'] = '|'.join(country_codes).lower()

        # Make sure these always have a value
        self.imdb_info['countries'] = self.imdb_info.get('countries') or ''
        self.imdb_info['country_codes'] = self.imdb_info.get('country_codes') or ''

        try:
            imdb_info = imdb_api.get_title(self.imdb_id)
        except LookupError as error:
            log.warning(u'{id}: IMDbPie error while loading show info: {error}',
                        {'id': self.series_id, 'error': error})
            imdb_info = None

        if not imdb_info:
            log.debug(u"{id}: IMDb didn't return any info for {imdb_id}, skipping update.",
                      {'id': self.series_id, 'imdb_id': self.imdb_id})
            return

        # Additional query needed to get genres
        imdb_genres = imdb_api.get_title_genres(self.imdb_id)

        self.imdb_info.update({
            'imdb_id': self.imdb_id,
            'title': safe_get(imdb_info, ('base', 'title')),
            'year': safe_get(imdb_info, ('base', 'year')),
            'akas': '',
            'genres': '|'.join(safe_get(imdb_genres, ('genres',))),
            'rating': text_type(safe_get(imdb_info, ('ratings', 'rating'))),
            'votes': safe_get(imdb_info, ('ratings', 'ratingCount')),
            'runtimes': safe_get(imdb_info, ('base', 'runningTimeInMinutes')),
            'certificates': '',
            'plot': safe_get(imdb_info, ('plot', 'outline', 'text')),
            'last_update': datetime.date.today().toordinal(),
        })

        log.debug(u'{id}: Obtained info from IMDb: {imdb_info}',
                  {'id': self.series_id, 'imdb_info': self.imdb_info})

    def check_existing(self):
        """Check if we can already find this show in our current showList."""
        try:
            check_existing_shows(self.identifier.get_indexer_api(), self.identifier.indexer.id)
        except IndexerShowAlreadyInLibrary as error:
            log.warning(
                'Could not add the show {series}, as it already is in your library.'
                'Error: {error}',
                {'series': self.name, 'error': error}
            )
            ui.notifications.error(
                'Unable to add show',
                'reason: {0}'.format(error)
            )
            raise SaveSeriesException(
                'Unable to add show',
                'reason: {0}'.format(error)
            )

    def configure(self, queue_item):
        """Configure series."""
        # Let's try to create the show Dir if it's not provided. This way we force the show dir
        # to build using the Indexers provided series name
        options = queue_item.options
        show_dir = queue_item.show_dir
        root_dir = queue_item.root_dir or app.ROOT_DIRS[int(app.ROOT_DIRS[0]) + 1] if len(app.ROOT_DIRS) > 0 else None

        if not show_dir and root_dir:
            # I don't think we need to check this. We just create the folder after we already queried the indexer.
            # show_name = get_showname_from_indexer(self.indexer, self.indexer_id, self.lang)
            if self.name:
                show_dir = os.path.join(root_dir, sanitize_filename(self.name))

                # don't create show dir if config says not to
                if app.ADD_SHOWS_WO_DIR:
                    log.info('Skipping initial creation of {path} due to config.ini setting',
                             {'path': show_dir})
                else:
                    dir_exists = make_dir(show_dir)
                    if not dir_exists:
                        log.error("Unable to create the folder {0}, can't add the show", show_dir)
                        ui.notifications.error(
                            'Unable to create folder',
                            'folder: {0}'.format(show_dir)
                        )
                        return

                    helpers.chmod_as_parent(show_dir)
            else:
                log.error("Unable to get a show {0}, can't add the show", show_dir)
                return

        if show_dir:
            self.location = ensure_text(show_dir)

        self.subtitles = options['subtitles'] if options.get('subtitles') is not None else app.SUBTITLES_DEFAULT

        if options.get('quality'):
            self.qualities_allowed = options['quality']['allowed']
            self.qualities_preferred = options['quality']['preferred']
        else:
            self.qualities_allowed, self.qualities_preferred = Quality.split_quality(int(app.QUALITY_DEFAULT))

        self.season_folders = options['season_folders'] if options.get('season_folders') is not None \
            else app.SEASON_FOLDERS_DEFAULT
        self.anime = options['anime'] if options.get('anime') is not None else app.ANIME_DEFAULT
        self.scene = options['scene'] if options.get('scene') is not None else app.SCENE_DEFAULT
        self.paused = options['paused'] if options.get('paused') is not None else False
        self.lang = options['language'] if options.get('language') is not None else app.INDEXER_DEFAULT_LANGUAGE
        self.show_lists = options['show_lists'] if options.get('show_lists') is not None else app.SHOWLISTS_DEFAULT

        if options.get('default_status') is not None:
            # set up default new/missing episode status
            log.info(
                'Setting all previously aired episodes to the specified status: {status}',
                {'status': statusStrings[options['default_status']]}
            )
            self.default_ep_status = options['default_status']
        else:
            self.default_ep_status = app.STATUS_DEFAULT

        if self.anime:
            self.release_groups = BlackAndWhiteList(self)
            if options.get('release') is not None:
                if options['release']['blacklist']:
                    self.release_groups.set_black_keywords(options['release']['blacklist'])
                if options['release']['whitelist']:
                    self.release_groups.set_white_keywords(options['release']['whitelist'])

    def prev_episode(self):
        """Return the last aired episode air date.

        :return:
        :rtype: datetime.date
        """
        log.debug(u'{id}: Finding the episode which aired last', {'id': self.series_id})

        today = datetime.date.today().toordinal()
        main_db_con = db.DBConnection()
        sql_results = main_db_con.select(
            'SELECT '
            '  airdate,'
            '  season,'
            '  episode '
            'FROM '
            '  tv_episodes '
            'WHERE '
            '  indexer = ?'
            '  AND showid = ? '
            '  AND airdate < ? '
            '  AND status <> ? '
            'ORDER BY'
            '  airdate '
            'DESC LIMIT 1',
            [self.indexer, self.series_id, today, UNAIRED])

        if sql_results is None or len(sql_results) == 0:
            log.debug(u'{id}: Could not find a previous aired episode', {'id': self.series_id})
        else:
            log.debug(
                u'{id}: Found previous aired episode number {ep}', {
                    'id': self.series_id,
                    'ep': episode_num(sql_results[0]['season'], sql_results[0]['episode'])
                }
            )
            self._prev_aired = sql_results[0]['airdate']

        return self._prev_aired

    def next_episode(self):
        """Return the next episode air date.

        :return:
        :rtype: datetime.date
        """
        log.debug(u'{id}: Finding the episode which airs next', {'id': self.series_id})

        today = datetime.date.today().toordinal()
        main_db_con = db.DBConnection()
        sql_results = main_db_con.select(
            'SELECT '
            '  airdate,'
            '  season,'
            '  episode '
            'FROM '
            '  tv_episodes '
            'WHERE '
            '  indexer = ?'
            '  AND showid = ? '
            '  AND airdate >= ? '
            'ORDER BY'
            '  airdate '
            'ASC LIMIT 1',
            [self.indexer, self.series_id, today])

        if sql_results is None or len(sql_results) == 0:
            log.debug(u'{id}: Could not find a next episode', {'id': self.series_id})
        else:
            log.debug(
                u'{id}: Found episode {ep}', {
                    'id': self.series_id,
                    'ep': episode_num(sql_results[0]['season'], sql_results[0]['episode']),
                }
            )
            self._next_aired = sql_results[0]['airdate']

        return self._next_aired

    def delete_show(self, full=False):
        """Delete the tv show from the database.

        :param full:
        :type full: bool
        """
        sql_l = [['DELETE FROM tv_episodes WHERE indexer = ? AND showid = ?', [self.indexer, self.series_id]],
                 ['DELETE FROM tv_shows WHERE indexer = ? AND indexer_id = ?', [self.indexer, self.series_id]],
                 ['DELETE FROM imdb_info WHERE indexer = ? AND indexer_id = ?', [self.indexer, self.series_id]],
                 ['DELETE FROM xem_refresh WHERE indexer = ? AND indexer_id = ?', [self.indexer, self.series_id]],
                 ['DELETE FROM scene_numbering WHERE indexer = ? AND indexer_id = ?', [self.indexer, self.series_id]]]

        main_db_con = db.DBConnection()
        main_db_con.mass_action(sql_l)

        action = ('delete', 'trash')[app.TRASH_REMOVE_SHOW]

        # remove self from show list
        app.showList = [x for x in app.showList if x.identifier != self.identifier]

        # clear the cache
        image_cache_dir = os.path.join(app.CACHE_DIR, 'images')
        for cache_file in glob.glob(os.path.join(image_cache_dir, str(self.series_id) + '.*')):
            log.info(u'{id}: Attempt to {action} cache file {cache_file}',
                     {'id': self.series_id, 'action': action, 'cache_file': cache_file})
            try:
                if app.TRASH_REMOVE_SHOW:
                    send2trash(cache_file)
                else:
                    os.remove(cache_file)

            except OSError as error:
                log.warning(
                    u'{id}: Unable to {action} {cache_file}: {error_msg}', {
                        'id': self.series_id,
                        'action': action,
                        'cache_file': cache_file,
                        'error_msg': ex(error),
                    }
                )

        # remove entire show folder
        if full:
            try:
                self.validate_location  # Let's get the exception out of the way asap.
                log.info(u'{id}: Attempt to {action} show folder {location}',
                         {'id': self.series_id, 'action': action, 'location': self.location})
                # check first the read-only attribute
                file_attribute = os.stat(self.location)[0]
                if not file_attribute & stat.S_IWRITE:
                    # File is read-only, so make it writeable
                    log.debug(u'{id}: Attempting to make writeable the read only folder {location}',
                              {'id': self.series_id, 'location': self.location})
                    try:
                        os.chmod(self.location, stat.S_IWRITE)
                    except OSError:
                        log.warning(u'{id}: Unable to change permissions of {location}',
                                    {'id': self.series_id, 'location': self.location})

                if app.TRASH_REMOVE_SHOW:
                    send2trash(self.location)
                else:
                    shutil.rmtree(self.location)

                log.info(u'{id}: {action} show folder {location}',
                         {'id': self.series_id, 'action': action, 'location': self.location})

            except ShowDirectoryNotFoundException:
                log.warning(u'{id}: Show folder {location} does not exist. No need to {action}',
                            {'id': self.series_id, 'action': action, 'location': self.location})
            except OSError as error:
                log.warning(
                    u'{id}: Unable to {action} {location}. Error: {error_msg}', {
                        'id': self.series_id,
                        'action': action,
                        'location': self.location,
                        'error_msg': ex(error),
                    }
                )

        if app.USE_TRAKT and app.TRAKT_SYNC_WATCHLIST:
            log.debug(u'{id}: Removing show {show} from Trakt watchlist',
                      {'id': self.series_id, 'show': self.name})
            notifiers.trakt_notifier.update_watchlist(self, update='remove')

    def populate_cache(self):
        """Populate image caching."""
        log.debug(u'{id}: Checking & filling cache for show {show}',
                  {'id': self.series_id, 'show': self.name})
        image_cache.fill_cache(self)

    def sync_trakt(self):
        """Sync trakt episodes if trakt is enabled."""
        if app.USE_TRAKT:
            # if there are specific episodes that need to be added by trakt
            app.trakt_checker_scheduler.action.manage_new_show(self)

            # add show to trakt.tv library
            if app.TRAKT_SYNC:
                app.trakt_checker_scheduler.action.add_show_trakt_library(self)

            if app.TRAKT_SYNC_WATCHLIST:
                log.info('updating trakt watchlist')
                notifiers.trakt_notifier.update_watchlist(show_obj=self)

    def add_scene_numbering(self):
        """
        Add XEM data to DB for show.

        Warn the user if an episode number mapping is available on thexem.
        Only use this method, through show_queue.QueueItemAdd().
        """
        xem_refresh(self, force=True)

        # check if show has XEM mapping so we can determine if searches
        # should go by scene numbering or indexer numbering. Warn the user.
        if not self.scene and get_xem_numbering_for_show(self):
            log.warning(
                '{id}: while adding the show {title} we noticed thexem.de has an episode mapping available'
                '\nyou might want to consider enabling the scene option for this show.',
                {'id': self.series_id, 'title': self.name}
            )
            ui.notifications.message(
                'consider enabling scene for this show',
                'for show {title} you might want to consider enabling the scene option'
                .format(title=self.name)
            )

    def refresh_dir(self):
        """Refresh show using its location.

        :return:
        :rtype: bool
        """
        # make sure the show directory is where we think it is unless directories are created on the fly
        if not app.CREATE_MISSING_SHOW_DIRS and not self.is_location_valid():
            return False

        # load from dir
        self.load_episodes_from_dir()

        # run through all locations from DB, check that they exist
        log.debug(u"{id}: Loading all episodes from '{show}' with a location from the database",
                  {'id': self.series_id, 'show': self.name})

        main_db_con = db.DBConnection()
        sql_results = main_db_con.select(
            'SELECT '
            '  season, episode, location '
            'FROM '
            '  tv_episodes '
            'WHERE '
            '  indexer = ?'
            '  AND showid = ? '
            "  AND location != ''", [self.indexer, self.series_id])

        sql_l = []
        for ep in sql_results:
            cur_loc = os.path.normpath(ep['location'])
            season = int(ep['season'])
            episode = int(ep['episode'])

            try:
                cur_ep = self.get_episode(season, episode)
                if not cur_ep:
                    raise EpisodeDeletedException
            except EpisodeDeletedException:
                log.debug(
                    u"{id:} Episode '{show}' {ep} was deleted while we were refreshing it,"
                    u' moving on to the next one', {
                        'id': self.series_id,
                        'show': self.name,
                        'ep': episode_num(season, episode)
                    }
                )
                continue

            # if the path doesn't exist or if it's not in our show dir
            if (not os.path.isfile(cur_loc) or
                    not os.path.normpath(cur_loc).startswith(os.path.normpath(self.location))):

                # check if downloaded files still exist, update our data if this has changed
                if not app.SKIP_REMOVED_FILES:
                    with cur_ep.lock:
                        # if it used to have a file associated with it and it doesn't anymore then
                        # set it to app.EP_DEFAULT_DELETED_STATUS
                        if cur_ep.location and cur_ep.status in [ARCHIVED, DOWNLOADED, IGNORED, SKIPPED]:

                            new_status = app.EP_DEFAULT_DELETED_STATUS

                            log.debug(
                                u"{id}: Location for '{show}' {ep} doesn't exist and current status is '{old_status}',"
                                u" removing it and changing status to '{status}'", {
                                    'id': self.series_id,
                                    'show': self.name,
                                    'ep': episode_num(season, episode),
                                    'old_status': statusStrings[cur_ep.status],
                                    'status': statusStrings[new_status],
                                }
                            )

                            cur_ep.status = new_status
                            cur_ep.subtitles = ''
                            cur_ep.subtitles_searchcount = 0
                            cur_ep.subtitles_lastsearch = ''
                        cur_ep.location = ''
                        cur_ep.hasnfo = False
                        cur_ep.hastbn = False
                        cur_ep.release_name = ''
                        cur_ep.release_group = ''
                        cur_ep.is_proper = False
                        cur_ep.version = 0
                        cur_ep.manually_searched = False

                        sql_l.append(cur_ep.get_sql())

                    log.info(
                        u"{id}: Looking for hanging associated files for: '{show}' {ep} in: {location}", {
                            'id': self.series_id,
                            'show': self.name,
                            'ep': episode_num(season, episode),
                            'location': cur_loc,
                        }
                    )
                    related_files = post_processor.PostProcessor(cur_loc).list_associated_files(
                        cur_loc, subfolders=True)

                    if related_files:
                        log.info(
                            u"{id}: Found hanging associated files for '{show}' {ep}, deleting: '{files}'", {
                                'id': self.series_id, 'show': self.name,
                                'ep': episode_num(season, episode),
                                'files': ', '.join(related_files)
                            }
                        )
                        for related_file in related_files:
                            try:
                                os.remove(related_file)
                            except OSError as error:
                                log.warning(
                                    u'id}: Could not delete associated file: {related_file}. Error: {error_msg}', {
                                        'id': self.series_id,
                                        'related_file': related_file,
                                        'error_msg': error,
                                    }
                                )

        # Clean up any empty season folders after deletion of associated files
        helpers.delete_empty_folders(self.location)

        if sql_l:
            main_db_con = db.DBConnection()
            main_db_con.mass_action(sql_l)

    def download_subtitles(self):
        """Download subtitles."""
        if not self.is_location_valid():
            log.warning(
                u"{id}: Show {show} location doesn't exist, can't download subtitles",
                {'id': self.series_id, 'show': self.name}
            )
            return

        log.debug(u'{id}: Downloading subtitles for {show}', id=self.series_id, show=self.name)

        episodes = self.get_all_episodes(has_location=True)
        if not episodes:
            log.debug(u'{id}: No episodes to download subtitles for {show}',
                      {'id': self.series_id, 'show': self.name})
            return

        for episode in episodes:
            episode.download_subtitles()

    @property
    def show_queue_status(self):
        """Return a status the show checking the queue scheduler if there is currently an action queued or active."""
        return [
            {'action': 'isBeingAdded',
             'active': app.show_queue_scheduler.action.isBeingAdded(self),
             'message': 'This show is in the process of being downloaded - the info below is incomplete'},
            {'action': 'isBeingUpdated',
             'active': app.show_queue_scheduler.action.isBeingUpdated(self),
             'message': 'The information on this page is in the process of being updated'},
            {'action': 'isBeingRefreshed',
             'active': app.show_queue_scheduler.action.isBeingRefreshed(self),
             'message': 'The episodes below are currently being refreshed from disk'},
            {'action': 'isBeingSubtitled',
             'active': app.show_queue_scheduler.action.isBeingSubtitled(self),
             'message': 'Currently downloading subtitles for this show'},
            {'action': 'isInRefreshQueue',
             'active': app.show_queue_scheduler.action.isInRefreshQueue(self),
             'message': 'This show is queued to be refreshed'},
            {'action': 'isInUpdateQueue',
             'active': app.show_queue_scheduler.action.isInUpdateQueue(self),
             'message': 'This show is queued and awaiting an update'},
            {'action': 'isInSubtitleQueue',
             'active': app.show_queue_scheduler.action.isInSubtitleQueue(self),
             'message': 'This show is queued and awaiting subtitles download'},
        ]

    def save_to_db(self):
        """Save to database."""
        if not self.dirty:
            return

        log.debug(u'{id}: Saving to database: {show}',
                  {'id': self.series_id, 'show': self.name})

        control_value_dict = {'indexer': self.indexer, 'indexer_id': self.series_id}
        new_value_dict = {'show_name': self.name,
                          'location': self.location,  # skip location validation
                          'network': self.network,
                          'genre': self.genre,
                          'classification': self.classification,
                          'runtime': self.runtime,
                          'quality': self.quality,
                          'airs': self.airs,
                          'status': self.status,
                          'flatten_folders': not self.season_folders,  # TODO: Remove negation after DB change
                          'paused': self.paused,
                          'air_by_date': self.air_by_date,
                          'anime': self.anime,
                          'scene': self.scene,
                          'sports': self.sports,
                          'templates': self.templates,
                          'subtitles': self.subtitles,
                          'notify_list': json.dumps(self.notify_list),
                          'dvdorder': self.dvd_order,
                          'startyear': self.start_year,
                          'lang': self.lang,
                          'imdb_id': self.imdb_id,
                          'last_update_indexer': self._last_update_indexer,
                          'rls_ignore_words': self.rls_ignore_words,
                          'rls_require_words': self.rls_require_words,
                          'rls_ignore_exclude': self.rls_ignore_exclude,
                          'rls_require_exclude': self.rls_require_exclude,
                          'default_ep_status': self.default_ep_status,
                          'plot': self.plot,
                          'airdate_offset': self.airdate_offset,
                          'show_lists': self._show_lists}

        main_db_con = db.DBConnection()
        main_db_con.upsert('tv_shows', new_value_dict, control_value_dict)

        if self.imdb_id and self.imdb_info.get('year'):
            control_value_dict = {'indexer': self.indexer, 'indexer_id': self.series_id}
            new_value_dict = self.imdb_info

            main_db_con = db.DBConnection()
            main_db_con.upsert('imdb_info', new_value_dict, control_value_dict)

        self.reset_dirty()

    def __str__(self):
        """Represent a string.

        :return:
        :rtype: str
        """
        to_return = ''
        to_return += 'indexerid: ' + str(self.series_id) + '\n'
        to_return += 'indexer: ' + str(self.indexer) + '\n'
        to_return += 'name: ' + self.name + '\n'
        to_return += 'location: ' + self.location + '\n'  # skip location validation
        if self.network:
            to_return += 'network: ' + self.network + '\n'
        if self.airs:
            to_return += 'airs: ' + self.airs + '\n'
        if self.airdate_offset != 0:
            to_return += 'airdate_offset: ' + str(self.airdate_offset) + '\n'
        to_return += 'status: ' + self.status + '\n'
        to_return += 'start_year: ' + str(self.start_year) + '\n'
        if self.genre:
            to_return += 'genre: ' + self.genre + '\n'
        to_return += 'classification: ' + self.classification + '\n'
        to_return += 'runtime: ' + str(self.runtime) + '\n'
        to_return += 'quality: ' + str(self.quality) + '\n'
        to_return += 'scene: ' + str(self.is_scene) + '\n'
        to_return += 'sports: ' + str(self.is_sports) + '\n'
        to_return += 'anime: ' + str(self.is_anime) + '\n'
        to_return += 'templates: ' + str(self.use_templates) + '\n'
        return to_return

    def __unicode__(self):
        """Unicode representation.

        :return:
        :rtype: unicode
        """
        to_return = u''
        to_return += u'indexerid: {0}\n'.format(self.series_id)
        to_return += u'indexer: {0}\n'.format(self.indexer)
        to_return += u'name: {0}\n'.format(self.name)
        to_return += u'location: {0}\n'.format(self.location)  # skip location validation
        if self.network:
            to_return += u'network: {0}\n'.format(self.network)
        if self.airs:
            to_return += u'airs: {0}\n'.format(self.airs)
        if self.airdate_offset != 0:
            to_return += 'airdate_offset: {0}\n'.format(self.airdate_offset)
        to_return += u'status: {0}\n'.format(self.status)
        to_return += u'start_year: {0}\n'.format(self.start_year)
        if self.genre:
            to_return += u'genre: {0}\n'.format(self.genre)
        to_return += u'classification: {0}\n'.format(self.classification)
        to_return += u'runtime: {0}\n'.format(self.runtime)
        to_return += u'quality: {0}\n'.format(self.quality)
        to_return += u'scene: {0}\n'.format(self.is_scene)
        to_return += u'sports: {0}\n'.format(self.is_sports)
        to_return += u'anime: {0}\n'.format(self.is_anime)
        to_return += u'templates: {0}\n'.format(self.use_templates)
        return to_return

    def to_json(self, detailed=False, episodes=False):
        """
        Return JSON representation.

        :param detailed: Append seasons & episodes data as well
        """
        data = {}
        data['id'] = {}
        data['id'][self.indexer_name] = self.series_id
        data['id']['imdb'] = text_type(self.imdb_id)
        data['id']['slug'] = self.identifier.slug
        data['id']['trakt'] = self.externals.get('trakt_id')
        data['title'] = self.name
        data['indexer'] = self.indexer_name  # e.g. tvdb
        data['network'] = self.network  # e.g. CBS
        data['type'] = self.classification  # e.g. Scripted
        data['status'] = self.status  # e.g. Continuing
        data['airs'] = self.airs  # e.g. Thursday 8:00 PM
        data['airsFormatValid'] = network_timezones.test_timeformat(self.airs)
        data['language'] = self.lang
        data['showType'] = self.show_type  # e.g. anime, sport, series
        data['imdbInfo'] = {to_camel_case(k): v for k, v in viewitems(self.imdb_info)}
        data['year'] = {}
        data['year']['start'] = self.imdb_year or self.start_year
        data['prevAirDate'] = self.prev_airdate.isoformat() if self.prev_airdate else None
        data['nextAirDate'] = self.next_airdate.isoformat() if self.next_airdate else None
        data['lastUpdate'] = datetime.date.fromordinal(self._last_update_indexer).isoformat()
        data['runtime'] = self.imdb_runtime or self.runtime
        data['genres'] = self.genres
        data['rating'] = {}
        if self.imdb_rating and self.imdb_votes:
            data['rating']['imdb'] = {}
            data['rating']['imdb']['rating'] = self.imdb_rating
            data['rating']['imdb']['votes'] = self.imdb_votes

        data['classification'] = self.imdb_certificates
        data['cache'] = {}
        data['cache']['poster'] = self.poster
        data['cache']['banner'] = self.banner
        data['countries'] = self.countries  # e.g. ['ITALY', 'FRANCE']
        data['countryCodes'] = self.imdb_countries  # e.g. ['it', 'fr']
        data['plot'] = self.plot or self.imdb_plot
        data['config'] = {}
        data['config']['location'] = self.location
        data['config']['locationValid'] = self.is_location_valid()
        data['config']['qualities'] = {}
        data['config']['qualities']['allowed'] = self.qualities_allowed
        data['config']['qualities']['preferred'] = self.qualities_preferred
        data['config']['paused'] = bool(self.paused)
        data['config']['airByDate'] = bool(self.air_by_date)
        data['config']['subtitlesEnabled'] = bool(self.subtitles)
        data['config']['dvdOrder'] = bool(self.dvd_order)
        data['config']['seasonFolders'] = bool(self.season_folders)
        data['config']['anime'] = self.is_anime
        data['config']['scene'] = self.is_scene
        data['config']['sports'] = self.is_sports
        data['config']['templates'] = self.use_templates
        data['config']['paused'] = bool(self.paused)
        data['config']['defaultEpisodeStatus'] = self.default_ep_status_name
        data['config']['aliases'] = self.aliases_to_json
        data['config']['release'] = {}
        data['config']['release']['ignoredWords'] = self.release_ignore_words
        data['config']['release']['requiredWords'] = self.release_required_words
        data['config']['release']['ignoredWordsExclude'] = bool(self.rls_ignore_exclude)
        data['config']['release']['requiredWordsExclude'] = bool(self.rls_require_exclude)
        data['config']['airdateOffset'] = self.airdate_offset
<<<<<<< HEAD
        data['config']['searchTemplates'] = self.search_templates.to_json()
=======
        data['config']['showLists'] = self.show_lists

        # Moved from detailed, as the home page, needs it to display the Xem icon.
        data['xemNumbering'] = numbering_tuple_to_dict(self.xem_numbering)
>>>>>>> d1c4d6fe

        # These are for now considered anime-only options
        if self.is_anime:
            bw_list = self.release_groups or BlackAndWhiteList(self)
            data['config']['release']['blacklist'] = bw_list.blacklist
            data['config']['release']['whitelist'] = bw_list.whitelist

        # Make sure these are at least defined
        data['sceneAbsoluteNumbering'] = []
        data['xemAbsoluteNumbering'] = []
        data['sceneNumbering'] = []

        if detailed:
            data['size'] = self.size
            data['showQueueStatus'] = self.show_queue_status
            data['sceneAbsoluteNumbering'] = dict_to_array(self.scene_absolute_numbering, key='absolute', value='sceneAbsolute')
            if self.is_scene:
                data['xemAbsoluteNumbering'] = dict_to_array(self.xem_absolute_numbering, key='absolute', value='sceneAbsolute')
                data['sceneNumbering'] = numbering_tuple_to_dict(self.scene_numbering)
            data['seasonCount'] = dict_to_array(self.get_all_seasons(), key='season', value='episodeCount')

        if episodes:
            all_episodes = self.get_all_episodes()
            data['episodeCount'] = len(all_episodes)
            last_episode = all_episodes[-1] if all_episodes else None
            if self.status == 'Ended' and last_episode and last_episode.airdate:
                data['year']['end'] = last_episode.airdate.year

            data['seasons'] = [{'episodes': list(v), 'season': season}
                               for season, v in
                               groupby([ep.to_json() for ep in all_episodes], lambda item: item['season'])]

        return data

    def get_allowed_qualities(self):
        """Return allowed qualities descriptions."""
        allowed = Quality.split_quality(self.quality)[0]

        return [Quality.qualityStrings[v] for v in allowed]

    def get_preferred_qualities(self):
        """Return preferred qualities descriptions."""
        preferred = Quality.split_quality(self.quality)[1]

        return [Quality.qualityStrings[v] for v in preferred]

    @property
    def qualities_allowed(self):
        """Return allowed qualities."""
        return Quality.split_quality(self.quality)[0]

    @property
    def qualities_preferred(self):
        """Return preferred qualities."""
        return Quality.split_quality(self.quality)[1]

    @qualities_allowed.setter
    def qualities_allowed(self, qualities_allowed):
        """Configure qualities (combined) by adding the allowed qualities to it."""
        self.quality = Quality.combine_qualities(qualities_allowed, self.qualities_preferred)

    @qualities_preferred.setter
    def qualities_preferred(self, qualities_preferred):
        """Configure qualities (combined) by adding the preferred qualities to it."""
        self.quality = Quality.combine_qualities(self.qualities_allowed, qualities_preferred)

    @property
    def show_lists(self):
        """
        Return series show lists.

        :returns: A list of show categories.
        """
        return self._show_lists.split(',') if self._show_lists else ['series']

    @show_lists.setter
    def show_lists(self, show_lists):
        """
        Configure the show lists, for this show.

        self._show_lists is stored as a comma separated string.
        :param show_lists: A list of show categories.
        """
        self._show_lists = ','.join(show_lists) if show_lists else 'series'

    def get_all_possible_names(self, season=-1):
        """Get every possible variation of the name for a particular show.

        Includes indexer name, and any scene exception names, and country code
        at the end of the name (e.g. "Show Name (AU)".

        show: a Series object that we should get the names of
        :returns: all possible show names
        """
        show_names = {exception.title for exception in get_scene_exceptions(self, season)}
        show_names.add(self.name)

        new_show_names = set()

        if not self.is_anime:
            country_list = {}
            # add the country list
            country_list.update(countryList)
            # add the reversed mapping of the country list
            country_list.update({v: k for k, v in viewitems(countryList)})

            for name in show_names:
                if not name:
                    continue

                # if we have "Show Name Australia" or "Show Name (Australia)"
                # this will add "Show Name (AU)" for any countries defined in
                # common.countryList (and vice versa)
                for country in country_list:
                    pattern_1 = ' {0}'.format(country)
                    pattern_2 = ' ({0})'.format(country)
                    replacement = ' ({0})'.format(country_list[country])
                    if name.endswith(pattern_1):
                        new_show_names.add(name.replace(pattern_1, replacement))
                    elif name.endswith(pattern_2):
                        new_show_names.add(name.replace(pattern_2, replacement))

        return show_names.union(new_show_names)

    @staticmethod
    def __qualities_to_string(qualities=None):
        return ', '.join([Quality.qualityStrings[quality] for quality in qualities or []
                          if quality and quality in Quality.qualityStrings]) or 'None'

    @property
    def templates(self):
        """Enable / disable search templates."""
        return self._templates

    @templates.setter
    def templates(self, value):
        """Set show config option templates to true / false."""
        self._templates = bool(value)

    @property
    def search_templates(self):
        """Return the search templates for this show."""
        return self._search_templates

    @search_templates.setter
    def search_templates(self, templates):
        self._search_templates.templates = self._search_templates.update(templates)

    def want_episode(self, season, episode, quality,
                     download_current_quality=False, search_type=None):
        """Whether or not the episode with the specified quality is wanted.

        :param season:
        :type season: int
        :param episode:
        :type episode: int
        :param quality:
        :type quality: int
        :param forced_search:
        :type forced_search: bool
        :param download_current_quality:
        :type download_current_quality: bool
        :param search_type:
        :type search_type: int
        :return:
        :rtype: bool
        """
        forced_search = True if search_type == FORCED_SEARCH else False

        # if the quality isn't one we want under any circumstances then just say no
        allowed_qualities, preferred_qualities = self.current_qualities
        log.debug(
            u'{id}: Allowed, Preferred = [ {allowed} ] [ {preferred} ] Found = [ {found} ]', {
                'id': self.series_id,
                'allowed': self.__qualities_to_string(allowed_qualities),
                'preferred': self.__qualities_to_string(preferred_qualities),
                'found': self.__qualities_to_string([quality]),
            }
        )

        if not Quality.wanted_quality(quality, allowed_qualities, preferred_qualities):
            log.debug(
                u"{id}: Ignoring found result for '{show}' {ep} with unwanted quality '{quality}'", {
                    'id': self.series_id,
                    'show': self.name,
                    'ep': episode_num(season, episode),
                    'quality': Quality.qualityStrings[quality],
                }
            )
            return False

        main_db_con = db.DBConnection()
        sql_results = main_db_con.select(
            'SELECT '
            '  status, quality, '
            '  manually_searched '
            'FROM '
            '  tv_episodes '
            'WHERE '
            '  indexer = ? '
            '  AND showid = ? '
            '  AND season = ? '
            '  AND episode = ?', [self.indexer, self.series_id, season, episode])

        if not sql_results or not len(sql_results):
            log.debug(
                u'{id}: Unable to find a matching episode in database.'
                u' Ignoring found result for {show} {ep} with quality {quality}', {
                    'id': self.series_id,
                    'show': self.name,
                    'ep': episode_num(season, episode),
                    'quality': Quality.qualityStrings[quality],
                }
            )
            return False

        cur_status, cur_quality = int(sql_results[0]['status'] or UNSET), int(sql_results[0]['quality'] or Quality.NA)
        ep_status_text = statusStrings[cur_status]
        manually_searched = sql_results[0]['manually_searched']

        # if it's one of these then we want it as long as it's in our allowed initial qualities
        if cur_status == WANTED:
            should_replace, reason = (
                True, u"Current status is 'WANTED'. Accepting result with quality '{new_quality}'".format(
                    new_quality=Quality.qualityStrings[quality]
                )
            )
        else:
            should_replace, reason = Quality.should_replace(cur_status, cur_quality, quality, allowed_qualities,
                                                            preferred_qualities, download_current_quality,
                                                            forced_search, manually_searched, search_type)

        log.debug(
            u"{id}: '{show}' {ep} status is: '{status}'."
            u" {action} result with quality '{new_quality}'."
            u' Reason: {reason}', {
                'id': self.series_id,
                'show': self.name,
                'ep': episode_num(season, episode),
                'status': ep_status_text,
                'action': 'Accepting' if should_replace else 'Ignoring',
                'new_quality': Quality.qualityStrings[quality],
                'reason': reason,
            }
        )
        return should_replace

    def want_episodes(self, season, episodes, quality,
                      download_current_quality=False, search_type=None):
        """Whether one or more episodes are wanted based on their quality and status.

        Args:
            season (int): Season number of the episode(s)
            episodes (int): Episode number(s)
            quality (int): Quality of the episode(s)
            download_current_quality (bool, optional): Accept the same quality. Defaults to False.
            search_type (SearchType, optional): The type used to search. Defaults to None.

        Returns:
            bool: Whether the episode(s) are wanted.

        """
        wanted_episodes = [
            self.want_episode(season, episode, quality,
                              download_current_quality=download_current_quality,
                              search_type=search_type)
            for episode in episodes
        ]

        if all(wanted_episodes):
            log.info('Episodes {eps} of season {sea} are needed with this quality for {show}',
                     {'eps': episodes, 'sea': season, 'show': self.name})
            return True

        elif not any(wanted_episodes):
            log.debug('No episodes {eps} of season {sea} are needed with this quality for {show}',
                      {'eps': episodes, 'sea': season, 'show': self.name})
            return False
        else:
            # If there are 2 candidates and only one is wanted it
            # is likely a single episode released as multi episode
            if len(wanted_episodes) == 2:
                log.info('Only 1 of episodes {eps} of season {sea} are needed with this quality for {show}',
                         {'eps': episodes, 'sea': season, 'show': self.name})
                return True
            else:
                log.debug(u'Only some episodes {eps} of season {sea} are needed with this quality for {show}',
                          {'eps': episodes, 'sea': season, 'show': self.name})
                return False

    def get_overview(self, ep_status, ep_quality, backlog_mode=False, manually_searched=False):
        """Get the Overview status from the Episode status.

        :param ep_status: an Episode status
        :type ep_status: int
        :param ep_quality: an Episode quality
        :type ep_quality: int
        :param backlog_mode: if we should return overview for backlogOverview
        :type backlog_mode: boolean
        :param manually_searched: if episode was manually searched
        :type manually_searched: boolean
        :return: an Overview status
        :rtype: int
        """
        ep_status = int(ep_status)
        ep_quality = int(ep_quality)

        if backlog_mode:
            if ep_status == WANTED:
                return Overview.WANTED
            elif Quality.should_search(ep_status, ep_quality, self, manually_searched)[0]:
                return Overview.QUAL
            return Overview.GOOD

        if ep_status in (UNSET, UNAIRED):
            return Overview.UNAIRED
        elif ep_status in (SKIPPED, IGNORED):
            return Overview.SKIPPED
        elif ep_status == WANTED:
            return Overview.WANTED
        elif ep_status == ARCHIVED:
            return Overview.GOOD
        elif ep_status == FAILED:
            return Overview.WANTED
        elif ep_status == SNATCHED:
            return Overview.SNATCHED
        elif ep_status == SNATCHED_PROPER:
            return Overview.SNATCHED_PROPER
        elif ep_status == SNATCHED_BEST:
            return Overview.SNATCHED_BEST
        elif ep_status == DOWNLOADED:
            if Quality.should_search(ep_status, ep_quality, self, manually_searched)[0]:
                return Overview.QUAL
            else:
                return Overview.GOOD
        else:
            log.error(u'Could not parse episode status into a valid overview status: {status}',
                      {'status': ep_status})

    def get_backlogged_episodes(self, allowed_qualities, preferred_qualities, include_wanted=False):
        """Check how many episodes will be backlogged when changing qualities."""
        BackloggedEpisodes = namedtuple('backlogged_episodes', ['new_backlogged', 'existing_backlogged'])
        new_backlogged = 0
        existing_backlogged = 0
        if allowed_qualities + preferred_qualities:
            # We need to change show qualities without save it
            show_obj = copy.copy(self)

            show_obj.quality = Quality.combine_qualities(allowed_qualities, preferred_qualities)
            ep_list = self.get_all_episodes()
            for ep_obj in ep_list:
                if not include_wanted and ep_obj.status == WANTED:
                    continue
                if Quality.should_search(ep_obj.status, ep_obj.quality, show_obj, ep_obj.manually_searched)[0]:
                    new_backlogged += 1
                if Quality.should_search(ep_obj.status, ep_obj.quality, self, ep_obj.manually_searched)[0]:
                    existing_backlogged += 1
        else:
            new_backlogged = existing_backlogged = -1
        return BackloggedEpisodes(new_backlogged, existing_backlogged)

    def set_all_episodes_archived(self, final_status_only=False):
        """Set all episodes with final `downloaded` status to `archived`.

        :param final_status_only: archive only episode with final status
        :type final_status_only: boolean
        :return: True if we archived at least one episode
        :rtype: boolean
        """
        ep_list = self.get_all_episodes()
        sql_list = []
        for ep_obj in ep_list:
            with ep_obj.lock:
                if ep_obj.status == DOWNLOADED:
                    if final_status_only and Quality.should_search(ep_obj.status, ep_obj.quality, self,
                                                                   ep_obj.manually_searched)[0]:
                        continue
                    ep_obj.status = ARCHIVED
                    sql_list.append(ep_obj.get_sql())
        if sql_list:
            main_db_con = db.DBConnection()
            main_db_con.mass_action(sql_list)
            log.debug(u'Change all DOWNLOADED episodes to ARCHIVED for show ID: {show}',
                      {'show': self.name})
            return True
        else:
            log.debug(u'No DOWNLOADED episodes for show ID: {show}',
                      {'show': self.name})
            return False

    def get_wanted_segments(self, from_date=None):
        """Get episodes that should be backlog searched."""
        wanted = {}
        if self.paused:
            log.debug(u'Skipping backlog for {0} because the show is paused', self.name)
            return wanted

        log.debug(u'Seeing if we need anything from {0}', self.name)

        from_date = from_date or datetime.date.fromordinal(1)

        con = db.DBConnection()
        sql_results = con.select(
            'SELECT status, quality, season, episode, manually_searched '
            'FROM tv_episodes '
            'WHERE airdate > ?'
            ' AND indexer = ? '
            ' AND showid = ?',
            [from_date.toordinal(), self.indexer, self.series_id]
        )

        # check through the list of statuses to see if we want any
        for episode in sql_results:
            cur_status, cur_quality = int(episode['status'] or UNSET), int(episode['quality'] or Quality.NA)
            should_search, should_search_reason = Quality.should_search(
                cur_status, cur_quality, self, episode['manually_searched']
            )
            if not should_search:
                continue
            log.debug(
                u'Found needed backlog episodes for: {show} {ep}. Reason: {reason}', {
                    'show': self.name,
                    'ep': episode_num(episode['season'], episode['episode']),
                    'reason': should_search_reason,
                }
            )
            ep_obj = self.get_episode(episode['season'], episode['episode'])

            if ep_obj.season not in wanted:
                wanted[ep_obj.season] = [ep_obj]
            else:
                wanted[ep_obj.season].append(ep_obj)

        return wanted

    def pause(self):
        """Pause the series."""
        self.paused = True
        self.save_to_db()

    def unpause(self):
        """Unpause the series."""
        self.paused = False
        self.save_to_db()

    def delete(self, remove_files):
        """Delete the series."""
        try:
            app.show_queue_scheduler.action.removeShow(self, bool(remove_files))
            return True
        except CantRemoveShowException:
            pass

    def remove_images(self):
        """Remove images from cache."""
        image_cache.remove_images(self)

    def get_asset(self, asset_type, fallback=True):
        """Get the specified asset for this series."""
        asset_type = asset_type.lower()
        media_format = ('normal', 'thumb')[asset_type in ('bannerthumb', 'posterthumb', 'small')]

        if asset_type.startswith('banner'):
            return ShowBanner(self, media_format, fallback)
        elif asset_type.startswith('fanart'):
            return ShowFanArt(self, media_format, fallback)
        elif asset_type.startswith('poster'):
            return ShowPoster(self, media_format, fallback)
        elif asset_type.startswith('network'):
            return ShowNetworkLogo(self, media_format, fallback)<|MERGE_RESOLUTION|>--- conflicted
+++ resolved
@@ -255,11 +255,8 @@
         self.externals = {}
         self._cached_indexer_api = None
         self.plot = None
-<<<<<<< HEAD
+        self._show_lists = None
         self._search_templates = None
-=======
-        self._show_lists = None
->>>>>>> d1c4d6fe
 
         other_show = Show.find_by_id(app.showList, self.indexer, self.series_id)
         if other_show is not None:
@@ -1519,13 +1516,11 @@
             # Load external id's from indexer_mappings table.
             self.externals = load_externals_from_db(self.indexer, self.series_id)
 
-<<<<<<< HEAD
+            self._show_lists = sql_results[0]['show_lists']
+
             # Load search templates
             self._search_templates = SearchTemplates(self)
             self._search_templates.generate()
-=======
-            self._show_lists = sql_results[0]['show_lists']
->>>>>>> d1c4d6fe
 
         # Get IMDb_info from database
         main_db_con = db.DBConnection()
@@ -2320,14 +2315,11 @@
         data['config']['release']['ignoredWordsExclude'] = bool(self.rls_ignore_exclude)
         data['config']['release']['requiredWordsExclude'] = bool(self.rls_require_exclude)
         data['config']['airdateOffset'] = self.airdate_offset
-<<<<<<< HEAD
+        data['config']['showLists'] = self.show_lists
         data['config']['searchTemplates'] = self.search_templates.to_json()
-=======
-        data['config']['showLists'] = self.show_lists
 
         # Moved from detailed, as the home page, needs it to display the Xem icon.
         data['xemNumbering'] = numbering_tuple_to_dict(self.xem_numbering)
->>>>>>> d1c4d6fe
 
         # These are for now considered anime-only options
         if self.is_anime:
