--- conflicted
+++ resolved
@@ -80,13 +80,9 @@
     ShowNotFoundException,
     ex,
 )
-<<<<<<< HEAD
 from medusa.helpers.externals import get_externals, load_externals_from_db
-=======
-from medusa.helpers.externals import get_externals
 from medusa.image_cache import ImageCache
->>>>>>> 827e2a5c
-from medusa.indexers.indexer_api import indexerApi
+rom medusa.indexers.indexer_api import indexerApi
 from medusa.indexers.indexer_config import (
     INDEXER_TVRAGE,
     STATUS_MAP,
