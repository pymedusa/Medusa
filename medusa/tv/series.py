# coding=utf-8

"""Series classes."""
from __future__ import unicode_literals

import copy
import datetime
import glob
import json
import logging
import os.path
import re
import shutil
import stat
import traceback
import warnings
from builtins import map
from builtins import str
from collections import (
    OrderedDict, namedtuple
)
from itertools import chain, groupby

from medusa import (
    app,
    db,
    helpers,
    image_cache,
    network_timezones,
    notifiers,
    post_processor,
    ui,
)
from medusa.black_and_white_list import BlackAndWhiteList
from medusa.common import (
    ARCHIVED,
    DOWNLOADED,
    FAILED,
    IGNORED,
    Overview,
    Quality,
    SKIPPED,
    SNATCHED,
    SNATCHED_BEST,
    SNATCHED_PROPER,
    UNAIRED,
    UNSET,
    WANTED,
    countryList,
    qualityPresets,
    statusStrings,
)
from medusa.helper.common import episode_num, pretty_file_size, sanitize_filename, try_int
from medusa.helper.exceptions import (
    CantRefreshShowException,
    CantRemoveShowException,
    EpisodeDeletedException,
    EpisodeNotFoundException,
    MultipleShowObjectsException,
    ShowDirectoryNotFoundException,
    ShowNotFoundException,
    ex,
)
from medusa.helpers import make_dir
from medusa.helpers.anidb import short_group_names
from medusa.helpers.externals import check_existing_shows, get_externals, load_externals_from_db
from medusa.helpers.utils import dict_to_array, safe_get, to_camel_case
from medusa.imdb import Imdb
from medusa.indexers.api import indexerApi
from medusa.indexers.config import (
    EXTERNAL_MAPPINGS,
    INDEXER_TVRAGE,
    STATUS_MAP,
    indexerConfig
)
from medusa.indexers.exceptions import (
    IndexerAttributeNotFound, IndexerException, IndexerSeasonNotFound, IndexerShowAlreadyInLibrary
)
from medusa.indexers.tmdb.api import Tmdb
from medusa.indexers.utils import (
    indexer_id_to_slug,
    mappings,
    reverse_mappings,
    slug_to_indexer_id
)
from medusa.logger.adapters.style import CustomBraceAdapter
from medusa.media.banner import ShowBanner
from medusa.media.fan_art import ShowFanArt
from medusa.media.network_logo import ShowNetworkLogo
from medusa.media.poster import ShowPoster
from medusa.name_cache import build_name_cache
from medusa.name_parser.parser import (
    InvalidNameException,
    InvalidShowException,
    NameParser,
)
from medusa.sbdatetime import sbdatetime
from medusa.scene_exceptions import get_all_scene_exceptions, get_scene_exceptions, update_scene_exceptions
from medusa.scene_numbering import (
    get_scene_absolute_numbering_for_show, get_scene_numbering_for_show,
    get_xem_absolute_numbering_for_show, get_xem_numbering_for_show,
    numbering_tuple_to_dict, xem_refresh
)
from medusa.search import FORCED_SEARCH
from medusa.search_templates import SearchTemplates
from medusa.show.show import Show
from medusa.subtitles import (
    code_from_code,
    from_country_code_to_name,
)
from medusa.tv.base import Identifier, TV
from medusa.tv.episode import Episode
from medusa.tv.indexer import Indexer

from six import ensure_text, iteritems, itervalues, string_types, text_type, viewitems

import ttl_cache

try:
    from send2trash import send2trash
except ImportError:
    app.TRASH_REMOVE_SHOW = 0


MILLIS_YEAR_1900 = datetime.datetime(year=1900, month=1, day=1).toordinal()

log = CustomBraceAdapter(logging.getLogger(__name__))
log.logger.addHandler(logging.NullHandler())


class SaveSeriesException(Exception):
    """Generic exception used for adding a new series."""


class SeriesIdentifier(Identifier):
    """Series identifier with indexer and indexer id."""

    def __init__(self, indexer, identifier):
        """Constructor.

        :param indexer:
        :type indexer: Indexer or int
        :param identifier:
        :type identifier: int
        """
        self.indexer = indexer if isinstance(indexer, Indexer) else Indexer.from_id(indexer)
        self.id = identifier

    @classmethod
    def from_slug(cls, slug):
        """Create SeriesIdentifier from slug. E.g.: tvdb1234."""
        result = slug_to_indexer_id(slug)
        if result is not None:
            indexer, indexer_id = result
            if indexer is not None and indexer_id is not None:
                return SeriesIdentifier(Indexer(indexer), indexer_id)

    @classmethod
    def from_id(cls, indexer, indexer_id):
        """Create SeriesIdentifier from tuple (indexer, indexer_id)."""
        return SeriesIdentifier(indexer, indexer_id)

    @property
    def slug(self):
        """Slug."""
        return text_type(self)

    def get_indexer_api(self, options=None):
        """Return an indexer api for this show."""
        indexer_api = indexerApi(self.indexer.id)
        indexer_api_params = indexer_api.api_params.copy()

        if options and options.get('lang') is not None:
            indexer_api_params['language'] = options['lang']

        log.debug('{indexer_name}: {indexer_params!r}', {
            'indexer_name': indexerApi(self.indexer.id).name,
            'indexer_params': indexer_api_params
        })

        return indexer_api.indexer(**indexer_api_params)

    def __bool__(self):
        """Magic method."""
        return self.indexer is not None and self.id is not None

    def __repr__(self):
        """Magic method."""
        return '<SeriesIdentifier [{0!r} - {1}]>'.format(self.indexer, self.id)

    def __str__(self):
        """Magic method."""
        return '{0}{1}'.format(self.indexer, self.id)

    def __hash__(self):
        """Magic method."""
        return hash((self.indexer, self.id))

    def __eq__(self, other):
        """Magic method."""
        return isinstance(other, SeriesIdentifier) and self.indexer == other.indexer and self.id == other.id


class Series(TV):
    """Represent a TV Show."""

    YEAR_MATCH = re.compile(r'.*\(\d{4}\)$')

    def __init__(self, indexer, indexerid, lang='', quality=None,
                 season_folders=None, enabled_subtitles=None):
        """Instantiate a Series with database information based on indexerid.

        :param indexer:
        :type indexer: int
        :param indexerid:
        :type indexerid: int
        :param lang:
        :type lang: str
        """
        super(Series, self).__init__(
            indexer, indexerid,
            {'episodes', 'next_aired', 'release_groups', 'imdb_info'})

        self.show_id = None
        self.name = ''
        self.imdb_id = ''
        self.network = ''
        self.genre = ''
        self.classification = ''
        self.runtime = 0
        self.plot = None
        self.imdb_info = {}
        self.quality = quality or int(app.QUALITY_DEFAULT)
        self.season_folders = season_folders or int(app.SEASON_FOLDERS_DEFAULT)
        self.status = 'Unknown'
        self._airs = ''
        # Amount of hours we want to start searching early (-1) or late (1) for new episodes
        self.airdate_offset = 0
        self.start_year = 0
        self.paused = 0
        self.air_by_date = 0
        self.subtitles = enabled_subtitles or int(app.SUBTITLES_DEFAULT)
        self.notify_list = {}
        self.dvd_order = 0
        self.lang = lang
        self._last_update_indexer = 1
        self.sports = 0
        self.anime = 0
        self.scene = 0
<<<<<<< HEAD
        self._templates = False
        self.rls_ignore_words = ''
        self.rls_require_words = ''
        self.rls_ignore_exclude = 0
        self.rls_require_exclude = 0
=======
        self._release_required_words = ''
        self._release_ignored_words = ''
        self.release_ignored_exclude = 0
        self.release_required_exclude = 0
>>>>>>> 83575a7d
        self.default_ep_status = SKIPPED
        self._location = ''
        self.episodes = {}
        self._prev_aired = 0
        self._next_aired = 0
        self._release_groups = None
        self._aliases = set()
        self.externals = {}
<<<<<<< HEAD
        self._cached_indexer_api = None
        self.plot = None
        self._show_lists = None
        self._search_templates = None
=======
        self._indexer_api = None
        self._show_lists = ''
>>>>>>> 83575a7d

        other_show = Show.find_by_id(app.showList, self.indexer, self.series_id)
        if other_show is not None:
            raise MultipleShowObjectsException("Can't create a show if it already exists")

        self._load_from_db()

    @classmethod
    def find_series(cls, predicate=None):
        """Find series based on given predicate."""
        return [s for s in app.showList if s and (not predicate or predicate(s))]

    @classmethod
    def find_by_identifier(cls, identifier, predicate=None):
        """Find series by its identifier and predicate.

        :param identifier:
        :type identifier: medusa.tv.series.SeriesIdentifier
        :param predicate:
        :type predicate: callable
        :return:
        :rtype:
        """
        result = Show.find_by_id(app.showList, identifier.indexer.id, identifier.id)
        if result and (not predicate or predicate(result)):
            return result

    @classmethod
    def from_identifier(cls, identifier):
        """Create a series object from its identifier."""
        return Series(identifier.indexer.id, identifier.id)

    @property
    def title(self):
        """Get show's title.

        The shows title is displayed in the UI and used for creating the shows folder and episodes.
        The title is set for searches.
        """
        if all([app.ADD_TITLE_WITH_YEAR, self.start_year and not Series.YEAR_MATCH.match(self.name)]):
            return '{name} ({year})'.format(name=self.name, year=self.start_year)

        return self.name

    @property
    def identifier(self):
        """Return a series identifier object."""
        return SeriesIdentifier(self.indexer, self.series_id)

    @property
    def slug(self):
        """Slug."""
        return self.identifier.slug

    @property
    def indexer_api(self):
        """Get an Indexer API instance."""
        if not self._indexer_api:
            self.create_indexer()
        return self._indexer_api

    @indexer_api.setter
    def indexer_api(self, value):
        """Set an Indexer API instance."""
        self._indexer_api = value

    def create_indexer(self, banners=False, actors=False, dvd_order=False, episodes=True):
        """Force the creation of a new Indexer API."""
        api = indexerApi(self.indexer)
        params = api.api_params.copy()

        if self.lang:
            params['language'] = self.lang
            log.debug(u'{id}: Using language from show settings: {lang}',
                      {'id': self.series_id, 'lang': self.lang})

        if self.dvd_order != 0 or dvd_order:
            params['dvdorder'] = True

        params['actors'] = actors

        params['banners'] = banners

        params['episodes'] = episodes

        self.indexer_api = api.indexer(**params)

    @property
    def is_anime(self):
        """Check if the show is Anime."""
        return bool(self.anime)

    @property
    def use_templates(self):
        """Check if the show uses advanced templates."""
        return bool(self.templates)

    def is_location_valid(self, location=None):
        """
        Check if the location is valid.

        :param location: Path to check
        :return: True if the given path is a directory
        """
        return os.path.isdir(location or self._location)

    @property
    def is_recently_deleted(self):
        """
        Check if the show was recently deleted.

        Can be used to suppress error messages such as attempting to use the
        show object just after being removed.
        """
        return self.indexer_slug in app.RECENTLY_DELETED

    @property
    def is_scene(self):
        """Check if this ia a scene show."""
        return bool(self.scene)

    @property
    def is_sports(self):
        """Check if this is a sport show."""
        return bool(self.sports)

    @property
    def network_logo_name(self):
        """Get the network logo name."""
        def sanitize_network_names(str):
            dict = ({
                    u'\u010C': 'C',  # Č
                    u'\u00E1': 'a',  # á
                    u'\u00E9': 'e',  # é
                    u'\u00F1': 'n',  # ñ
                    u'\u00C9': 'e',  # É
                    u'\u05E7': 'q',  # ק
                    u'\u05E9': 's',  # ש
                    u'\u05EA': 't',  # ת
                    ' ': '-'})
            for key in dict:
                str = str.replace(key, dict[key])
            return str.lower()

        return sanitize_network_names(self.network)

    @property
    def validate_location(self):
        """Legacy call to location with a validation when ADD_SHOWS_WO_DIR is set."""
        if app.CREATE_MISSING_SHOW_DIRS or self.is_location_valid():
            return self._location
        raise ShowDirectoryNotFoundException(u'Show folder does not exist.')

    @property
    def location(self):
        """Get the show location."""
        return self._location

    @location.setter
    def location(self, value):
        old_location = os.path.normpath(self._location)
        new_location = os.path.normpath(value)

        if new_location == old_location:
            return

        log.debug(
            u'{indexer} {id}: Setting location: {location}', {
                'indexer': indexerApi(self.indexer).name,
                'id': self.series_id,
                'location': new_location,
            }
        )

        # Don't validate directory if user wants to add shows without creating a dir
        if app.ADD_SHOWS_WO_DIR or self.is_location_valid(value):
            self._location = new_location
            return

        changed_location = True
        log.info('Changing show location to: {new}', {'new': new_location})
        if not os.path.isdir(new_location):
            if app.CREATE_MISSING_SHOW_DIRS:
                log.info(u"Show directory doesn't exist, creating it")
                try:
                    os.mkdir(new_location)
                except OSError as error:
                    changed_location = False
                    log.warning(u"Unable to create the show directory '{location}'. Error: {msg}",
                                {'location': new_location, 'msg': error})
                else:
                    log.info(u'New show directory created')
                    helpers.chmod_as_parent(new_location)
            else:
                changed_location = False
                log.warning(
                    "New location '{location}' does not exist. "
                    "Enable setting '(Config - Postprocessing) Create missing show dirs'",
                    {'location': new_location})

        # Save new location only if we changed it
        if changed_location:
            self._location = new_location

        if changed_location and os.path.isdir(new_location):
            try:
                app.show_queue_scheduler.action.refreshShow(self)
            except CantRefreshShowException as error:
                log.warning("Unable to refresh show '{show}'. Error: {error}",
                            {'show': self.name, 'error': error})

    @property
    def indexer_name(self):
        """Return the indexer name identifier. Example: tvdb."""
        return indexerConfig[self.indexer].get('identifier')

    @property
    def indexer_slug(self):
        """Return the slug name of the series. Example: tvdb1234."""
        return indexer_id_to_slug(self.indexer, self.series_id)

    @property
    def current_qualities(self):
        """
        Get the show qualities.

        :returns: A tuple of allowed and preferred qualities
        """
        return Quality.split_quality(int(self.quality))

    @property
    def using_preset_quality(self):
        """Check if a preset is used."""
        return self.quality in qualityPresets

    @property
    def default_ep_status_name(self):
        """Get the default episode status name."""
        return statusStrings[self.default_ep_status]

    @default_ep_status_name.setter
    def default_ep_status_name(self, status_name):
        """Set the default episode status using its name."""
        self.default_ep_status = next((status for status, name in iteritems(statusStrings)
                                       if name.lower() == status_name.lower()),
                                      self.default_ep_status)

    @property
    def size(self):
        """Size of the show on disk."""
        return helpers.get_size(self.location)

    def show_size(self, pretty=False):
        """
        Get the size of the show on disk (deprecated).

        :param pretty: True if you want a pretty size. (e.g. 3 GB)
        :return:  Size of the show on disk.
        """
        warnings.warn(
            u'Method show_size is deprecated.  Use size property instead.',
            DeprecationWarning,
        )
        return pretty_file_size(self.size) if pretty else self.size

    @property
    def subtitle_flag(self):
        """Subtitle flag."""
        return code_from_code(self.lang) if self.lang else ''

    @property
    def show_type(self):
        """Return show type."""
        return 'sports' if self.is_sports else ('anime' if self.is_anime else 'series')

    @property
    def imdb_year(self):
        """Return series year."""
        return self.imdb_info.get('year')

    @property
    def imdb_runtime(self):
        """Return series runtime."""
        return self.imdb_info.get('runtimes')

    @property
    def imdb_akas(self):
        """Return genres akas dict."""
        akas = {}
        for x in [v for v in (self.imdb_info.get('akas') or '').split('|') if v]:
            if '::' in x:
                val, key = x.split('::')
                akas[key] = val
        return akas

    @property
    def imdb_countries(self):
        """Return country codes."""
        return [v for v in (self.imdb_info.get('country_codes') or '').split('|') if v]

    @property
    def imdb_plot(self):
        """Return series plot."""
        return self.imdb_info.get('plot') or ''

    @property
    def imdb_genres(self):
        """Return series genres."""
        return self.imdb_info.get('genres') or ''

    @property
    def imdb_votes(self):
        """Return series votes."""
        return self.imdb_info.get('votes')

    @property
    def imdb_rating(self):
        """Return series rating."""
        return self.imdb_info.get('rating')

    @property
    def imdb_certificates(self):
        """Return series certificates."""
        return self.imdb_info.get('certificates')

    @property
    def last_update_indexer(self):
        """Return last indexer update as epoch."""
        update_date = datetime.date.fromordinal(self._last_update_indexer)
        epoch_date = update_date - datetime.date.fromtimestamp(0)
        return int(epoch_date.total_seconds())

    @last_update_indexer.setter
    def last_update_indexer(self, value):
        """Set last indexer update (datetime.date.today().toordinal())."""
        self._last_update_indexer = value

    @property
    def prev_aired(self):
        """Return last aired episode ordinal."""
        self._prev_aired = self.prev_episode()
        return self._prev_aired

    @property
    def next_aired(self):
        """Return next aired episode ordinal."""
        today = datetime.date.today().toordinal()
        if not self._next_aired or self._next_aired < today:
            self._next_aired = self.next_episode()
        return self._next_aired

    @property
    @ttl_cache(21600.0)
    def prev_airdate(self):
        """Return last aired episode airdate."""
        return (
            sbdatetime.convert_to_setting(network_timezones.parse_date_time(self.prev_aired, self.airs, self.network))
            if self.prev_aired > MILLIS_YEAR_1900 else None
        )

    @property
    @ttl_cache(21600.0)
    def next_airdate(self):
        """Return next aired episode airdate."""
        return (
            sbdatetime.convert_to_setting(network_timezones.parse_date_time(self.next_aired, self.airs, self.network))
            if self.next_aired > MILLIS_YEAR_1900 else None
        )

    @property
    def countries(self):
        """Return countries."""
        return [v for v in (self.imdb_info.get('countries') or '').split('|') if v]

    @property
    def genres(self):
        """Return genres list."""
        return list({
            i for i in (self.genre or '').split('|') if i}
            | {i for i in self.imdb_genres.replace('Sci-Fi', 'Science-Fiction').split('|') if i})

    @property
    def airs(self):
        """Return episode time that series usually airs."""
        return self._airs

    @airs.setter
    def airs(self, value):
        """Set episode time that series usually airs."""
        if value is None or not network_timezones.test_timeformat(value):
            self._airs = ''
        else:
            self._airs = text_type(value).replace('am', ' AM').replace('pm', ' PM').replace('  ', ' ').strip()

    @property
    def poster(self):
        """Return poster path."""
        img_type = image_cache.POSTER
        return image_cache.get_artwork(img_type, self)

    @property
    def banner(self):
        """Return banner path."""
        img_type = image_cache.BANNER
        return image_cache.get_artwork(img_type, self)

    @property
    def aliases(self):
        """Return series aliases."""
        if self._aliases:
            return self._aliases

        return set(chain(*itervalues(get_all_scene_exceptions(self))))

    @aliases.setter
    def aliases(self, exceptions):
        """
        Set the series aliases.

        :param exceptions: Array of dictionaries.
        """
        update_scene_exceptions(self, exceptions)
<<<<<<< HEAD
        self.exceptions = set(chain(*itervalues(get_all_scene_exceptions(self))))

        # If we added or removed aliases, we need to make sure these are reflected in the search templates.
        self._search_templates.generate()
=======
        self._aliases = set(chain(*itervalues(get_all_scene_exceptions(self))))
>>>>>>> 83575a7d
        build_name_cache(self)

    @property
    def aliases_to_json(self):
        """Return aliases as a dict."""
        return [{
            'season': alias.season,
            'title': alias.title,
            'custom': alias.custom
        } for alias in self.aliases]

    @property
    @ttl_cache(25200.0)  # Caching as this is requested for the /home page.
    def xem_numbering(self):
        """Return series episode xem numbering."""
        return get_xem_numbering_for_show(self, refresh_data=False)

    @property
    def xem_absolute_numbering(self):
        """Return series xem absolute numbering."""
        return get_xem_absolute_numbering_for_show(self)

    @property
    def scene_absolute_numbering(self):
        """Return series scene absolute numbering."""
        return get_scene_absolute_numbering_for_show(self)

    @property
    def scene_numbering(self):
        """Return series scene numbering."""
        return get_scene_numbering_for_show(self)

    @property
    def release_ignored_words(self):
        """Return release ignore words."""
        return [v for v in self._release_ignored_words.split(',') if v]

    @release_ignored_words.setter
    def release_ignored_words(self, value):
        self._release_ignored_words = value if isinstance(value, string_types) else ','.join(value)

    @property
    def release_required_words(self):
        """Return release ignore words."""
        return [v for v in (self._release_required_words or '').split(',') if v]

    @release_required_words.setter
    def release_required_words(self, value):
        self._release_required_words = value if isinstance(value, string_types) else ','.join(value)

    @property
    def release_groups(self):
        """Return the BlackAndWhiteList object."""
        if not self._release_groups:
            self._release_groups = BlackAndWhiteList(self)

        return self._release_groups

    @property
    def blacklist(self):
        """Return the anime's blacklisted release groups."""
        return self.release_groups.blacklist

    @blacklist.setter
    def blacklist(self, group_names):
        """
        Set the anime's blacklisted release groups.

        :param group_names: A list of blacklist release group names.
        """
        self.release_groups.set_black_keywords(short_group_names(group_names))

    @property
    def whitelist(self):
        """Return the anime's whitelisted release groups."""
        return self.release_groups.whitelist

    @whitelist.setter
    def whitelist(self, group_names):
        """
        Set the anime's whitelisted release groups.

        :param group_names: A list of whitelist release group names.
        """
        self.release_groups.set_white_keywords(short_group_names(group_names))

    @staticmethod
    def normalize_status(status):
        """Return a normalized status given current indexer status."""
        for medusa_status, indexer_mappings in viewitems(STATUS_MAP):
            if status.lower() in indexer_mappings:
                return medusa_status

        return 'Unknown'

    def flush_episodes(self):
        """Delete references to anything that's not in the internal lists."""
        for cur_season in self.episodes:
            for cur_ep in self.episodes[cur_season]:
                my_ep = self.episodes[cur_season][cur_ep]
                self.episodes[cur_season][cur_ep] = None
                del my_ep

    def erase_cached_parse(self):
        """Erase parsed cached results."""
        NameParser().erase_cached_parse(self.indexer, self.series_id)

    def get_all_seasons(self, last_airdate=False):
        """Retrieve a dictionary of seasons with the number of episodes, using the episodes table.

        :param last_airdate: Option to pass the airdate of the last aired episode for the season in stead of the number
        of episodes
        :type last_airdate: bool
        :return:
        :rtype: dictionary of seasons (int) and count(episodes) (int)
        """
        sql_selection = 'SELECT season, {0} AS number_of_episodes FROM tv_episodes ' \
                        'WHERE showid = ? GROUP BY season'.format('count(*)' if not last_airdate else 'max(airdate)')
        main_db_con = db.DBConnection()
        results = main_db_con.select(sql_selection, [self.series_id])

        return {int(x['season']): int(x['number_of_episodes']) for x in results}

    def get_all_episodes(self, season=None, has_location=False):
        """Retrieve all episodes for this show given the specified filter.

        :param season:
        :type season: int or list of int
        :param has_location:
        :type has_location: bool
        :return:
        :rtype: list of Episode
        """
        # subselection to detect multi-episodes early, share_location > 0
        # If a multi-episode release has been downloaded. For example my.show.S01E1E2.1080p.WEBDL.mkv, you'll find the same location
        # in the database for those episodes (S01E01 and S01E02). The query is to mark that the location for each episode is shared with another episode.
        sql_selection = ('SELECT season, episode, (SELECT '
                         '  COUNT (*) '
                         'FROM '
                         '  tv_episodes '
                         'WHERE '
                         '  indexer = tve.indexer AND showid = tve.showid '
                         '  AND season = tve.season '
                         "  AND location != '' "
                         '  AND location = tve.location '
                         '  AND episode != tve.episode) AS share_location '
                         'FROM tv_episodes tve WHERE indexer = ? AND showid = ?'
                         )
        sql_args = [self.indexer, self.series_id]

        if season is not None:
            season = helpers.ensure_list(season)
            sql_selection += ' AND season IN (?)'
            sql_args.append(','.join(map(text_type, season)))

        if has_location:
            sql_selection += " AND location != ''"

        # need ORDER episode ASC to rename multi-episodes in order S01E01-02
        sql_selection += ' ORDER BY season ASC, episode ASC'

        main_db_con = db.DBConnection()
        results = main_db_con.select(sql_selection, sql_args)

        ep_list = []
        for cur_result in results:
            cur_ep = self.get_episode(cur_result['season'], cur_result['episode'])
            if not cur_ep:
                continue

            cur_ep.related_episodes = []
            if cur_ep.location:
                # if there is a location, check if it's a multi-episode (share_location > 0)
                # and put them in related_episodes
                if cur_result['share_location'] > 0:
                    related_eps_result = main_db_con.select(
                        'SELECT '
                        '  season, episode '
                        'FROM '
                        '  tv_episodes '
                        'WHERE '
                        '  showid = ? '
                        '  AND season = ? '
                        '  AND location = ? '
                        '  AND episode != ? '
                        'ORDER BY episode ASC',
                        [self.series_id, cur_ep.season, cur_ep.location, cur_ep.episode])
                    for cur_related_ep in related_eps_result:
                        related_ep = self.get_episode(cur_related_ep['season'], cur_related_ep['episode'])
                        if related_ep and related_ep not in cur_ep.related_episodes:
                            cur_ep.related_episodes.append(related_ep)
            ep_list.append(cur_ep)

        return ep_list

    def get_episode(self, season=None, episode=None, filepath=None, no_create=False, absolute_number=None,
                    air_date=None, should_cache=True):
        """Return TVEpisode given the specified filter.

        :param season:
        :type season: int
        :param episode:
        :type episode: int
        :param filepath:
        :type filepath: str
        :param no_create:
        :type no_create: bool
        :param absolute_number:
        :type absolute_number: int
        :param air_date:
        :type air_date: datetime.datetime
        :param should_cache:
        :type should_cache: bool
        :return:
        :rtype: Episode
        """
        season = try_int(season, None)
        episode = try_int(episode, None)
        absolute_number = try_int(absolute_number, None)

        # if we get an anime get the real season and episode
        if season is None and not episode:
            main_db_con = db.DBConnection()
            sql = None
            sql_args = None
            if self.is_anime and absolute_number:
                sql = (
                    'SELECT season, episode '
                    'FROM tv_episodes '
                    'WHERE indexer = ? '
                    'AND showid = ? '
                    'AND absolute_number = ?'
                )
                sql_args = [self.indexer, self.series_id, absolute_number]
                log.debug(u'{id}: Season and episode lookup for {show} using absolute number {absolute}',
                          {'id': self.series_id, 'absolute': absolute_number, 'show': self.name})
            elif air_date:
                sql = (
                    'SELECT season, episode '
                    'FROM tv_episodes '
                    'WHERE indexer = ? '
                    'AND showid = ? '
                    'AND airdate = ?'
                )
                sql_args = [self.indexer, self.series_id, air_date.toordinal()]
                log.debug(u'{id}: Season and episode lookup for {show} using air date {air_date}',
                          {'id': self.series_id, 'air_date': air_date, 'show': self.name})

            sql_results = main_db_con.select(sql, sql_args) if sql else []
            if len(sql_results) == 1:
                episode = int(sql_results[0]['episode'])
                season = int(sql_results[0]['season'])
                log.debug(
                    u'{id}: Found season and episode which is {show} {ep}', {
                        'id': self.series_id,
                        'show': self.name,
                        'ep': episode_num(season, episode)
                    }
                )
            elif len(sql_results) > 1:
                log.error(u'{id}: Multiple entries found in show: {show} ',
                          {'id': self.series_id, 'show': self.name})
                return None
            else:
                log.debug(u'{id}: No entries found in show: {show}',
                          {'id': self.series_id, 'show': self.name})
                return None

        if season not in self.episodes:
            self.episodes[season] = {}

        if episode in self.episodes[season] and self.episodes[season][episode] is not None:
            return self.episodes[season][episode]
        elif no_create:
            return None

        if filepath:
            ep = Episode(self, season, episode, filepath)
        else:
            ep = Episode(self, season, episode)

        if ep is not None and should_cache:
            self.episodes[season][episode] = ep

        return ep

    def show_words(self):
        """Return all related words to show: preferred, undesired, ignore, require."""
        words = namedtuple('show_words', ['preferred_words', 'undesired_words', 'ignored_words', 'required_words'])

        preferred_words = app.PREFERRED_WORDS
        undesired_words = app.UNDESIRED_WORDS

        global_ignore = app.IGNORE_WORDS
        global_require = app.REQUIRE_WORDS
        show_ignore = self.release_ignored_words
        show_require = self.release_required_words

        # If word is in global ignore and also in show require, then remove it from global ignore
        # Join new global ignore with show ignore
        if not self.release_ignored_exclude:
            final_ignore = show_ignore + [i for i in global_ignore if i.lower() not in [r.lower() for r in show_require]]
        else:
            final_ignore = [i for i in global_ignore if i.lower() not in [r.lower() for r in show_require] and
                            i.lower() not in [sh_i.lower() for sh_i in show_ignore]]
        # If word is in global require and also in show ignore, then remove it from global requires
        # Join new global required with show require
        if not self.release_required_exclude:
            final_require = show_require + [i for i in global_require if i.lower() not in [r.lower() for r in show_ignore]]
        else:
            final_require = [gl_r for gl_r in global_require if gl_r.lower() not in [r.lower() for r in show_ignore] and
                             gl_r.lower() not in [sh_r.lower() for sh_r in show_require]]

        ignored_words = list(OrderedDict.fromkeys(final_ignore))
        required_words = list(OrderedDict.fromkeys(final_require))

        return words(preferred_words, undesired_words, ignored_words, required_words)

    def __write_show_nfo(self, metadata_provider):

        result = False
        result = metadata_provider.create_show_metadata(self) or result

        return result

    def write_metadata(self, show_only=False):
        """Write show metadata files.

        :param show_only:
        :type show_only: bool
        """
        if not app.CREATE_MISSING_SHOW_DIRS and not self.is_location_valid():
            log.warning("{id}: Show directory doesn't exist, skipping NFO generation",
                        {'id': self.series_id})
            return

        for metadata_provider in itervalues(app.metadata_provider_dict):
            self.__get_images(metadata_provider)
            self.__write_show_nfo(metadata_provider)

        if not show_only:
            self.__write_episode_nfos()

    def __write_episode_nfos(self):

        log.debug(u'{id}: Writing NFOs for all episodes',
                  {'id': self.series_id})

        main_db_con = db.DBConnection()
        sql_results = main_db_con.select(
            'SELECT '
            '  season, '
            '  episode '
            'FROM '
            '  tv_episodes '
            'WHERE '
            '  showid = ? '
            "  AND location != ''", [self.series_id])

        for ep_result in sql_results:
            log.debug(
                u'{id}: Retrieving/creating episode {ep}', {
                    'id': self.series_id,
                    'ep': episode_num(ep_result['season'], ep_result['episode'])
                }
            )
            cur_ep = self.get_episode(ep_result['season'], ep_result['episode'])
            if not cur_ep:
                continue

            cur_ep.create_meta_files()

    def update_metadata(self):
        """Update show metadata files."""
        if not app.CREATE_MISSING_SHOW_DIRS and not self.is_location_valid():
            log.warning(u"{id}: Show directory doesn't exist, skipping NFO update",
                        {'id': self.series_id})
            return

        self.__update_show_nfo()

    def __update_show_nfo(self):

        result = False

        log.info(u'{id}: Updating NFOs for show with new indexer info',
                 {'id': self.series_id})
        # You may only call .values() on metadata_provider_dict! As on values() call the indexer_api attribute
        # is reset. This will prevent errors, when using multiple indexers and caching.
        for cur_provider in itervalues(app.metadata_provider_dict):
            result = cur_provider.update_show_indexer_metadata(self) or result

        return result

    def load_episodes_from_dir(self):
        """Find all media files in the show folder and create episodes for as many as possible."""
        if not app.CREATE_MISSING_SHOW_DIRS and not self.is_location_valid():
            log.warning(u"{id}: Show directory doesn't exist, not loading episodes from disk",
                        {'id': self.series_id})
            return

        log.debug(u'{id}: Loading all episodes from the show directory: {location}',
                  {'id': self.series_id, 'location': self.location})

        # get file list
        media_files = helpers.list_media_files(self.location)
        log.debug(u'{id}: Found files: {media_files}',
                  {'id': self.series_id, 'media_files': media_files})

        # create TVEpisodes from each media file (if possible)
        sql_l = []
        for media_file in media_files:
            cur_episode = None

            log.debug(u'{id}: Creating episode from: {location}',
                      {'id': self.series_id, 'location': media_file})
            try:
                cur_episode = self.make_ep_from_file(os.path.join(self.location, media_file))
            except (ShowNotFoundException, EpisodeNotFoundException) as error:
                log.warning(
                    u'{id}: Episode {location} returned an exception {error_msg}', {
                        'id': self.series_id,
                        'location': media_file,
                        'error_msg': ex(error),
                    }
                )
                continue
            except EpisodeDeletedException:
                log.debug(u'{id}: The episode deleted itself when I tried making an object for it',
                          {'id': self.series_id})
            if cur_episode is None:
                continue

            # see if we should save the release name in the db
            ep_file_name = os.path.basename(cur_episode.location)
            ep_file_name = os.path.splitext(ep_file_name)[0]

            try:
                parse_result = NameParser(series=self, try_indexers=True).parse(ep_file_name)
            except (InvalidNameException, InvalidShowException):
                parse_result = None

            if ' ' not in ep_file_name and parse_result and parse_result.release_group:
                log.debug(
                    u'{id}: Filename {file_name} gave release group of {rg}, seems valid', {
                        'id': self.series_id,
                        'file_name': ep_file_name,
                        'rg': parse_result.release_group,
                    }
                )
                cur_episode.release_name = ep_file_name

            # store the reference in the show
            if cur_episode is not None:
                if self.subtitles:
                    try:
                        cur_episode.refresh_subtitles()
                    except OSError:
                        log.info(u'{id}: Could not refresh subtitles',
                                 {'id': self.series_id})
                        log.debug(traceback.format_exc())

                sql_l.append(cur_episode.get_sql())

        if sql_l:
            main_db_con = db.DBConnection()
            main_db_con.mass_action(sql_l)

    def load_episodes_from_db(self, seasons=None):
        """Load episodes from database.

        :param: seasons: list of seasons ([int])
        :return:
        :rtype: dict(int -> dict(int -> bool))
        """
        scanned_eps = {}

        try:
            main_db_con = db.DBConnection()
            sql = ('SELECT '
                   '  season, episode, showid, show_name, tv_shows.show_id, tv_shows.indexer '
                   'FROM '
                   '  tv_episodes '
                   'JOIN '
                   '  tv_shows '
                   'WHERE '
                   '  tv_episodes.showid = tv_shows.indexer_id'
                   '  AND tv_episodes.indexer = tv_shows.indexer'
                   '  AND tv_shows.indexer = ? AND tv_shows.indexer_id = ?')
            if seasons:
                sql += ' AND season IN (%s)' % ','.join('?' * len(seasons))
                sql_results = main_db_con.select(sql, [self.indexer, self.series_id] + seasons)
                log.debug(u'{id}: Loading all episodes of season(s) {seasons} from the DB',
                          {'id': self.series_id, 'seasons': seasons})
            else:
                sql_results = main_db_con.select(sql, [self.indexer, self.series_id])
                log.debug(u'{id}: Loading all episodes of all seasons from the DB',
                          {'id': self.series_id})
        except Exception as error:
            log.error(u'{id}: Could not load episodes from the DB. Error: {error_msg}',
                      {'id': self.series_id, 'error_msg': error})
            return scanned_eps

        cached_show = self.indexer_api[self.series_id]

        cached_seasons = {}
        cur_show_name = ''
        cur_show_id = ''

        for cur_result in sql_results:

            cur_season = int(cur_result['season'])
            cur_episode = int(cur_result['episode'])
            cur_indexer = int(cur_result['indexer'])
            cur_show_id = int(cur_result['showid'])
            cur_show_name = text_type(cur_result['show_name'])

            delete_ep = False

            log.debug(
                u'{id}: Loading {show} with indexer {indexer} and ep {ep} from the DB', {
                    'id': cur_show_id,
                    'show': cur_show_name,
                    'indexer': cur_indexer,
                    'ep': episode_num(cur_season, cur_episode),
                }
            )

            if cur_season not in cached_seasons:
                try:
                    cached_seasons[cur_season] = cached_show[cur_season]
                except IndexerSeasonNotFound as error:
                    log.debug(
                        u'{id}: {error_msg!r} (unaired/deleted) in the indexer {indexer} for {show}.'
                        u' Removing existing records from database', {
                            'id': cur_show_id,
                            'error_msg': error,
                            'indexer': indexerApi(self.indexer).name,
                            'show': cur_show_name,
                        }
                    )
                    delete_ep = True

            if cur_season not in scanned_eps:
                scanned_eps[cur_season] = {}

            if cur_episode == 0:
                log.warning(
                    u'{id}: Tried loading {show} {ep} from the database with an episode id set to 0.'
                    u' We do not support that. Skipping to next episode.', {
                        'id': cur_show_id,
                        'show': cur_show_name,
                        'ep': episode_num(cur_season, cur_episode),
                    }
                )
                continue

            try:
                cur_ep = self.get_episode(cur_season, cur_episode)
                if not cur_ep:
                    raise EpisodeNotFoundException

                # if we found out that the ep is no longer on TVDB then delete it from our database too
                if delete_ep:
                    cur_ep.delete_episode()

                cur_ep.load_from_db(cur_season, cur_episode)
                scanned_eps[cur_season][cur_episode] = True
            except EpisodeDeletedException:
                log.debug(
                    u'{id}: Tried loading {show} {ep} from the DB that should have been deleted,'
                    u' skipping it', {
                        'id': cur_show_id,
                        'show': cur_show_name,
                        'ep': episode_num(cur_season, cur_episode),
                    }
                )
                continue

        log.debug(u'{id}: Finished loading all episodes for {show} from the DB',
                  {'show': cur_show_name, 'id': cur_show_id})

        return scanned_eps

    def load_episodes_from_indexer(self, seasons=None, tvapi=None):
        """Load episodes from indexer.

        :param seasons: Only load episodes for these seasons (only if supported by the indexer)
        :type seasons: list of integers or integer
        :param tvapi: indexer_object
        :type tvapi: indexer object
        :return:
        :rtype: dict(int -> dict(int -> bool))
        """
        try:
            self.indexer_api = tvapi
            indexed_show = self.indexer_api[self.series_id]
        except IndexerException as error:
            log.warning(
                u'{id}: {indexer} error, unable to update episodes.'
                u' Message: {ex}', {
                    'id': self.series_id,
                    'indexer': indexerApi(self.indexer).name,
                    'ex': error,
                }
            )
            raise

        log.debug(
            u'{id}: Loading all episodes from {indexer}{season_update}', {
                'id': self.series_id,
                'indexer': indexerApi(self.indexer).name,
                'season_update': u' on seasons {seasons}'.format(seasons=seasons) if seasons else u''
            }
        )

        scanned_eps = {}

        sql_l = []
        for season in indexed_show:
            # Only index episodes for seasons that are currently being updated.
            if seasons and season not in seasons:
                continue

            scanned_eps[season] = {}
            for episode in indexed_show[season]:
                # need some examples of wtf episode 0 means to decide if we want it or not
                if episode == 0:
                    continue
                try:
                    ep = self.get_episode(season, episode)
                    if not ep:
                        raise EpisodeNotFoundException
                except EpisodeNotFoundException:
                    log.info(
                        u'{id}: {indexer} object for {ep} is incomplete, skipping this episode', {
                            'id': self.series_id,
                            'indexer': indexerApi(self.indexer).name,
                            'ep': episode_num(season, episode),
                        }
                    )
                    continue
                else:
                    try:
                        ep.load_from_indexer(tvapi=self.indexer_api)
                    except EpisodeDeletedException:
                        log.debug(u'{id}: The episode {ep} was deleted, skipping the rest of the load',
                                  {'id': self.series_id, 'ep': episode_num(season, episode)})
                        continue

                with ep.lock:
                    sql_l.append(ep.get_sql())

                scanned_eps[season][episode] = True

        if sql_l:
            main_db_con = db.DBConnection()
            main_db_con.mass_action(sql_l)

        # Done updating save last update date
        self.last_update_indexer = datetime.date.today().toordinal()
        log.debug(u'{id}: Saving indexer changes to database',
                  {'id': self.series_id})
        self.save_to_db()

        return scanned_eps

    def _save_externals_to_db(self):
        """Save the indexers external id's to the db."""
        sql_l = []

        for external in self.externals:
            if external in reverse_mappings and self.externals[external]:
                sql_l.append(['INSERT OR IGNORE '
                              'INTO indexer_mapping (indexer_id, indexer, mindexer_id, mindexer) '
                              'VALUES (?,?,?,?)',
                              [self.series_id,
                               self.indexer,
                               self.externals[external],
                               int(reverse_mappings[external])
                               ]])

        if sql_l:
            main_db_con = db.DBConnection()
            main_db_con.mass_action(sql_l)

    def __get_images(self, metadata_provider):
        fanart_result = poster_result = banner_result = False
        season_posters_result = season_banners_result = season_all_poster_result = season_all_banner_result = False

        fanart_result = metadata_provider.create_fanart(self) or fanart_result
        poster_result = metadata_provider.create_poster(self) or poster_result
        banner_result = metadata_provider.create_banner(self) or banner_result

        season_posters_result = metadata_provider.create_season_posters(self) or season_posters_result
        season_banners_result = metadata_provider.create_season_banners(self) or season_banners_result
        season_all_poster_result = metadata_provider.create_season_all_poster(self) or season_all_poster_result
        season_all_banner_result = metadata_provider.create_season_all_banner(self) or season_all_banner_result

        return (fanart_result or poster_result or banner_result or season_posters_result or
                season_banners_result or season_all_poster_result or season_all_banner_result)

    def make_ep_from_file(self, filepath):
        """Make a TVEpisode object from a media file.

        :param filepath:
        :type filepath: str
        :return:
        :rtype: Episode
        """
        if not (os.path.isfile(filepath) and helpers.is_media_file(filepath)):
            log.info(u"{indexer_id}: This isn't a valid media file: {filepath}",
                     {'indexer_id': self.series_id, 'filepath': filepath})
            return None

        log.debug(u'{indexer_id}: Creating episode object from {filepath}',
                  {'indexer_id': self.series_id, 'filepath': filepath})

        try:
            parse_result = NameParser(series=self, try_indexers=True, parse_method=(
                'normal', 'anime')[self.is_anime]).parse(filepath)
        except (InvalidNameException, InvalidShowException) as error:
            log.debug(u'{indexer_id}: {error}',
                      {'indexer_id': self.series_id, 'error': error})
            return None

        episodes = [ep for ep in parse_result.episode_numbers if ep is not None]
        if not episodes:
            log.debug(u'{indexerid}: parse_result: {parse_result}',
                      {'indexerid': self.series_id, 'parse_result': parse_result})
            log.debug(u'{indexerid}: No episode number found in {filepath}, ignoring it',
                      {'indexerid': self.series_id, 'filepath': filepath})
            return None

        # for now lets assume that any episode in the show directory belongs to that show
        season = parse_result.season_number if parse_result.season_number is not None else 1
        root_ep = None

        sql_l = []
        for current_ep in episodes:
            log.debug(
                u'{id}: {filepath} parsed to {series_name} {ep_num}', {
                    'id': self.series_id,
                    'filepath': filepath,
                    'series_name': self.name,
                    'ep_num': episode_num(season, current_ep)
                }
            )

            cur_ep = self.get_episode(season, current_ep)
            if not cur_ep:
                try:
                    cur_ep = self.get_episode(season, current_ep, filepath)
                    if not cur_ep:
                        raise EpisodeNotFoundException
                except EpisodeNotFoundException:
                    log.warning(u'{indexerid}: Unable to figure out what this file is, skipping {filepath}',
                                {'indexerid': self.series_id, 'filepath': filepath})
                    continue

            else:
                cur_ep.update_status_quality(filepath)

                with cur_ep.lock:
                    cur_ep.check_for_meta_files()

            if root_ep is None:
                root_ep = cur_ep
            else:
                if cur_ep not in root_ep.related_episodes:
                    with root_ep.lock:
                        root_ep.related_episodes.append(cur_ep)

            with cur_ep.lock:
                sql_l.append(cur_ep.get_sql())

        if sql_l:
            main_db_con = db.DBConnection()
            main_db_con.mass_action(sql_l)

        # creating metafiles on the root should be good enough
        if root_ep:
            with root_ep.lock:
                root_ep.create_meta_files()

        return root_ep

    def _load_from_db(self):
        if not self.dirty:
            return True

        log.debug(u'{id}: Loading show info from database',
                  {'id': self.series_id})

        main_db_con = db.DBConnection()
        sql_results = main_db_con.select(
            'SELECT *'
            ' FROM tv_shows'
            ' WHERE indexer = ?'
            ' AND indexer_id = ?',
            [self.indexer, self.series_id]
        )

        if not sql_results:
            log.info(u'{id}: Unable to find the show in the database',
                     {'id': self.series_id})
            return
        else:
            self.show_id = int(sql_results[0]['show_id'] or 0)
            self.indexer = int(sql_results[0]['indexer'] or 0)

            if not self.name:
                self.name = sql_results[0]['show_name']
            if not self.network:
                self.network = sql_results[0]['network']
            if not self.genre:
                self.genre = sql_results[0]['genre']
            if not self.classification:
                self.classification = sql_results[0]['classification']

            self.imdb_id = sql_results[0]['imdb_id']
            self.runtime = sql_results[0]['runtime']
            self.plot = sql_results[0]['plot']
            self.quality = int(sql_results[0]['quality'] or Quality.NA)
            self.season_folders = int(not (sql_results[0]['flatten_folders'] or 0))  # TODO: Rename this in the DB
            self.status = sql_results[0]['status'] or 'Unknown'
            self.airs = sql_results[0]['airs']

            self.airdate_offset = int(sql_results[0]['airdate_offset'] or 0)
            self.start_year = int(sql_results[0]['startyear'] or 0)
            self.paused = int(sql_results[0]['paused'] or 0)
            self.air_by_date = int(sql_results[0]['air_by_date'] or 0)
<<<<<<< HEAD
            self.anime = int(sql_results[0]['anime'] or 0)
            self.sports = int(sql_results[0]['sports'] or 0)
            self.scene = int(sql_results[0]['scene'] or 0)
            self.templates = int(sql_results[0]['templates'] or 0)
=======
>>>>>>> 83575a7d
            self.subtitles = int(sql_results[0]['subtitles'] or 0)
            self.notify_list = json.loads(sql_results[0]['notify_list'] or '{}')
            self.dvd_order = int(sql_results[0]['dvdorder'] or 0)
            self.lang = sql_results[0]['lang']
            self.last_update_indexer = sql_results[0]['last_update_indexer']

            self.sports = int(sql_results[0]['sports'] or 0)
            self.anime = int(sql_results[0]['anime'] or 0)
            self.scene = int(sql_results[0]['scene'] or 0)

            self.default_ep_status = int(sql_results[0]['default_ep_status'] or SKIPPED)
            self._location = sql_results[0]['location']  # skip location validation

            self.release_ignored_words = sql_results[0]['rls_ignore_words']
            self.release_required_words = sql_results[0]['rls_require_words']
            self.release_ignored_exclude = bool(sql_results[0]['rls_ignore_exclude'])
            self.release_required_exclude = bool(sql_results[0]['rls_require_exclude'])

            # Load external id's from indexer_mappings table.
            self.externals = load_externals_from_db(self.indexer, self.series_id)

            self.show_lists = sql_results[0]['show_lists'] or 'series'

            # Load search templates
            self._search_templates = SearchTemplates(self)
            self._search_templates.generate()

        # Get IMDb_info from database
        main_db_con = db.DBConnection()
        sql_results = main_db_con.select(
            'SELECT * '
            'FROM imdb_info'
            ' WHERE indexer = ?'
            ' AND indexer_id = ?',
            [self.indexer, self.series_id]
        )

        if not sql_results:
            log.info(u'{id}: Unable to find IMDb info in the database: {show}',
                     {'id': self.series_id, 'show': self.name})
            return
        else:
            self.imdb_info = sql_results[0]

        self.reset_dirty()
        return True

    def load_from_indexer(self, tvapi=None):
        """Load show from indexer.

        :param tvapi:
        """
        if self.indexer == INDEXER_TVRAGE:
            return

        log.debug(
            u'{id}: Loading show info from {indexer_name}', {
                'id': self.series_id,
                'indexer_name': indexerApi(self.indexer).name,
            }
        )

        indexer_api = tvapi or self.indexer_api
        indexed_show = indexer_api[self.series_id]

        if getattr(indexed_show, 'firstaired', ''):
            self.start_year = int(str(indexed_show['firstaired']).split('-')[0])

        try:
            self.name = indexed_show['seriesname'].strip()
        except AttributeError:
            raise IndexerAttributeNotFound(
                "Found {id}, but attribute 'seriesname' was empty.".format(id=self.series_id))

        self.classification = getattr(indexed_show, 'classification', 'Scripted')
        self.genre = getattr(indexed_show, 'genre', '')
        self.network = getattr(indexed_show, 'network', '')
        self.runtime = int(getattr(indexed_show, 'runtime', 0) or 0)

        # set the externals, using the result from the indexer.
        self.externals = {k: v for k, v in viewitems(getattr(indexed_show, 'externals', {})) if v}

        # Add myself (indexer) as an external
        self.externals[mappings[self.indexer]] = self.series_id

        # Enrich the externals, using reverse lookup.
        self.externals.update(get_externals(self))

        self.imdb_id = self.externals.get('imdb_id') or getattr(indexed_show, 'imdb_id', '')

        if getattr(indexed_show, 'airs_dayofweek', '') and getattr(indexed_show, 'airs_time', ''):
            self.airs = '{airs_day_of_week} {airs_time}'.format(airs_day_of_week=indexed_show['airs_dayofweek'],
                                                                airs_time=indexed_show['airs_time'])

        self.status = self.normalize_status(getattr(indexed_show, 'status', None))

        self.plot = getattr(indexed_show, 'overview', '') or self.imdb_plot

        self._save_externals_to_db()

    def load_imdb_info(self):
        """Load all required show information from IMDb with ImdbPie."""
        imdb_api = Imdb()

        if not self.imdb_id:
            self.imdb_id = helpers.title_to_imdb(self.name, self.start_year, imdb_api)

            if not self.imdb_id:
                log.info(u"{id}: Not loading show info from IMDb, because we don't know its ID.",
                         {'id': self.series_id})
                return

        # Make sure we only use the first ID
        self.imdb_id = self.imdb_id.split(',')[0]

        # Set retrieved IMDb ID as imdb_id for externals
        self.externals['imdb_id'] = self.imdb_id

        log.debug(u'{id}: Loading show info from IMDb with ID: {imdb_id}',
                  {'id': self.series_id, 'imdb_id': self.imdb_id})

        tmdb_id = self.externals.get('tmdb_id')
        if tmdb_id:
            # Country codes and countries obtained from TMDB's API. Not IMDb info.
            try:
                country_codes = Tmdb().get_show_country_codes(tmdb_id)
            except IndexerException as error:
                log.info(u'Unable to get country codes from TMDB. Error: {error}',
                         {'error': error})
                country_codes = None

            if country_codes:
                countries = (from_country_code_to_name(country) for country in country_codes)
                self.imdb_info['countries'] = '|'.join([_f for _f in countries if _f])
                self.imdb_info['country_codes'] = '|'.join(country_codes).lower()

        # Make sure these always have a value
        self.imdb_info['countries'] = self.imdb_info.get('countries') or ''
        self.imdb_info['country_codes'] = self.imdb_info.get('country_codes') or ''

        try:
            imdb_info = imdb_api.get_title(self.imdb_id)
        except Exception as error:
            log.warning(u'{id}: IMDbPie error while loading show info: {error}',
                        {'id': self.series_id, 'error': error})
            imdb_info = None

        if not imdb_info:
            log.debug(u"{id}: IMDb didn't return any info for {imdb_id}, skipping update.",
                      {'id': self.series_id, 'imdb_id': self.imdb_id})
            return

        # Additional query needed to get genres
        imdb_genres = imdb_api.get_title_genres(self.imdb_id)

        self.imdb_info.update({
            'imdb_id': self.imdb_id,
            'title': safe_get(imdb_info, ('base', 'title')),
            'year': safe_get(imdb_info, ('base', 'year')),
            'akas': '',
            'genres': '|'.join(safe_get(imdb_genres, ('genres',))),
            'rating': text_type(safe_get(imdb_info, ('ratings', 'rating'))),
            'votes': safe_get(imdb_info, ('ratings', 'ratingCount')),
            'runtimes': safe_get(imdb_info, ('base', 'runningTimeInMinutes')),
            'certificates': '',
            'plot': safe_get(imdb_info, ('plot', 'outline', 'text')),
            'last_update': datetime.date.today().toordinal(),
        })

        # Let's try to fix the show name (with year) if we have the year from the imdb info.
        if self.imdb_year and not self.start_year:
            self.start_year = self.imdb_year

        log.debug(u'{id}: Obtained info from IMDb: {imdb_info}',
                  {'id': self.series_id, 'imdb_info': self.imdb_info})

    def check_existing(self):
        """Check if we can already find this show in our current showList."""
        try:
            check_existing_shows(self.identifier.get_indexer_api(), self.identifier.indexer.id)
        except IndexerShowAlreadyInLibrary as error:
            log.warning(
                'Could not add the show {series}, as it already is in your library.'
                'Error: {error}',
                {'series': self.name, 'error': error}
            )
            ui.notifications.error(
                'Unable to add show',
                'reason: {0}'.format(error)
            )
            raise SaveSeriesException(
                'Unable to add show',
                'reason: {0}'.format(error)
            )

    def configure(self, queue_item):
        """Configure series."""
        # Let's try to create the show Dir if it's not provided. This way we force the show dir
        # to build using the Indexers provided series name
        options = queue_item.options
        show_dir = queue_item.show_dir
        root_dir = queue_item.root_dir or app.ROOT_DIRS[int(app.ROOT_DIRS[0]) + 1] if len(app.ROOT_DIRS) > 0 else None

        if not show_dir and root_dir:
            # I don't think we need to check this. We just create the folder after we already queried the indexer.
            # show_name = get_showname_from_indexer(self.indexer, self.indexer_id, self.lang)
            if self.title:
                show_dir = os.path.join(root_dir, sanitize_filename(self.title))

                # don't create show dir if config says not to
                if app.ADD_SHOWS_WO_DIR:
                    log.info('Skipping initial creation of {path} due to config.ini setting',
                             {'path': show_dir})
                else:
                    dir_exists = make_dir(show_dir)
                    if not dir_exists:
                        log.error("Unable to create the folder {0}, can't add the show", show_dir)
                        ui.notifications.error(
                            'Unable to create folder',
                            'folder: {0}'.format(show_dir)
                        )
                        return

                    helpers.chmod_as_parent(show_dir)
            else:
                log.error("Unable to get a show {0}, can't add the show", show_dir)
                return

        if show_dir:
            self.location = ensure_text(show_dir)

        self.subtitles = options['subtitles'] if options.get('subtitles') is not None else app.SUBTITLES_DEFAULT

        if options.get('quality') and (options['quality']['allowed'] or options['quality']['preferred']):
            # We need to pass at a minimum a allowed or preferred quality. Else use the Quality default.
            self.qualities_allowed = options['quality']['allowed']
            self.qualities_preferred = options['quality']['preferred']
        else:
            self.qualities_allowed, self.qualities_preferred = Quality.split_quality(int(app.QUALITY_DEFAULT))

        self.season_folders = options['season_folders'] if options.get('season_folders') is not None \
            else app.SEASON_FOLDERS_DEFAULT
        self.anime = options['anime'] if options.get('anime') is not None else app.ANIME_DEFAULT
        self.scene = options['scene'] if options.get('scene') is not None else app.SCENE_DEFAULT
        self.paused = options['paused'] if options.get('paused') is not None else False
        self.lang = options['lang'] if options.get('lang') is not None else app.INDEXER_DEFAULT_LANGUAGE
        self.show_lists = options['show_lists'] if options.get('show_lists') is not None else app.SHOWLISTS_DEFAULT

        if options.get('default_status') is not None:
            # set up default new/missing episode status
            log.info(
                'Setting all previously aired episodes to the specified status: {status}',
                {'status': statusStrings[options['default_status']]}
            )
            self.default_ep_status = options['default_status']
        else:
            self.default_ep_status = app.STATUS_DEFAULT

        if self.anime:
            if options.get('blacklist'):
                self.blacklist = options['blacklist']
            if options.get('whitelist'):
                self.whitelist = options['whitelist']

    def prev_episode(self):
        """Return the last aired episode air date.

        :return:
        :rtype: datetime.date
        """
        log.debug(u'{id}: Finding the episode which aired last', {'id': self.series_id})

        today = datetime.date.today().toordinal()
        main_db_con = db.DBConnection()
        sql_results = main_db_con.select(
            'SELECT '
            '  airdate,'
            '  season,'
            '  episode '
            'FROM '
            '  tv_episodes '
            'WHERE '
            '  indexer = ?'
            '  AND showid = ? '
            '  AND airdate < ? '
            '  AND status <> ? '
            'ORDER BY'
            '  airdate '
            'DESC LIMIT 1',
            [self.indexer, self.series_id, today, UNAIRED])

        if sql_results is None or len(sql_results) == 0:
            log.debug(u'{id}: Could not find a previous aired episode', {'id': self.series_id})
        else:
            log.debug(
                u'{id}: Found previous aired episode number {ep}', {
                    'id': self.series_id,
                    'ep': episode_num(sql_results[0]['season'], sql_results[0]['episode'])
                }
            )
            self._prev_aired = sql_results[0]['airdate']

        return self._prev_aired

    def next_episode(self):
        """Return the next episode air date.

        :return:
        :rtype: datetime.date
        """
        log.debug(u'{id}: Finding the episode which airs next', {'id': self.series_id})

        today = datetime.date.today().toordinal()
        main_db_con = db.DBConnection()
        sql_results = main_db_con.select(
            'SELECT '
            '  airdate,'
            '  season,'
            '  episode '
            'FROM '
            '  tv_episodes '
            'WHERE '
            '  indexer = ?'
            '  AND showid = ? '
            '  AND airdate >= ? '
            'ORDER BY'
            '  airdate '
            'ASC LIMIT 1',
            [self.indexer, self.series_id, today])

        if sql_results is None or len(sql_results) == 0:
            log.debug(u'{id}: ({name}) Could not find a next episode', {'name': self.name, 'id': self.series_id})
        else:
            log.debug(
                u'{id}: ({name}) Found episode {ep}', {
                    'id': self.series_id,
                    'name': self.name,
                    'ep': episode_num(sql_results[0]['season'], sql_results[0]['episode']),
                }
            )
            self._next_aired = sql_results[0]['airdate']

        return self._next_aired

    def delete_show(self, full=False):
        """Delete the tv show from the database.

        :param full:
        :type full: bool
        """
        sql_l = [['DELETE FROM tv_episodes WHERE indexer = ? AND showid = ?', [self.indexer, self.series_id]],
                 ['DELETE FROM tv_shows WHERE indexer = ? AND indexer_id = ?', [self.indexer, self.series_id]],
                 ['DELETE FROM imdb_info WHERE indexer = ? AND indexer_id = ?', [self.indexer, self.series_id]],
                 ['DELETE FROM xem_refresh WHERE indexer = ? AND indexer_id = ?', [self.indexer, self.series_id]],
                 ['DELETE FROM scene_numbering WHERE indexer = ? AND indexer_id = ?', [self.indexer, self.series_id]]]

        main_db_con = db.DBConnection()
        main_db_con.mass_action(sql_l)

        action = ('delete', 'trash')[app.TRASH_REMOVE_SHOW]

        # remove self from show list
        app.showList = [x for x in app.showList if x.identifier != self.identifier]

        # clear the cache
        image_cache_dir = os.path.join(app.CACHE_DIR, 'images')
        for cache_file in glob.glob(os.path.join(image_cache_dir, str(self.series_id) + '.*')):
            log.info(u'{id}: Attempt to {action} cache file {cache_file}',
                     {'id': self.series_id, 'action': action, 'cache_file': cache_file})
            try:
                if app.TRASH_REMOVE_SHOW:
                    send2trash(cache_file)
                else:
                    os.remove(cache_file)

            except OSError as error:
                log.warning(
                    u'{id}: Unable to {action} {cache_file}: {error_msg}', {
                        'id': self.series_id,
                        'action': action,
                        'cache_file': cache_file,
                        'error_msg': ex(error),
                    }
                )

        # remove entire show folder
        if full:
            try:
                self.validate_location  # Let's get the exception out of the way asap.
                log.info(u'{id}: Attempt to {action} show folder {location}',
                         {'id': self.series_id, 'action': action, 'location': self.location})
                # check first the read-only attribute
                file_attribute = os.stat(self.location)[0]
                if not file_attribute & stat.S_IWRITE:
                    # File is read-only, so make it writeable
                    log.debug(u'{id}: Attempting to make writeable the read only folder {location}',
                              {'id': self.series_id, 'location': self.location})
                    try:
                        os.chmod(self.location, stat.S_IWRITE)
                    except OSError:
                        log.warning(u'{id}: Unable to change permissions of {location}',
                                    {'id': self.series_id, 'location': self.location})

                if app.TRASH_REMOVE_SHOW:
                    send2trash(self.location)
                else:
                    shutil.rmtree(self.location)

                log.info(u'{id}: {action} show folder {location}',
                         {'id': self.series_id, 'action': action, 'location': self.location})

            except ShowDirectoryNotFoundException:
                log.warning(u'{id}: Show folder {location} does not exist. No need to {action}',
                            {'id': self.series_id, 'action': action, 'location': self.location})
            except OSError as error:
                log.warning(
                    u'{id}: Unable to {action} {location}. Error: {error_msg}', {
                        'id': self.series_id,
                        'action': action,
                        'location': self.location,
                        'error_msg': ex(error),
                    }
                )

        if app.USE_TRAKT and app.TRAKT_SYNC_WATCHLIST:
            log.debug(u'{id}: Removing show {show} from Trakt watchlist',
                      {'id': self.series_id, 'show': self.name})
            notifiers.trakt_notifier.update_watchlist_show(self, remove=True)

    def populate_cache(self):
        """Populate image caching."""
        log.debug(u'{id}: Checking & filling cache for show {show}',
                  {'id': self.series_id, 'show': self.name})
        image_cache.fill_cache(self)

    def sync_trakt(self):
        """Sync trakt episodes if trakt is enabled."""
        if app.USE_TRAKT:
            # if there are specific episodes that need to be added by trakt
            app.trakt_checker_scheduler.action.manage_new_show(self)

            # add show to trakt.tv library
            if app.TRAKT_SYNC:
                app.trakt_checker_scheduler.action.add_show_trakt_library(self)

            if app.TRAKT_SYNC_WATCHLIST:
                log.info('updating trakt watchlist')
                notifiers.trakt_notifier.update_watchlist_show(self)

    def sync_trakt_episodes(self, status, episodes):
        """
        If Trakt enabled and trakt sync watchlist enabled, add/remove the episode from the watchlist.

        :param status: The value of the status that the episodes have changed to.
        :type status: int
        :param episodes: list of episode objects.
        :type episodes: list
        """
        if not app.USE_TRAKT or not app.TRAKT_SYNC_WATCHLIST:
            return

        upd = None
        if status in [WANTED, FAILED]:
            upd = 'Add'

        elif status in [IGNORED, SKIPPED, DOWNLOADED, ARCHIVED]:
            upd = 'Remove'

        if not upd:
            return

        log.debug('{action} episodes [{episodes}], showid: indexerid {show_id},'
                  'Title {show_name} to Watchlist', {
                      'action': upd, 'episodes': ', '.join([ep.slug for ep in episodes]),
                      'show_id': self.series_id, 'show_name': self.name
                  })

        notifiers.trakt_notifier.update_watchlist_episode(self, episodes, upd == 'Remove')

    def add_scene_numbering(self):
        """
        Add XEM data to DB for show.

        Warn the user if an episode number mapping is available on thexem.
        Only use this method, through show_queue.QueueItemAdd().
        """
        xem_refresh(self, force=True)

        # check if show has XEM mapping so we can determine if searches
        # should go by scene numbering or indexer numbering. Warn the user.
        if not self.scene and get_xem_numbering_for_show(self):
            log.warning(
                '{id}: while adding the show {title} we noticed thexem.info has an episode mapping available'
                '\nyou might want to consider enabling the scene option for this show.',
                {'id': self.series_id, 'title': self.name}
            )
            ui.notifications.message(
                'consider enabling scene for this show',
                'for show {title} you might want to consider enabling the scene option'
                .format(title=self.name)
            )

    def update_mapped_id_cache(self):
        """Search the show in the recommended show cache. And update the mapped_indexer and mapped_series_id fields."""
        if self.externals:
            cache_db_con = db.DBConnection('cache.db')
            query = 'SELECT recommended_id from recommended {where}'

            rev_external_mappings = {v: k for k, v in viewitems(EXTERNAL_MAPPINGS)}
            # Adding just in case the recommended show provider is also an indexer. Like for example maybe IMDB
            rev_external_mappings.update({self.indexer_name + '_id': self.indexer})

            for indexer, series_id in viewitems(self.externals):
                if not rev_external_mappings.get(indexer):
                    continue
                where = ['source = ? AND series_id = ?']
                params = [reverse_mappings[indexer], series_id]

                recommended_show = cache_db_con.select(
                    query.format(where=' WHERE ' + ' AND '.join(where)), params
                )

                if recommended_show:
                    query = 'UPDATE recommended SET mapped_indexer = ?, mapped_series_id = ? WHERE recommended_id = ?'
                    params = [self.indexer, self.series_id, recommended_show[0]['recommended_id']]
                    cache_db_con.action(query, params)
                    return True

    def refresh_dir(self):
        """Refresh show using its location.

        :return:
        :rtype: bool
        """
        # make sure the show directory is where we think it is unless directories are created on the fly
        if not app.CREATE_MISSING_SHOW_DIRS and not self.is_location_valid():
            return False

        # load from dir
        self.load_episodes_from_dir()

        # run through all locations from DB, check that they exist
        log.debug(u"{id}: Loading all episodes from '{show}' with a location from the database",
                  {'id': self.series_id, 'show': self.name})

        main_db_con = db.DBConnection()
        sql_results = main_db_con.select(
            'SELECT '
            '  season, episode, location '
            'FROM '
            '  tv_episodes '
            'WHERE '
            '  indexer = ?'
            '  AND showid = ? '
            "  AND location != ''", [self.indexer, self.series_id])

        sql_l = []
        for ep in sql_results:
            cur_loc = os.path.normpath(ep['location'])
            season = int(ep['season'])
            episode = int(ep['episode'])

            try:
                cur_ep = self.get_episode(season, episode)
                if not cur_ep:
                    raise EpisodeDeletedException
            except EpisodeDeletedException:
                log.debug(
                    u"{id:} Episode '{show}' {ep} was deleted while we were refreshing it,"
                    u' moving on to the next one', {
                        'id': self.series_id,
                        'show': self.name,
                        'ep': episode_num(season, episode)
                    }
                )
                continue

            # if the path doesn't exist or if it's not in our show dir
            if (not os.path.isfile(cur_loc)
                    or not os.path.normpath(cur_loc).startswith(os.path.normpath(self.location))):

                # check if downloaded files still exist, update our data if this has changed
                if not app.SKIP_REMOVED_FILES:
                    with cur_ep.lock:
                        # if it used to have a file associated with it and it doesn't anymore then
                        # set it to app.EP_DEFAULT_DELETED_STATUS
                        if cur_ep.location and cur_ep.status in [ARCHIVED, DOWNLOADED, IGNORED, SKIPPED]:

                            new_status = app.EP_DEFAULT_DELETED_STATUS

                            log.debug(
                                u"{id}: Location for '{show}' {ep} doesn't exist and current status is '{old_status}',"
                                u" removing it and changing status to '{status}'", {
                                    'id': self.series_id,
                                    'show': self.name,
                                    'ep': episode_num(season, episode),
                                    'old_status': statusStrings[cur_ep.status],
                                    'status': statusStrings[new_status],
                                }
                            )

                            cur_ep.status = new_status
                            cur_ep.subtitles = ''
                            cur_ep.subtitles_searchcount = 0
                            cur_ep.subtitles_lastsearch = ''
                        cur_ep.location = ''
                        cur_ep.hasnfo = False
                        cur_ep.hastbn = False
                        cur_ep.release_name = ''
                        cur_ep.release_group = ''
                        cur_ep.is_proper = False
                        cur_ep.version = 0
                        cur_ep.manually_searched = False

                        sql_l.append(cur_ep.get_sql())

                    log.info(
                        u"{id}: Looking for hanging associated files for: '{show}' {ep} in: {location}", {
                            'id': self.series_id,
                            'show': self.name,
                            'ep': episode_num(season, episode),
                            'location': cur_loc,
                        }
                    )
                    related_files = post_processor.PostProcessor(cur_loc).list_associated_files(
                        cur_loc, subfolders=True)

                    if related_files:
                        log.info(
                            u"{id}: Found hanging associated files for '{show}' {ep}, deleting: '{files}'", {
                                'id': self.series_id, 'show': self.name,
                                'ep': episode_num(season, episode),
                                'files': ', '.join(related_files)
                            }
                        )
                        for related_file in related_files:
                            try:
                                os.remove(related_file)
                            except OSError as error:
                                log.warning(
                                    u'id}: Could not delete associated file: {related_file}. Error: {error_msg}', {
                                        'id': self.series_id,
                                        'related_file': related_file,
                                        'error_msg': error,
                                    }
                                )

        # Clean up any empty season folders after deletion of associated files
        helpers.delete_empty_folders(self.location)

        if sql_l:
            main_db_con = db.DBConnection()
            main_db_con.mass_action(sql_l)

    def download_subtitles(self):
        """Download subtitles."""
        if not self.is_location_valid():
            log.warning(
                u"{id}: Show {show} location doesn't exist, can't download subtitles",
                {'id': self.series_id, 'show': self.name}
            )
            return

        log.debug(u'{id}: Downloading subtitles for {show}', id=self.series_id, show=self.name)

        episodes = self.get_all_episodes(has_location=True)
        if not episodes:
            log.debug(u'{id}: No episodes to download subtitles for {show}',
                      {'id': self.series_id, 'show': self.name})
            return

        for episode in episodes:
            episode.download_subtitles()

    @property
    def show_queue_status(self):
        """Return a status the show checking the queue scheduler if there is currently an action queued or active."""
        return [
            {'action': 'isBeingAdded',
             'active': app.show_queue_scheduler.action.isBeingAdded(self),
             'message': 'This show is in the process of being downloaded - the info below is incomplete'},
            {'action': 'isBeingUpdated',
             'active': app.show_queue_scheduler.action.isBeingUpdated(self),
             'message': 'The information on this page is in the process of being updated'},
            {'action': 'isBeingRefreshed',
             'active': app.show_queue_scheduler.action.isBeingRefreshed(self),
             'message': 'The episodes below are currently being refreshed from disk'},
            {'action': 'isBeingSubtitled',
             'active': app.show_queue_scheduler.action.isBeingSubtitled(self),
             'message': 'Currently downloading subtitles for this show'},
            {'action': 'isInRefreshQueue',
             'active': app.show_queue_scheduler.action.isInRefreshQueue(self),
             'message': 'This show is queued to be refreshed'},
            {'action': 'isInUpdateQueue',
             'active': app.show_queue_scheduler.action.isInUpdateQueue(self),
             'message': 'This show is queued and awaiting an update'},
            {'action': 'isInSubtitleQueue',
             'active': app.show_queue_scheduler.action.isInSubtitleQueue(self),
             'message': 'This show is queued and awaiting subtitles download'},
        ]

    def save_to_db(self):
        """Save to database."""
        if not self.dirty:
            return

        log.debug(u'{id}: Saving to database: {show}',
                  {'id': self.series_id, 'show': self.name})

        control_value_dict = {'indexer': self.indexer, 'indexer_id': self.series_id}
        new_value_dict = {'show_name': self.name,
                          'location': self.location,  # skip location validation
                          'network': self.network,
                          'genre': self.genre,
                          'classification': self.classification,
                          'runtime': self.runtime,
                          'quality': self.quality,
                          'airs': self.airs,
                          'status': self.status,
                          'flatten_folders': not self.season_folders,  # TODO: Remove negation after DB change
                          'paused': self.paused,
                          'air_by_date': self.air_by_date,
                          'anime': self.anime,
                          'scene': self.scene,
                          'sports': self.sports,
                          'templates': self.templates,
                          'subtitles': self.subtitles,
                          'notify_list': json.dumps(self.notify_list),
                          'dvdorder': self.dvd_order,
                          'startyear': self.start_year,
                          'lang': self.lang,
                          'imdb_id': self.imdb_id,
                          'last_update_indexer': self._last_update_indexer,
                          'rls_ignore_words': self._release_ignored_words,
                          'rls_require_words': self._release_required_words,
                          'rls_ignore_exclude': self.release_ignored_exclude,
                          'rls_require_exclude': self.release_required_exclude,
                          'default_ep_status': self.default_ep_status,
                          'plot': self.plot,
                          'airdate_offset': self.airdate_offset,
                          'show_lists': self._show_lists}

        main_db_con = db.DBConnection()
        main_db_con.upsert('tv_shows', new_value_dict, control_value_dict)

        if self.imdb_id and self.imdb_info.get('year'):
            control_value_dict = {'indexer': self.indexer, 'indexer_id': self.series_id}
            new_value_dict = self.imdb_info

            main_db_con.upsert('imdb_info', new_value_dict, control_value_dict)
        else:
            # In case we don't have an imdb id, we need to clean (or try) any old info from the db.
            main_db_con.action(
                'DELETE from imdb_info WHERE indexer = ? AND indexer_id = ?',
                [self.indexer, self.series_id]
            )

        self.reset_dirty()

    def __str__(self):
        """Represent a string.

        :return:
        :rtype: str
        """
        to_return = ''
        to_return += f'indexerid: {self.series_id}\n'
        to_return += f'indexer: {self.indexer}\n'
        to_return += f'name: {self.name}\n'
        to_return += f'title: {self.title}\n'
        to_return += f'location: {self.location}'  # skip location validation
        if self.network:
            to_return += f'network: {self.network}\n'
        if self.airs:
            to_return += f'airs: {self.airs}\n'
        if self.airdate_offset != 0:
            to_return += f'airdate_offset: {self.airdate_offset}\n'
        to_return += f'status: {self.status}\n'
        to_return += f'start_year: {self.start_year}\n'
        if self.genre:
<<<<<<< HEAD
            to_return += 'genre: ' + self.genre + '\n'
        to_return += 'classification: ' + self.classification + '\n'
        to_return += 'runtime: ' + str(self.runtime) + '\n'
        to_return += 'quality: ' + str(self.quality) + '\n'
        to_return += 'scene: ' + str(self.is_scene) + '\n'
        to_return += 'sports: ' + str(self.is_sports) + '\n'
        to_return += 'anime: ' + str(self.is_anime) + '\n'
        to_return += 'templates: ' + str(self.use_templates) + '\n'
        return to_return

    def __unicode__(self):
        """Unicode representation.

        :return:
        :rtype: unicode
        """
        to_return = u''
        to_return += u'indexerid: {0}\n'.format(self.series_id)
        to_return += u'indexer: {0}\n'.format(self.indexer)
        to_return += u'name: {0}\n'.format(self.name)
        to_return += u'location: {0}\n'.format(self.location)  # skip location validation
        if self.network:
            to_return += u'network: {0}\n'.format(self.network)
        if self.airs:
            to_return += u'airs: {0}\n'.format(self.airs)
        if self.airdate_offset != 0:
            to_return += 'airdate_offset: {0}\n'.format(self.airdate_offset)
        to_return += u'status: {0}\n'.format(self.status)
        to_return += u'start_year: {0}\n'.format(self.start_year)
        if self.genre:
            to_return += u'genre: {0}\n'.format(self.genre)
        to_return += u'classification: {0}\n'.format(self.classification)
        to_return += u'runtime: {0}\n'.format(self.runtime)
        to_return += u'quality: {0}\n'.format(self.quality)
        to_return += u'scene: {0}\n'.format(self.is_scene)
        to_return += u'sports: {0}\n'.format(self.is_sports)
        to_return += u'anime: {0}\n'.format(self.is_anime)
        to_return += u'templates: {0}\n'.format(self.use_templates)
=======
            to_return += f'genre: {self.genre}\n'
        to_return += f'classification: {self.classification}\n'
        to_return += f'runtime: {self.runtime}\n'
        to_return += f'quality: {self.quality}\n'
        to_return += f'scene: {self.is_scene}\n'
        to_return += f'sports: {self.is_sports}\n'
        to_return += f'anime: {self.is_anime}\n'
>>>>>>> 83575a7d
        return to_return

    def to_json(self, detailed=False, episodes=False):
        """
        Return JSON representation.

        :param detailed: Append seasons & episodes data as well
        """
        data = {}
        data['id'] = {}
        data['id'][self.indexer_name] = self.series_id
        data['id']['imdb'] = self.imdb_id
        data['id']['slug'] = self.identifier.slug
        data['id']['trakt'] = self.externals.get('trakt_id')
        data['title'] = self.title  # Name plus (optional) year.
        data['name'] = self.name
        data['indexer'] = self.indexer_name  # e.g. tvdb
        data['network'] = self.network  # e.g. CBS
        data['type'] = self.classification  # e.g. Scripted
        data['status'] = self.status  # e.g. Continuing
        data['airs'] = self.airs  # e.g. Thursday 8:00 PM
        data['airsFormatValid'] = network_timezones.test_timeformat(self.airs)
        data['language'] = self.lang
        data['showType'] = self.show_type  # e.g. anime, sport, series
        data['imdbInfo'] = {to_camel_case(k): v for k, v in viewitems(self.imdb_info)}
        data['year'] = {}
        data['year']['start'] = self.imdb_year or self.start_year
        data['prevAirDate'] = self.prev_airdate.isoformat() if self.prev_airdate else None
        data['nextAirDate'] = self.next_airdate.isoformat() if self.next_airdate else None
        data['lastUpdate'] = datetime.date.fromordinal(self._last_update_indexer).isoformat()
        data['runtime'] = self.imdb_runtime or self.runtime
        data['genres'] = self.genres
        data['rating'] = {}
        if self.imdb_rating and self.imdb_votes:
            data['rating']['imdb'] = {}
            data['rating']['imdb']['rating'] = self.imdb_rating
            data['rating']['imdb']['votes'] = self.imdb_votes

        data['classification'] = self.imdb_certificates
        data['cache'] = {}
        data['cache']['poster'] = self.poster
        data['cache']['banner'] = self.banner
        data['countries'] = self.countries  # e.g. ['ITALY', 'FRANCE']
        data['countryCodes'] = self.imdb_countries  # e.g. ['it', 'fr']
        data['plot'] = self.plot or self.imdb_plot
        data['config'] = {}
        data['config']['location'] = self.location
        data['config']['rootDir'] = os.path.dirname(self._location)
        data['config']['locationValid'] = self.is_location_valid()
        data['config']['qualities'] = {}
        data['config']['qualities']['allowed'] = self.qualities_allowed
        data['config']['qualities']['preferred'] = self.qualities_preferred
        data['config']['paused'] = bool(self.paused)
        data['config']['airByDate'] = bool(self.air_by_date)
        data['config']['subtitlesEnabled'] = bool(self.subtitles)
        data['config']['dvdOrder'] = bool(self.dvd_order)
        data['config']['seasonFolders'] = bool(self.season_folders)
        data['config']['anime'] = self.is_anime
        data['config']['scene'] = self.is_scene
        data['config']['sports'] = self.is_sports
        data['config']['templates'] = self.use_templates
        data['config']['paused'] = bool(self.paused)
        data['config']['defaultEpisodeStatus'] = self.default_ep_status_name
        data['config']['aliases'] = self.aliases_to_json
        data['config']['release'] = {}
        data['config']['release']['ignoredWords'] = self.release_ignored_words
        data['config']['release']['requiredWords'] = self.release_required_words
        data['config']['release']['ignoredWordsExclude'] = bool(self.release_ignored_exclude)
        data['config']['release']['requiredWordsExclude'] = bool(self.release_required_exclude)
        data['config']['airdateOffset'] = self.airdate_offset
        data['config']['showLists'] = self.show_lists
        data['config']['searchTemplates'] = self.search_templates.to_json()

        # Moved from detailed, as the home page, needs it to display the Xem icon.
        data['xemNumbering'] = numbering_tuple_to_dict(self.xem_numbering)

        # These are for now considered anime-only options
        if self.is_anime:
            data['config']['release']['blacklist'] = self.blacklist
            data['config']['release']['whitelist'] = self.whitelist

        # Make sure these are at least defined
        data['sceneAbsoluteNumbering'] = []
        data['xemAbsoluteNumbering'] = []
        data['sceneNumbering'] = []

        if detailed:
            data['size'] = self.size
            data['showQueueStatus'] = self.show_queue_status
            data['sceneAbsoluteNumbering'] = dict_to_array(self.scene_absolute_numbering, key='absolute', value='sceneAbsolute')
            if self.is_scene:
                data['xemAbsoluteNumbering'] = dict_to_array(self.xem_absolute_numbering, key='absolute', value='sceneAbsolute')
                data['sceneNumbering'] = numbering_tuple_to_dict(self.scene_numbering)
            data['seasonCount'] = dict_to_array(self.get_all_seasons(), key='season', value='episodeCount')

        if episodes:
            all_episodes = self.get_all_episodes()
            data['episodeCount'] = len(all_episodes)
            last_episode = all_episodes[-1] if all_episodes else None
            if self.status == 'Ended' and last_episode and last_episode.airdate:
                data['year']['end'] = last_episode.airdate.year

            data['seasons'] = [{'episodes': list(v), 'season': season}
                               for season, v in
                               groupby([ep.to_json() for ep in all_episodes], lambda item: item['season'])]

        return data

    def get_allowed_qualities(self):
        """Return allowed qualities descriptions."""
        allowed = Quality.split_quality(self.quality)[0]

        return [Quality.qualityStrings[v] for v in allowed]

    def get_preferred_qualities(self):
        """Return preferred qualities descriptions."""
        preferred = Quality.split_quality(self.quality)[1]

        return [Quality.qualityStrings[v] for v in preferred]

    @property
    def qualities_allowed(self):
        """Return allowed qualities."""
        return Quality.split_quality(self.quality)[0]

    @qualities_allowed.setter
    def qualities_allowed(self, qualities_allowed):
        """Configure qualities (combined) by adding the allowed qualities to it."""
        self.quality = Quality.combine_qualities(qualities_allowed, self.qualities_preferred)

    @property
    def qualities_preferred(self):
        """Return preferred qualities."""
        return Quality.split_quality(self.quality)[1]

    @qualities_preferred.setter
    def qualities_preferred(self, qualities_preferred):
        """Configure qualities (combined) by adding the preferred qualities to it."""
        self.quality = Quality.combine_qualities(self.qualities_allowed, qualities_preferred)

    @property
    def show_lists(self):
        """
        Return series show lists.

        :returns: A list of show categories.
        """
        return self._show_lists.split(',') if self._show_lists else ['series']

    @show_lists.setter
    def show_lists(self, show_lists):
        """
        Configure the show lists, for this show.

        self._show_lists is stored as a comma separated string.
        :param show_lists: A list of show categories.
        """
        lists = show_lists if isinstance(show_lists, string_types) else ','.join(show_lists)
        self._show_lists = lists or 'series'

    def get_all_possible_names(self, season=-1):
        """Get every possible variation of the name for a particular show.

        Includes indexer name, and any scene exception names, and country code
        at the end of the name (e.g. "Show Name (AU)".

        show: a Series object that we should get the names of
        :returns: all possible show names
        """
        show_names = {exception.title for exception in get_scene_exceptions(self, season)}
        show_names.add(self.name)

        new_show_names = set()

        if not self.is_anime:
            country_list = {}
            # add the country list
            country_list.update(countryList)
            # add the reversed mapping of the country list
            country_list.update({v: k for k, v in viewitems(countryList)})

            for name in show_names:
                if not name:
                    continue

                # if we have "Show Name Australia" or "Show Name (Australia)"
                # this will add "Show Name (AU)" for any countries defined in
                # common.countryList (and vice versa)
                for country in country_list:
                    pattern_1 = ' {0}'.format(country)
                    pattern_2 = ' ({0})'.format(country)
                    replacement = ' ({0})'.format(country_list[country])
                    if name.endswith(pattern_1):
                        new_show_names.add(name.replace(pattern_1, replacement))
                    elif name.endswith(pattern_2):
                        new_show_names.add(name.replace(pattern_2, replacement))

        return show_names.union(new_show_names)

    @staticmethod
    def __qualities_to_string(qualities=None):
        return ', '.join([Quality.qualityStrings[quality] for quality in qualities or []
                          if quality and quality in Quality.qualityStrings]) or 'None'

    @property
    def templates(self):
        """Enable / disable search templates."""
        return self._templates

    @templates.setter
    def templates(self, value):
        """Set show config option templates to true / false."""
        self._templates = bool(value)

    @property
    def search_templates(self):
        """Return the search templates for this show."""
        return self._search_templates

    @search_templates.setter
    def search_templates(self, templates):
        self._search_templates.templates = self._search_templates.update(templates)

    def want_episode(self, season, episode, quality,
                     download_current_quality=False, search_type=None):
        """Whether or not the episode with the specified quality is wanted.

        :param season:
        :type season: int
        :param episode:
        :type episode: int
        :param quality:
        :type quality: int
        :param forced_search:
        :type forced_search: bool
        :param download_current_quality:
        :type download_current_quality: bool
        :param search_type:
        :type search_type: int
        :return:
        :rtype: bool
        """
        forced_search = True if search_type == FORCED_SEARCH else False

        # if the quality isn't one we want under any circumstances then just say no
        allowed_qualities, preferred_qualities = self.current_qualities
        log.debug(
            u'{id}: Allowed, Preferred = [ {allowed} ] [ {preferred} ] Found = [ {found} ]', {
                'id': self.series_id,
                'allowed': self.__qualities_to_string(allowed_qualities),
                'preferred': self.__qualities_to_string(preferred_qualities),
                'found': self.__qualities_to_string([quality]),
            }
        )

        if not Quality.wanted_quality(quality, allowed_qualities, preferred_qualities):
            log.debug(
                u"{id}: Ignoring found result for '{show}' {ep} with unwanted quality '{quality}'", {
                    'id': self.series_id,
                    'show': self.name,
                    'ep': episode_num(season, episode),
                    'quality': Quality.qualityStrings[quality],
                }
            )
            return False

        main_db_con = db.DBConnection()
        sql_results = main_db_con.select(
            'SELECT '
            '  status, quality, '
            '  manually_searched '
            'FROM '
            '  tv_episodes '
            'WHERE '
            '  indexer = ? '
            '  AND showid = ? '
            '  AND season = ? '
            '  AND episode = ?', [self.indexer, self.series_id, season, episode])

        if not sql_results or not len(sql_results):
            log.debug(
                u'{id}: Unable to find a matching episode in database.'
                u' Ignoring found result for {show} {ep} with quality {quality}', {
                    'id': self.series_id,
                    'show': self.name,
                    'ep': episode_num(season, episode),
                    'quality': Quality.qualityStrings[quality],
                }
            )
            return False

        cur_status, cur_quality = int(sql_results[0]['status'] or UNSET), int(sql_results[0]['quality'] or Quality.NA)
        ep_status_text = statusStrings[cur_status]
        manually_searched = sql_results[0]['manually_searched']

        # if it's one of these then we want it as long as it's in our allowed initial qualities
        if cur_status == WANTED:
            should_replace, reason = (
                True, u"Current status is 'WANTED'. Accepting result with quality '{new_quality}'".format(
                    new_quality=Quality.qualityStrings[quality]
                )
            )
        else:
            should_replace, reason = Quality.should_replace(cur_status, cur_quality, quality, allowed_qualities,
                                                            preferred_qualities, download_current_quality,
                                                            forced_search, manually_searched, search_type)

        log.debug(
            u"{id}: '{show}' {ep} status is: '{status}'."
            u" {action} result with quality '{new_quality}'."
            u' Reason: {reason}', {
                'id': self.series_id,
                'show': self.name,
                'ep': episode_num(season, episode),
                'status': ep_status_text,
                'action': 'Accepting' if should_replace else 'Ignoring',
                'new_quality': Quality.qualityStrings[quality],
                'reason': reason,
            }
        )
        return should_replace

    def want_episodes(self, season, episodes, quality,
                      download_current_quality=False, search_type=None):
        """Whether one or more episodes are wanted based on their quality and status.

        Args:
            season (int): Season number of the episode(s)
            episodes (int): Episode number(s)
            quality (int): Quality of the episode(s)
            download_current_quality (bool, optional): Accept the same quality. Defaults to False.
            search_type (SearchType, optional): The type used to search. Defaults to None.

        Returns:
            bool: Whether the episode(s) are wanted.

        """
        wanted_episodes = [
            self.want_episode(season, episode, quality,
                              download_current_quality=download_current_quality,
                              search_type=search_type)
            for episode in episodes
        ]

        if all(wanted_episodes):
            log.info('Episodes {eps} of season {sea} are needed with this quality for {show}',
                     {'eps': episodes, 'sea': season, 'show': self.name})
            return True

        elif not any(wanted_episodes):
            log.debug('No episodes {eps} of season {sea} are needed with this quality for {show}',
                      {'eps': episodes, 'sea': season, 'show': self.name})
            return False
        else:
            # If there are 2 candidates and only one is wanted it
            # is likely a single episode released as multi episode
            if len(wanted_episodes) == 2:
                log.info('Only 1 of episodes {eps} of season {sea} are needed with this quality for {show}',
                         {'eps': episodes, 'sea': season, 'show': self.name})
                return True
            else:
                log.debug(u'Only some episodes {eps} of season {sea} are needed with this quality for {show}',
                          {'eps': episodes, 'sea': season, 'show': self.name})
                return False

    def get_overview(self, ep_status, ep_quality, backlog_mode=False, manually_searched=False):
        """Get the Overview status from the Episode status.

        :param ep_status: an Episode status
        :type ep_status: int
        :param ep_quality: an Episode quality
        :type ep_quality: int
        :param backlog_mode: if we should return overview for backlogOverview
        :type backlog_mode: boolean
        :param manually_searched: if episode was manually searched
        :type manually_searched: boolean
        :return: an Overview status
        :rtype: int
        """
        ep_status = int(ep_status)
        ep_quality = int(ep_quality)

        if backlog_mode:
            if ep_status == WANTED:
                return Overview.WANTED
            elif Quality.should_search(ep_status, ep_quality, self, manually_searched)[0]:
                return Overview.QUAL
            return Overview.GOOD

        if ep_status in (UNSET, UNAIRED):
            return Overview.UNAIRED
        elif ep_status in (SKIPPED, IGNORED):
            return Overview.SKIPPED
        elif ep_status == WANTED:
            return Overview.WANTED
        elif ep_status == ARCHIVED:
            return Overview.GOOD
        elif ep_status == FAILED:
            return Overview.WANTED
        elif ep_status == SNATCHED:
            return Overview.SNATCHED
        elif ep_status == SNATCHED_PROPER:
            return Overview.SNATCHED_PROPER
        elif ep_status == SNATCHED_BEST:
            return Overview.SNATCHED_BEST
        elif ep_status == DOWNLOADED:
            if Quality.should_search(ep_status, ep_quality, self, manually_searched)[0]:
                return Overview.QUAL
            else:
                return Overview.GOOD
        else:
            log.error(u'Could not parse episode status into a valid overview status: {status}',
                      {'status': ep_status})

    def get_backlogged_episodes(self, allowed_qualities, preferred_qualities, include_wanted=False):
        """Check how many episodes will be backlogged when changing qualities."""
        BackloggedEpisodes = namedtuple('backlogged_episodes', ['new_backlogged', 'existing_backlogged'])
        new_backlogged = 0
        existing_backlogged = 0
        if allowed_qualities + preferred_qualities:
            # We need to change show qualities without save it
            show_obj = copy.copy(self)

            show_obj.quality = Quality.combine_qualities(allowed_qualities, preferred_qualities)
            ep_list = self.get_all_episodes()
            for ep_obj in ep_list:
                if not include_wanted and ep_obj.status == WANTED:
                    continue
                if Quality.should_search(ep_obj.status, ep_obj.quality, show_obj, ep_obj.manually_searched)[0]:
                    new_backlogged += 1
                if Quality.should_search(ep_obj.status, ep_obj.quality, self, ep_obj.manually_searched)[0]:
                    existing_backlogged += 1
        else:
            new_backlogged = existing_backlogged = -1
        return BackloggedEpisodes(new_backlogged, existing_backlogged)

    def set_all_episodes_archived(self, final_status_only=False):
        """Set all episodes with final `downloaded` status to `archived`.

        :param final_status_only: archive only episode with final status
        :type final_status_only: boolean
        :return: True if we archived at least one episode
        :rtype: boolean
        """
        ep_list = self.get_all_episodes()
        sql_list = []
        for ep_obj in ep_list:
            with ep_obj.lock:
                if ep_obj.status == DOWNLOADED:
                    if final_status_only and Quality.should_search(ep_obj.status, ep_obj.quality, self,
                                                                   ep_obj.manually_searched)[0]:
                        continue
                    ep_obj.status = ARCHIVED
                    sql_list.append(ep_obj.get_sql())

        if sql_list:
            main_db_con = db.DBConnection()
            main_db_con.mass_action(sql_list)
            log.debug(u'Change all DOWNLOADED episodes to ARCHIVED for show ID: {show}',
                      {'show': self.name})
            return True
        else:
            log.debug(u'No DOWNLOADED episodes for show ID: {show}',
                      {'show': self.name})
            return False

    def get_wanted_segments(self, from_date=None):
        """Get episodes that should be backlog searched."""
        wanted = {}
        if self.paused:
            log.debug(u'Skipping backlog for {0} because the show is paused', self.name)
            return wanted

        log.debug(u'Seeing if we need anything from {0}', self.name)

        from_date = from_date or datetime.date.fromordinal(1)

        con = db.DBConnection()
        sql_results = con.select(
            'SELECT status, quality, season, episode, manually_searched '
            'FROM tv_episodes '
            'WHERE airdate > ?'
            ' AND indexer = ? '
            ' AND showid = ?',
            [from_date.toordinal(), self.indexer, self.series_id]
        )

        # check through the list of statuses to see if we want any
        for episode in sql_results:
            cur_status, cur_quality = int(episode['status'] or UNSET), int(episode['quality'] or Quality.NA)
            should_search, should_search_reason = Quality.should_search(
                cur_status, cur_quality, self, episode['manually_searched']
            )
            if not should_search:
                continue
            log.debug(
                u'Found needed backlog episodes for: {show} {ep}. Reason: {reason}', {
                    'show': self.name,
                    'ep': episode_num(episode['season'], episode['episode']),
                    'reason': should_search_reason,
                }
            )
            ep_obj = self.get_episode(episode['season'], episode['episode'])

            if ep_obj.season not in wanted:
                wanted[ep_obj.season] = [ep_obj]
            else:
                wanted[ep_obj.season].append(ep_obj)

        return wanted

    def pause(self):
        """Pause the series."""
        self.paused = True
        self.save_to_db()

    def unpause(self):
        """Unpause the series."""
        self.paused = False
        self.save_to_db()

    def delete(self, remove_files):
        """Delete the series."""
        try:
            app.show_queue_scheduler.action.removeShow(self, bool(remove_files))
            return True
        except CantRemoveShowException:
            pass

    def remove_images(self):
        """Remove images from cache."""
        image_cache.remove_images(self)

    def get_asset(self, asset_type, fallback=True):
        """Get the specified asset for this series."""
        asset_type = asset_type.lower()
        media_format = ('normal', 'thumb')[asset_type in ('bannerthumb', 'posterthumb', 'small')]

        if asset_type.startswith('banner'):
            return ShowBanner(self, media_format, fallback)
        elif asset_type.startswith('fanart'):
            return ShowFanArt(self, media_format, fallback)
        elif asset_type.startswith('poster'):
            return ShowPoster(self, media_format, fallback)
        elif asset_type.startswith('network'):
            return ShowNetworkLogo(self, media_format, fallback)

    def erase_provider_cache(self):
        """Erase provider cache results for this show."""
        from medusa.providers import sorted_provider_list  # Prevent circular import.
        try:
            main_db_con = db.DBConnection('cache.db')
            for cur_provider in sorted_provider_list():
                # Let's check if this provider table already exists
                table_exists = main_db_con.select(
                    'SELECT name '
                    'FROM sqlite_master '
                    "WHERE type='table' AND name=?",
                    [cur_provider.get_id()]
                )
                if not table_exists:
                    continue
                try:
                    main_db_con.action(
                        "DELETE FROM '{provider}' "
                        'WHERE indexerid = ?'.format(provider=cur_provider.get_id()),
                        [self.series_id]
                    )
                except Exception:
                    log.debug(u'Unable to delete cached results for provider {provider} for show: {show}',
                              {'provider': cur_provider, 'show': self.name})

        except Exception:
            log.warning(u'Unable to delete cached results for show: {show}', {'show': self.name})<|MERGE_RESOLUTION|>--- conflicted
+++ resolved
@@ -247,18 +247,10 @@
         self.sports = 0
         self.anime = 0
         self.scene = 0
-<<<<<<< HEAD
-        self._templates = False
-        self.rls_ignore_words = ''
-        self.rls_require_words = ''
-        self.rls_ignore_exclude = 0
-        self.rls_require_exclude = 0
-=======
         self._release_required_words = ''
         self._release_ignored_words = ''
         self.release_ignored_exclude = 0
         self.release_required_exclude = 0
->>>>>>> 83575a7d
         self.default_ep_status = SKIPPED
         self._location = ''
         self.episodes = {}
@@ -267,15 +259,9 @@
         self._release_groups = None
         self._aliases = set()
         self.externals = {}
-<<<<<<< HEAD
-        self._cached_indexer_api = None
-        self.plot = None
-        self._show_lists = None
-        self._search_templates = None
-=======
         self._indexer_api = None
         self._show_lists = ''
->>>>>>> 83575a7d
+        self._search_templates = None
 
         other_show = Show.find_by_id(app.showList, self.indexer, self.series_id)
         if other_show is not None:
@@ -698,14 +684,10 @@
         :param exceptions: Array of dictionaries.
         """
         update_scene_exceptions(self, exceptions)
-<<<<<<< HEAD
-        self.exceptions = set(chain(*itervalues(get_all_scene_exceptions(self))))
+        self._aliases = set(chain(*itervalues(get_all_scene_exceptions(self))))
 
         # If we added or removed aliases, we need to make sure these are reflected in the search templates.
         self._search_templates.generate()
-=======
-        self._aliases = set(chain(*itervalues(get_all_scene_exceptions(self))))
->>>>>>> 83575a7d
         build_name_cache(self)
 
     @property
@@ -1538,13 +1520,10 @@
             self.start_year = int(sql_results[0]['startyear'] or 0)
             self.paused = int(sql_results[0]['paused'] or 0)
             self.air_by_date = int(sql_results[0]['air_by_date'] or 0)
-<<<<<<< HEAD
             self.anime = int(sql_results[0]['anime'] or 0)
             self.sports = int(sql_results[0]['sports'] or 0)
             self.scene = int(sql_results[0]['scene'] or 0)
             self.templates = int(sql_results[0]['templates'] or 0)
-=======
->>>>>>> 83575a7d
             self.subtitles = int(sql_results[0]['subtitles'] or 0)
             self.notify_list = json.loads(sql_results[0]['notify_list'] or '{}')
             self.dvd_order = int(sql_results[0]['dvdorder'] or 0)
@@ -2325,46 +2304,6 @@
         to_return += f'status: {self.status}\n'
         to_return += f'start_year: {self.start_year}\n'
         if self.genre:
-<<<<<<< HEAD
-            to_return += 'genre: ' + self.genre + '\n'
-        to_return += 'classification: ' + self.classification + '\n'
-        to_return += 'runtime: ' + str(self.runtime) + '\n'
-        to_return += 'quality: ' + str(self.quality) + '\n'
-        to_return += 'scene: ' + str(self.is_scene) + '\n'
-        to_return += 'sports: ' + str(self.is_sports) + '\n'
-        to_return += 'anime: ' + str(self.is_anime) + '\n'
-        to_return += 'templates: ' + str(self.use_templates) + '\n'
-        return to_return
-
-    def __unicode__(self):
-        """Unicode representation.
-
-        :return:
-        :rtype: unicode
-        """
-        to_return = u''
-        to_return += u'indexerid: {0}\n'.format(self.series_id)
-        to_return += u'indexer: {0}\n'.format(self.indexer)
-        to_return += u'name: {0}\n'.format(self.name)
-        to_return += u'location: {0}\n'.format(self.location)  # skip location validation
-        if self.network:
-            to_return += u'network: {0}\n'.format(self.network)
-        if self.airs:
-            to_return += u'airs: {0}\n'.format(self.airs)
-        if self.airdate_offset != 0:
-            to_return += 'airdate_offset: {0}\n'.format(self.airdate_offset)
-        to_return += u'status: {0}\n'.format(self.status)
-        to_return += u'start_year: {0}\n'.format(self.start_year)
-        if self.genre:
-            to_return += u'genre: {0}\n'.format(self.genre)
-        to_return += u'classification: {0}\n'.format(self.classification)
-        to_return += u'runtime: {0}\n'.format(self.runtime)
-        to_return += u'quality: {0}\n'.format(self.quality)
-        to_return += u'scene: {0}\n'.format(self.is_scene)
-        to_return += u'sports: {0}\n'.format(self.is_sports)
-        to_return += u'anime: {0}\n'.format(self.is_anime)
-        to_return += u'templates: {0}\n'.format(self.use_templates)
-=======
             to_return += f'genre: {self.genre}\n'
         to_return += f'classification: {self.classification}\n'
         to_return += f'runtime: {self.runtime}\n'
@@ -2372,7 +2311,7 @@
         to_return += f'scene: {self.is_scene}\n'
         to_return += f'sports: {self.is_sports}\n'
         to_return += f'anime: {self.is_anime}\n'
->>>>>>> 83575a7d
+        to_return += f'templates: {self.use_templates}\n'
         return to_return
 
     def to_json(self, detailed=False, episodes=False):
