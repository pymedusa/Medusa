--- conflicted
+++ resolved
@@ -632,11 +632,7 @@
     @property
     def xem_numbering(self):
         """Return series episode xem numbering."""
-<<<<<<< HEAD
-        return get_xem_numbering_for_show(self, False)
-=======
         return get_xem_numbering_for_show(self, refresh_data=False)
->>>>>>> fe3a934f
 
     @property
     def xem_absolute_numbering(self):
@@ -1631,15 +1627,8 @@
         :return:
         :rtype: datetime.date
         """
-<<<<<<< HEAD
-        log.debug(u'{id}: Finding the episode which aired last',
-                  {'id': self.series_id})
-
-        cur_date = datetime.date.today().toordinal()
-=======
         log.debug(u'{id}: Finding the episode which aired last', {'id': self.series_id})
 
->>>>>>> fe3a934f
         main_db_con = db.DBConnection()
         sql_results = main_db_con.select(
             'SELECT '
@@ -1659,17 +1648,6 @@
             [self.indexer, self.series_id, datetime.date.today().toordinal(), UNAIRED])
 
         if sql_results is None or len(sql_results) == 0:
-<<<<<<< HEAD
-            log.debug(u'{id}: No episode found... need to implement a show status',
-                        {'id': self.series_id})
-            self.prev_aired = u''
-        else:
-            log.debug(
-                u'{id}: Found episode {ep}', {
-                    'id': self.series_id,
-                    'ep': episode_num(sql_results[0]['season'],
-                                        sql_results[0]['episode']),
-=======
             log.debug(u'{id}: Could not find a previous aired episode', {'id': self.series_id})
             self.prev_aired = u''
         else:
@@ -1677,7 +1655,6 @@
                 u'{id}: Found previous aired episode number {ep}', {
                     'id': self.series_id,
                     'ep': episode_num(sql_results[0]['season'], sql_results[0]['episode'])
->>>>>>> fe3a934f
                 }
             )
             self.prev_aired = sql_results[0]['airdate']
