--- conflicted
+++ resolved
@@ -33,11 +33,7 @@
 
 from . import app, db, helpers, notifiers, ui
 from .github_client import get_github_repo
-<<<<<<< HEAD
-from .helper.exceptions import ex
 from .session.core import MedusaSession
-=======
->>>>>>> 141a5708
 
 ERROR_MESSAGE = ('Unable to find your git executable. Set git executable path in Advanced Settings '
                  'OR shutdown application and delete your .git folder and run from source to enable updates.')
