--- conflicted
+++ resolved
@@ -13,12 +13,6 @@
     "test-api": "dredd --config dredd/dredd.yml"
   },
   "devDependencies": {
-<<<<<<< HEAD
     "dredd": "11.1.4",
-    "execa": "1.0.0",
-    "yargs": "13.2.2"
-=======
-    "dredd": "11.0.3"
->>>>>>> 63a6b287
   }
 }