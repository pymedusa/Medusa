--- conflicted
+++ resolved
@@ -43,11 +43,7 @@
         'flake8-import-order>=0.18',
         'flake8-quotes>=1.0.0',
         'pep8-naming>=0.7.0',
-<<<<<<< HEAD
-        'pycodestyle>=2.3.1',
-=======
         'pycodestyle>=2.4.0',
->>>>>>> 7dd3a0c4
         'pytest>=3.8.0',
         'pytest-cov>=2.6.0',
         'pytest-flake8>=1.0.2',
