--- conflicted
+++ resolved
@@ -32,15 +32,9 @@
 
 from sickbeard import providers, metadata, config, webserveInit
 from sickbeard.providers.generic import GenericProvider
-<<<<<<< HEAD
-from providers import ezrss, btn, newznab, womble, thepiratebay, torrentleech, kat, iptorrents, \
-    omgwtfnzbs, scc, hdtorrents, torrentday, hdbits, hounddawgs, nextgen, speedcd, nyaatorrents, fanzub, torrentbytes, animezb, tntvillage, \
-    freshontv, bitsoup, t411, tokyotoshokan
-=======
 from providers import ezrss, btn, newznab, womble, thepiratebay, oldpiratebay, torrentleech, kat, iptorrents, \
     omgwtfnzbs, scc, hdtorrents, torrentday, hdbits, hounddawgs, nextgen, speedcd, nyaatorrents, fanzub, torrentbytes, animezb, \
-    freshontv, bitsoup, t411, tokyotoshokan, shazbat, rarbg, alpharatio
->>>>>>> 226a7148
+    freshontv, bitsoup, t411, tokyotoshokan, shazbat, rarbg, alpharatio, tntvillage
 from sickbeard.config import CheckSection, check_setting_int, check_setting_str, check_setting_float, ConfigMigrator, \
     naming_ep_type
 from sickbeard import searchBacklog, showUpdater, versionChecker, properFinder, autoPostProcesser, \
