--- conflicted
+++ resolved
@@ -66,11 +66,7 @@
                     logger.log(u"Search string: %s " % search_string, logger.DEBUG)
 
                 try:
-<<<<<<< HEAD
-                    self.search_params.update({'type': ('search', 'rss')[mode == 'RSS'], 'search': search_string.encode('utf-8').strip()})
-=======
                     self.search_params.update({'type': ('search', 'rss')[mode == 'RSS'], 'search': search_string})
->>>>>>> 75adcfe4
                     data = self.getURL(self.urls['rss'], params=self.search_params)
                     if not data:
                         logger.log("No data returned from provider", logger.DEBUG)
