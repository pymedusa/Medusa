--- conflicted
+++ resolved
@@ -1,769 +1,763 @@
-# Author: Nic Wolfe <nic@wolfeden.ca>
-# URL: http://code.google.com/p/sickbeard/
-#
-# This file is part of SickRage.
-#
-# SickRage is free software: you can redistribute it and/or modify
-# it under the terms of the GNU General Public License as published by
-# the Free Software Foundation, either version 3 of the License, or
-# (at your option) any later version.
-#
-# SickRage is distributed in the hope that it will be useful,
-# but WITHOUT ANY WARRANTY; without even the implied warranty of
-# MERCHANTABILITY or FITNESS FOR A PARTICULAR PURPOSE.  See the
-# GNU General Public License for more details.
-#
-# You should have received a copy of the GNU General Public License
-# along with SickRage.  If not, see <http://www.gnu.org/licenses/>.
-
-import os
-import platform
-import shutil
-import subprocess
-import re
-import urllib
-import zipfile
-import tarfile
-import stat
-import traceback
-
-import gh_api as github
-import sickbeard
-from sickbeard import helpers, notifiers
-from sickbeard import ui
-from sickbeard import logger
-from sickbeard.exceptions import ex
-from sickbeard import encodingKludge as ek
-
-class CheckVersion():
-    """
-    Version check class meant to run as a thread object with the sr scheduler.
-    """
-
-    def __init__(self):
-        self.install_type = self.find_install_type()
-
-        if self.install_type == 'win':
-            self.updater = WindowsUpdateManager()
-        elif self.install_type == 'git':
-            self.updater = GitUpdateManager()
-        elif self.install_type == 'source':
-            self.updater = SourceUpdateManager()
-        else:
-            self.updater = None
-
-    def run(self, force=False):
-        # set current branch version
-        sickbeard.BRANCH = self.get_branch()
-
-        if self.check_for_new_version(force):
-            if sickbeard.AUTO_UPDATE:
-                logger.log(u"New update found for SickRage, starting auto-updater ...")
-                ui.notifications.message('New update found for SickRage, starting auto-updater')
-                if sickbeard.versionCheckScheduler.action.update():
-                    logger.log(u"Update was successful!")
-                    ui.notifications.message('Update was successful')
-                    sickbeard.events.put(sickbeard.events.SystemEvent.RESTART)
-
-    def find_install_type(self):
-        """
-        Determines how this copy of sr was installed.
-
-        returns: type of installation. Possible values are:
-            'win': any compiled windows build
-            'git': running from source using git
-            'source': running from source without git
-        """
-
-        # check if we're a windows build
-        if sickbeard.BRANCH.startswith('build '):
-            install_type = 'win'
-        elif os.path.isdir(ek.ek(os.path.join, sickbeard.PROG_DIR, u'.git')):
-            install_type = 'git'
-        else:
-            install_type = 'source'
-
-        return install_type
-
-    def check_for_new_version(self, force=False):
-        """
-        Checks the internet for a newer version.
-
-        returns: bool, True for new version or False for no new version.
-
-        force: if true the VERSION_NOTIFY setting will be ignored and a check will be forced
-        """
-
-        if not sickbeard.VERSION_NOTIFY and not sickbeard.AUTO_UPDATE and not force:
-            logger.log(u"Version checking is disabled, not checking for the newest version")
-            return False
-
-        if not sickbeard.AUTO_UPDATE:
-            logger.log(u"Checking if " + self.install_type + " needs an update")
-        if not self.updater.need_update():
-            sickbeard.NEWEST_VERSION_STRING = None
-            if not sickbeard.AUTO_UPDATE:
-                logger.log(u"No update needed")
-
-            if force:
-                ui.notifications.message('No update needed')
-            return False
-
-        self.updater.set_newest_text()
-        return True
-
-    def update(self):
-        # update branch with current config branch value
-        self.updater.branch = sickbeard.BRANCH
-
-        # check for updates
-        if self.updater.need_update():
-            return self.updater.update()
-
-    def list_remote_branches(self):
-        return self.updater.list_remote_branches()
-
-    def get_branch(self):
-        return self.updater.branch
-
-
-class UpdateManager():
-<<<<<<< HEAD
-    def get_github_repo_user(self):
-        return 'SiCKRAGETV'
-=======
-    def get_github_org(self):
-        return sickbeard.GIT_ORG
->>>>>>> be0e3ab8
-
-    def get_github_repo(self):
-        return sickbeard.GIT_REPO
-
-    def get_update_url(self):
-        return sickbeard.WEB_ROOT + "/home/update/?pid=" + str(sickbeard.PID)
-
-
-class WindowsUpdateManager(UpdateManager):
-    def __init__(self):
-        self.github_org = self.get_github_org()
-        self.github_repo = self.get_github_repo()
-
-        self.branch = sickbeard.BRANCH
-        if sickbeard.BRANCH == '':
-            self.branch = self._find_installed_branch()
-
-        self._cur_version = None
-        self._cur_commit_hash = None
-        self._newest_version = None
-
-        self.gc_url = 'http://code.google.com/p/sickbeard/downloads/list'
-        self.version_url = 'https://raw.github.com/' + self.github_org + '/' + self.github_repo + '/' + self.branch + '/updates.txt'
-
-    def _find_installed_version(self):
-        version = ''
-
-        try:
-            version = sickbeard.BRANCH
-            return int(version[6:])
-        except ValueError:
-            logger.log(u"Unknown SickRage Windows binary release: " + version, logger.ERROR)
-            return None
-
-    def _find_installed_branch(self):
-        return 'windows_binaries'
-
-    def _find_newest_version(self, whole_link=False):
-        """
-        Checks git for the newest Windows binary build. Returns either the
-        build number or the entire build URL depending on whole_link's value.
-
-        whole_link: If True, returns the entire URL to the release. If False, it returns
-                    only the build number. default: False
-        """
-
-        regex = ".*SickRage\-win32\-alpha\-build(\d+)(?:\.\d+)?\.zip"
-
-        version_url_data = helpers.getURL(self.version_url)
-        if not version_url_data:
-            return
-
-        for curLine in version_url_data.splitlines():
-            logger.log(u"checking line " + curLine, logger.DEBUG)
-            match = re.match(regex, curLine)
-            if match:
-                logger.log(u"found a match", logger.DEBUG)
-                if whole_link:
-                    return curLine.strip()
-                else:
-                    return int(match.group(1))
-
-    def need_update(self):
-        if self.branch != self._find_installed_branch():
-            logger.log(u"Branch checkout: " + self._find_installed_branch() + "->" + self.branch, logger.DEBUG)
-            return True
-
-        self._cur_version = self._find_installed_version()
-        self._newest_version = self._find_newest_version()
-
-        logger.log(u"newest version: " + repr(self._newest_version), logger.DEBUG)
-        if self._newest_version and self._newest_version > self._cur_version:
-            return True
-
-        return False
-
-    def set_newest_text(self):
-
-        sickbeard.NEWEST_VERSION_STRING = None
-
-        if not self._cur_version:
-            newest_text = "Unknown SickRage Windows binary version. Not updating with original version."
-        else:
-            newest_text = 'There is a <a href="' + self.gc_url + '" onclick="window.open(this.href); return false;">newer version available</a> (build ' + str(
-                self._newest_version) + ')'
-            newest_text += "&mdash; <a href=\"" + self.get_update_url() + "\">Update Now</a>"
-
-        sickbeard.NEWEST_VERSION_STRING = newest_text
-
-    def update(self):
-
-        zip_download_url = self._find_newest_version(True)
-        logger.log(u"new_link: " + repr(zip_download_url), logger.DEBUG)
-
-        if not zip_download_url:
-            logger.log(u"Unable to find a new version link on google code, not updating")
-            return False
-
-        try:
-            # prepare the update dir
-            sr_update_dir = ek.ek(os.path.join, sickbeard.PROG_DIR, u'sr-update')
-
-            if os.path.isdir(sr_update_dir):
-                logger.log(u"Clearing out update folder " + sr_update_dir + " before extracting")
-                shutil.rmtree(sr_update_dir)
-
-            logger.log(u"Creating update folder " + sr_update_dir + " before extracting")
-            os.makedirs(sr_update_dir)
-
-            # retrieve file
-            logger.log(u"Downloading update from " + zip_download_url)
-            zip_download_path = os.path.join(sr_update_dir, u'sr-update.zip')
-            urllib.urlretrieve(zip_download_url, zip_download_path)
-
-            if not ek.ek(os.path.isfile, zip_download_path):
-                logger.log(u"Unable to retrieve new version from " + zip_download_url + ", can't update", logger.ERROR)
-                return False
-
-            if not ek.ek(zipfile.is_zipfile, zip_download_path):
-                logger.log(u"Retrieved version from " + zip_download_url + " is corrupt, can't update", logger.ERROR)
-                return False
-
-            # extract to sr-update dir
-            logger.log(u"Unzipping from " + str(zip_download_path) + " to " + sr_update_dir)
-            update_zip = zipfile.ZipFile(zip_download_path, 'r')
-            update_zip.extractall(sr_update_dir)
-            update_zip.close()
-
-            # delete the zip
-            logger.log(u"Deleting zip file from " + str(zip_download_path))
-            os.remove(zip_download_path)
-
-            # find update dir name
-            update_dir_contents = [x for x in os.listdir(sr_update_dir) if
-                                   os.path.isdir(os.path.join(sr_update_dir, x))]
-
-            if len(update_dir_contents) != 1:
-                logger.log(u"Invalid update data, update failed. Maybe try deleting your sr-update folder?",
-                           logger.ERROR)
-                return False
-
-            content_dir = os.path.join(sr_update_dir, update_dir_contents[0])
-            old_update_path = os.path.join(content_dir, u'updater.exe')
-            new_update_path = os.path.join(sickbeard.PROG_DIR, u'updater.exe')
-            logger.log(u"Copying new update.exe file from " + old_update_path + " to " + new_update_path)
-            shutil.move(old_update_path, new_update_path)
-
-            # Notify update successful
-            notifiers.notify_git_update(sickbeard.NEWEST_VERSION_STRING)
-
-        except Exception, e:
-            logger.log(u"Error while trying to update: " + ex(e), logger.ERROR)
-            return False
-
-        return True
-
-    def list_remote_branches(self):
-        return ['windows_binaries']
-
-
-class GitUpdateManager(UpdateManager):
-    def __init__(self):
-        self._git_path = self._find_working_git()
-        self.github_org = self.get_github_org()
-        self.github_repo = self.get_github_repo()
-
-        self.branch = sickbeard.BRANCH
-        if sickbeard.BRANCH == '':
-            self.branch = self._find_installed_branch()
-
-        self._cur_commit_hash = None
-        self._newest_commit_hash = None
-        self._num_commits_behind = 0
-        self._num_commits_ahead = 0
-
-    def _git_error(self):
-        error_message = 'Unable to find your git executable - Shutdown SickRage and EITHER set git_path in your config.ini OR delete your .git folder and run from source to enable updates.'
-        sickbeard.NEWEST_VERSION_STRING = error_message
-
-    def _find_working_git(self):
-        test_cmd = 'version'
-
-        if sickbeard.GIT_PATH:
-            main_git = '"' + sickbeard.GIT_PATH + '"'
-        else:
-            main_git = 'git'
-
-        logger.log(u"Checking if we can use git commands: " + main_git + ' ' + test_cmd, logger.DEBUG)
-        output, err, exit_status = self._run_git(main_git, test_cmd)
-
-        if exit_status == 0:
-            logger.log(u"Using: " + main_git, logger.DEBUG)
-            return main_git
-        else:
-            logger.log(u"Not using: " + main_git, logger.DEBUG)
-
-        # trying alternatives
-
-        alternative_git = []
-
-        # osx people who start sr from launchd have a broken path, so try a hail-mary attempt for them
-        if platform.system().lower() == 'darwin':
-            alternative_git.append('/usr/local/git/bin/git')
-
-        if platform.system().lower() == 'windows':
-            if main_git != main_git.lower():
-                alternative_git.append(main_git.lower())
-
-        if alternative_git:
-            logger.log(u"Trying known alternative git locations", logger.DEBUG)
-
-            for cur_git in alternative_git:
-                logger.log(u"Checking if we can use git commands: " + cur_git + ' ' + test_cmd, logger.DEBUG)
-                output, err, exit_status = self._run_git(cur_git, test_cmd)
-
-                if exit_status == 0:
-                    logger.log(u"Using: " + cur_git, logger.DEBUG)
-                    return cur_git
-                else:
-                    logger.log(u"Not using: " + cur_git, logger.DEBUG)
-
-        # Still haven't found a working git
-        error_message = 'Unable to find your git executable - Shutdown SickRage and EITHER set git_path in your config.ini OR delete your .git folder and run from source to enable updates.'
-        sickbeard.NEWEST_VERSION_STRING = error_message
-
-        return None
-
-    def _run_git(self, git_path, args):
-
-        output = err = exit_status = None
-
-        if not git_path:
-            logger.log(u"No git specified, can't use git commands", logger.ERROR)
-            exit_status = 1
-            return (output, err, exit_status)
-
-        cmd = git_path + ' ' + args
-
-        try:
-            logger.log(u"Executing " + cmd + " with your shell in " + sickbeard.PROG_DIR, logger.DEBUG)
-            p = subprocess.Popen(cmd, stdin=subprocess.PIPE, stdout=subprocess.PIPE, stderr=subprocess.STDOUT,
-                                 shell=True, cwd=sickbeard.PROG_DIR)
-            output, err = p.communicate()
-            exit_status = p.returncode
-
-            if output:
-                output = output.strip()
-            logger.log(u"git output: " + str(output), logger.DEBUG)
-
-        except OSError:
-            logger.log(u"Command " + cmd + " didn't work")
-            exit_status = 1
-
-        if exit_status == 0:
-            logger.log(cmd + u" : returned successful", logger.DEBUG)
-            exit_status = 0
-
-        elif exit_status == 1:
-            logger.log(cmd + u" returned : " + str(output), logger.ERROR)
-            exit_status = 1
-
-        elif exit_status == 128 or 'fatal:' in output or err:
-            logger.log(cmd + u" returned : " + str(output), logger.ERROR)
-            exit_status = 128
-
-        else:
-            logger.log(cmd + u" returned : " + str(output) + u", treat as error for now", logger.ERROR)
-            exit_status = 1
-
-        return (output, err, exit_status)
-
-    def _find_installed_version(self):
-        """
-        Attempts to find the currently installed version of SickRage.
-
-        Uses git show to get commit version.
-
-        Returns: True for success or False for failure
-        """
-
-        output, err, exit_status = self._run_git(self._git_path, 'rev-parse HEAD')  # @UnusedVariable
-
-        if exit_status == 0 and output:
-            cur_commit_hash = output.strip()
-            if not re.match('^[a-z0-9]+$', cur_commit_hash):
-                logger.log(u"Output doesn't look like a hash, not using it", logger.ERROR)
-                return False
-            self._cur_commit_hash = cur_commit_hash
-            sickbeard.CUR_COMMIT_HASH = str(cur_commit_hash)
-            return True
-        else:
-            return False
-
-    def _find_installed_branch(self):
-        branch_info, err, exit_status = self._run_git(self._git_path, 'symbolic-ref -q HEAD')  # @UnusedVariable
-        if exit_status == 0 and branch_info:
-            branch = branch_info.strip().replace('refs/heads/', '', 1)
-            if branch:
-                return branch
-                
-        return ""
-        
-    def _check_github_for_update(self):
-        """
-        Uses git commands to check if there is a newer version that the provided
-        commit hash. If there is a newer version it sets _num_commits_behind.
-        """
-
-        self._num_commits_behind = 0
-        self._num_commits_ahead = 0
-
-        # update remote origin url
-        self.update_remote_origin()
-
-        # get all new info from github
-        output, err, exit_status = self._run_git(self._git_path, 'fetch %s' % sickbeard.GIT_REMOTE)
-
-        if not exit_status == 0:
-            logger.log(u"Unable to contact github, can't check for update", logger.ERROR)
-            return
-
-        # get latest commit_hash from remote
-        output, err, exit_status = self._run_git(self._git_path, 'rev-parse --verify --quiet "@{upstream}"')
-
-        if exit_status == 0 and output:
-            cur_commit_hash = output.strip()
-
-            if not re.match('^[a-z0-9]+$', cur_commit_hash):
-                logger.log(u"Output doesn't look like a hash, not using it", logger.DEBUG)
-                return
-
-            else:
-                self._newest_commit_hash = cur_commit_hash
-        else:
-            logger.log(u"git didn't return newest commit hash", logger.DEBUG)
-            return
-
-        # get number of commits behind and ahead (option --count not supported git < 1.7.2)
-        output, err, exit_status = self._run_git(self._git_path, 'rev-list --left-right "@{upstream}"...HEAD')
-
-        if exit_status == 0 and output:
-
-            try:
-                self._num_commits_behind = int(output.count("<"))
-                self._num_commits_ahead = int(output.count(">"))
-
-            except:
-                logger.log(u"git didn't return numbers for behind and ahead, not using it", logger.DEBUG)
-                return
-
-        logger.log(u"cur_commit = " + str(self._cur_commit_hash) + u", newest_commit = " + str(self._newest_commit_hash)
-                   + u", num_commits_behind = " + str(self._num_commits_behind) + u", num_commits_ahead = " + str(
-            self._num_commits_ahead), logger.DEBUG)
-
-    def set_newest_text(self):
-
-        # if we're up to date then don't set this
-        sickbeard.NEWEST_VERSION_STRING = None
-
-        if self._num_commits_ahead:
-            logger.log(u"Local branch is ahead of " + self.branch + ". Automatic update not possible.", logger.ERROR)
-            newest_text = "Local branch is ahead of " + self.branch + ". Automatic update not possible."
-
-        elif self._num_commits_behind > 0:
-
-            base_url = 'http://github.com/' + self.github_org + '/' + self.github_repo
-            if self._newest_commit_hash:
-                url = base_url + '/compare/' + self._cur_commit_hash + '...' + self._newest_commit_hash
-            else:
-                url = base_url + '/commits/'
-
-            newest_text = 'There is a <a href="' + url + '" onclick="window.open(this.href); return false;">newer version available</a> '
-            newest_text += " (you're " + str(self._num_commits_behind) + " commit"
-            if self._num_commits_behind > 1:
-                newest_text += 's'
-            newest_text += ' behind)' + "&mdash; <a href=\"" + self.get_update_url() + "\">Update Now</a>"
-
-        else:
-            return
-
-        sickbeard.NEWEST_VERSION_STRING = newest_text
-
-    def need_update(self):
-
-        if self.branch != self._find_installed_branch():
-            logger.log(u"Branch checkout: " + self._find_installed_branch() + "->" + self.branch, logger.DEBUG)
-            return True
-
-        self._find_installed_version()
-        if not self._cur_commit_hash:
-            return True
-        else:
-            try:
-                self._check_github_for_update()
-            except Exception, e:
-                logger.log(u"Unable to contact github, can't check for update: " + repr(e), logger.ERROR)
-                return False
-
-            if self._num_commits_behind > 0:
-                return True
-
-        return False
-
-    def update(self):
-        """
-        Calls git pull origin <branch> in order to update SickRage. Returns a bool depending
-        on the call's success.
-        """
-
-        # update remote origin url
-        self.update_remote_origin()
-
-        if self.branch == self._find_installed_branch():
-            output, err, exit_status = self._run_git(self._git_path, 'pull -f %s %s' % (sickbeard.GIT_REMOTE, self.branch))  # @UnusedVariable
-        else:
-            output, err, exit_status = self._run_git(self._git_path, 'checkout -f ' + self.branch)  # @UnusedVariable
-
-        if exit_status == 0:
-            self._find_installed_version()
-
-            # Notify update successful
-            if sickbeard.NOTIFY_ON_UPDATE:
-                notifiers.notify_git_update(sickbeard.CUR_COMMIT_HASH if sickbeard.CUR_COMMIT_HASH else "")
-            return True
-
-        return False
-
-    def list_remote_branches(self):
-        # update remote origin url
-        self.update_remote_origin()
-
-        branches, err, exit_status = self._run_git(self._git_path, 'ls-remote --heads %s' % sickbeard.GIT_REMOTE)  # @UnusedVariable
-        if exit_status == 0 and branches:
-            return re.findall('\S+\Wrefs/heads/(.*)', branches)
-        return []
-
-    def update_remote_origin(self):
-        self._run_git(self._git_path, 'config remote.origin.url %s' % sickbeard.GIT_REMOTE_URL)
-
-class SourceUpdateManager(UpdateManager):
-    def __init__(self):
-        self.github_org = self.get_github_org()
-        self.github_repo = self.get_github_repo()
-
-        self.branch = sickbeard.BRANCH
-        if sickbeard.BRANCH == '':
-            self.branch = self._find_installed_branch()
-
-        self._cur_commit_hash = sickbeard.CUR_COMMIT_HASH
-        self._newest_commit_hash = None
-        self._num_commits_behind = 0
-
-    def _find_installed_branch(self):
-        if sickbeard.CUR_COMMIT_BRANCH == "":
-            return "master"
-        else:
-            return sickbeard.CUR_COMMIT_BRANCH
-        
-    def need_update(self):
-        # need this to run first to set self._newest_commit_hash
-        try:
-            self._check_github_for_update()
-        except Exception, e:
-            logger.log(u"Unable to contact github, can't check for update: " + repr(e), logger.ERROR)
-            return False
-
-        if self.branch != self._find_installed_branch():
-            logger.log(u"Branch checkout: " + self._find_installed_branch() + "->" + self.branch, logger.DEBUG)
-            return True
-
-        if not self._cur_commit_hash or self._num_commits_behind > 0:
-            return True
-
-        return False
-
-    def _check_github_for_update(self):
-        """
-        Uses pygithub to ask github if there is a newer version that the provided
-        commit hash. If there is a newer version it sets SickRage's version text.
-
-        commit_hash: hash that we're checking against
-        """
-
-        self._num_commits_behind = 0
-        self._newest_commit_hash = None
-
-        # try to get newest commit hash and commits behind directly by comparing branch and current commit
-        if self._cur_commit_hash:
-            branch_compared = sickbeard.gh.compare(base=self.branch, head=self._cur_commit_hash)
-
-            if 'base_commit' in branch_compared:
-                self._newest_commit_hash = branch_compared['base_commit']['sha']
-
-            if 'behind_by' in branch_compared:
-                self._num_commits_behind = int(branch_compared['behind_by'])
-
-        # fall back and iterate over last 100 (items per page in gh_api) commits
-        if not self._newest_commit_hash:
-
-            for curCommit in sickbeard.gh.get_commits():
-                if not self._newest_commit_hash:
-                    self._newest_commit_hash = curCommit['sha']
-                    if not self._cur_commit_hash:
-                        break
-
-                if curCommit['sha'] == self._cur_commit_hash:
-                    break
-
-                # when _cur_commit_hash doesn't match anything _num_commits_behind == 100
-                self._num_commits_behind += 1
-
-        logger.log(u"cur_commit = " + str(self._cur_commit_hash) + u", newest_commit = " + str(self._newest_commit_hash)
-                   + u", num_commits_behind = " + str(self._num_commits_behind), logger.DEBUG)
-
-    def set_newest_text(self):
-
-        # if we're up to date then don't set this
-        sickbeard.NEWEST_VERSION_STRING = None
-
-        if not self._cur_commit_hash:
-            logger.log(u"Unknown current version number, don't know if we should update or not", logger.DEBUG)
-
-            newest_text = "Unknown current version number: If you've never used the SickRage upgrade system before then current version is not set."
-            newest_text += "&mdash; <a href=\"" + self.get_update_url() + "\">Update Now</a>"
-
-        elif self._num_commits_behind > 0:
-            base_url = 'http://github.com/' + self.github_org + '/' + self.github_repo
-            if self._newest_commit_hash:
-                url = base_url + '/compare/' + self._cur_commit_hash + '...' + self._newest_commit_hash
-            else:
-                url = base_url + '/commits/'
-
-            newest_text = 'There is a <a href="' + url + '" onclick="window.open(this.href); return false;">newer version available</a>'
-            newest_text += " (you're " + str(self._num_commits_behind) + " commit"
-            if self._num_commits_behind > 1:
-                newest_text += "s"
-            newest_text += " behind)" + "&mdash; <a href=\"" + self.get_update_url() + "\">Update Now</a>"
-        else:
-            return
-
-        sickbeard.NEWEST_VERSION_STRING = newest_text
-
-    def update(self):
-        """
-        Downloads the latest source tarball from github and installs it over the existing version.
-        """
-
-        base_url = 'http://github.com/' + self.github_org + '/' + self.github_repo
-        tar_download_url = base_url + '/tarball/' + self.branch
-
-        try:
-            # prepare the update dir
-            sr_update_dir = ek.ek(os.path.join, sickbeard.PROG_DIR, u'sr-update')
-
-            if os.path.isdir(sr_update_dir):
-                logger.log(u"Clearing out update folder " + sr_update_dir + " before extracting")
-                shutil.rmtree(sr_update_dir)
-
-            logger.log(u"Creating update folder " + sr_update_dir + " before extracting")
-            os.makedirs(sr_update_dir)
-
-            # retrieve file
-            logger.log(u"Downloading update from " + repr(tar_download_url))
-            tar_download_path = os.path.join(sr_update_dir, u'sr-update.tar')
-            urllib.urlretrieve(tar_download_url, tar_download_path)
-
-            if not ek.ek(os.path.isfile, tar_download_path):
-                logger.log(u"Unable to retrieve new version from " + tar_download_url + ", can't update", logger.ERROR)
-                return False
-
-            if not ek.ek(tarfile.is_tarfile, tar_download_path):
-                logger.log(u"Retrieved version from " + tar_download_url + " is corrupt, can't update", logger.ERROR)
-                return False
-
-            # extract to sr-update dir
-            logger.log(u"Extracting file " + tar_download_path)
-            tar = tarfile.open(tar_download_path)
-            tar.extractall(sr_update_dir)
-            tar.close()
-
-            # delete .tar.gz
-            logger.log(u"Deleting file " + tar_download_path)
-            os.remove(tar_download_path)
-
-            # find update dir name
-            update_dir_contents = [x for x in os.listdir(sr_update_dir) if
-                                   os.path.isdir(os.path.join(sr_update_dir, x))]
-            if len(update_dir_contents) != 1:
-                logger.log(u"Invalid update data, update failed: " + str(update_dir_contents), logger.ERROR)
-                return False
-            content_dir = os.path.join(sr_update_dir, update_dir_contents[0])
-
-            # walk temp folder and move files to main folder
-            logger.log(u"Moving files from " + content_dir + " to " + sickbeard.PROG_DIR)
-            for dirname, dirnames, filenames in os.walk(content_dir):  # @UnusedVariable
-                dirname = dirname[len(content_dir) + 1:]
-                for curfile in filenames:
-                    old_path = os.path.join(content_dir, dirname, curfile)
-                    new_path = os.path.join(sickbeard.PROG_DIR, dirname, curfile)
-
-                    # Avoid DLL access problem on WIN32/64
-                    # These files needing to be updated manually
-                    #or find a way to kill the access from memory
-                    if curfile in ('unrar.dll', 'unrar64.dll'):
-                        try:
-                            os.chmod(new_path, stat.S_IWRITE)
-                            os.remove(new_path)
-                            os.renames(old_path, new_path)
-                        except Exception, e:
-                            logger.log(u"Unable to update " + new_path + ': ' + ex(e), logger.DEBUG)
-                            os.remove(old_path)  # Trash the updated file without moving in new path
-                        continue
-
-                    if os.path.isfile(new_path):
-                        os.remove(new_path)
-                    os.renames(old_path, new_path)
-
-            sickbeard.CUR_COMMIT_HASH = self._newest_commit_hash
-            sickbeard.CUR_COMMIT_BRANCH = self.branch
-            
-        except Exception, e:
-            logger.log(u"Error while trying to update: " + ex(e), logger.ERROR)
-            logger.log(u"Traceback: " + traceback.format_exc(), logger.DEBUG)
-            return False
-
-        # Notify update successful
-        notifiers.notify_git_update(sickbeard.NEWEST_VERSION_STRING)
-
-        return True
-
-    def list_remote_branches(self):
-        return [x.name for x in sickbeard.gh.get_branches() if x]
+# Author: Nic Wolfe <nic@wolfeden.ca>
+# URL: http://code.google.com/p/sickbeard/
+#
+# This file is part of SickRage.
+#
+# SickRage is free software: you can redistribute it and/or modify
+# it under the terms of the GNU General Public License as published by
+# the Free Software Foundation, either version 3 of the License, or
+# (at your option) any later version.
+#
+# SickRage is distributed in the hope that it will be useful,
+# but WITHOUT ANY WARRANTY; without even the implied warranty of
+# MERCHANTABILITY or FITNESS FOR A PARTICULAR PURPOSE.  See the
+# GNU General Public License for more details.
+#
+# You should have received a copy of the GNU General Public License
+# along with SickRage.  If not, see <http://www.gnu.org/licenses/>.
+
+import os
+import platform
+import shutil
+import subprocess
+import re
+import urllib
+import zipfile
+import tarfile
+import stat
+import traceback
+
+import sickbeard
+from sickbeard import helpers, notifiers
+from sickbeard import ui
+from sickbeard import logger
+from sickbeard.exceptions import ex
+from sickbeard import encodingKludge as ek
+
+class CheckVersion():
+    """
+    Version check class meant to run as a thread object with the sr scheduler.
+    """
+
+    def __init__(self):
+        self.install_type = self.find_install_type()
+
+        if self.install_type == 'win':
+            self.updater = WindowsUpdateManager()
+        elif self.install_type == 'git':
+            self.updater = GitUpdateManager()
+        elif self.install_type == 'source':
+            self.updater = SourceUpdateManager()
+        else:
+            self.updater = None
+
+    def run(self, force=False):
+        # set current branch version
+        sickbeard.BRANCH = self.get_branch()
+
+        if self.check_for_new_version(force):
+            if sickbeard.AUTO_UPDATE:
+                logger.log(u"New update found for SickRage, starting auto-updater ...")
+                ui.notifications.message('New update found for SickRage, starting auto-updater')
+                if sickbeard.versionCheckScheduler.action.update():
+                    logger.log(u"Update was successful!")
+                    ui.notifications.message('Update was successful')
+                    sickbeard.events.put(sickbeard.events.SystemEvent.RESTART)
+
+    def find_install_type(self):
+        """
+        Determines how this copy of sr was installed.
+
+        returns: type of installation. Possible values are:
+            'win': any compiled windows build
+            'git': running from source using git
+            'source': running from source without git
+        """
+
+        # check if we're a windows build
+        if sickbeard.BRANCH.startswith('build '):
+            install_type = 'win'
+        elif os.path.isdir(ek.ek(os.path.join, sickbeard.PROG_DIR, u'.git')):
+            install_type = 'git'
+        else:
+            install_type = 'source'
+
+        return install_type
+
+    def check_for_new_version(self, force=False):
+        """
+        Checks the internet for a newer version.
+
+        returns: bool, True for new version or False for no new version.
+
+        force: if true the VERSION_NOTIFY setting will be ignored and a check will be forced
+        """
+
+        if not sickbeard.VERSION_NOTIFY and not sickbeard.AUTO_UPDATE and not force:
+            logger.log(u"Version checking is disabled, not checking for the newest version")
+            return False
+
+        if not sickbeard.AUTO_UPDATE:
+            logger.log(u"Checking if " + self.install_type + " needs an update")
+        if not self.updater.need_update():
+            sickbeard.NEWEST_VERSION_STRING = None
+            if not sickbeard.AUTO_UPDATE:
+                logger.log(u"No update needed")
+
+            if force:
+                ui.notifications.message('No update needed')
+            return False
+
+        self.updater.set_newest_text()
+        return True
+
+    def update(self):
+        # update branch with current config branch value
+        self.updater.branch = sickbeard.BRANCH
+
+        # check for updates
+        if self.updater.need_update():
+            return self.updater.update()
+
+    def list_remote_branches(self):
+        return self.updater.list_remote_branches()
+
+    def get_branch(self):
+        return self.updater.branch
+
+
+class UpdateManager():
+    def get_github_org(self):
+        return sickbeard.GIT_ORG
+
+    def get_github_repo(self):
+        return sickbeard.GIT_REPO
+
+    def get_update_url(self):
+        return sickbeard.WEB_ROOT + "/home/update/?pid=" + str(sickbeard.PID)
+
+
+class WindowsUpdateManager(UpdateManager):
+    def __init__(self):
+        self.github_org = self.get_github_org()
+        self.github_repo = self.get_github_repo()
+
+        self.branch = sickbeard.BRANCH
+        if sickbeard.BRANCH == '':
+            self.branch = self._find_installed_branch()
+
+        self._cur_version = None
+        self._cur_commit_hash = None
+        self._newest_version = None
+
+        self.gc_url = 'http://code.google.com/p/sickbeard/downloads/list'
+        self.version_url = 'https://raw.github.com/' + self.github_org + '/' + self.github_repo + '/' + self.branch + '/updates.txt'
+
+    def _find_installed_version(self):
+        version = ''
+
+        try:
+            version = sickbeard.BRANCH
+            return int(version[6:])
+        except ValueError:
+            logger.log(u"Unknown SickRage Windows binary release: " + version, logger.ERROR)
+            return None
+
+    def _find_installed_branch(self):
+        return 'windows_binaries'
+
+    def _find_newest_version(self, whole_link=False):
+        """
+        Checks git for the newest Windows binary build. Returns either the
+        build number or the entire build URL depending on whole_link's value.
+
+        whole_link: If True, returns the entire URL to the release. If False, it returns
+                    only the build number. default: False
+        """
+
+        regex = ".*SickRage\-win32\-alpha\-build(\d+)(?:\.\d+)?\.zip"
+
+        version_url_data = helpers.getURL(self.version_url)
+        if not version_url_data:
+            return
+
+        for curLine in version_url_data.splitlines():
+            logger.log(u"checking line " + curLine, logger.DEBUG)
+            match = re.match(regex, curLine)
+            if match:
+                logger.log(u"found a match", logger.DEBUG)
+                if whole_link:
+                    return curLine.strip()
+                else:
+                    return int(match.group(1))
+
+    def need_update(self):
+        if self.branch != self._find_installed_branch():
+            logger.log(u"Branch checkout: " + self._find_installed_branch() + "->" + self.branch, logger.DEBUG)
+            return True
+
+        self._cur_version = self._find_installed_version()
+        self._newest_version = self._find_newest_version()
+
+        logger.log(u"newest version: " + repr(self._newest_version), logger.DEBUG)
+        if self._newest_version and self._newest_version > self._cur_version:
+            return True
+
+        return False
+
+    def set_newest_text(self):
+
+        sickbeard.NEWEST_VERSION_STRING = None
+
+        if not self._cur_version:
+            newest_text = "Unknown SickRage Windows binary version. Not updating with original version."
+        else:
+            newest_text = 'There is a <a href="' + self.gc_url + '" onclick="window.open(this.href); return false;">newer version available</a> (build ' + str(
+                self._newest_version) + ')'
+            newest_text += "&mdash; <a href=\"" + self.get_update_url() + "\">Update Now</a>"
+
+        sickbeard.NEWEST_VERSION_STRING = newest_text
+
+    def update(self):
+
+        zip_download_url = self._find_newest_version(True)
+        logger.log(u"new_link: " + repr(zip_download_url), logger.DEBUG)
+
+        if not zip_download_url:
+            logger.log(u"Unable to find a new version link on google code, not updating")
+            return False
+
+        try:
+            # prepare the update dir
+            sr_update_dir = ek.ek(os.path.join, sickbeard.PROG_DIR, u'sr-update')
+
+            if os.path.isdir(sr_update_dir):
+                logger.log(u"Clearing out update folder " + sr_update_dir + " before extracting")
+                shutil.rmtree(sr_update_dir)
+
+            logger.log(u"Creating update folder " + sr_update_dir + " before extracting")
+            os.makedirs(sr_update_dir)
+
+            # retrieve file
+            logger.log(u"Downloading update from " + zip_download_url)
+            zip_download_path = os.path.join(sr_update_dir, u'sr-update.zip')
+            urllib.urlretrieve(zip_download_url, zip_download_path)
+
+            if not ek.ek(os.path.isfile, zip_download_path):
+                logger.log(u"Unable to retrieve new version from " + zip_download_url + ", can't update", logger.ERROR)
+                return False
+
+            if not ek.ek(zipfile.is_zipfile, zip_download_path):
+                logger.log(u"Retrieved version from " + zip_download_url + " is corrupt, can't update", logger.ERROR)
+                return False
+
+            # extract to sr-update dir
+            logger.log(u"Unzipping from " + str(zip_download_path) + " to " + sr_update_dir)
+            update_zip = zipfile.ZipFile(zip_download_path, 'r')
+            update_zip.extractall(sr_update_dir)
+            update_zip.close()
+
+            # delete the zip
+            logger.log(u"Deleting zip file from " + str(zip_download_path))
+            os.remove(zip_download_path)
+
+            # find update dir name
+            update_dir_contents = [x for x in os.listdir(sr_update_dir) if
+                                   os.path.isdir(os.path.join(sr_update_dir, x))]
+
+            if len(update_dir_contents) != 1:
+                logger.log(u"Invalid update data, update failed. Maybe try deleting your sr-update folder?",
+                           logger.ERROR)
+                return False
+
+            content_dir = os.path.join(sr_update_dir, update_dir_contents[0])
+            old_update_path = os.path.join(content_dir, u'updater.exe')
+            new_update_path = os.path.join(sickbeard.PROG_DIR, u'updater.exe')
+            logger.log(u"Copying new update.exe file from " + old_update_path + " to " + new_update_path)
+            shutil.move(old_update_path, new_update_path)
+
+            # Notify update successful
+            notifiers.notify_git_update(sickbeard.NEWEST_VERSION_STRING)
+
+        except Exception, e:
+            logger.log(u"Error while trying to update: " + ex(e), logger.ERROR)
+            return False
+
+        return True
+
+    def list_remote_branches(self):
+        return ['windows_binaries']
+
+
+class GitUpdateManager(UpdateManager):
+    def __init__(self):
+        self._git_path = self._find_working_git()
+        self.github_org = self.get_github_org()
+        self.github_repo = self.get_github_repo()
+
+        self.branch = sickbeard.BRANCH
+        if sickbeard.BRANCH == '':
+            self.branch = self._find_installed_branch()
+
+        self._cur_commit_hash = None
+        self._newest_commit_hash = None
+        self._num_commits_behind = 0
+        self._num_commits_ahead = 0
+
+    def _git_error(self):
+        error_message = 'Unable to find your git executable - Shutdown SickRage and EITHER set git_path in your config.ini OR delete your .git folder and run from source to enable updates.'
+        sickbeard.NEWEST_VERSION_STRING = error_message
+
+    def _find_working_git(self):
+        test_cmd = 'version'
+
+        if sickbeard.GIT_PATH:
+            main_git = '"' + sickbeard.GIT_PATH + '"'
+        else:
+            main_git = 'git'
+
+        logger.log(u"Checking if we can use git commands: " + main_git + ' ' + test_cmd, logger.DEBUG)
+        output, err, exit_status = self._run_git(main_git, test_cmd)
+
+        if exit_status == 0:
+            logger.log(u"Using: " + main_git, logger.DEBUG)
+            return main_git
+        else:
+            logger.log(u"Not using: " + main_git, logger.DEBUG)
+
+        # trying alternatives
+
+        alternative_git = []
+
+        # osx people who start sr from launchd have a broken path, so try a hail-mary attempt for them
+        if platform.system().lower() == 'darwin':
+            alternative_git.append('/usr/local/git/bin/git')
+
+        if platform.system().lower() == 'windows':
+            if main_git != main_git.lower():
+                alternative_git.append(main_git.lower())
+
+        if alternative_git:
+            logger.log(u"Trying known alternative git locations", logger.DEBUG)
+
+            for cur_git in alternative_git:
+                logger.log(u"Checking if we can use git commands: " + cur_git + ' ' + test_cmd, logger.DEBUG)
+                output, err, exit_status = self._run_git(cur_git, test_cmd)
+
+                if exit_status == 0:
+                    logger.log(u"Using: " + cur_git, logger.DEBUG)
+                    return cur_git
+                else:
+                    logger.log(u"Not using: " + cur_git, logger.DEBUG)
+
+        # Still haven't found a working git
+        error_message = 'Unable to find your git executable - Shutdown SickRage and EITHER set git_path in your config.ini OR delete your .git folder and run from source to enable updates.'
+        sickbeard.NEWEST_VERSION_STRING = error_message
+
+        return None
+
+    def _run_git(self, git_path, args):
+
+        output = err = exit_status = None
+
+        if not git_path:
+            logger.log(u"No git specified, can't use git commands", logger.ERROR)
+            exit_status = 1
+            return (output, err, exit_status)
+
+        cmd = git_path + ' ' + args
+
+        try:
+            logger.log(u"Executing " + cmd + " with your shell in " + sickbeard.PROG_DIR, logger.DEBUG)
+            p = subprocess.Popen(cmd, stdin=subprocess.PIPE, stdout=subprocess.PIPE, stderr=subprocess.STDOUT,
+                                 shell=True, cwd=sickbeard.PROG_DIR)
+            output, err = p.communicate()
+            exit_status = p.returncode
+
+            if output:
+                output = output.strip()
+            logger.log(u"git output: " + str(output), logger.DEBUG)
+
+        except OSError:
+            logger.log(u"Command " + cmd + " didn't work")
+            exit_status = 1
+
+        if exit_status == 0:
+            logger.log(cmd + u" : returned successful", logger.DEBUG)
+            exit_status = 0
+
+        elif exit_status == 1:
+            logger.log(cmd + u" returned : " + str(output), logger.ERROR)
+            exit_status = 1
+
+        elif exit_status == 128 or 'fatal:' in output or err:
+            logger.log(cmd + u" returned : " + str(output), logger.ERROR)
+            exit_status = 128
+
+        else:
+            logger.log(cmd + u" returned : " + str(output) + u", treat as error for now", logger.ERROR)
+            exit_status = 1
+
+        return (output, err, exit_status)
+
+    def _find_installed_version(self):
+        """
+        Attempts to find the currently installed version of SickRage.
+
+        Uses git show to get commit version.
+
+        Returns: True for success or False for failure
+        """
+
+        output, err, exit_status = self._run_git(self._git_path, 'rev-parse HEAD')  # @UnusedVariable
+
+        if exit_status == 0 and output:
+            cur_commit_hash = output.strip()
+            if not re.match('^[a-z0-9]+$', cur_commit_hash):
+                logger.log(u"Output doesn't look like a hash, not using it", logger.ERROR)
+                return False
+            self._cur_commit_hash = cur_commit_hash
+            sickbeard.CUR_COMMIT_HASH = str(cur_commit_hash)
+            return True
+        else:
+            return False
+
+    def _find_installed_branch(self):
+        branch_info, err, exit_status = self._run_git(self._git_path, 'symbolic-ref -q HEAD')  # @UnusedVariable
+        if exit_status == 0 and branch_info:
+            branch = branch_info.strip().replace('refs/heads/', '', 1)
+            if branch:
+                return branch
+                
+        return ""
+        
+    def _check_github_for_update(self):
+        """
+        Uses git commands to check if there is a newer version that the provided
+        commit hash. If there is a newer version it sets _num_commits_behind.
+        """
+
+        self._num_commits_behind = 0
+        self._num_commits_ahead = 0
+
+        # update remote origin url
+        self.update_remote_origin()
+
+        # get all new info from github
+        output, err, exit_status = self._run_git(self._git_path, 'fetch %s' % sickbeard.GIT_REMOTE)
+
+        if not exit_status == 0:
+            logger.log(u"Unable to contact github, can't check for update", logger.ERROR)
+            return
+
+        # get latest commit_hash from remote
+        output, err, exit_status = self._run_git(self._git_path, 'rev-parse --verify --quiet "@{upstream}"')
+
+        if exit_status == 0 and output:
+            cur_commit_hash = output.strip()
+
+            if not re.match('^[a-z0-9]+$', cur_commit_hash):
+                logger.log(u"Output doesn't look like a hash, not using it", logger.DEBUG)
+                return
+
+            else:
+                self._newest_commit_hash = cur_commit_hash
+        else:
+            logger.log(u"git didn't return newest commit hash", logger.DEBUG)
+            return
+
+        # get number of commits behind and ahead (option --count not supported git < 1.7.2)
+        output, err, exit_status = self._run_git(self._git_path, 'rev-list --left-right "@{upstream}"...HEAD')
+
+        if exit_status == 0 and output:
+
+            try:
+                self._num_commits_behind = int(output.count("<"))
+                self._num_commits_ahead = int(output.count(">"))
+
+            except:
+                logger.log(u"git didn't return numbers for behind and ahead, not using it", logger.DEBUG)
+                return
+
+        logger.log(u"cur_commit = " + str(self._cur_commit_hash) + u", newest_commit = " + str(self._newest_commit_hash)
+                   + u", num_commits_behind = " + str(self._num_commits_behind) + u", num_commits_ahead = " + str(
+            self._num_commits_ahead), logger.DEBUG)
+
+    def set_newest_text(self):
+
+        # if we're up to date then don't set this
+        sickbeard.NEWEST_VERSION_STRING = None
+
+        if self._num_commits_ahead:
+            logger.log(u"Local branch is ahead of " + self.branch + ". Automatic update not possible.", logger.ERROR)
+            newest_text = "Local branch is ahead of " + self.branch + ". Automatic update not possible."
+
+        elif self._num_commits_behind > 0:
+
+            base_url = 'http://github.com/' + self.github_org + '/' + self.github_repo
+            if self._newest_commit_hash:
+                url = base_url + '/compare/' + self._cur_commit_hash + '...' + self._newest_commit_hash
+            else:
+                url = base_url + '/commits/'
+
+            newest_text = 'There is a <a href="' + url + '" onclick="window.open(this.href); return false;">newer version available</a> '
+            newest_text += " (you're " + str(self._num_commits_behind) + " commit"
+            if self._num_commits_behind > 1:
+                newest_text += 's'
+            newest_text += ' behind)' + "&mdash; <a href=\"" + self.get_update_url() + "\">Update Now</a>"
+
+        else:
+            return
+
+        sickbeard.NEWEST_VERSION_STRING = newest_text
+
+    def need_update(self):
+
+        if self.branch != self._find_installed_branch():
+            logger.log(u"Branch checkout: " + self._find_installed_branch() + "->" + self.branch, logger.DEBUG)
+            return True
+
+        self._find_installed_version()
+        if not self._cur_commit_hash:
+            return True
+        else:
+            try:
+                self._check_github_for_update()
+            except Exception, e:
+                logger.log(u"Unable to contact github, can't check for update: " + repr(e), logger.ERROR)
+                return False
+
+            if self._num_commits_behind > 0:
+                return True
+
+        return False
+
+    def update(self):
+        """
+        Calls git pull origin <branch> in order to update SickRage. Returns a bool depending
+        on the call's success.
+        """
+
+        # update remote origin url
+        self.update_remote_origin()
+
+        if self.branch == self._find_installed_branch():
+            output, err, exit_status = self._run_git(self._git_path, 'pull -f %s %s' % (sickbeard.GIT_REMOTE, self.branch))  # @UnusedVariable
+        else:
+            output, err, exit_status = self._run_git(self._git_path, 'checkout -f ' + self.branch)  # @UnusedVariable
+
+        if exit_status == 0:
+            self._find_installed_version()
+
+            # Notify update successful
+            if sickbeard.NOTIFY_ON_UPDATE:
+                notifiers.notify_git_update(sickbeard.CUR_COMMIT_HASH if sickbeard.CUR_COMMIT_HASH else "")
+            return True
+
+        return False
+
+    def list_remote_branches(self):
+        # update remote origin url
+        self.update_remote_origin()
+
+        branches, err, exit_status = self._run_git(self._git_path, 'ls-remote --heads %s' % sickbeard.GIT_REMOTE)  # @UnusedVariable
+        if exit_status == 0 and branches:
+            return re.findall('\S+\Wrefs/heads/(.*)', branches)
+        return []
+
+    def update_remote_origin(self):
+        self._run_git(self._git_path, 'config remote.origin.url %s' % sickbeard.GIT_REMOTE_URL)
+
+class SourceUpdateManager(UpdateManager):
+    def __init__(self):
+        self.github_org = self.get_github_org()
+        self.github_repo = self.get_github_repo()
+
+        self.branch = sickbeard.BRANCH
+        if sickbeard.BRANCH == '':
+            self.branch = self._find_installed_branch()
+
+        self._cur_commit_hash = sickbeard.CUR_COMMIT_HASH
+        self._newest_commit_hash = None
+        self._num_commits_behind = 0
+
+    def _find_installed_branch(self):
+        if sickbeard.CUR_COMMIT_BRANCH == "":
+            return "master"
+        else:
+            return sickbeard.CUR_COMMIT_BRANCH
+        
+    def need_update(self):
+        # need this to run first to set self._newest_commit_hash
+        try:
+            self._check_github_for_update()
+        except Exception, e:
+            logger.log(u"Unable to contact github, can't check for update: " + repr(e), logger.ERROR)
+            return False
+
+        if self.branch != self._find_installed_branch():
+            logger.log(u"Branch checkout: " + self._find_installed_branch() + "->" + self.branch, logger.DEBUG)
+            return True
+
+        if not self._cur_commit_hash or self._num_commits_behind > 0:
+            return True
+
+        return False
+
+    def _check_github_for_update(self):
+        """
+        Uses pygithub to ask github if there is a newer version that the provided
+        commit hash. If there is a newer version it sets SickRage's version text.
+
+        commit_hash: hash that we're checking against
+        """
+
+        self._num_commits_behind = 0
+        self._newest_commit_hash = None
+
+        # try to get newest commit hash and commits behind directly by comparing branch and current commit
+        if self._cur_commit_hash:
+            branch_compared = sickbeard.gh.compare(base=self.branch, head=self._cur_commit_hash)
+
+            if 'base_commit' in branch_compared:
+                self._newest_commit_hash = branch_compared['base_commit']['sha']
+
+            if 'behind_by' in branch_compared:
+                self._num_commits_behind = int(branch_compared['behind_by'])
+
+        # fall back and iterate over last 100 (items per page in gh_api) commits
+        if not self._newest_commit_hash:
+
+            for curCommit in sickbeard.gh.get_commits():
+                if not self._newest_commit_hash:
+                    self._newest_commit_hash = curCommit['sha']
+                    if not self._cur_commit_hash:
+                        break
+
+                if curCommit['sha'] == self._cur_commit_hash:
+                    break
+
+                # when _cur_commit_hash doesn't match anything _num_commits_behind == 100
+                self._num_commits_behind += 1
+
+        logger.log(u"cur_commit = " + str(self._cur_commit_hash) + u", newest_commit = " + str(self._newest_commit_hash)
+                   + u", num_commits_behind = " + str(self._num_commits_behind), logger.DEBUG)
+
+    def set_newest_text(self):
+
+        # if we're up to date then don't set this
+        sickbeard.NEWEST_VERSION_STRING = None
+
+        if not self._cur_commit_hash:
+            logger.log(u"Unknown current version number, don't know if we should update or not", logger.DEBUG)
+
+            newest_text = "Unknown current version number: If you've never used the SickRage upgrade system before then current version is not set."
+            newest_text += "&mdash; <a href=\"" + self.get_update_url() + "\">Update Now</a>"
+
+        elif self._num_commits_behind > 0:
+            base_url = 'http://github.com/' + self.github_org + '/' + self.github_repo
+            if self._newest_commit_hash:
+                url = base_url + '/compare/' + self._cur_commit_hash + '...' + self._newest_commit_hash
+            else:
+                url = base_url + '/commits/'
+
+            newest_text = 'There is a <a href="' + url + '" onclick="window.open(this.href); return false;">newer version available</a>'
+            newest_text += " (you're " + str(self._num_commits_behind) + " commit"
+            if self._num_commits_behind > 1:
+                newest_text += "s"
+            newest_text += " behind)" + "&mdash; <a href=\"" + self.get_update_url() + "\">Update Now</a>"
+        else:
+            return
+
+        sickbeard.NEWEST_VERSION_STRING = newest_text
+
+    def update(self):
+        """
+        Downloads the latest source tarball from github and installs it over the existing version.
+        """
+
+        base_url = 'http://github.com/' + self.github_org + '/' + self.github_repo
+        tar_download_url = base_url + '/tarball/' + self.branch
+
+        try:
+            # prepare the update dir
+            sr_update_dir = ek.ek(os.path.join, sickbeard.PROG_DIR, u'sr-update')
+
+            if os.path.isdir(sr_update_dir):
+                logger.log(u"Clearing out update folder " + sr_update_dir + " before extracting")
+                shutil.rmtree(sr_update_dir)
+
+            logger.log(u"Creating update folder " + sr_update_dir + " before extracting")
+            os.makedirs(sr_update_dir)
+
+            # retrieve file
+            logger.log(u"Downloading update from " + repr(tar_download_url))
+            tar_download_path = os.path.join(sr_update_dir, u'sr-update.tar')
+            urllib.urlretrieve(tar_download_url, tar_download_path)
+
+            if not ek.ek(os.path.isfile, tar_download_path):
+                logger.log(u"Unable to retrieve new version from " + tar_download_url + ", can't update", logger.ERROR)
+                return False
+
+            if not ek.ek(tarfile.is_tarfile, tar_download_path):
+                logger.log(u"Retrieved version from " + tar_download_url + " is corrupt, can't update", logger.ERROR)
+                return False
+
+            # extract to sr-update dir
+            logger.log(u"Extracting file " + tar_download_path)
+            tar = tarfile.open(tar_download_path)
+            tar.extractall(sr_update_dir)
+            tar.close()
+
+            # delete .tar.gz
+            logger.log(u"Deleting file " + tar_download_path)
+            os.remove(tar_download_path)
+
+            # find update dir name
+            update_dir_contents = [x for x in os.listdir(sr_update_dir) if
+                                   os.path.isdir(os.path.join(sr_update_dir, x))]
+            if len(update_dir_contents) != 1:
+                logger.log(u"Invalid update data, update failed: " + str(update_dir_contents), logger.ERROR)
+                return False
+            content_dir = os.path.join(sr_update_dir, update_dir_contents[0])
+
+            # walk temp folder and move files to main folder
+            logger.log(u"Moving files from " + content_dir + " to " + sickbeard.PROG_DIR)
+            for dirname, dirnames, filenames in os.walk(content_dir):  # @UnusedVariable
+                dirname = dirname[len(content_dir) + 1:]
+                for curfile in filenames:
+                    old_path = os.path.join(content_dir, dirname, curfile)
+                    new_path = os.path.join(sickbeard.PROG_DIR, dirname, curfile)
+
+                    # Avoid DLL access problem on WIN32/64
+                    # These files needing to be updated manually
+                    #or find a way to kill the access from memory
+                    if curfile in ('unrar.dll', 'unrar64.dll'):
+                        try:
+                            os.chmod(new_path, stat.S_IWRITE)
+                            os.remove(new_path)
+                            os.renames(old_path, new_path)
+                        except Exception, e:
+                            logger.log(u"Unable to update " + new_path + ': ' + ex(e), logger.DEBUG)
+                            os.remove(old_path)  # Trash the updated file without moving in new path
+                        continue
+
+                    if os.path.isfile(new_path):
+                        os.remove(new_path)
+                    os.renames(old_path, new_path)
+
+            sickbeard.CUR_COMMIT_HASH = self._newest_commit_hash
+            sickbeard.CUR_COMMIT_BRANCH = self.branch
+            
+        except Exception, e:
+            logger.log(u"Error while trying to update: " + ex(e), logger.ERROR)
+            logger.log(u"Traceback: " + traceback.format_exc(), logger.DEBUG)
+            return False
+
+        # Notify update successful
+        notifiers.notify_git_update(sickbeard.NEWEST_VERSION_STRING)
+
+        return True
+
+    def list_remote_branches(self):
+        return [x.name for x in sickbeard.gh.get_branches() if x]