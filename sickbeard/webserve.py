# coding=utf-8
# Author: Nic Wolfe <nic@wolfeden.ca>
# URL: http://code.google.com/p/sickbeard/
#
# This file is part of Medusa.
#
# Medusa is free software: you can redistribute it and/or modify
# it under the terms of the GNU General Public License as published by
# the Free Software Foundation, either version 3 of the License, or
# (at your option) any later version.
#
# Medusa is distributed in the hope that it will be useful,
# but WITHOUT ANY WARRANTY; without even the implied warranty of
# MERCHANTABILITY or FITNESS FOR A PARTICULAR PURPOSE. See the
# GNU General Public License for more details.
#
# You should have received a copy of the GNU General Public License
# along with Medusa. If not, see <http://www.gnu.org/licenses/>.
# pylint: disable=abstract-method,too-many-lines

import ast
import datetime
import io
import os
import re
import traceback
import time
import urllib

from concurrent.futures import ThreadPoolExecutor
from mako.exceptions import RichTraceback
from mako.lookup import TemplateLookup
from mako.runtime import UNDEFINED
from mako.template import Template as MakoTemplate
from tornado.concurrent import run_on_executor
from tornado.gen import coroutine
from tornado.ioloop import IOLoop
from tornado.process import cpu_count
from tornado.routes import route
from tornado.web import RequestHandler, HTTPError, authenticated


import adba
from dateutil import tz
from libtrakt import TraktAPI
from libtrakt.exceptions import traktException
import markdown2
import requests
from unrar2 import RarFile

import sickbeard
from sickbeard import (config, sab, clients, notifiers, processTV, ui, logger, helpers, classes, db, search_queue,
                       naming, subtitles, network_timezones)
from sickbeard.blackandwhitelist import BlackAndWhiteList, short_group_names
from sickbeard.browser import foldersAtPath
from sickbeard.common import (Quality, Overview, statusStrings, cpu_presets,
                              SNATCHED, UNAIRED, IGNORED, WANTED, FAILED, SKIPPED)
from sickbeard.helpers import get_showname_from_indexer
from sickbeard.imdbPopular import imdb_popular
from sickbeard.indexers.indexer_exceptions import indexer_exception
from sickbeard.providers import newznab, rsstorrent
from sickbeard.scene_numbering import (get_scene_numbering,  get_scene_numbering_for_show,
                                       get_scene_absolute_numbering, get_scene_absolute_numbering_for_show,
                                       get_xem_numbering_for_show, get_xem_absolute_numbering_for_show,
                                       set_scene_numbering, )
from sickbeard.versionChecker import CheckVersion
from sickbeard.webapi import function_mapper

from sickrage.helper.common import sanitize_filename, try_int, episode_num
from sickrage.helper.encoding import ek, ss
from sickrage.helper.exceptions import (CantRefreshShowException, CantUpdateShowException, ex, NoNFOException,
                                        MultipleShowObjectsException, ShowDirectoryNotFoundException, )
from sickrage.media.ShowBanner import ShowBanner
from sickrage.media.ShowFanArt import ShowFanArt
from sickrage.media.ShowNetworkLogo import ShowNetworkLogo
from sickrage.media.ShowPoster import ShowPoster
from sickrage.providers.GenericProvider import GenericProvider
from sickrage.show.ComingEpisodes import ComingEpisodes
from sickrage.show.History import History as HistoryTool
from sickrage.show.Show import Show
from sickrage.system.Restart import Restart
from sickrage.system.Shutdown import Shutdown

try:
    import json
except ImportError:
    import simplejson as json

mako_lookup = None
mako_cache = None
mako_path = None


def get_lookup():
    global mako_lookup  # pylint: disable=global-statement
    global mako_cache  # pylint: disable=global-statement
    global mako_path  # pylint: disable=global-statement

    if mako_path is None:
        mako_path = ek(os.path.join, sickbeard.PROG_DIR, "gui/" + sickbeard.GUI_NAME + "/views/")
    if mako_cache is None:
        mako_cache = ek(os.path.join, sickbeard.CACHE_DIR, 'mako')
    if mako_lookup is None:
        use_strict = sickbeard.BRANCH and sickbeard.BRANCH != 'master'
        mako_lookup = TemplateLookup(directories=[mako_path],
                                     module_directory=mako_cache,
                                     #  format_exceptions=True,
                                     strict_undefined=use_strict,
                                     filesystem_checks=True)
    return mako_lookup


class PageTemplate(MakoTemplate):
    def __init__(self, rh, filename):
        self.arguments = {}

        lookup = get_lookup()
        self.template = lookup.get_template(filename)

        self.arguments['srRoot'] = sickbeard.WEB_ROOT
        self.arguments['sbHttpPort'] = sickbeard.WEB_PORT
        self.arguments['sbHttpsPort'] = sickbeard.WEB_PORT
        self.arguments['sbHttpsEnabled'] = sickbeard.ENABLE_HTTPS
        self.arguments['sbHandleReverseProxy'] = sickbeard.HANDLE_REVERSE_PROXY
        self.arguments['sbThemeName'] = sickbeard.THEME_NAME
        self.arguments['sbDefaultPage'] = sickbeard.DEFAULT_PAGE
        self.arguments['srLogin'] = rh.get_current_user()
        self.arguments['sbStartTime'] = rh.startTime

        if rh.request.headers['Host'][0] == '[':
            self.arguments['sbHost'] = re.match(r"^\[.*\]", rh.request.headers['Host'], re.X | re.M | re.S).group(0)
        else:
            self.arguments['sbHost'] = re.match(r"^[^:]+", rh.request.headers['Host'], re.X | re.M | re.S).group(0)

        if "X-Forwarded-Host" in rh.request.headers:
            self.arguments['sbHost'] = rh.request.headers['X-Forwarded-Host']
        if "X-Forwarded-Port" in rh.request.headers:
            sbHttpPort = rh.request.headers['X-Forwarded-Port']
            self.arguments['sbHttpsPort'] = sbHttpPort
        if "X-Forwarded-Proto" in rh.request.headers:
            self.arguments['sbHttpsEnabled'] = True if rh.request.headers['X-Forwarded-Proto'] == 'https' else False

        self.arguments['numErrors'] = len(classes.ErrorViewer.errors)
        self.arguments['numWarnings'] = len(classes.WarningViewer.errors)
        self.arguments['sbPID'] = str(sickbeard.PID)

        self.arguments['title'] = "FixME"
        self.arguments['header'] = "FixME"
        self.arguments['topmenu'] = "FixME"
        self.arguments['submenu'] = []
        self.arguments['controller'] = "FixME"
        self.arguments['action'] = "FixME"
        self.arguments['show'] = UNDEFINED

    def render(self, *args, **kwargs):
        for key in self.arguments:
            if key not in kwargs:
                kwargs[key] = self.arguments[key]

        kwargs['makoStartTime'] = time.time()
        try:
            return self.template.render_unicode(*args, **kwargs)
        except Exception:
            kwargs['title'] = '500'
            kwargs['header'] = 'Mako Error'
            kwargs['backtrace'] = RichTraceback()
            return get_lookup().get_template('500.mako').render_unicode(*args, **kwargs)


class BaseHandler(RequestHandler):
    startTime = 0.

    def __init__(self, *args, **kwargs):
        self.startTime = time.time()

        super(BaseHandler, self).__init__(*args, **kwargs)

    # def set_default_headers(self):
    #     self.set_header('Cache-Control', 'no-store, no-cache, must-revalidate, max-age=0')

    def write_error(self, status_code, **kwargs):
        # handle 404 http errors
        if status_code == 404:
            url = self.request.uri
            if sickbeard.WEB_ROOT and self.request.uri.startswith(sickbeard.WEB_ROOT):
                url = url[len(sickbeard.WEB_ROOT) + 1:]

            if url[:3] != 'api':
                t = PageTemplate(rh=self, filename="404.mako")
                return self.finish(t.render(title='404', header='Oops'))
            else:
                self.finish('Wrong API key used')

        elif self.settings.get("debug") and "exc_info" in kwargs:
            exc_info = kwargs["exc_info"]
            trace_info = ''.join(["%s<br>" % line for line in traceback.format_exception(*exc_info)])
            request_info = ''.join(["<strong>%s</strong>: %s<br>" % (k, self.request.__dict__[k]) for k in
                                    self.request.__dict__.keys()])
            error = exc_info[1]

            self.set_header('Content-Type', 'text/html')
            self.finish("""<html>
                                 <title>%s</title>
                                 <body>
                                    <h2>Error</h2>
                                    <p>%s</p>
                                    <h2>Traceback</h2>
                                    <p>%s</p>
                                    <h2>Request Info</h2>
                                    <p>%s</p>
                                    <button onclick="window.location='%s/errorlogs/';">View Log(Errors)</button>
                                 </body>
                               </html>""" % (error, error, trace_info, request_info, sickbeard.WEB_ROOT))

    def redirect(self, url, permanent=False, status=None):
        """Sends a redirect to the given (optionally relative) URL.

        ----->>>>> NOTE: Removed self.finish <<<<<-----

        If the ``status`` argument is specified, that value is used as the
        HTTP status code; otherwise either 301 (permanent) or 302
        (temporary) is chosen based on the ``permanent`` argument.
        The default is 302 (temporary).
        """
        import urlparse
        from tornado.escape import utf8
        if not url.startswith(sickbeard.WEB_ROOT):
            url = sickbeard.WEB_ROOT + url

        if self._headers_written:
            raise Exception("Cannot redirect after headers have been written")
        if status is None:
            status = 301 if permanent else 302
        else:
            assert isinstance(status, int) and 300 <= status <= 399
        self.set_status(status)
        self.set_header("Location", urlparse.urljoin(utf8(self.request.uri),
                                                     utf8(url)))

    def get_current_user(self):
        if not isinstance(self, UI) and sickbeard.WEB_USERNAME and sickbeard.WEB_PASSWORD:
            return self.get_secure_cookie('sickrage_user')
        else:
            return True


class WebHandler(BaseHandler):
    def __init__(self, *args, **kwargs):
        super(WebHandler, self).__init__(*args, **kwargs)
        self.io_loop = IOLoop.current()

    executor = ThreadPoolExecutor(cpu_count())

    @authenticated
    @coroutine
    def get(self, route, *args, **kwargs):
        try:
            # route -> method obj
            route = route.strip('/').replace('.', '_') or 'index'
            method = getattr(self, route)

            results = yield self.async_call(method)
            self.finish(results)

        except Exception:
            logger.log(u'Failed doing webui request "%s": %s' % (route, traceback.format_exc()), logger.DEBUG)
            raise HTTPError(404)

    @run_on_executor
    def async_call(self, function):
        try:
            kwargs = self.request.arguments
            for arg, value in kwargs.iteritems():
                if len(value) == 1:
                    kwargs[arg] = value[0]

            result = function(**kwargs)
            return result
        except Exception:
            logger.log(u'Failed doing webui callback: %s' % (traceback.format_exc()), logger.ERROR)
            raise

    # post uses get method
    post = get


class LoginHandler(BaseHandler):
    def get(self, *args, **kwargs):

        if self.get_current_user():
            self.redirect('/' + sickbeard.DEFAULT_PAGE + '/')
        else:
            t = PageTemplate(rh=self, filename="login.mako")
            self.finish(t.render(title="Login", header="Login", topmenu="login"))

    def post(self, *args, **kwargs):

        api_key = None

        username = sickbeard.WEB_USERNAME
        password = sickbeard.WEB_PASSWORD

        if (self.get_argument('username') == username or not username) \
                and (self.get_argument('password') == password or not password):
            api_key = sickbeard.API_KEY

        if sickbeard.NOTIFY_ON_LOGIN and not helpers.is_ip_private(self.request.remote_ip):
            notifiers.notify_login(self.request.remote_ip)

        if api_key:
            remember_me = int(self.get_argument('remember_me', default=0) or 0)
            self.set_secure_cookie('sickrage_user', api_key, expires_days=30 if remember_me > 0 else None)
            logger.log(u'User logged into the Medusa web interface', logger.INFO)
        else:
            logger.log(u'User attempted a failed login to the Medusa web interface from IP: ' + self.request.remote_ip, logger.WARNING)

        self.redirect('/' + sickbeard.DEFAULT_PAGE + '/')


class LogoutHandler(BaseHandler):
    def get(self, *args, **kwargs):
        self.clear_cookie("sickrage_user")
        self.redirect('/login/')


class KeyHandler(RequestHandler):
    def __init__(self, *args, **kwargs):
        super(KeyHandler, self).__init__(*args, **kwargs)

    def get(self, *args, **kwargs):
        api_key = None

        try:
            username = sickbeard.WEB_USERNAME
            password = sickbeard.WEB_PASSWORD

            if (self.get_argument('u', None) == username or not username) and \
                    (self.get_argument('p', None) == password or not password):
                api_key = sickbeard.API_KEY

            self.finish({'success': api_key is not None, 'api_key': api_key})
        except Exception:
            logger.log(u'Failed doing key request: %s' % (traceback.format_exc()), logger.ERROR)
            self.finish({'success': False, 'error': 'Failed returning results'})


@route('(.*)(/?)')
class WebRoot(WebHandler):
    def __init__(self, *args, **kwargs):
        super(WebRoot, self).__init__(*args, **kwargs)

    def index(self):
        return self.redirect('/' + sickbeard.DEFAULT_PAGE + '/')

    def robots_txt(self):
        """ Keep web crawlers out """
        self.set_header('Content-Type', 'text/plain')
        return "User-agent: *\nDisallow: /"

    def apibuilder(self):
        def titler(x):
            return (helpers.remove_article(x), x)[not x or sickbeard.SORT_ARTICLE]

        main_db_con = db.DBConnection(row_type='dict')
        shows = sorted(sickbeard.showList, lambda x, y: cmp(titler(x.name), titler(y.name)))
        episodes = {}

        results = main_db_con.select(
            'SELECT episode, season, showid '
            'FROM tv_episodes '
            'ORDER BY season ASC, episode ASC'
        )

        for result in results:
            if result['showid'] not in episodes:
                episodes[result['showid']] = {}

            if result['season'] not in episodes[result['showid']]:
                episodes[result['showid']][result['season']] = []

            episodes[result['showid']][result['season']].append(result['episode'])

        if len(sickbeard.API_KEY) == 32:
            apikey = sickbeard.API_KEY
        else:
            apikey = 'API Key not generated'

        t = PageTemplate(rh=self, filename='apiBuilder.mako')
        return t.render(title='API Builder', header='API Builder', shows=shows, episodes=episodes, apikey=apikey,
                        commands=function_mapper)

    def showPoster(self, show=None, which=None):
        media = None
        media_format = ('normal', 'thumb')[which in ('banner_thumb', 'poster_thumb', 'small')]

        if which[0:6] == 'banner':
            media = ShowBanner(show, media_format)
        elif which[0:6] == 'fanart':
            media = ShowFanArt(show, media_format)
        elif which[0:6] == 'poster':
            media = ShowPoster(show, media_format)
        elif which[0:7] == 'network':
            media = ShowNetworkLogo(show, media_format)

        if media is not None:
            self.set_header('Content-Type', media.get_media_type())

            return media.get_media()

        return None

    def setHomeLayout(self, layout):

        if layout not in ('poster', 'small', 'banner', 'simple', 'coverflow'):
            layout = 'poster'

        sickbeard.HOME_LAYOUT = layout
        # Don't redirect to default page so user can see new layout
        return self.redirect("/home/")

    @staticmethod
    def setPosterSortBy(sort):

        if sort not in ('name', 'date', 'network', 'progress'):
            sort = 'name'

        sickbeard.POSTER_SORTBY = sort
        sickbeard.save_config()

    @staticmethod
    def setPosterSortDir(direction):

        sickbeard.POSTER_SORTDIR = int(direction)
        sickbeard.save_config()

    def setHistoryLayout(self, layout):

        if layout not in ('compact', 'detailed'):
            layout = 'detailed'

        sickbeard.HISTORY_LAYOUT = layout

        return self.redirect("/history/")

    def toggleDisplayShowSpecials(self, show):

        sickbeard.DISPLAY_SHOW_SPECIALS = not sickbeard.DISPLAY_SHOW_SPECIALS

        return self.redirect("/home/displayShow?show=" + show)

    def setScheduleLayout(self, layout):
        if layout not in ('poster', 'banner', 'list', 'calendar'):
            layout = 'banner'

        if layout == 'calendar':
            sickbeard.COMING_EPS_SORT = 'date'

        sickbeard.COMING_EPS_LAYOUT = layout

        return self.redirect("/schedule/")

    def toggleScheduleDisplayPaused(self):

        sickbeard.COMING_EPS_DISPLAY_PAUSED = not sickbeard.COMING_EPS_DISPLAY_PAUSED

        return self.redirect("/schedule/")

    def setScheduleSort(self, sort):
        if sort not in ('date', 'network', 'show'):
            sort = 'date'

        if sickbeard.COMING_EPS_LAYOUT == 'calendar':
            sort \
                = 'date'

        sickbeard.COMING_EPS_SORT = sort

        return self.redirect("/schedule/")

    def schedule(self, layout=None):
        next_week = datetime.date.today() + datetime.timedelta(days=7)
        next_week1 = datetime.datetime.combine(next_week, datetime.time(tzinfo=network_timezones.sb_timezone))
        results = ComingEpisodes.get_coming_episodes(ComingEpisodes.categories, sickbeard.COMING_EPS_SORT, False)
        today = datetime.datetime.now().replace(tzinfo=network_timezones.sb_timezone)

        submenu = [
            {
                'title': 'Sort by:',
                'path': {
                    'Date': 'setScheduleSort/?sort=date',
                    'Show': 'setScheduleSort/?sort=show',
                    'Network': 'setScheduleSort/?sort=network',
                }
            },
            {
                'title': 'Layout:',
                'path': {
                    'Banner': 'setScheduleLayout/?layout=banner',
                    'Poster': 'setScheduleLayout/?layout=poster',
                    'List': 'setScheduleLayout/?layout=list',
                    'Calendar': 'setScheduleLayout/?layout=calendar',
                }
            },
            {
                'title': 'View Paused:',
                'path': {
                    'Hide': 'toggleScheduleDisplayPaused'
                } if sickbeard.COMING_EPS_DISPLAY_PAUSED else {
                    'Show': 'toggleScheduleDisplayPaused'
                }
            },
        ]

        # Allow local overriding of layout parameter
        if layout and layout in ('poster', 'banner', 'list', 'calendar'):
            layout = layout
        else:
            layout = sickbeard.COMING_EPS_LAYOUT

        t = PageTemplate(rh=self, filename='schedule.mako')
        return t.render(submenu=submenu, next_week=next_week1, today=today, results=results, layout=layout,
                        title='Schedule', header='Schedule', topmenu='schedule',
                        controller="schedule", action="index")


class CalendarHandler(BaseHandler):
    def get(self):
        if sickbeard.CALENDAR_UNPROTECTED:
            self.write(self.calendar())
        else:
            self.calendar_auth()

    @authenticated
    def calendar_auth(self):
        self.write(self.calendar())

    # Raw iCalendar implementation by Pedro Jose Pereira Vieito (@pvieito).
    #
    # iCalendar (iCal) - Standard RFC 5545 <http://tools.ietf.org/html/rfc5546>
    # Works with iCloud, Google Calendar and Outlook.
    def calendar(self):
        """ Provides a subscribeable URL for iCal subscriptions
        """

        logger.log(u"Receiving iCal request from %s" % self.request.remote_ip)

        # Create a iCal string
        ical = 'BEGIN:VCALENDAR\r\n'
        ical += 'VERSION:2.0\r\n'
        ical += 'X-WR-CALNAME:Medusa\r\n'
        ical += 'X-WR-CALDESC:Medusa\r\n'
        ical += 'PRODID://Sick-Beard Upcoming Episodes//\r\n'

        future_weeks = try_int(self.get_argument('future', 52), 52)
        past_weeks = try_int(self.get_argument('past', 52), 52)

        # Limit dates
        past_date = (datetime.date.today() + datetime.timedelta(weeks=-past_weeks)).toordinal()
        future_date = (datetime.date.today() + datetime.timedelta(weeks=future_weeks)).toordinal()

        # Get all the shows that are not paused and are currently on air (from kjoconnor Fork)
        main_db_con = db.DBConnection()
        calendar_shows = main_db_con.select(
            "SELECT show_name, indexer_id, network, airs, runtime FROM tv_shows WHERE ( status = 'Continuing' OR status = 'Returning Series' ) AND paused != '1'")
        for show in calendar_shows:
            # Get all episodes of this show airing between today and next month
            episode_list = main_db_con.select(
                "SELECT indexerid, name, season, episode, description, airdate FROM tv_episodes WHERE airdate >= ? AND airdate < ? AND showid = ?",
                (past_date, future_date, int(show["indexer_id"])))

            utc = tz.gettz('GMT')

            for episode in episode_list:

                air_date_time = network_timezones.parse_date_time(episode['airdate'], show["airs"],
                                                                  show['network']).astimezone(utc)
                air_date_time_end = air_date_time + datetime.timedelta(
                    minutes=try_int(show["runtime"], 60))

                # Create event for episode
                ical += 'BEGIN:VEVENT\r\n'
                ical += 'DTSTART:' + air_date_time.strftime("%Y%m%d") + 'T' + air_date_time.strftime(
                    "%H%M%S") + 'Z\r\n'
                ical += 'DTEND:' + air_date_time_end.strftime(
                    "%Y%m%d") + 'T' + air_date_time_end.strftime(
                        "%H%M%S") + 'Z\r\n'
                if sickbeard.CALENDAR_ICONS:
                    ical += 'X-GOOGLE-CALENDAR-CONTENT-ICON:https://lh3.googleusercontent.com/-Vp_3ZosvTgg/VjiFu5BzQqI/AAAAAAAA_TY/3ZL_1bC0Pgw/s16-Ic42/medusa.png\r\n'
                    ical += 'X-GOOGLE-CALENDAR-CONTENT-DISPLAY:CHIP\r\n'
                ical += u'SUMMARY: {0} - {1}x{2} - {3}\r\n'.format(
                    show['show_name'], episode['season'], episode['episode'], episode['name']
                )
                ical += 'UID:Medusa-' + str(datetime.date.today().isoformat()) + '-' + \
                    show['show_name'].replace(" ", "-") + '-E' + str(episode['episode']) + \
                    'S' + str(episode['season']) + '\r\n'
                if episode['description']:
                    ical += u'DESCRIPTION: {0} on {1} \\n\\n {2}\r\n'.format(
                        (show['airs'] or '(Unknown airs)'),
                        (show['network'] or 'Unknown network'),
                        episode['description'].splitlines()[0])
                else:
                    ical += 'DESCRIPTION:' + (show['airs'] or '(Unknown airs)') + ' on ' + (
                        show['network'] or 'Unknown network') + '\r\n'

                ical += 'END:VEVENT\r\n'

        # Ending the iCal
        ical += 'END:VCALENDAR'

        return ical


@route('/ui(/?.*)')
class UI(WebRoot):
    def __init__(self, *args, **kwargs):
        super(UI, self).__init__(*args, **kwargs)

    @staticmethod
    def add_message():
        ui.notifications.message('Test 1', 'This is test number 1')
        ui.notifications.error('Test 2', 'This is test number 2')

        return "ok"

    def get_messages(self):
        self.set_header('Cache-Control', 'max-age=0,no-cache,no-store')
        self.set_header("Content-Type", "application/json")
        messages = {}
        cur_notification_num = 1
        for cur_notification in ui.notifications.get_notifications(self.request.remote_ip):
            messages['notification-' + str(cur_notification_num)] = {'title': cur_notification.title,
                                                                     'message': cur_notification.message,
                                                                     'type': cur_notification.type}
            cur_notification_num += 1

        return json.dumps(messages)


@route('/browser(/?.*)')
class WebFileBrowser(WebRoot):
    def __init__(self, *args, **kwargs):
        super(WebFileBrowser, self).__init__(*args, **kwargs)

    def index(self, path='', includeFiles=False, *args, **kwargs):
        self.set_header('Cache-Control', 'max-age=0,no-cache,no-store')
        self.set_header("Content-Type", "application/json")
        return json.dumps(foldersAtPath(path, True, bool(int(includeFiles))))

    def complete(self, term, includeFiles=0, *args, **kwargs):
        self.set_header('Cache-Control', 'max-age=0,no-cache,no-store')
        self.set_header("Content-Type", "application/json")
        paths = [entry['path'] for entry in foldersAtPath(ek(os.path.dirname, term), includeFiles=bool(int(includeFiles)))
                 if 'path' in entry]

        return json.dumps(paths)


@route('/home(/?.*)')
class Home(WebRoot):
    def __init__(self, *args, **kwargs):
        super(Home, self).__init__(*args, **kwargs)

    def _genericMessage(self, subject, message):
        t = PageTemplate(rh=self, filename="genericMessage.mako")
        return t.render(message=message, subject=subject, topmenu="home", title="")

    @staticmethod
    def _getEpisode(show, season=None, episode=None, absolute=None):
        if show is None:
            return "Invalid show parameters"

        showObj = Show.find(sickbeard.showList, int(show))

        if showObj is None:
            return "Invalid show paramaters"

        if absolute:
            epObj = showObj.getEpisode(absolute_number=absolute)
        elif season and episode:
            epObj = showObj.getEpisode(season, episode)
        else:
            return "Invalid paramaters"

        if epObj is None:
            return "Episode couldn't be retrieved"

        return epObj

    def index(self):
        t = PageTemplate(rh=self, filename="home.mako")
        if sickbeard.ANIME_SPLIT_HOME:
            shows = []
            anime = []
            for show in sickbeard.showList:
                if show.is_anime:
                    anime.append(show)
                else:
                    shows.append(show)
            showlists = [["Shows", shows], ["Anime", anime]]
        else:
            showlists = [["Shows", sickbeard.showList]]

        stats = self.show_statistics()
        return t.render(title="Home", header="Show List", topmenu="home", showlists=showlists, show_stat=stats[0], max_download_count=stats[1], controller="home", action="index")

    @staticmethod
    def show_statistics():
        main_db_con = db.DBConnection()
        today = str(datetime.date.today().toordinal())

        status_quality = '(' + ','.join([str(x) for x in Quality.SNATCHED + Quality.SNATCHED_PROPER + Quality.SNATCHED_BEST]) + ')'
        status_download = '(' + ','.join([str(x) for x in Quality.DOWNLOADED + Quality.ARCHIVED]) + ')'

        sql_statement = 'SELECT showid, '

        sql_statement += '(SELECT COUNT(*) FROM tv_episodes WHERE showid=tv_eps.showid AND season > 0 AND episode > 0 AND airdate > 1 AND status IN ' + status_quality + ') AS ep_snatched, '
        sql_statement += '(SELECT COUNT(*) FROM tv_episodes WHERE showid=tv_eps.showid AND season > 0 AND episode > 0 AND airdate > 1 AND status IN ' + status_download + ') AS ep_downloaded, '
        sql_statement += '(SELECT COUNT(*) FROM tv_episodes WHERE showid=tv_eps.showid AND season > 0 AND episode > 0 AND airdate > 1 '
        sql_statement += ' AND ((airdate <= ' + today + ' AND (status = ' + str(SKIPPED) + ' OR status = ' + str(WANTED) + ' OR status = ' + str(FAILED) + ')) '
        sql_statement += ' OR (status IN ' + status_quality + ') OR (status IN ' + status_download + '))) AS ep_total, '

        sql_statement += ' (SELECT airdate FROM tv_episodes WHERE showid=tv_eps.showid AND airdate >= ' + today + ' AND (status = ' + str(UNAIRED) + ' OR status = ' + str(WANTED) + ') ORDER BY airdate ASC LIMIT 1) AS ep_airs_next, '
        sql_statement += ' (SELECT airdate FROM tv_episodes WHERE showid=tv_eps.showid AND airdate > 1 AND status <> ' + str(UNAIRED) + ' ORDER BY airdate DESC LIMIT 1) AS ep_airs_prev, '
        sql_statement += ' (SELECT SUM(file_size) FROM tv_episodes WHERE showid=tv_eps.showid) AS show_size'
        sql_statement += ' FROM tv_episodes tv_eps GROUP BY showid'

        sql_result = main_db_con.select(sql_statement)

        show_stat = {}
        max_download_count = 1000
        for cur_result in sql_result:
            show_stat[cur_result['showid']] = cur_result
            if cur_result['ep_total'] > max_download_count:
                max_download_count = cur_result['ep_total']

        max_download_count *= 100

        return show_stat, max_download_count

    def is_alive(self, *args, **kwargs):
        if 'callback' in kwargs and '_' in kwargs:
            callback, _ = kwargs['callback'], kwargs['_']
        else:
            return "Error: Unsupported Request. Send jsonp request with 'callback' variable in the query string."

        # self.set_header('Cache-Control', 'max-age=0,no-cache,no-store')
        self.set_header('Content-Type', 'text/javascript')
        self.set_header('Access-Control-Allow-Origin', '*')
        self.set_header('Access-Control-Allow-Headers', 'x-requested-with')

        if sickbeard.started:
            return callback + '(' + json.dumps(
                {"msg": str(sickbeard.PID)}) + ');'
        else:
            return callback + '(' + json.dumps({"msg": "nope"}) + ');'

    @staticmethod
    def haveKODI():
        return sickbeard.USE_KODI and sickbeard.KODI_UPDATE_LIBRARY

    @staticmethod
    def havePLEX():
        return sickbeard.USE_PLEX_SERVER and sickbeard.PLEX_UPDATE_LIBRARY

    @staticmethod
    def haveEMBY():
        return sickbeard.USE_EMBY

    @staticmethod
    def haveTORRENT():
        if sickbeard.USE_TORRENTS and sickbeard.TORRENT_METHOD != 'blackhole' and \
                (sickbeard.ENABLE_HTTPS and sickbeard.TORRENT_HOST[:5] == 'https' or not
                 sickbeard.ENABLE_HTTPS and sickbeard.TORRENT_HOST[:5] == 'http:'):
            return True
        else:
            return False

    @staticmethod
    def testSABnzbd(host=None, username=None, password=None, apikey=None):
        # self.set_header('Cache-Control', 'max-age=0,no-cache,no-store')

        host = config.clean_url(host)

        connection, accesMsg = sab.getSabAccesMethod(host)
        if connection:
            authed, authMsg = sab.testAuthentication(host, username, password, apikey)  # @UnusedVariable
            if authed:
                return "Success. Connected and authenticated"
            else:
                return "Authentication failed. SABnzbd expects '" + accesMsg + "' as authentication method, '" + authMsg + "'"
        else:
            return "Unable to connect to host"

    @staticmethod
    def testTorrent(torrent_method=None, host=None, username=None, password=None):

        host = config.clean_url(host)

        client = clients.getClientIstance(torrent_method)

        _, accesMsg = client(host, username, password).testAuthentication()

        return accesMsg

    @staticmethod
    def testFreeMobile(freemobile_id=None, freemobile_apikey=None):

        result, message = notifiers.freemobile_notifier.test_notify(freemobile_id, freemobile_apikey)
        if result:
            return "SMS sent successfully"
        else:
            return "Problem sending SMS: " + message

    @staticmethod
    def testTelegram(telegram_id=None, telegram_apikey=None):

        result, message = notifiers.telegram_notifier.test_notify(telegram_id, telegram_apikey)
        if result:
            return "Telegram notification succeeded. Check your Telegram clients to make sure it worked"
        else:
            return "Error sending Telegram notification: " + message

    @staticmethod
    def testGrowl(host=None, password=None):
        # self.set_header('Cache-Control', 'max-age=0,no-cache,no-store')

        host = config.clean_host(host, default_port=23053)

        result = notifiers.growl_notifier.test_notify(host, password)
        if password is None or password == '':
            pw_append = ''
        else:
            pw_append = " with password: " + password

        if result:
            return "Registered and Tested growl successfully " + urllib.unquote_plus(host) + pw_append
        else:
            return "Registration and Testing of growl failed " + urllib.unquote_plus(host) + pw_append

    @staticmethod
    def testProwl(prowl_api=None, prowl_priority=0):

        result = notifiers.prowl_notifier.test_notify(prowl_api, prowl_priority)
        if result:
            return "Test prowl notice sent successfully"
        else:
            return "Test prowl notice failed"

    @staticmethod
    def testBoxcar2(accesstoken=None):

        result = notifiers.boxcar2_notifier.test_notify(accesstoken)
        if result:
            return "Boxcar2 notification succeeded. Check your Boxcar2 clients to make sure it worked"
        else:
            return "Error sending Boxcar2 notification"

    @staticmethod
    def testPushover(userKey=None, apiKey=None):

        result = notifiers.pushover_notifier.test_notify(userKey, apiKey)
        if result:
            return "Pushover notification succeeded. Check your Pushover clients to make sure it worked"
        else:
            return "Error sending Pushover notification"

    @staticmethod
    def twitterStep1():
        return notifiers.twitter_notifier._get_authorization()  # pylint: disable=protected-access

    @staticmethod
    def twitterStep2(key):

        result = notifiers.twitter_notifier._get_credentials(key)  # pylint: disable=protected-access
        logger.log(u"result: " + str(result))
        if result:
            return "Key verification successful"
        else:
            return "Unable to verify key"

    @staticmethod
    def testTwitter():

        result = notifiers.twitter_notifier.test_notify()
        if result:
            return "Tweet successful, check your twitter to make sure it worked"
        else:
            return "Error sending tweet"

    @staticmethod
    def testKODI(host=None, username=None, password=None):

        host = config.clean_hosts(host)
        finalResult = ''
        for curHost in [x.strip() for x in host.split(",")]:
            curResult = notifiers.kodi_notifier.test_notify(urllib.unquote_plus(curHost), username, password)
            if len(curResult.split(":")) > 2 and 'OK' in curResult.split(":")[2]:
                finalResult += "Test KODI notice sent successfully to " + urllib.unquote_plus(curHost)
            else:
                finalResult += "Test KODI notice failed to " + urllib.unquote_plus(curHost)
            finalResult += "<br>\n"

        return finalResult

    def testPHT(self, host=None, username=None, password=None):
        self.set_header('Cache-Control', 'max-age=0,no-cache,no-store')

        if None is not password and set('*') == set(password):
            password = sickbeard.PLEX_CLIENT_PASSWORD

        finalResult = ''
        for curHost in [x.strip() for x in host.split(',')]:
            curResult = notifiers.plex_notifier.test_notify_pht(urllib.unquote_plus(curHost), username, password)
            if len(curResult.split(':')) > 2 and 'OK' in curResult.split(':')[2]:
                finalResult += 'Successful test notice sent to Plex Home Theater ... ' + urllib.unquote_plus(curHost)
            else:
                finalResult += 'Test failed for Plex Home Theater ... ' + urllib.unquote_plus(curHost)
            finalResult += '<br>' + '\n'

        ui.notifications.message('Tested Plex Home Theater(s): ', urllib.unquote_plus(host.replace(',', ', ')))

        return finalResult

    def testPMS(self, host=None, username=None, password=None, plex_server_token=None):
        self.set_header('Cache-Control', 'max-age=0,no-cache,no-store')

        if password is not None and set('*') == set(password):
            password = sickbeard.PLEX_SERVER_PASSWORD

        finalResult = ''

        curResult = notifiers.plex_notifier.test_notify_pms(urllib.unquote_plus(host), username, password, plex_server_token)
        if curResult is None:
            finalResult += 'Successful test of Plex Media Server(s) ... ' + urllib.unquote_plus(host.replace(',', ', '))
        elif curResult is False:
            finalResult += 'Test failed, No Plex Media Server host specified'
        else:
            finalResult += 'Test failed for Plex Media Server(s) ... ' + urllib.unquote_plus(str(curResult).replace(',', ', '))
        finalResult += '<br>' + '\n'

        ui.notifications.message('Tested Plex Media Server host(s): ', urllib.unquote_plus(host.replace(',', ', ')))

        return finalResult

    @staticmethod
    def testLibnotify():

        if notifiers.libnotify_notifier.test_notify():
            return "Tried sending desktop notification via libnotify"
        else:
            return notifiers.libnotify.diagnose()

    @staticmethod
    def testEMBY(host=None, emby_apikey=None):

        host = config.clean_host(host)
        result = notifiers.emby_notifier.test_notify(urllib.unquote_plus(host), emby_apikey)
        if result:
            return "Test notice sent successfully to " + urllib.unquote_plus(host)
        else:
            return "Test notice failed to " + urllib.unquote_plus(host)

    @staticmethod
    def testNMJ(host=None, database=None, mount=None):

        host = config.clean_host(host)
        result = notifiers.nmj_notifier.test_notify(urllib.unquote_plus(host), database, mount)
        if result:
            return "Successfully started the scan update"
        else:
            return "Test failed to start the scan update"

    @staticmethod
    def settingsNMJ(host=None):

        host = config.clean_host(host)
        result = notifiers.nmj_notifier.notify_settings(urllib.unquote_plus(host))
        if result:
            return '{"message": "Got settings from %(host)s", "database": "%(database)s", "mount": "%(mount)s"}' % {
                "host": host, "database": sickbeard.NMJ_DATABASE, "mount": sickbeard.NMJ_MOUNT}
        else:
            return '{"message": "Failed! Make sure your Popcorn is on and NMJ is running. (see Log & Errors -> Debug for detailed info)", "database": "", "mount": ""}'

    @staticmethod
    def testNMJv2(host=None):

        host = config.clean_host(host)
        result = notifiers.nmjv2_notifier.test_notify(urllib.unquote_plus(host))
        if result:
            return "Test notice sent successfully to " + urllib.unquote_plus(host)
        else:
            return "Test notice failed to " + urllib.unquote_plus(host)

    @staticmethod
    def settingsNMJv2(host=None, dbloc=None, instance=None):

        host = config.clean_host(host)
        result = notifiers.nmjv2_notifier.notify_settings(urllib.unquote_plus(host), dbloc, instance)
        if result:
            return '{"message": "NMJ Database found at: %(host)s", "database": "%(database)s"}' % {"host": host,
                                                                                                   "database": sickbeard.NMJv2_DATABASE}
        else:
            return '{"message": "Unable to find NMJ Database at location: %(dbloc)s. Is the right location selected and PCH running?", "database": ""}' % {
                "dbloc": dbloc}

    @staticmethod
    def getTraktToken(trakt_pin=None):

        trakt_api = TraktAPI(sickbeard.SSL_VERIFY, sickbeard.TRAKT_TIMEOUT)
        response = trakt_api.traktToken(trakt_pin)
        if response:
            return "Trakt Authorized"
        return "Trakt Not Authorized!"

    @staticmethod
    def testTrakt(username=None, blacklist_name=None):
        return notifiers.trakt_notifier.test_notify(username, blacklist_name)

    @staticmethod
    def loadShowNotifyLists():

        main_db_con = db.DBConnection()
        rows = main_db_con.select("SELECT show_id, show_name, notify_list FROM tv_shows ORDER BY show_name ASC")

        data = {}
        size = 0
        for r in rows:
            NotifyList = {'emails': '', 'prowlAPIs': ''}
            if r['notify_list'] and len(r['notify_list']) > 0:
                # First, handle legacy format (emails only)
                if not r['notify_list'][0] == '{':
                    NotifyList['emails'] = r['notify_list']
                else:
                    NotifyList = dict(ast.literal_eval(r['notify_list']))

            data[r['show_id']] = {
                'id': r['show_id'],
                'name': r['show_name'],
                'list': NotifyList['emails'],
                'prowl_notify_list': NotifyList['prowlAPIs']
            }
            size += 1
        data['_size'] = size
        return json.dumps(data)

    @staticmethod
    def saveShowNotifyList(show=None, emails=None, prowlAPIs=None):

        entries = {'emails': '', 'prowlAPIs': ''}
        main_db_con = db.DBConnection()

        # Get current data
        for subs in main_db_con.select("SELECT notify_list FROM tv_shows WHERE show_id = ?", [show]):
            if subs['notify_list'] and len(subs['notify_list']) > 0:
                # First, handle legacy format (emails only)
                if not subs['notify_list'][0] == '{':
                    entries['emails'] = subs['notify_list']
                else:
                    entries = dict(ast.literal_eval(subs['notify_list']))

        if emails is not None:
            entries['emails'] = emails
            if not main_db_con.action("UPDATE tv_shows SET notify_list = ? WHERE show_id = ?", [str(entries), show]):
                return 'ERROR'

        if prowlAPIs is not None:
            entries['prowlAPIs'] = prowlAPIs
            if not main_db_con.action("UPDATE tv_shows SET notify_list = ? WHERE show_id = ?", [str(entries), show]):
                return 'ERROR'

        return 'OK'

    @staticmethod
    def testEmail(host=None, port=None, smtp_from=None, use_tls=None, user=None, pwd=None, to=None):

        host = config.clean_host(host)
        if notifiers.email_notifier.test_notify(host, port, smtp_from, use_tls, user, pwd, to):
            return 'Test email sent successfully! Check inbox.'
        else:
            return 'ERROR: %s' % notifiers.email_notifier.last_err

    @staticmethod
    def testNMA(nma_api=None, nma_priority=0):

        result = notifiers.nma_notifier.test_notify(nma_api, nma_priority)
        if result:
            return "Test NMA notice sent successfully"
        else:
            return "Test NMA notice failed"

    @staticmethod
    def testPushalot(authorizationToken=None):

        result = notifiers.pushalot_notifier.test_notify(authorizationToken)
        if result:
            return "Pushalot notification succeeded. Check your Pushalot clients to make sure it worked"
        else:
            return "Error sending Pushalot notification"

    @staticmethod
    def testPushbullet(api=None):

        result = notifiers.pushbullet_notifier.test_notify(api)
        if result:
            return "Pushbullet notification succeeded. Check your device to make sure it worked"
        else:
            return "Error sending Pushbullet notification"

    @staticmethod
    def getPushbulletDevices(api=None):
        # self.set_header('Cache-Control', 'max-age=0,no-cache,no-store')

        result = notifiers.pushbullet_notifier.get_devices(api)
        if result:
            return result
        else:
            return "Error sending Pushbullet notification"

    def status(self):
        tvdirFree = helpers.getDiskSpaceUsage(sickbeard.TV_DOWNLOAD_DIR)
        rootDir = {}
        if sickbeard.ROOT_DIRS:
            backend_pieces = sickbeard.ROOT_DIRS.split('|')
            backend_dirs = backend_pieces[1:]
        else:
            backend_dirs = []

        if len(backend_dirs):
            for subject in backend_dirs:
                rootDir[subject] = helpers.getDiskSpaceUsage(subject)

        t = PageTemplate(rh=self, filename="status.mako")
        return t.render(title='Status', header='Status', topmenu='system',
                        tvdirFree=tvdirFree, rootDir=rootDir,
                        controller="home", action="status")

    def shutdown(self, pid=None):
        if not Shutdown.stop(pid):
            return self.redirect('/' + sickbeard.DEFAULT_PAGE + '/')

        title = "Shutting down"
        message = "Medusa is shutting down..."

        return self._genericMessage(title, message)

    def restart(self, pid=None):
        if not Restart.restart(pid):
            return self.redirect('/' + sickbeard.DEFAULT_PAGE + '/')

        t = PageTemplate(rh=self, filename="restart.mako")

        return t.render(title="Home", header="Restarting Medusa", topmenu="system",
                        controller="home", action="restart")

    def updateCheck(self, pid=None):
        if str(pid) != str(sickbeard.PID):
            return self.redirect('/home/')

        sickbeard.versionCheckScheduler.action.check_for_new_version(force=True)
        sickbeard.versionCheckScheduler.action.check_for_new_news(force=True)

        return self.redirect('/' + sickbeard.DEFAULT_PAGE + '/')

    def update(self, pid=None, branch=None):

        if str(pid) != str(sickbeard.PID):
            return self.redirect('/home/')

        checkversion = CheckVersion()
        backup = checkversion.updater and checkversion._runbackup()  # pylint: disable=protected-access

        if backup is True:
            if branch:
                checkversion.updater.branch = branch

            if checkversion.updater.need_update() and checkversion.updater.update():
                # do a hard restart
                sickbeard.events.put(sickbeard.events.SystemEvent.RESTART)

                t = PageTemplate(rh=self, filename="restart.mako")
                return t.render(title="Home", header="Restarting Medusa", topmenu="home",
                                controller="home", action="restart")
            else:
                return self._genericMessage("Update Failed",
                                            "Update wasn't successful, not restarting. Check your log for more information.")
        else:
            return self.redirect('/' + sickbeard.DEFAULT_PAGE + '/')

    def branchCheckout(self, branch):
        if sickbeard.BRANCH != branch:
            sickbeard.BRANCH = branch
            ui.notifications.message('Checking out branch: ', branch)
            return self.update(sickbeard.PID, branch)
        else:
            ui.notifications.message('Already on branch: ', branch)
            return self.redirect('/' + sickbeard.DEFAULT_PAGE + '/')

    @staticmethod
    def getDBcompare():

        checkversion = CheckVersion()
        db_status = checkversion.getDBcompare()

        if db_status == 'upgrade':
            logger.log(u"Checkout branch has a new DB version - Upgrade", logger.DEBUG)
            return json.dumps({"status": "success", 'message': 'upgrade'})
        elif db_status == 'equal':
            logger.log(u"Checkout branch has the same DB version - Equal", logger.DEBUG)
            return json.dumps({"status": "success", 'message': 'equal'})
        elif db_status == 'downgrade':
            logger.log(u"Checkout branch has an old DB version - Downgrade", logger.DEBUG)
            return json.dumps({"status": "success", 'message': 'downgrade'})
        else:
            logger.log(u"Checkout branch couldn't compare DB version.", logger.ERROR)
            return json.dumps({"status": "error", 'message': 'General exception'})

    def getSeasonSceneExceptions(self, indexer, indexer_id):  # @TODO: OMG, You can use this as an example to create the Api for the season exception indicators
        """Get show name scene exceptions per season

        :param indexer: The shows indexer
        :param indexer_id: The shows indexer_id
        :return: A json with the scene exceptions per season.
        """

        exceptions_list = {}
        xem_numbering_season = {}

        exceptions_list['seasonExceptions'] = sickbeard.scene_exceptions.get_all_scene_exceptions(indexer_id)

        xem_numbering_season = {tvdb_season_ep[0]: anidb_season_ep[0]
                                for (tvdb_season_ep, anidb_season_ep)
                                in get_xem_numbering_for_show(indexer_id, indexer).iteritems()}

        exceptions_list['xemNumbering'] = xem_numbering_season
        return json.dumps(exceptions_list)

    def displayShow(self, show=None):
        # todo: add more comprehensive show validation
        try:
            show = int(show)  # fails if show id ends in a period SickRage/sickrage-issues#65
            showObj = Show.find(sickbeard.showList, show)
        except (ValueError, TypeError):
            return self._genericMessage("Error", "Invalid show ID: %s" % str(show))

        if showObj is None:
            return self._genericMessage("Error", "Show not in show list")

        main_db_con = db.DBConnection()
        seasonResults = main_db_con.select(
            "SELECT DISTINCT season FROM tv_episodes WHERE showid = ? AND season IS NOT NULL ORDER BY season DESC",
            [showObj.indexerid]
        )

        min_season = 0 if sickbeard.DISPLAY_SHOW_SPECIALS else 1

        sql_results = main_db_con.select(
            "SELECT * FROM tv_episodes WHERE showid = ? and season >= ? ORDER BY season DESC, episode DESC",
            [showObj.indexerid, min_season]
        )

        t = PageTemplate(rh=self, filename="displayShow.mako")
        submenu = [{'title': 'Edit', 'path': 'home/editShow?show=%d' % showObj.indexerid, 'icon': 'ui-icon ui-icon-pencil'}]

        try:
            showLoc = (showObj.location, True)
        except ShowDirectoryNotFoundException:
            showLoc = (showObj._location, False)  # pylint: disable=protected-access

        show_message = ''

        if sickbeard.showQueueScheduler.action.isBeingAdded(showObj):
            show_message = 'This show is in the process of being downloaded - the info below is incomplete.'

        elif sickbeard.showQueueScheduler.action.isBeingUpdated(showObj):
            show_message = 'The information on this page is in the process of being updated.'

        elif sickbeard.showQueueScheduler.action.isBeingRefreshed(showObj):
            show_message = 'The episodes below are currently being refreshed from disk'

        elif sickbeard.showQueueScheduler.action.isBeingSubtitled(showObj):
            show_message = 'Currently downloading subtitles for this show'

        elif sickbeard.showQueueScheduler.action.isInRefreshQueue(showObj):
            show_message = 'This show is queued to be refreshed.'

        elif sickbeard.showQueueScheduler.action.isInUpdateQueue(showObj):
            show_message = 'This show is queued and awaiting an update.'

        elif sickbeard.showQueueScheduler.action.isInSubtitleQueue(showObj):
            show_message = 'This show is queued and awaiting subtitles download.'

        if not sickbeard.showQueueScheduler.action.isBeingAdded(showObj):
            if not sickbeard.showQueueScheduler.action.isBeingUpdated(showObj):
                if showObj.paused:
                    submenu.append({'title': 'Resume', 'path': 'home/togglePause?show=%d' % showObj.indexerid, 'icon': 'ui-icon ui-icon-play'})
                else:
                    submenu.append({'title': 'Pause', 'path': 'home/togglePause?show=%d' % showObj.indexerid, 'icon': 'ui-icon ui-icon-pause'})

                submenu.append({'title': 'Remove', 'path': 'home/deleteShow?show=%d' % showObj.indexerid, 'class': 'removeshow', 'confirm': True, 'icon': 'ui-icon ui-icon-trash'})
                submenu.append({'title': 'Re-scan files', 'path': 'home/refreshShow?show=%d' % showObj.indexerid, 'icon': 'ui-icon ui-icon-refresh'})
                submenu.append({'title': 'Force Full Update', 'path': 'home/updateShow?show=%d&amp;force=1' % showObj.indexerid, 'icon': 'ui-icon ui-icon-transfer-e-w'})
                submenu.append({'title': 'Update show in KODI', 'path': 'home/updateKODI?show=%d' % showObj.indexerid, 'requires': self.haveKODI(), 'icon': 'menu-icon-kodi'})
                submenu.append({'title': 'Update show in Emby', 'path': 'home/updateEMBY?show=%d' % showObj.indexerid, 'requires': self.haveEMBY(), 'icon': 'menu-icon-emby'})
                submenu.append({'title': 'Preview Rename', 'path': 'home/testRename?show=%d' % showObj.indexerid, 'icon': 'ui-icon ui-icon-tag'})

                if sickbeard.USE_SUBTITLES and not sickbeard.showQueueScheduler.action.isBeingSubtitled(
                        showObj) and showObj.subtitles:
                    submenu.append({'title': 'Download Subtitles', 'path': 'home/subtitleShow?show=%d' % showObj.indexerid, 'icon': 'menu-icon-backlog'})

        epCounts = {
            Overview.SKIPPED: 0,
            Overview.WANTED: 0,
            Overview.QUAL: 0,
            Overview.GOOD: 0,
            Overview.UNAIRED: 0,
            Overview.SNATCHED: 0,
            Overview.SNATCHED_PROPER: 0,
            Overview.SNATCHED_BEST: 0
        }
        epCats = {}

        for curResult in sql_results:
            curEpCat = showObj.getOverview(curResult["status"])
            if curEpCat:
                epCats[str(curResult["season"]) + "x" + str(curResult["episode"])] = curEpCat
                epCounts[curEpCat] += 1

        def titler(x):
            return (helpers.remove_article(x), x)[not x or sickbeard.SORT_ARTICLE]

        if sickbeard.ANIME_SPLIT_HOME:
            shows = []
            anime = []
            for show in sickbeard.showList:
                if show.is_anime:
                    anime.append(show)
                else:
                    shows.append(show)
            sortedShowLists = [["Shows", sorted(shows, lambda x, y: cmp(titler(x.name), titler(y.name)))],
                               ["Anime", sorted(anime, lambda x, y: cmp(titler(x.name), titler(y.name)))]]
        else:
            sortedShowLists = [
                ["Shows", sorted(sickbeard.showList, lambda x, y: cmp(titler(x.name), titler(y.name)))]]

        bwl = None
        if showObj.is_anime:
            bwl = showObj.release_groups

        showObj.exceptions = sickbeard.scene_exceptions.get_scene_exceptions(showObj.indexerid)

        indexerid = int(showObj.indexerid)
        indexer = int(showObj.indexer)

        # Delete any previous occurrances
        for index, recentShow in enumerate(sickbeard.SHOWS_RECENT):
            if recentShow['indexerid'] == indexerid:
                del sickbeard.SHOWS_RECENT[index]

        # Only track 5 most recent shows
        del sickbeard.SHOWS_RECENT[4:]

        # Insert most recent show
        sickbeard.SHOWS_RECENT.insert(0, {
            'indexerid': indexerid,
            'name': showObj.name,
        })

        return t.render(
            submenu=submenu, showLoc=showLoc, show_message=show_message,
            show=showObj, sql_results=sql_results, seasonResults=seasonResults,
            sortedShowLists=sortedShowLists, bwl=bwl, epCounts=epCounts,
            epCats=epCats, all_scene_exceptions=showObj.exceptions,
            scene_numbering=get_scene_numbering_for_show(indexerid, indexer),
            xem_numbering=get_xem_numbering_for_show(indexerid, indexer),
            scene_absolute_numbering=get_scene_absolute_numbering_for_show(indexerid, indexer),
            xem_absolute_numbering=get_xem_absolute_numbering_for_show(indexerid, indexer),
            title=showObj.name,
            controller="home",
            action="displayShow"
        )

    @staticmethod
    def plotDetails(show, season, episode):
        main_db_con = db.DBConnection()
        result = main_db_con.selectOne(
            "SELECT description FROM tv_episodes WHERE showid = ? AND season = ? AND episode = ?",
            (int(show), int(season), int(episode)))
        return result['description'] if result else 'Episode not found.'

    @staticmethod
    def sceneExceptions(show):
        exceptionsList = sickbeard.scene_exceptions.get_all_scene_exceptions(show)
        if not exceptionsList:
            return "No scene exceptions"

        out = []
        for season, names in iter(sorted(exceptionsList.iteritems())):
            if season == -1:
                season = "*"
            out.append("S" + str(season) + ": " + ", ".join(names))
        return "<br>".join(out)

    def editShow(self, show=None, location=None, anyQualities=[], bestQualities=[],
                 exceptions_list=[], flatten_folders=None, paused=None, directCall=False,
                 air_by_date=None, sports=None, dvdorder=None, indexerLang=None,
                 subtitles=None, rls_ignore_words=None, rls_require_words=None,
                 anime=None, blacklist=None, whitelist=None, scene=None,
                 defaultEpStatus=None, quality_preset=None):

        anidb_failed = False
        if show is None:
            errString = "Invalid show ID: " + str(show)
            if directCall:
                return [errString]
            else:
                return self._genericMessage("Error", errString)

        showObj = Show.find(sickbeard.showList, int(show))

        if not showObj:
            errString = "Unable to find the specified show: " + str(show)
            if directCall:
                return [errString]
            else:
                return self._genericMessage("Error", errString)

        showObj.exceptions = sickbeard.scene_exceptions.get_scene_exceptions(showObj.indexerid)

        if try_int(quality_preset, None):
            bestQualities = []

        if not location and not anyQualities and not bestQualities and not flatten_folders:
            t = PageTemplate(rh=self, filename="editShow.mako")

            if showObj.is_anime:
                whitelist = showObj.release_groups.whitelist
                blacklist = showObj.release_groups.blacklist

                groups = []
                if helpers.set_up_anidb_connection() and not anidb_failed:
                    try:
                        anime = adba.Anime(sickbeard.ADBA_CONNECTION, name=showObj.name)
                        groups = anime.get_groups()
                    except Exception as e:
                        anidb_failed = True
                        ui.notifications.error('Unable to retreive Fansub Groups from AniDB.')
                        logger.log(u'Unable to retreive Fansub Groups from AniDB. Error is {0}'.format(str(e)), logger.DEBUG)

            with showObj.lock:
                show = showObj
                scene_exceptions = sickbeard.scene_exceptions.get_scene_exceptions(showObj.indexerid)

            if showObj.is_anime:
                return t.render(show=show, scene_exceptions=scene_exceptions, groups=groups, whitelist=whitelist,
                                blacklist=blacklist, title='Edit Show', header='Edit Show', controller="home", action="editShow")
            else:
                return t.render(show=show, scene_exceptions=scene_exceptions, title='Edit Show', header='Edit Show',
                                controller="home", action="editShow")

        flatten_folders = not config.checkbox_to_value(flatten_folders)  # UI inverts this value
        dvdorder = config.checkbox_to_value(dvdorder)
        paused = config.checkbox_to_value(paused)
        air_by_date = config.checkbox_to_value(air_by_date)
        scene = config.checkbox_to_value(scene)
        sports = config.checkbox_to_value(sports)
        anime = config.checkbox_to_value(anime)
        subtitles = config.checkbox_to_value(subtitles)

        if indexerLang and indexerLang in sickbeard.indexerApi(showObj.indexer).indexer().config['valid_languages']:
            indexer_lang = indexerLang
        else:
            indexer_lang = showObj.lang

        # if we changed the language then kick off an update
        if indexer_lang == showObj.lang:
            do_update = False
        else:
            do_update = True

        if scene == showObj.scene and anime == showObj.anime:
            do_update_scene_numbering = False
        else:
            do_update_scene_numbering = True

        if not isinstance(anyQualities, list):
            anyQualities = [anyQualities]

        if not isinstance(bestQualities, list):
            bestQualities = [bestQualities]

        if not isinstance(exceptions_list, list):
            exceptions_list = [exceptions_list]

        # If directCall from mass_edit_update no scene exceptions handling or blackandwhite list handling
        if directCall:
            do_update_exceptions = False
        else:
            if set(exceptions_list) == set(showObj.exceptions):
                do_update_exceptions = False
            else:
                do_update_exceptions = True

            with showObj.lock:
                if anime:
                    if not showObj.release_groups:
                        showObj.release_groups = BlackAndWhiteList(showObj.indexerid)

                    if whitelist:
                        shortwhitelist = short_group_names(whitelist)
                        showObj.release_groups.set_white_keywords(shortwhitelist)
                    else:
                        showObj.release_groups.set_white_keywords([])

                    if blacklist:
                        shortblacklist = short_group_names(blacklist)
                        showObj.release_groups.set_black_keywords(shortblacklist)
                    else:
                        showObj.release_groups.set_black_keywords([])

        errors = []
        with showObj.lock:
            newQuality = Quality.combineQualities([int(q) for q in anyQualities], [int(q) for q in bestQualities])
            showObj.quality = newQuality

            # reversed for now
            if bool(showObj.flatten_folders) != bool(flatten_folders):
                showObj.flatten_folders = flatten_folders
                try:
                    sickbeard.showQueueScheduler.action.refreshShow(showObj)
                except CantRefreshShowException as e:
                    errors.append("Unable to refresh this show: " + ex(e))

            showObj.paused = paused
            showObj.scene = scene
            showObj.anime = anime
            showObj.sports = sports
            showObj.subtitles = subtitles
            showObj.air_by_date = air_by_date
            showObj.default_ep_status = int(defaultEpStatus)

            if not directCall:
                showObj.lang = indexer_lang
                showObj.dvdorder = dvdorder
                showObj.rls_ignore_words = rls_ignore_words.strip()
                showObj.rls_require_words = rls_require_words.strip()

            location = location.decode('UTF-8')
            # if we change location clear the db of episodes, change it, write to db, and rescan
            if ek(os.path.normpath, showObj._location) != ek(os.path.normpath, location):  # pylint: disable=protected-access
                logger.log(ek(os.path.normpath, showObj._location) + " != " + ek(os.path.normpath, location), logger.DEBUG)  # pylint: disable=protected-access
                if not ek(os.path.isdir, location) and not sickbeard.CREATE_MISSING_SHOW_DIRS:
                    errors.append("New location <tt>%s</tt> does not exist" % location)

                # don't bother if we're going to update anyway
                elif not do_update:
                    # change it
                    try:
                        showObj.location = location
                        try:
                            sickbeard.showQueueScheduler.action.refreshShow(showObj)
                        except CantRefreshShowException as e:
                            errors.append("Unable to refresh this show:" + ex(e))
                            # grab updated info from TVDB
                            # showObj.loadEpisodesFromIndexer()
                            # rescan the episodes in the new folder
                    except NoNFOException:
                        errors.append(
                            "The folder at <tt>%s</tt> doesn't contain a tvshow.nfo - copy your files to that folder before you change the directory in Medusa." % location)

            # save it to the DB
            showObj.saveToDB()

        # force the update
        if do_update:
            try:
                sickbeard.showQueueScheduler.action.updateShow(showObj, True)
                time.sleep(cpu_presets[sickbeard.CPU_PRESET])
            except CantUpdateShowException as e:
                errors.append("Unable to update show: {0}".format(str(e)))

        if do_update_exceptions:
            try:
                sickbeard.scene_exceptions.update_scene_exceptions(showObj.indexerid, exceptions_list)  # @UndefinedVdexerid)
                time.sleep(cpu_presets[sickbeard.CPU_PRESET])
            except CantUpdateShowException as e:
                errors.append("Unable to force an update on scene exceptions of the show.")

        if do_update_scene_numbering:
            try:
                sickbeard.scene_numbering.xem_refresh(showObj.indexerid, showObj.indexer)
                time.sleep(cpu_presets[sickbeard.CPU_PRESET])
            except CantUpdateShowException as e:
                errors.append("Unable to force an update on scene numbering of the show.")

        if directCall:
            return errors

        if len(errors) > 0:
            ui.notifications.error('%d error%s while saving changes:' % (len(errors), "" if len(errors) == 1 else "s"),
                                   '<ul>' + '\n'.join(['<li>%s</li>' % error for error in errors]) + "</ul>")

        return self.redirect("/home/displayShow?show=" + show)

    def togglePause(self, show=None):
        error, show = Show.pause(show)

        if error is not None:
            return self._genericMessage('Error', error)

        ui.notifications.message('%s has been %s' % (show.name, ('resumed', 'paused')[show.paused]))

        return self.redirect("/home/displayShow?show=%i" % show.indexerid)

    def deleteShow(self, show=None, full=0):
        if show:
            error, show = Show.delete(show, full)

            if error is not None:
                return self._genericMessage('Error', error)

            ui.notifications.message(
                '%s has been %s %s' %
                (
                    show.name,
                    ('deleted', 'trashed')[bool(sickbeard.TRASH_REMOVE_SHOW)],
                    ('(media untouched)', '(with all related media)')[bool(full)]
                )
            )

            time.sleep(cpu_presets[sickbeard.CPU_PRESET])

        # Remove show from 'RECENT SHOWS' in 'Shows' menu
        sickbeard.SHOWS_RECENT = [x for x in sickbeard.SHOWS_RECENT if x['indexerid'] != show.indexerid]

        # Don't redirect to the default page, so the user can confirm that the show was deleted
        return self.redirect('/home/')

    def refreshShow(self, show=None):
        error, show = Show.refresh(show)

        # This is a show validation error
        if error is not None and show is None:
            return self._genericMessage('Error', error)

        # This is a refresh error
        if error is not None:
            ui.notifications.error('Unable to refresh this show.', error)

        time.sleep(cpu_presets[sickbeard.CPU_PRESET])

        return self.redirect("/home/displayShow?show=" + str(show.indexerid))

    def updateShow(self, show=None, force=0):

        if show is None:
            return self._genericMessage("Error", "Invalid show ID")

        showObj = Show.find(sickbeard.showList, int(show))

        if showObj is None:
            return self._genericMessage("Error", "Unable to find the specified show")

        # force the update
        try:
            sickbeard.showQueueScheduler.action.updateShow(showObj, bool(force))
        except CantUpdateShowException as e:
            ui.notifications.error("Unable to update this show.", ex(e))

        # just give it some time
        time.sleep(cpu_presets[sickbeard.CPU_PRESET])

        return self.redirect("/home/displayShow?show=" + str(showObj.indexerid))

    def subtitleShow(self, show=None, force=0):

        if show is None:
            return self._genericMessage("Error", "Invalid show ID")

        showObj = Show.find(sickbeard.showList, int(show))

        if showObj is None:
            return self._genericMessage("Error", "Unable to find the specified show")

        # search and download subtitles
        sickbeard.showQueueScheduler.action.download_subtitles(showObj, bool(force))

        time.sleep(cpu_presets[sickbeard.CPU_PRESET])

        return self.redirect("/home/displayShow?show=" + str(showObj.indexerid))

    def updateKODI(self, show=None):
        showName = None
        showObj = None

        if show:
            showObj = Show.find(sickbeard.showList, int(show))
            if showObj:
                showName = urllib.quote_plus(showObj.name.encode('utf-8'))

        if sickbeard.KODI_UPDATE_ONLYFIRST:
            host = sickbeard.KODI_HOST.split(",")[0].strip()
        else:
            host = sickbeard.KODI_HOST

        if notifiers.kodi_notifier.update_library(showName=showName):
            ui.notifications.message("Library update command sent to KODI host(s): " + host)
        else:
            ui.notifications.error("Unable to contact one or more KODI host(s): " + host)

        if showObj:
            return self.redirect('/home/displayShow?show=' + str(showObj.indexerid))
        else:
            return self.redirect('/home/')

    def updatePLEX(self):
        if None is notifiers.plex_notifier.update_library():
            ui.notifications.message(
                "Library update command sent to Plex Media Server host: " + sickbeard.PLEX_SERVER_HOST)
        else:
            ui.notifications.error("Unable to contact Plex Media Server host: " + sickbeard.PLEX_SERVER_HOST)
        return self.redirect('/home/')

    def updateEMBY(self, show=None):
        showObj = None

        if show:
            showObj = Show.find(sickbeard.showList, int(show))

        if notifiers.emby_notifier.update_library(showObj):
            ui.notifications.message(
                "Library update command sent to Emby host: " + sickbeard.EMBY_HOST)
        else:
            ui.notifications.error("Unable to contact Emby host: " + sickbeard.EMBY_HOST)

        if showObj:
            return self.redirect('/home/displayShow?show=' + str(showObj.indexerid))
        else:
            return self.redirect('/home/')

    def setStatus(self, show=None, eps=None, status=None, direct=False):

        if not all([show, eps, status]):
            errMsg = "You must specify a show and at least one episode"
            if direct:
                ui.notifications.error('Error', errMsg)
                return json.dumps({'result': 'error'})
            else:
                return self._genericMessage("Error", errMsg)

        # Use .has_key() since it is overridden for statusStrings in common.py
        if status not in statusStrings:
            errMsg = "Invalid status"
            if direct:
                ui.notifications.error('Error', errMsg)
                return json.dumps({'result': 'error'})
            else:
                return self._genericMessage("Error", errMsg)

        showObj = Show.find(sickbeard.showList, int(show))

        if not showObj:
            errMsg = "Error", "Show not in show list"
            if direct:
                ui.notifications.error('Error', errMsg)
                return json.dumps({'result': 'error'})
            else:
                return self._genericMessage("Error", errMsg)

        segments = {}
        trakt_data = []
        if eps:

            sql_l = []
            for curEp in eps.split('|'):

                if not curEp:
                    logger.log(u"curEp was empty when trying to setStatus", logger.DEBUG)

                logger.log(u"Attempting to set status on episode " + curEp + " to " + status, logger.DEBUG)

                epInfo = curEp.split('x')

                if not all(epInfo):
                    logger.log(u"Something went wrong when trying to setStatus, epInfo[0]: %s, epInfo[1]: %s" % (epInfo[0], epInfo[1]), logger.DEBUG)
                    continue

                epObj = showObj.getEpisode(epInfo[0], epInfo[1])

                if not epObj:
                    return self._genericMessage("Error", "Episode couldn't be retrieved")

                if int(status) in [WANTED, FAILED]:
                    # figure out what episodes are wanted so we can backlog them
                    if epObj.season in segments:
                        segments[epObj.season].append(epObj)
                    else:
                        segments[epObj.season] = [epObj]

                with epObj.lock:
                    # don't let them mess up UNAIRED episodes
                    if epObj.status == UNAIRED:
                        logger.log(u"Refusing to change status of " + curEp + " because it is UNAIRED", logger.WARNING)
                        continue

                    if int(status) in Quality.DOWNLOADED and epObj.status not in Quality.SNATCHED + \
                            Quality.SNATCHED_PROPER + Quality.SNATCHED_BEST + Quality.DOWNLOADED + [IGNORED] and not ek(os.path.isfile, epObj.location):
                        logger.log(u"Refusing to change status of " + curEp + " to DOWNLOADED because it's not SNATCHED/DOWNLOADED", logger.WARNING)
                        continue

                    if int(status) == FAILED and epObj.status not in Quality.SNATCHED + Quality.SNATCHED_PROPER + \
                            Quality.SNATCHED_BEST + Quality.DOWNLOADED + Quality.ARCHIVED:
                        logger.log(u"Refusing to change status of " + curEp + " to FAILED because it's not SNATCHED/DOWNLOADED", logger.WARNING)
                        continue

                    if epObj.status in Quality.DOWNLOADED + Quality.ARCHIVED and int(status) == WANTED:
                        logger.log(u"Removing release_name for episode as you want to set a downloaded episode back to wanted, so obviously you want it replaced")
                        epObj.release_name = ""

                    epObj.status = int(status)

                    # mass add to database
                    sql_l.append(epObj.get_sql())

                    trakt_data.append((epObj.season, epObj.episode))

            data = notifiers.trakt_notifier.trakt_episode_data_generate(trakt_data)

            if sickbeard.USE_TRAKT and sickbeard.TRAKT_SYNC_WATCHLIST:
                if int(status) in [WANTED, FAILED]:
                    logger.log(u"Add episodes, showid: indexerid " + str(showObj.indexerid) + ", Title " + str(showObj.name) + " to Watchlist", logger.DEBUG)
                    upd = "add"
                elif int(status) in [IGNORED, SKIPPED] + Quality.DOWNLOADED + Quality.ARCHIVED:
                    logger.log(u"Remove episodes, showid: indexerid " + str(showObj.indexerid) + ", Title " + str(showObj.name) + " from Watchlist", logger.DEBUG)
                    upd = "remove"

                if data:
                    notifiers.trakt_notifier.update_watchlist(showObj, data_episode=data, update=upd)

            if len(sql_l) > 0:
                main_db_con = db.DBConnection()
                main_db_con.mass_action(sql_l)

        if int(status) == WANTED and not showObj.paused:
            msg = "Backlog was automatically started for the following seasons of <b>" + showObj.name + "</b>:<br>"
            msg += '<ul>'

            for season, segment in segments.iteritems():
                cur_backlog_queue_item = search_queue.BacklogQueueItem(showObj, segment)
                sickbeard.searchQueueScheduler.action.add_item(cur_backlog_queue_item)

                msg += "<li>Season " + str(season) + "</li>"
                logger.log(u"Sending backlog for " + showObj.name + " season " + str(
                    season) + " because some eps were set to wanted")

            msg += "</ul>"

            if segments:
                ui.notifications.message("Backlog started", msg)
        elif int(status) == WANTED and showObj.paused:
            logger.log(u"Some episodes were set to wanted, but " + showObj.name + " is paused. Not adding to Backlog until show is unpaused")

        if int(status) == FAILED:
            msg = "Retrying Search was automatically started for the following season of <b>" + showObj.name + "</b>:<br>"
            msg += '<ul>'

            for season, segment in segments.iteritems():
                cur_failed_queue_item = search_queue.FailedQueueItem(showObj, segment)
                sickbeard.searchQueueScheduler.action.add_item(cur_failed_queue_item)

                msg += "<li>Season " + str(season) + "</li>"
                logger.log(u"Retrying Search for " + showObj.name + " season " + str(
                    season) + " because some eps were set to failed")

            msg += "</ul>"

            if segments:
                ui.notifications.message("Retry Search started", msg)

        if direct:
            return json.dumps({'result': 'success'})
        else:
            return self.redirect("/home/displayShow?show=" + show)

    def testRename(self, show=None):

        if show is None:
            return self._genericMessage("Error", "You must specify a show")

        showObj = Show.find(sickbeard.showList, int(show))

        if showObj is None:
            return self._genericMessage("Error", "Show not in show list")

        try:
            showObj.location  # @UnusedVariable
        except ShowDirectoryNotFoundException:
            return self._genericMessage("Error", "Can't rename episodes when the show dir is missing.")

        ep_obj_rename_list = []

        ep_obj_list = showObj.getAllEpisodes(has_location=True)
        ep_obj_list = [x for x in ep_obj_list if x.location]
        ep_obj_rename_list = []
        for ep_obj in ep_obj_list:
            has_already = False
            for check in ep_obj.relatedEps + [ep_obj]:
                if check in ep_obj_rename_list:
                    has_already = True
                    break
            if not has_already:
                ep_obj_rename_list.append(ep_obj)

        if ep_obj_rename_list:
            ep_obj_rename_list.reverse()

        t = PageTemplate(rh=self, filename="testRename.mako")
        submenu = [{'title': 'Edit', 'path': 'home/editShow?show=%d' % showObj.indexerid, 'icon': 'ui-icon ui-icon-pencil'}]

        return t.render(submenu=submenu, ep_obj_list=ep_obj_rename_list,
                        show=showObj, title='Preview Rename',
                        header='Preview Rename',
                        controller="home", action="previewRename")

    def doRename(self, show=None, eps=None):
        if show is None or eps is None:
            errMsg = "You must specify a show and at least one episode"
            return self._genericMessage("Error", errMsg)

        show_obj = Show.find(sickbeard.showList, int(show))

        if show_obj is None:
            errMsg = "Error", "Show not in show list"
            return self._genericMessage("Error", errMsg)

        try:
            show_obj.location  # @UnusedVariable
        except ShowDirectoryNotFoundException:
            return self._genericMessage("Error", "Can't rename episodes when the show dir is missing.")

        if eps is None:
            return self.redirect("/home/displayShow?show=" + show)

        main_db_con = db.DBConnection()
        for curEp in eps.split('|'):

            epInfo = curEp.split('x')

            # this is probably the worst possible way to deal with double eps but I've kinda painted myself into a corner here with this stupid database
            ep_result = main_db_con.select(
                "SELECT location FROM tv_episodes WHERE showid = ? AND season = ? AND episode = ? AND 5=5",
                [show, epInfo[0], epInfo[1]])
            if not ep_result:
                logger.log(u"Unable to find an episode for " + curEp + ", skipping", logger.WARNING)
                continue
            related_eps_result = main_db_con.select(
                "SELECT season, episode FROM tv_episodes WHERE location = ? AND episode != ?",
                [ep_result[0]["location"], epInfo[1]]
            )

            root_ep_obj = show_obj.getEpisode(epInfo[0], epInfo[1])
            root_ep_obj.relatedEps = []

            for cur_related_ep in related_eps_result:
                related_ep_obj = show_obj.getEpisode(cur_related_ep["season"], cur_related_ep["episode"])
                if related_ep_obj not in root_ep_obj.relatedEps:
                    root_ep_obj.relatedEps.append(related_ep_obj)

            root_ep_obj.rename()

        return self.redirect("/home/displayShow?show=" + show)

    def searchEpisode(self, show=None, season=None, episode=None, downCurQuality=0):

        # retrieve the episode object and fail if we can't get one
        ep_obj = self._getEpisode(show, season, episode)
        if isinstance(ep_obj, str):
            return json.dumps({'result': 'failure'})

        # make a queue item for it and put it on the queue
        ep_queue_item = search_queue.ManualSearchQueueItem(ep_obj.show, ep_obj, bool(int(downCurQuality)))

        sickbeard.searchQueueScheduler.action.add_item(ep_queue_item)

        if not ep_queue_item.started and ep_queue_item.success is None:
            return json.dumps(
                {'result': 'success'})  # I Actually want to call it queued, because the search hasnt been started yet!
        if ep_queue_item.started and ep_queue_item.success is None:
            return json.dumps({'result': 'success'})
        else:
            return json.dumps({'result': 'failure'})

    # ## Returns the current ep_queue_item status for the current viewed show.
    # Possible status: Downloaded, Snatched, etc...
    # Returns {'show': 279530, 'episodes' : ['episode' : 6, 'season' : 1, 'searchstatus' : 'queued', 'status' : 'running', 'quality': '4013']
    def getManualSearchStatus(self, show=None):
        def getEpisodes(searchThread, searchstatus):
            results = []
            showObj = Show.find(sickbeard.showList, int(searchThread.show.indexerid))

            if not showObj:
                logger.log(u'No Show Object found for show with indexerID: ' + str(searchThread.show.indexerid), logger.ERROR)
                return results

            if isinstance(searchThread, sickbeard.search_queue.ManualSearchQueueItem):
                results.append({
                    'show': searchThread.show.indexerid,
                    'episode': searchThread.segment.episode,
                    'episodeindexid': searchThread.segment.indexerid,
                    'season': searchThread.segment.season,
                    'searchstatus': searchstatus,
                    'status': statusStrings[searchThread.segment.status],
                    'quality': self.getQualityClass(searchThread.segment),
                    'overview': Overview.overviewStrings[showObj.getOverview(searchThread.segment.status)]
                })
            else:
                for epObj in searchThread.segment:
                    results.append({'show': epObj.show.indexerid,
                                    'episode': epObj.episode,
                                    'episodeindexid': epObj.indexerid,
                                    'season': epObj.season,
                                    'searchstatus': searchstatus,
                                    'status': statusStrings[epObj.status],
                                    'quality': self.getQualityClass(epObj),
                                    'overview': Overview.overviewStrings[showObj.getOverview(epObj.status)]
                                    })

            return results

        episodes = []

        # Queued Searches
        searchstatus = 'queued'
        for searchThread in sickbeard.searchQueueScheduler.action.get_all_ep_from_queue(show):
            episodes += getEpisodes(searchThread, searchstatus)

        # Running Searches
        searchstatus = 'searching'
        if sickbeard.searchQueueScheduler.action.is_manualsearch_in_progress():
            searchThread = sickbeard.searchQueueScheduler.action.currentItem

            if searchThread.success:
                searchstatus = 'finished'

            episodes += getEpisodes(searchThread, searchstatus)

        # Finished Searches
        searchstatus = 'finished'
        for searchThread in sickbeard.search_queue.MANUAL_SEARCH_HISTORY:
            if show is not None:
                if not str(searchThread.show.indexerid) == show:
                    continue

            if isinstance(searchThread, sickbeard.search_queue.ManualSearchQueueItem):
                if not [x for x in episodes if x['episodeindexid'] == searchThread.segment.indexerid]:
                    episodes += getEpisodes(searchThread, searchstatus)
            else:
                # ## These are only Failed Downloads/Retry SearchThreadItems.. lets loop through the segement/episodes
                if not [i for i, j in zip(searchThread.segment, episodes) if i.indexerid == j['episodeindexid']]:
                    episodes += getEpisodes(searchThread, searchstatus)

        return json.dumps({'episodes': episodes})

    @staticmethod
    def getQualityClass(ep_obj):
        # return the correct json value

        # Find the quality class for the episode
        _, ep_quality = Quality.splitCompositeStatus(ep_obj.status)
        if ep_quality in Quality.cssClassStrings:
            quality_class = Quality.cssClassStrings[ep_quality]
        else:
            quality_class = Quality.cssClassStrings[Quality.UNKNOWN]

        return quality_class

    def searchEpisodeSubtitles(self, show=None, season=None, episode=None):
        # retrieve the episode object and fail if we can't get one
        ep_obj = self._getEpisode(show, season, episode)
        if isinstance(ep_obj, str):
            return json.dumps({'result': 'failure'})

        try:
            new_subtitles = ep_obj.download_subtitles()  # pylint: disable=no-member
        except Exception:
            return json.dumps({'result': 'failure'})

        if new_subtitles:
            new_languages = [subtitles.name_from_code(code) for code in new_subtitles]
            status = 'New subtitles downloaded: %s' % ', '.join(new_languages)
        else:
            status = 'No subtitles downloaded'

        ui.notifications.message(ep_obj.show.name, status)  # pylint: disable=no-member
        return json.dumps({'result': status, 'subtitles': ','.join(ep_obj.subtitles)})  # pylint: disable=no-member

    def setSceneNumbering(self, show, indexer, forSeason=None, forEpisode=None, forAbsolute=None, sceneSeason=None,
                          sceneEpisode=None, sceneAbsolute=None):

        # sanitize:
        if forSeason in ['null', '']:
            forSeason = None
        if forEpisode in ['null', '']:
            forEpisode = None
        if forAbsolute in ['null', '']:
            forAbsolute = None
        if sceneSeason in ['null', '']:
            sceneSeason = None
        if sceneEpisode in ['null', '']:
            sceneEpisode = None
        if sceneAbsolute in ['null', '']:
            sceneAbsolute = None

        showObj = Show.find(sickbeard.showList, int(show))

        # Check if this is an anime, because we can't set the Scene numbering for anime shows
        if showObj.is_anime and not forAbsolute:
            result = {
                'success': False,
                'errorMessage': 'You can\'t use the Scene numbering for anime shows. ' +
                'Use the Scene Absolute field, to configure a diverging episode number.',
                'sceneSeason': None,
                'sceneAbsolute': None
            }
            return json.dumps(result)
        elif showObj.is_anime:
            result = {
                'success': True,
                'forAbsolute': forAbsolute,
            }
        else:
            result = {
                'success': True,
                'forSeason': forSeason,
                'forEpisode': forEpisode,
            }

        # retrieve the episode object and fail if we can't get one
        if showObj.is_anime:
            ep_obj = self._getEpisode(show, absolute=forAbsolute)
        else:
            ep_obj = self._getEpisode(show, forSeason, forEpisode)

        if isinstance(ep_obj, str):
            result['success'] = False
            result['errorMessage'] = ep_obj
        elif showObj.is_anime:
            logger.log(u"setAbsoluteSceneNumbering for %s from %s to %s" %
                       (show, forAbsolute, sceneAbsolute), logger.DEBUG)

            show = int(show)
            indexer = int(indexer)
            forAbsolute = int(forAbsolute)
            if sceneAbsolute is not None:
                sceneAbsolute = int(sceneAbsolute)

            set_scene_numbering(show, indexer, absolute_number=forAbsolute, sceneAbsolute=sceneAbsolute)
        else:
            logger.log(u"setEpisodeSceneNumbering for %s from %sx%s to %sx%s" %
                       (show, forSeason, forEpisode, sceneSeason, sceneEpisode), logger.DEBUG)

            show = int(show)
            indexer = int(indexer)
            forSeason = int(forSeason)
            forEpisode = int(forEpisode)
            if sceneSeason is not None:
                sceneSeason = int(sceneSeason)
            if sceneEpisode is not None:
                sceneEpisode = int(sceneEpisode)

            set_scene_numbering(show, indexer, season=forSeason, episode=forEpisode, sceneSeason=sceneSeason,
                                sceneEpisode=sceneEpisode)

        if showObj.is_anime:
            sn = get_scene_absolute_numbering(show, indexer, forAbsolute)
            if sn:
                result['sceneAbsolute'] = sn
            else:
                result['sceneAbsolute'] = None
        else:
            sn = get_scene_numbering(show, indexer, forSeason, forEpisode)
            if sn:
                (result['sceneSeason'], result['sceneEpisode']) = sn
            else:
                (result['sceneSeason'], result['sceneEpisode']) = (None, None)

        return json.dumps(result)

    def retryEpisode(self, show, season, episode, downCurQuality):
        # retrieve the episode object and fail if we can't get one
        ep_obj = self._getEpisode(show, season, episode)
        if isinstance(ep_obj, str):
            return json.dumps({'result': 'failure'})

        # make a queue item for it and put it on the queue
        ep_queue_item = search_queue.FailedQueueItem(ep_obj.show, [ep_obj], bool(int(downCurQuality)))
        sickbeard.searchQueueScheduler.action.add_item(ep_queue_item)

        if not ep_queue_item.started and ep_queue_item.success is None:
            return json.dumps(
                {'result': 'success'})  # I Actually want to call it queued, because the search hasnt been started yet!
        if ep_queue_item.started and ep_queue_item.success is None:
            return json.dumps({'result': 'success'})
        else:
            return json.dumps({'result': 'failure'})

    @staticmethod
    def fetch_releasegroups(show_name):
        logger.log(u'ReleaseGroups: %s' % show_name, logger.INFO)
        if helpers.set_up_anidb_connection():
            try:
                anime = adba.Anime(sickbeard.ADBA_CONNECTION, name=show_name)
                groups = anime.get_groups()
                logger.log(u'ReleaseGroups: %s' % groups, logger.INFO)
                return json.dumps({'result': 'success', 'groups': groups})
            except AttributeError as error:
                logger.log(u'Unable to get ReleaseGroups: %s' % error, logger.DEBUG)

        return json.dumps({'result': 'failure'})


@route('/IRC(/?.*)')
class HomeIRC(Home):
    def __init__(self, *args, **kwargs):
        super(HomeIRC, self).__init__(*args, **kwargs)

    def index(self):

        t = PageTemplate(rh=self, filename="IRC.mako")
        return t.render(topmenu="system", header="IRC", title="IRC", controller="IRC", action="index")


@route('/news(/?.*)')
class HomeNews(Home):
    def __init__(self, *args, **kwargs):
        super(HomeNews, self).__init__(*args, **kwargs)

    def index(self):
        try:
            news = sickbeard.versionCheckScheduler.action.check_for_new_news(force=True)
        except Exception:
            logger.log(u'Could not load news from repo, giving a link!', logger.DEBUG)
            news = 'Could not load news from the repo. [Click here for news.md](' + sickbeard.NEWS_URL + ')'

        sickbeard.NEWS_LAST_READ = sickbeard.NEWS_LATEST
        sickbeard.NEWS_UNREAD = 0
        sickbeard.save_config()

        t = PageTemplate(rh=self, filename="markdown.mako")
        data = markdown2.markdown(news if news else "The was a problem connecting to github, please refresh and try again", extras=['header-ids'])

        return t.render(title="News", header="News", topmenu="system", data=data, controller="news", action="index")


@route('/changes(/?.*)')
class HomeChangeLog(Home):
    def __init__(self, *args, **kwargs):
        super(HomeChangeLog, self).__init__(*args, **kwargs)

    def index(self):
        try:
            changes = helpers.getURL('https://api.pymedusa.com/changelog.md', session=requests.Session(), returns='text')
        except Exception:
            logger.log(u'Could not load changes from repo, giving a link!', logger.DEBUG)
            changes = 'Could not load changes from the repo. [Click here for CHANGES.md](https://api.pymedusa.com/CHANGES.md)'

        t = PageTemplate(rh=self, filename="markdown.mako")
        data = markdown2.markdown(changes if changes else "The was a problem connecting to github, please refresh and try again", extras=['header-ids'])

        return t.render(title="Changelog", header="Changelog", topmenu="system", data=data, controller="changes", action="index")


@route('/home/postprocess(/?.*)')
class HomePostProcess(Home):
    def __init__(self, *args, **kwargs):
        super(HomePostProcess, self).__init__(*args, **kwargs)

    def index(self):
        t = PageTemplate(rh=self, filename="home_postprocess.mako")
        return t.render(title='Post Processing', header='Post Processing', topmenu='home', controller="home", action="postProcess")

    # TODO: PR to NZBtoMedia so that we can rename dir to proc_dir, and type to proc_type. Using names of builtins as var names is bad
    # pylint: disable=redefined-builtin
    def processEpisode(self, dir=None, nzbName=None, jobName=None, quiet=None, process_method=None, force=None,
                       is_priority=None, delete_on="0", failed="0", type="auto", *args, **kwargs):

        def argToBool(argument):
            if isinstance(argument, basestring):
                _arg = argument.strip().lower()
            else:
                _arg = argument

            if _arg in ['1', 'on', 'true', True]:
                return True
            elif _arg in ['0', 'off', 'false', False]:
                return False

            return argument

        if not dir:
            return self.redirect("/home/postprocess/")
        else:
            nzbName = ss(nzbName) if nzbName else nzbName

            result = processTV.processDir(
                ss(dir), nzbName, process_method=process_method, force=argToBool(force),
                is_priority=argToBool(is_priority), delete_on=argToBool(delete_on), failed=argToBool(failed), proc_type=type
            )

            if quiet is not None and int(quiet) == 1:
                return result

            result = result.replace("\n", "<br>\n")
            return self._genericMessage("Postprocessing results", result)


@route('/addShows(/?.*)')
class HomeAddShows(Home):
    def __init__(self, *args, **kwargs):
        super(HomeAddShows, self).__init__(*args, **kwargs)

    def index(self):
        t = PageTemplate(rh=self, filename="addShows.mako")
        return t.render(title='Add Shows', header='Add Shows', topmenu='home', controller="addShows", action="index")

    @staticmethod
    def getIndexerLanguages():
        result = sickbeard.indexerApi().config['valid_languages']

        return json.dumps({'results': result})

    @staticmethod
    def sanitizeFileName(name):
        return sanitize_filename(name)

    @staticmethod
    def searchIndexersForShowName(search_term, lang=None, indexer=None):
        if not lang or lang == 'null':
            lang = sickbeard.INDEXER_DEFAULT_LANGUAGE

        search_term = search_term.encode('utf-8')

        searchTerms = [search_term]

        # If search term ends with what looks like a year, enclose it in ()
        matches = re.match(r'^(.+ |)([12][0-9]{3})$', search_term)
        if matches:
            searchTerms.append("%s(%s)" % (matches.group(1), matches.group(2)))

        for searchTerm in searchTerms:
            # If search term begins with an article, let's also search for it without
            matches = re.match(r'^(?:a|an|the) (.+)$', searchTerm, re.I)
            if matches:
                searchTerms.append(matches.group(1))

        results = {}
        final_results = []

        # Query Indexers for each search term and build the list of results
        for indexer in sickbeard.indexerApi().indexers if not int(indexer) else [int(indexer)]:
            lINDEXER_API_PARMS = sickbeard.indexerApi(indexer).api_params.copy()
            lINDEXER_API_PARMS['language'] = lang
            lINDEXER_API_PARMS['custom_ui'] = classes.AllShowsListUI
            t = sickbeard.indexerApi(indexer).indexer(**lINDEXER_API_PARMS)

            logger.log(u"Searching for Show with searchterm(s): %s on Indexer: %s" % (
                searchTerms, sickbeard.indexerApi(indexer).name), logger.DEBUG)
            for searchTerm in searchTerms:
                try:
                    indexerResults = t[searchTerm]
<<<<<<< HEAD
                except StandardError:
                    logger.log(traceback.format_exc(), logger.ERROR)
                    continue
=======
                except indexer_exception as error:
                    logger.log(u'Error searching for show: {}'.format(ex(error)))
>>>>>>> 0eb93208

                # add search results
                results.setdefault(indexer, []).extend(indexerResults)

        for i, shows in results.iteritems():
            final_results.extend({(sickbeard.indexerApi(i).name, i, sickbeard.indexerApi(i).config["show_url"], int(show['id']),
                                   show['seriesname'], show['firstaired']) for show in shows})

        lang_id = sickbeard.indexerApi().config['langabbv_to_id'][lang]
        return json.dumps({'results': final_results, 'langid': lang_id})

    def massAddTable(self, rootDir=None):
        t = PageTemplate(rh=self, filename="home_massAddTable.mako")

        if not rootDir:
            return "No folders selected."
        elif not isinstance(rootDir, list):
            root_dirs = [rootDir]
        else:
            root_dirs = rootDir

        root_dirs = [urllib.unquote_plus(x) for x in root_dirs]

        if sickbeard.ROOT_DIRS:
            default_index = int(sickbeard.ROOT_DIRS.split('|')[0])
        else:
            default_index = 0

        if len(root_dirs) > default_index:
            tmp = root_dirs[default_index]
            if tmp in root_dirs:
                root_dirs.remove(tmp)
                root_dirs = [tmp] + root_dirs

        dir_list = []

        main_db_con = db.DBConnection()
        for root_dir in root_dirs:
            try:
                file_list = ek(os.listdir, root_dir)
            except Exception:
                continue

            for cur_file in file_list:

                try:
                    cur_path = ek(os.path.normpath, ek(os.path.join, root_dir, cur_file))
                    if not ek(os.path.isdir, cur_path):
                        continue
                except Exception:
                    continue

                cur_dir = {
                    'dir': cur_path,
                    'display_dir': '<b>' + ek(os.path.dirname, cur_path) + os.sep + '</b>' + ek(
                        os.path.basename,
                        cur_path),
                }

                # see if the folder is in KODI already
                dirResults = main_db_con.select("SELECT indexer_id FROM tv_shows WHERE location = ? LIMIT 1", [cur_path])

                if dirResults:
                    cur_dir['added_already'] = True
                else:
                    cur_dir['added_already'] = False

                dir_list.append(cur_dir)

                indexer_id = show_name = indexer = None
                for cur_provider in sickbeard.metadata_provider_dict.values():
                    if not (indexer_id and show_name):
                        (indexer_id, show_name, indexer) = cur_provider.retrieveShowMetadata(cur_path)

                        # default to TVDB if indexer was not detected
                        if show_name and not (indexer or indexer_id):
                            (_, idxr, i) = helpers.searchIndexerForShowID(show_name, indexer, indexer_id)

                            # set indexer and indexer_id from found info
                            if not indexer and idxr:
                                indexer = idxr

                            if not indexer_id and i:
                                indexer_id = i

                cur_dir['existing_info'] = (indexer_id, show_name, indexer)

                if indexer_id and Show.find(sickbeard.showList, indexer_id):
                    cur_dir['added_already'] = True
        return t.render(dirList=dir_list)

    def newShow(self, show_to_add=None, other_shows=None, search_string=None):
        """
        Display the new show page which collects a tvdb id, folder, and extra options and
        posts them to addNewShow
        """
        t = PageTemplate(rh=self, filename="addShows_newShow.mako")

        indexer, show_dir, indexer_id, show_name = self.split_extra_show(show_to_add)

        if indexer_id and indexer and show_name:
            use_provided_info = True
        else:
            use_provided_info = False

        # use the given show_dir for the indexer search if available
        if not show_dir:
            if search_string:
                default_show_name = search_string
            else:
                default_show_name = ''

        elif not show_name:
            default_show_name = re.sub(r' \(\d{4}\)', '',
                                       ek(os.path.basename, ek(os.path.normpath, show_dir)).replace('.', ' '))
        else:
            default_show_name = show_name

        # carry a list of other dirs if given
        if not other_shows:
            other_shows = []
        elif not isinstance(other_shows, list):
            other_shows = [other_shows]

        provided_indexer_id = int(indexer_id or 0)
        provided_indexer_name = show_name

        provided_indexer = int(indexer or sickbeard.INDEXER_DEFAULT)

        return t.render(
            enable_anime_options=True, use_provided_info=use_provided_info,
            default_show_name=default_show_name, other_shows=other_shows,
            provided_show_dir=show_dir, provided_indexer_id=provided_indexer_id,
            provided_indexer_name=provided_indexer_name, provided_indexer=provided_indexer,
            indexers=sickbeard.indexerApi().indexers, whitelist=[], blacklist=[], groups=[],
            title='New Show', header='New Show', topmenu='home',
            controller="addShows", action="newShow"
        )

    def trendingShows(self, traktList=None):
        """
        Display the new show page which collects a tvdb id, folder, and extra options and
        posts them to addNewShow
        """
        if traktList is None:
            traktList = ""

        traktList = traktList.lower()

        if traktList == "trending":
            page_title = "Trending Shows"
        elif traktList == "popular":
            page_title = "Popular Shows"
        elif traktList == "anticipated":
            page_title = "Most Anticipated Shows"
        elif traktList == "collected":
            page_title = "Most Collected Shows"
        elif traktList == "watched":
            page_title = "Most Watched Shows"
        elif traktList == "played":
            page_title = "Most Played Shows"
        elif traktList == "recommended":
            page_title = "Recommended Shows"
        elif traktList == "newshow":
            page_title = "New Shows"
        elif traktList == "newseason":
            page_title = "Season Premieres"
        else:
            page_title = "Most Anticipated Shows"

        t = PageTemplate(rh=self, filename="addShows_trendingShows.mako")
        return t.render(title=page_title, header=page_title, enable_anime_options=False,
                        traktList=traktList, controller="addShows", action="trendingShows")

    def getTrendingShows(self, traktList=None):
        """
        Display the new show page which collects a tvdb id, folder, and extra options and
        posts them to addNewShow
        """
        t = PageTemplate(rh=self, filename="trendingShows.mako")
        if traktList is None:
            traktList = ""

        traktList = traktList.lower()

        if traktList == "trending":
            page_url = "shows/trending"
        elif traktList == "popular":
            page_url = "shows/popular"
        elif traktList == "anticipated":
            page_url = "shows/anticipated"
        elif traktList == "collected":
            page_url = "shows/collected"
        elif traktList == "watched":
            page_url = "shows/watched"
        elif traktList == "played":
            page_url = "shows/played"
        elif traktList == "recommended":
            page_url = "recommendations/shows"
        elif traktList == "newshow":
            page_url = 'calendars/all/shows/new/%s/30' % datetime.date.today().strftime("%Y-%m-%d")
        elif traktList == "newseason":
            page_url = 'calendars/all/shows/premieres/%s/30' % datetime.date.today().strftime("%Y-%m-%d")
        else:
            page_url = "shows/anticipated"

        trending_shows = []

        trakt_api = TraktAPI(sickbeard.SSL_VERIFY, sickbeard.TRAKT_TIMEOUT)

        try:
            not_liked_show = ""
            if sickbeard.TRAKT_ACCESS_TOKEN != '':
                library_shows = trakt_api.traktRequest("sync/collection/shows?extended=full") or []
                if sickbeard.TRAKT_BLACKLIST_NAME is not None and sickbeard.TRAKT_BLACKLIST_NAME:
                    not_liked_show = trakt_api.traktRequest("users/" + sickbeard.TRAKT_USERNAME + "/lists/" + sickbeard.TRAKT_BLACKLIST_NAME + "/items") or []
                else:
                    logger.log(u"Trakt blacklist name is empty", logger.DEBUG)

            if traktList not in ["recommended", "newshow", "newseason"]:
                limit_show = "?limit=" + str(100 + len(not_liked_show)) + "&"
            else:
                limit_show = "?"

            shows = trakt_api.traktRequest(page_url + limit_show + "extended=full,images") or []

            if sickbeard.TRAKT_ACCESS_TOKEN != '':
                library_shows = trakt_api.traktRequest("sync/collection/shows?extended=full") or []

            for show in shows:
                try:
                    if 'show' not in show:
                        show['show'] = show

                    if not Show.find(sickbeard.showList, [int(show['show']['ids']['tvdb'])]):
                        if sickbeard.TRAKT_ACCESS_TOKEN != '':
                            if show['show']['ids']['tvdb'] not in (lshow['show']['ids']['tvdb'] for lshow in library_shows):
                                if not_liked_show:
                                    if show['show']['ids']['tvdb'] not in (show['show']['ids']['tvdb'] for show in not_liked_show if show['type'] == 'show'):
                                        trending_shows += [show]
                                else:
                                    trending_shows += [show]
                        else:
                            if not_liked_show:
                                if show['show']['ids']['tvdb'] not in (show['show']['ids']['tvdb'] for show in not_liked_show if show['type'] == 'show'):
                                    trending_shows += [show]
                            else:
                                trending_shows += [show]

                except MultipleShowObjectsException:
                    continue

            if sickbeard.TRAKT_BLACKLIST_NAME != '':
                blacklist = True
            else:
                blacklist = False

        except traktException as e:
            logger.log(u"Could not connect to Trakt service: %s" % ex(e), logger.WARNING)

        return t.render(blacklist=blacklist, trending_shows=trending_shows)

    def popularShows(self):
        """
        Fetches data from IMDB to show a list of popular shows.
        """
        t = PageTemplate(rh=self, filename="addShows_popularShows.mako")
        e = None

        try:
            popular_shows = imdb_popular.fetch_popular_shows()
        except Exception as e:
            # print traceback.format_exc()
            popular_shows = None

        return t.render(title="Popular Shows", header="Popular Shows",
                        popular_shows=popular_shows, imdb_exception=e,
                        topmenu="home",
                        controller="addShows", action="popularShows")

    def addShowToBlacklist(self, indexer_id):
        # URL parameters
        data = {'shows': [{'ids': {'tvdb': indexer_id}}]}

        trakt_api = TraktAPI(sickbeard.SSL_VERIFY, sickbeard.TRAKT_TIMEOUT)

        trakt_api.traktRequest("users/" + sickbeard.TRAKT_USERNAME + "/lists/" + sickbeard.TRAKT_BLACKLIST_NAME + "/items", data, method='POST')

        return self.redirect('/addShows/trendingShows/')

    def existingShows(self):
        """
        Prints out the page to add existing shows from a root dir
        """
        t = PageTemplate(rh=self, filename="addShows_addExistingShow.mako")
        return t.render(enable_anime_options=False, title='Existing Show',
                        header='Existing Show', topmenu="home",
                        controller="addShows", action="addExistingShow")

    def addShowByID(self, indexer_id, show_name, indexer="TVDB", which_series=None,
                    indexer_lang=None, root_dir=None, default_status=None,
                    quality_preset=None, any_qualities=None, best_qualities=None,
                    flatten_folders=None, subtitles=None, full_show_path=None,
                    other_shows=None, skip_show=None, provided_indexer=None,
                    anime=None, scene=None, blacklist=None, whitelist=None,
                    default_status_after=None, default_flatten_folders=None,
                    configure_show_options=None):

        if indexer != "TVDB":
            tvdb_id = helpers.getTVDBFromID(indexer_id, indexer.upper())
            if not tvdb_id:
                logger.log(u"Unable to to find tvdb ID to add %s" % show_name)
                ui.notifications.error(
                    "Unable to add %s" % show_name,
                    "Could not add %s.  We were unable to locate the tvdb id at this time." % show_name
                )
                return

            indexer_id = try_int(tvdb_id, None)

        if Show.find(sickbeard.showList, int(indexer_id)):
            return

        # Sanitize the paramater anyQualities and bestQualities. As these would normally be passed as lists
        if any_qualities:
            any_qualities = any_qualities.split(',')
        else:
            any_qualities = []

        if best_qualities:
            best_qualities = best_qualities.split(',')
        else:
            best_qualities = []

        # If configure_show_options is enabled let's use the provided settings
        configure_show_options = config.checkbox_to_value(configure_show_options)

        if configure_show_options:
            # prepare the inputs for passing along
            scene = config.checkbox_to_value(scene)
            anime = config.checkbox_to_value(anime)
            flatten_folders = config.checkbox_to_value(flatten_folders)
            subtitles = config.checkbox_to_value(subtitles)

            if whitelist:
                whitelist = short_group_names(whitelist)
            if blacklist:
                blacklist = short_group_names(blacklist)

            if not any_qualities:
                any_qualities = []

            if not best_qualities or try_int(quality_preset, None):
                best_qualities = []

            if not isinstance(any_qualities, list):
                any_qualities = [any_qualities]

            if not isinstance(best_qualities, list):
                best_qualities = [best_qualities]

            quality = Quality.combineQualities([int(q) for q in any_qualities], [int(q) for q in best_qualities])

            location = root_dir

        else:
            default_status = sickbeard.STATUS_DEFAULT
            quality = sickbeard.QUALITY_DEFAULT
            flatten_folders = sickbeard.FLATTEN_FOLDERS_DEFAULT
            subtitles = sickbeard.SUBTITLES_DEFAULT
            anime = sickbeard.ANIME_DEFAULT
            scene = sickbeard.SCENE_DEFAULT
            default_status_after = sickbeard.STATUS_DEFAULT_AFTER

            if sickbeard.ROOT_DIRS:
                root_dirs = sickbeard.ROOT_DIRS.split('|')
                location = root_dirs[int(root_dirs[0]) + 1]
            else:
                location = None

        if not location:
            logger.log(u"There was an error creating the show, no root directory setting found")
            return "No root directories setup, please go back and add one."

        show_name = get_showname_from_indexer(1, indexer_id)
        show_dir = None

        # add the show
        sickbeard.showQueueScheduler.action.addShow(1, int(indexer_id), show_dir, int(default_status), quality, flatten_folders,
                                                    indexer_lang, subtitles, anime, scene, None, blacklist, whitelist,
                                                    int(default_status_after), root_dir=location)

        ui.notifications.message('Show added', 'Adding the specified show {0}'.format(show_name))

        # done adding show
        return self.redirect('/home/')

    def addNewShow(self, whichSeries=None, indexerLang=None, rootDir=None, defaultStatus=None,
                   quality_preset=None, anyQualities=None, bestQualities=None, flatten_folders=None, subtitles=None,
                   fullShowPath=None, other_shows=None, skipShow=None, providedIndexer=None, anime=None,
                   scene=None, blacklist=None, whitelist=None, defaultStatusAfter=None):
        """
        Receive tvdb id, dir, and other options and create a show from them. If extra show dirs are
        provided then it forwards back to newShow, if not it goes to /home.
        """

        if indexerLang is None:
            indexerLang = sickbeard.INDEXER_DEFAULT_LANGUAGE

        # grab our list of other dirs if given
        if not other_shows:
            other_shows = []
        elif not isinstance(other_shows, list):
            other_shows = [other_shows]

        def finishAddShow():
            # if there are no extra shows then go home
            if not other_shows:
                return self.redirect('/home/')

            # peel off the next one
            next_show_dir = other_shows[0]
            rest_of_show_dirs = other_shows[1:]

            # go to add the next show
            return self.newShow(next_show_dir, rest_of_show_dirs)

        # if we're skipping then behave accordingly
        if skipShow:
            return finishAddShow()

        # sanity check on our inputs
        if (not rootDir and not fullShowPath) or not whichSeries:
            return "Missing params, no Indexer ID or folder:" + repr(whichSeries) + " and " + repr(
                rootDir) + "/" + repr(fullShowPath)

        # figure out what show we're adding and where
        series_pieces = whichSeries.split('|')
        if (whichSeries and rootDir) or (whichSeries and fullShowPath and len(series_pieces) > 1):
            if len(series_pieces) < 6:
                logger.log(u"Unable to add show due to show selection. Not anough arguments: %s" % (repr(series_pieces)),
                           logger.ERROR)
                ui.notifications.error("Unknown error. Unable to add show due to problem with show selection.")
                return self.redirect('/addShows/existingShows/')

            indexer = int(series_pieces[1])
            indexer_id = int(series_pieces[3])
            # Show name was sent in UTF-8 in the form
            show_name = series_pieces[4].decode('utf-8')
        else:
            # if no indexer was provided use the default indexer set in General settings
            if not providedIndexer:
                providedIndexer = sickbeard.INDEXER_DEFAULT

            indexer = int(providedIndexer)
            indexer_id = int(whichSeries)
            show_name = ek(os.path.basename, ek(os.path.normpath, fullShowPath))

        # use the whole path if it's given, or else append the show name to the root dir to get the full show path
        if fullShowPath:
            show_dir = ek(os.path.normpath, fullShowPath)
        else:
            show_dir = ek(os.path.join, rootDir, sanitize_filename(show_name))

        # blanket policy - if the dir exists you should have used "add existing show" numbnuts
        if ek(os.path.isdir, show_dir) and not fullShowPath:
            ui.notifications.error("Unable to add show", "Folder " + show_dir + " exists already")
            return self.redirect('/addShows/existingShows/')

        # don't create show dir if config says not to
        if sickbeard.ADD_SHOWS_WO_DIR:
            logger.log(u"Skipping initial creation of " + show_dir + " due to config.ini setting")
        else:
            dir_exists = helpers.makeDir(show_dir)
            if not dir_exists:
                logger.log(u"Unable to create the folder " + show_dir + ", can't add the show", logger.ERROR)
                ui.notifications.error("Unable to add show",
                                       "Unable to create the folder " + show_dir + ", can't add the show")
                # Don't redirect to default page because user wants to see the new show
                return self.redirect("/home/")
            else:
                helpers.chmodAsParent(show_dir)

        # prepare the inputs for passing along
        scene = config.checkbox_to_value(scene)
        anime = config.checkbox_to_value(anime)
        flatten_folders = config.checkbox_to_value(flatten_folders)
        subtitles = config.checkbox_to_value(subtitles)

        if whitelist:
            whitelist = short_group_names(whitelist)
        if blacklist:
            blacklist = short_group_names(blacklist)

        if not anyQualities:
            anyQualities = []
        if not bestQualities or try_int(quality_preset, None):
            bestQualities = []
        if not isinstance(anyQualities, list):
            anyQualities = [anyQualities]
        if not isinstance(bestQualities, list):
            bestQualities = [bestQualities]
        newQuality = Quality.combineQualities([int(q) for q in anyQualities], [int(q) for q in bestQualities])

        # add the show
        sickbeard.showQueueScheduler.action.addShow(indexer, indexer_id, show_dir, int(defaultStatus), newQuality,
                                                    flatten_folders, indexerLang, subtitles, anime,
                                                    scene, None, blacklist, whitelist, int(defaultStatusAfter))
        ui.notifications.message('Show added', 'Adding the specified show into ' + show_dir)

        return finishAddShow()

    @staticmethod
    def split_extra_show(extra_show):
        if not extra_show:
            return None, None, None, None
        split_vals = extra_show.split('|')
        if len(split_vals) < 4:
            indexer = split_vals[0]
            show_dir = split_vals[1]
            return indexer, show_dir, None, None
        indexer = split_vals[0]
        show_dir = split_vals[1]
        indexer_id = split_vals[2]
        show_name = '|'.join(split_vals[3:])

        return indexer, show_dir, indexer_id, show_name

    def addExistingShows(self, shows_to_add=None, promptForSettings=None):
        """
        Receives a dir list and add them. Adds the ones with given TVDB IDs first, then forwards
        along to the newShow page.
        """
        # grab a list of other shows to add, if provided
        if not shows_to_add:
            shows_to_add = []
        elif not isinstance(shows_to_add, list):
            shows_to_add = [shows_to_add]

        shows_to_add = [urllib.unquote_plus(x) for x in shows_to_add]

        promptForSettings = config.checkbox_to_value(promptForSettings)

        indexer_id_given = []
        dirs_only = []
        # separate all the ones with Indexer IDs
        for cur_dir in shows_to_add:
            if '|' in cur_dir:
                split_vals = cur_dir.split('|')
                if len(split_vals) < 3:
                    dirs_only.append(cur_dir)
            if '|' not in cur_dir:
                dirs_only.append(cur_dir)
            else:
                indexer, show_dir, indexer_id, show_name = self.split_extra_show(cur_dir)

                if not show_dir or not indexer_id or not show_name:
                    continue

                indexer_id_given.append((int(indexer), show_dir, int(indexer_id), show_name))

        # if they want me to prompt for settings then I will just carry on to the newShow page
        if promptForSettings and shows_to_add:
            return self.newShow(shows_to_add[0], shows_to_add[1:])

        # if they don't want me to prompt for settings then I can just add all the nfo shows now
        num_added = 0
        for cur_show in indexer_id_given:
            indexer, show_dir, indexer_id, show_name = cur_show

            if indexer is not None and indexer_id is not None:
                # add the show
                sickbeard.showQueueScheduler.action.addShow(
                    indexer, indexer_id, show_dir,
                    default_status=sickbeard.STATUS_DEFAULT,
                    quality=sickbeard.QUALITY_DEFAULT,
                    flatten_folders=sickbeard.FLATTEN_FOLDERS_DEFAULT,
                    subtitles=sickbeard.SUBTITLES_DEFAULT,
                    anime=sickbeard.ANIME_DEFAULT,
                    scene=sickbeard.SCENE_DEFAULT,
                    default_status_after=sickbeard.STATUS_DEFAULT_AFTER
                )
                num_added += 1

        if num_added:
            ui.notifications.message("Shows Added",
                                     "Automatically added " + str(num_added) + " from their existing metadata files")

        # if we're done then go home
        if not dirs_only:
            return self.redirect('/home/')

        # for the remaining shows we need to prompt for each one, so forward this on to the newShow page
        return self.newShow(dirs_only[0], dirs_only[1:])


@route('/manage(/?.*)')
class Manage(Home, WebRoot):
    def __init__(self, *args, **kwargs):
        super(Manage, self).__init__(*args, **kwargs)

    def index(self):
        t = PageTemplate(rh=self, filename="manage.mako")
        return t.render(title='Mass Update', header='Mass Update', topmenu='manage', controller="manage", action="index")

    @staticmethod
    def showEpisodeStatuses(indexer_id, whichStatus):
        status_list = [int(whichStatus)]
        if status_list[0] == SNATCHED:
            status_list = Quality.SNATCHED + Quality.SNATCHED_PROPER + Quality.SNATCHED_BEST

        main_db_con = db.DBConnection()
        cur_show_results = main_db_con.select(
            "SELECT season, episode, name FROM tv_episodes WHERE showid = ? AND season != 0 AND status IN (" + ','.join(
                ['?'] * len(status_list)) + ")", [int(indexer_id)] + status_list)

        result = {}
        for cur_result in cur_show_results:
            cur_season = int(cur_result["season"])
            cur_episode = int(cur_result["episode"])

            if cur_season not in result:
                result[cur_season] = {}

            result[cur_season][cur_episode] = cur_result["name"]

        return json.dumps(result)

    def episodeStatuses(self, whichStatus=None):
        if whichStatus:
            status_list = [int(whichStatus)]
            if status_list[0] == SNATCHED:
                status_list = Quality.SNATCHED + Quality.SNATCHED_PROPER + Quality.SNATCHED_BEST
        else:
            status_list = []

        t = PageTemplate(rh=self, filename="manage_episodeStatuses.mako")

        # if we have no status then this is as far as we need to go
        if not status_list:
            return t.render(
                title="Episode Overview", header="Episode Overview",
                topmenu="manage", show_names=None, whichStatus=whichStatus,
                ep_counts=None, sorted_show_ids=None,
                controller="manage", action="episodeStatuses")

        main_db_con = db.DBConnection()
        status_results = main_db_con.select(
            "SELECT show_name, tv_shows.indexer_id AS indexer_id FROM tv_episodes, tv_shows WHERE tv_episodes.status IN (" + ','.join(
                ['?'] * len(
                    status_list)) + ") AND season != 0 AND tv_episodes.showid = tv_shows.indexer_id ORDER BY show_name",
            status_list)

        ep_counts = {}
        show_names = {}
        sorted_show_ids = []
        for cur_status_result in status_results:
            cur_indexer_id = int(cur_status_result["indexer_id"])
            if cur_indexer_id not in ep_counts:
                ep_counts[cur_indexer_id] = 1
            else:
                ep_counts[cur_indexer_id] += 1

            show_names[cur_indexer_id] = cur_status_result["show_name"]
            if cur_indexer_id not in sorted_show_ids:
                sorted_show_ids.append(cur_indexer_id)

        return t.render(
            title="Episode Overview", header="Episode Overview",
            topmenu='manage', whichStatus=whichStatus,
            show_names=show_names, ep_counts=ep_counts, sorted_show_ids=sorted_show_ids,
            controller="manage", action="episodeStatuses")

    def changeEpisodeStatuses(self, oldStatus, newStatus, *args, **kwargs):
        status_list = [int(oldStatus)]
        if status_list[0] == SNATCHED:
            status_list = Quality.SNATCHED + Quality.SNATCHED_PROPER + Quality.SNATCHED_BEST

        to_change = {}

        # make a list of all shows and their associated args
        for arg in kwargs:
            indexer_id, what = arg.split('-')

            # we don't care about unchecked checkboxes
            if kwargs[arg] != 'on':
                continue

            if indexer_id not in to_change:
                to_change[indexer_id] = []

            to_change[indexer_id].append(what)

        main_db_con = db.DBConnection()
        for cur_indexer_id in to_change:

            # get a list of all the eps we want to change if they just said "all"
            if 'all' in to_change[cur_indexer_id]:
                all_eps_results = main_db_con.select(
                    "SELECT season, episode FROM tv_episodes WHERE status IN (" + ','.join(
                        ['?'] * len(status_list)) + ") AND season != 0 AND showid = ?",
                    status_list + [cur_indexer_id])
                all_eps = [str(x["season"]) + 'x' + str(x["episode"]) for x in all_eps_results]
                to_change[cur_indexer_id] = all_eps

            self.setStatus(cur_indexer_id, '|'.join(to_change[cur_indexer_id]), newStatus, direct=True)

        return self.redirect('/manage/episodeStatuses/')

    @staticmethod
    def showSubtitleMissed(indexer_id, whichSubs):
        main_db_con = db.DBConnection()
        cur_show_results = main_db_con.select(
            "SELECT season, episode, name, subtitles FROM tv_episodes WHERE showid = ? AND season != 0 AND (status LIKE '%4' OR status LIKE '%6') and location != ''",
            [int(indexer_id)])

        result = {}
        for cur_result in cur_show_results:
            if whichSubs == 'all':
                if not frozenset(subtitles.wanted_languages()).difference(cur_result["subtitles"].split(',')):
                    continue
            elif whichSubs in cur_result["subtitles"]:
                continue

            cur_season = int(cur_result["season"])
            cur_episode = int(cur_result["episode"])

            if cur_season not in result:
                result[cur_season] = {}

            if cur_episode not in result[cur_season]:
                result[cur_season][cur_episode] = {}

            result[cur_season][cur_episode]["name"] = cur_result["name"]

            result[cur_season][cur_episode]["subtitles"] = cur_result["subtitles"]

        return json.dumps(result)

    def subtitleMissed(self, whichSubs=None):
        t = PageTemplate(rh=self, filename="manage_subtitleMissed.mako")

        if not whichSubs:
            return t.render(whichSubs=whichSubs, title='Episode Overview',
                            header='Episode Overview', topmenu='manage',
                            show_names=None, ep_counts=None, sorted_show_ids=None,
                            controller="manage", action="subtitleMissed")

        main_db_con = db.DBConnection()
        status_results = main_db_con.select(
            "SELECT show_name, tv_shows.indexer_id as indexer_id, tv_episodes.subtitles subtitles " +
            "FROM tv_episodes, tv_shows " +
            "WHERE tv_shows.subtitles = 1 AND (tv_episodes.status LIKE '%4' OR tv_episodes.status LIKE '%6') AND tv_episodes.season != 0 " +
            "AND tv_episodes.location != '' AND tv_episodes.showid = tv_shows.indexer_id ORDER BY show_name")

        ep_counts = {}
        show_names = {}
        sorted_show_ids = []
        for cur_status_result in status_results:
            if whichSubs == 'all':
                if not frozenset(subtitles.wanted_languages()).difference(cur_status_result["subtitles"].split(',')):
                    continue
            elif whichSubs in cur_status_result["subtitles"]:
                continue

            cur_indexer_id = int(cur_status_result["indexer_id"])
            if cur_indexer_id not in ep_counts:
                ep_counts[cur_indexer_id] = 1
            else:
                ep_counts[cur_indexer_id] += 1

            show_names[cur_indexer_id] = cur_status_result["show_name"]
            if cur_indexer_id not in sorted_show_ids:
                sorted_show_ids.append(cur_indexer_id)

        return t.render(whichSubs=whichSubs, show_names=show_names, ep_counts=ep_counts, sorted_show_ids=sorted_show_ids,
                        title='Missing Subtitles', header='Missing Subtitles', topmenu='manage',
                        controller="manage", action="subtitleMissed")

    def downloadSubtitleMissed(self, *args, **kwargs):
        to_download = {}

        # make a list of all shows and their associated args
        for arg in kwargs:
            indexer_id, what = arg.split('-')

            # we don't care about unchecked checkboxes
            if kwargs[arg] != 'on':
                continue

            if indexer_id not in to_download:
                to_download[indexer_id] = []

            to_download[indexer_id].append(what)

        for cur_indexer_id in to_download:
            # get a list of all the eps we want to download subtitles if they just said "all"
            if 'all' in to_download[cur_indexer_id]:
                main_db_con = db.DBConnection()
                all_eps_results = main_db_con.select(
                    "SELECT season, episode FROM tv_episodes WHERE (status LIKE '%4' OR status LIKE '%6') AND season != 0 AND showid = ? AND location != ''",
                    [cur_indexer_id])
                to_download[cur_indexer_id] = [str(x["season"]) + 'x' + str(x["episode"]) for x in all_eps_results]

            for epResult in to_download[cur_indexer_id]:
                season, episode = epResult.split('x')

                show = Show.find(sickbeard.showList, int(cur_indexer_id))
                show.getEpisode(season, episode).download_subtitles()

        return self.redirect('/manage/subtitleMissed/')

    def backlogShow(self, indexer_id):
        show_obj = Show.find(sickbeard.showList, int(indexer_id))

        if show_obj:
            sickbeard.backlogSearchScheduler.action.searchBacklog([show_obj])

        return self.redirect("/manage/backlogOverview/")

    def backlogOverview(self):
        t = PageTemplate(rh=self, filename="manage_backlogOverview.mako")

        showCounts = {}
        showCats = {}
        showSQLResults = {}

        main_db_con = db.DBConnection()
        for curShow in sickbeard.showList:

            epCounts = {
                Overview.SKIPPED: 0,
                Overview.WANTED: 0,
                Overview.QUAL: 0,
                Overview.GOOD: 0,
                Overview.UNAIRED: 0,
                Overview.SNATCHED: 0,
                Overview.SNATCHED_PROPER: 0,
                Overview.SNATCHED_BEST: 0
            }
            epCats = {}

            sql_results = main_db_con.select(
                "SELECT status, season, episode, name, airdate FROM tv_episodes WHERE tv_episodes.season IS NOT NULL AND tv_episodes.showid IN (SELECT tv_shows.indexer_id FROM tv_shows WHERE tv_shows.indexer_id = ? AND paused = 0) ORDER BY tv_episodes.season DESC, tv_episodes.episode DESC",
                [curShow.indexerid])

            for curResult in sql_results:
                curEpCat = curShow.getOverview(curResult["status"])
                if curEpCat:
                    epCats[u'{ep}'.format(ep=episode_num(curResult['season'], curResult['episode']))] = curEpCat
                    epCounts[curEpCat] += 1

            showCounts[curShow.indexerid] = epCounts
            showCats[curShow.indexerid] = epCats
            showSQLResults[curShow.indexerid] = sql_results

        return t.render(
            showCounts=showCounts, showCats=showCats,
            showSQLResults=showSQLResults, controller='manage',
            action='backlogOverview', title='Backlog Overview',
            header='Backlog Overview', topmenu='manage')

    def massEdit(self, toEdit=None):
        t = PageTemplate(rh=self, filename="manage_massEdit.mako")

        if not toEdit:
            return self.redirect("/manage/")

        showIDs = toEdit.split("|")
        showList = []
        showNames = []
        for curID in showIDs:
            curID = int(curID)
            showObj = Show.find(sickbeard.showList, curID)
            if showObj:
                showList.append(showObj)
                showNames.append(showObj.name)

        flatten_folders_all_same = True
        last_flatten_folders = None

        paused_all_same = True
        last_paused = None

        default_ep_status_all_same = True
        last_default_ep_status = None

        anime_all_same = True
        last_anime = None

        sports_all_same = True
        last_sports = None

        quality_all_same = True
        last_quality = None

        subtitles_all_same = True
        last_subtitles = None

        scene_all_same = True
        last_scene = None

        air_by_date_all_same = True
        last_air_by_date = None

        root_dir_list = []

        for curShow in showList:

            cur_root_dir = ek(os.path.dirname, curShow._location)  # pylint: disable=protected-access
            if cur_root_dir not in root_dir_list:
                root_dir_list.append(cur_root_dir)

            # if we know they're not all the same then no point even bothering
            if paused_all_same:
                # if we had a value already and this value is different then they're not all the same
                if last_paused not in (None, curShow.paused):
                    paused_all_same = False
                else:
                    last_paused = curShow.paused

            if default_ep_status_all_same:
                if last_default_ep_status not in (None, curShow.default_ep_status):
                    default_ep_status_all_same = False
                else:
                    last_default_ep_status = curShow.default_ep_status

            if anime_all_same:
                # if we had a value already and this value is different then they're not all the same
                if last_anime not in (None, curShow.is_anime):
                    anime_all_same = False
                else:
                    last_anime = curShow.anime

            if flatten_folders_all_same:
                if last_flatten_folders not in (None, curShow.flatten_folders):
                    flatten_folders_all_same = False
                else:
                    last_flatten_folders = curShow.flatten_folders

            if quality_all_same:
                if last_quality not in (None, curShow.quality):
                    quality_all_same = False
                else:
                    last_quality = curShow.quality

            if subtitles_all_same:
                if last_subtitles not in (None, curShow.subtitles):
                    subtitles_all_same = False
                else:
                    last_subtitles = curShow.subtitles

            if scene_all_same:
                if last_scene not in (None, curShow.scene):
                    scene_all_same = False
                else:
                    last_scene = curShow.scene

            if sports_all_same:
                if last_sports not in (None, curShow.sports):
                    sports_all_same = False
                else:
                    last_sports = curShow.sports

            if air_by_date_all_same:
                if last_air_by_date not in (None, curShow.air_by_date):
                    air_by_date_all_same = False
                else:
                    last_air_by_date = curShow.air_by_date

        default_ep_status_value = last_default_ep_status if default_ep_status_all_same else None
        paused_value = last_paused if paused_all_same else None
        anime_value = last_anime if anime_all_same else None
        flatten_folders_value = last_flatten_folders if flatten_folders_all_same else None
        quality_value = last_quality if quality_all_same else None
        subtitles_value = last_subtitles if subtitles_all_same else None
        scene_value = last_scene if scene_all_same else None
        sports_value = last_sports if sports_all_same else None
        air_by_date_value = last_air_by_date if air_by_date_all_same else None
        root_dir_list = root_dir_list

        return t.render(showList=toEdit, showNames=showNames, default_ep_status_value=default_ep_status_value,
                        paused_value=paused_value, anime_value=anime_value, flatten_folders_value=flatten_folders_value,
                        quality_value=quality_value, subtitles_value=subtitles_value, scene_value=scene_value, sports_value=sports_value,
                        air_by_date_value=air_by_date_value, root_dir_list=root_dir_list, title='Mass Edit', header='Mass Edit', topmenu='manage')

    def massEditSubmit(self, paused=None, default_ep_status=None,
                       anime=None, sports=None, scene=None, flatten_folders=None, quality_preset=None,
                       subtitles=None, air_by_date=None, anyQualities=[], bestQualities=[], toEdit=None, *args,
                       **kwargs):
        dir_map = {}
        for cur_arg in kwargs:
            if not cur_arg.startswith('orig_root_dir_'):
                continue
            which_index = cur_arg.replace('orig_root_dir_', '')
            end_dir = kwargs['new_root_dir_' + which_index]
            dir_map[kwargs[cur_arg]] = end_dir

        showIDs = toEdit.split("|")
        errors = []
        for curShow in showIDs:
            curErrors = []
            showObj = Show.find(sickbeard.showList, int(curShow))
            if not showObj:
                continue

            cur_root_dir = ek(os.path.dirname, showObj._location)  # pylint: disable=protected-access
            cur_show_dir = ek(os.path.basename, showObj._location)  # pylint: disable=protected-access
            if cur_root_dir in dir_map and cur_root_dir != dir_map[cur_root_dir]:
                new_show_dir = ek(os.path.join, dir_map[cur_root_dir], cur_show_dir)
                logger.log(
                    u"For show " + showObj.name + " changing dir from " + showObj._location + " to " + new_show_dir)  # pylint: disable=protected-access
            else:
                new_show_dir = showObj._location  # pylint: disable=protected-access

            if paused == 'keep':
                new_paused = showObj.paused
            else:
                new_paused = True if paused == 'enable' else False
            new_paused = 'on' if new_paused else 'off'

            if default_ep_status == 'keep':
                new_default_ep_status = showObj.default_ep_status
            else:
                new_default_ep_status = default_ep_status

            if anime == 'keep':
                new_anime = showObj.anime
            else:
                new_anime = True if anime == 'enable' else False
            new_anime = 'on' if new_anime else 'off'

            if sports == 'keep':
                new_sports = showObj.sports
            else:
                new_sports = True if sports == 'enable' else False
            new_sports = 'on' if new_sports else 'off'

            if scene == 'keep':
                new_scene = showObj.is_scene
            else:
                new_scene = True if scene == 'enable' else False
            new_scene = 'on' if new_scene else 'off'

            if air_by_date == 'keep':
                new_air_by_date = showObj.air_by_date
            else:
                new_air_by_date = True if air_by_date == 'enable' else False
            new_air_by_date = 'on' if new_air_by_date else 'off'

            if flatten_folders == 'keep':
                new_flatten_folders = showObj.flatten_folders
            else:
                new_flatten_folders = True if flatten_folders == 'enable' else False
            new_flatten_folders = 'on' if new_flatten_folders else 'off'

            if subtitles == 'keep':
                new_subtitles = showObj.subtitles
            else:
                new_subtitles = True if subtitles == 'enable' else False

            new_subtitles = 'on' if new_subtitles else 'off'

            if quality_preset == 'keep':
                anyQualities, bestQualities = Quality.splitQuality(showObj.quality)
            elif try_int(quality_preset, None):
                bestQualities = []

            exceptions_list = []

            curErrors += self.editShow(curShow, new_show_dir, anyQualities,
                                       bestQualities, exceptions_list,
                                       defaultEpStatus=new_default_ep_status,
                                       flatten_folders=new_flatten_folders,
                                       paused=new_paused, sports=new_sports,
                                       subtitles=new_subtitles, anime=new_anime,
                                       scene=new_scene, air_by_date=new_air_by_date,
                                       directCall=True)

            if curErrors:
                logger.log(u"Errors: " + str(curErrors), logger.ERROR)
                errors.append('<b>%s:</b>\n<ul>' % showObj.name + ' '.join(
                    ['<li>%s</li>' % error for error in curErrors]) + "</ul>")

        if len(errors) > 0:
            ui.notifications.error('%d error%s while saving changes:' % (len(errors), "" if len(errors) == 1 else "s"),
                                   " ".join(errors))

        return self.redirect("/manage/")

    def massUpdate(self, toUpdate=None, toRefresh=None, toRename=None, toDelete=None, toRemove=None, toMetadata=None,
                   toSubtitle=None):
        if toUpdate is not None:
            toUpdate = toUpdate.split('|')
        else:
            toUpdate = []

        if toRefresh is not None:
            toRefresh = toRefresh.split('|')
        else:
            toRefresh = []

        if toRename is not None:
            toRename = toRename.split('|')
        else:
            toRename = []

        if toSubtitle is not None:
            toSubtitle = toSubtitle.split('|')
        else:
            toSubtitle = []

        if toDelete is not None:
            toDelete = toDelete.split('|')
        else:
            toDelete = []

        if toRemove is not None:
            toRemove = toRemove.split('|')
        else:
            toRemove = []

        if toMetadata is not None:
            toMetadata = toMetadata.split('|')
        else:
            toMetadata = []

        errors = []
        refreshes = []
        updates = []
        renames = []
        subtitles = []

        for curShowID in set(toUpdate + toRefresh + toRename + toSubtitle + toDelete + toRemove + toMetadata):

            if curShowID == '':
                continue

            showObj = Show.find(sickbeard.showList, int(curShowID))

            if showObj is None:
                continue

            if curShowID in toDelete:
                sickbeard.showQueueScheduler.action.removeShow(showObj, True)
                # don't do anything else if it's being deleted
                continue

            if curShowID in toRemove:
                sickbeard.showQueueScheduler.action.removeShow(showObj)
                # don't do anything else if it's being remove
                continue

            if curShowID in toUpdate:
                try:
                    sickbeard.showQueueScheduler.action.updateShow(showObj, True)
                    updates.append(showObj.name)
                except CantUpdateShowException as e:
                    errors.append("Unable to update show: {0}".format(str(e)))

            # don't bother refreshing shows that were updated anyway
            if curShowID in toRefresh and curShowID not in toUpdate:
                try:
                    sickbeard.showQueueScheduler.action.refreshShow(showObj)
                    refreshes.append(showObj.name)
                except CantRefreshShowException as e:
                    errors.append("Unable to refresh show " + showObj.name + ": " + ex(e))

            if curShowID in toRename:
                sickbeard.showQueueScheduler.action.renameShowEpisodes(showObj)
                renames.append(showObj.name)

            if curShowID in toSubtitle:
                sickbeard.showQueueScheduler.action.download_subtitles(showObj)
                subtitles.append(showObj.name)

        if errors:
            ui.notifications.error("Errors encountered",
                                   '<br >\n'.join(errors))

        messageDetail = ""

        if updates:
            messageDetail += "<br><b>Updates</b><br><ul><li>"
            messageDetail += "</li><li>".join(updates)
            messageDetail += "</li></ul>"

        if refreshes:
            messageDetail += "<br><b>Refreshes</b><br><ul><li>"
            messageDetail += "</li><li>".join(refreshes)
            messageDetail += "</li></ul>"

        if renames:
            messageDetail += "<br><b>Renames</b><br><ul><li>"
            messageDetail += "</li><li>".join(renames)
            messageDetail += "</li></ul>"

        if subtitles:
            messageDetail += "<br><b>Subtitles</b><br><ul><li>"
            messageDetail += "</li><li>".join(subtitles)
            messageDetail += "</li></ul>"

        if updates + refreshes + renames + subtitles:
            ui.notifications.message("The following actions were queued:",
                                     messageDetail)

        return self.redirect("/manage/")

    def manageTorrents(self):
        t = PageTemplate(rh=self, filename="manage_torrents.mako")
        info_download_station = ''

        if re.search('localhost', sickbeard.TORRENT_HOST):

            if sickbeard.LOCALHOST_IP == '':
                webui_url = re.sub('localhost', helpers.get_lan_ip(), sickbeard.TORRENT_HOST)
            else:
                webui_url = re.sub('localhost', sickbeard.LOCALHOST_IP, sickbeard.TORRENT_HOST)
        else:
            webui_url = sickbeard.TORRENT_HOST

        if sickbeard.TORRENT_METHOD == 'utorrent':
            webui_url = '/'.join(s.strip('/') for s in (webui_url, 'gui/'))
        if sickbeard.TORRENT_METHOD == 'download_station':
            if helpers.check_url(webui_url + 'download/'):
                webui_url += 'download/'
            else:
                info_download_station = '<p>To have a better experience please set the Download Station alias as <code>download</code>, you can check this setting in the Synology DSM <b>Control Panel</b> > <b>Application Portal</b>. Make sure you allow DSM to be embedded with iFrames too in <b>Control Panel</b> > <b>DSM Settings</b> > <b>Security</b>.</p><br><p>There is more information about this available <a href="https://github.com/midgetspy/Sick-Beard/pull/338">here</a>.</p><br>'

        if not sickbeard.TORRENT_PASSWORD == "" and not sickbeard.TORRENT_USERNAME == "":
            webui_url = re.sub('://', '://' + str(sickbeard.TORRENT_USERNAME) + ':' + str(sickbeard.TORRENT_PASSWORD) + '@', webui_url)

        return t.render(
            webui_url=webui_url, info_download_station=info_download_station,
            title='Manage Torrents', header='Manage Torrents', topmenu='manage')

    def failedDownloads(self, limit=100, toRemove=None):
        failed_db_con = db.DBConnection('failed.db')

        if limit == "0":
            sql_results = failed_db_con.select("SELECT * FROM failed")
        else:
            sql_results = failed_db_con.select("SELECT * FROM failed LIMIT ?", [limit])

        toRemove = toRemove.split("|") if toRemove is not None else []

        for release in toRemove:
            failed_db_con.action("DELETE FROM failed WHERE failed.release = ?", [release])

        if toRemove:
            return self.redirect('/manage/failedDownloads/')

        t = PageTemplate(rh=self, filename="manage_failedDownloads.mako")

        return t.render(limit=limit, failedResults=sql_results,
                        title='Failed Downloads', header='Failed Downloads',
                        topmenu='manage', controller="manage",
                        action="failedDownloads")


@route('/manage/manageSearches(/?.*)')
class ManageSearches(Manage):
    def __init__(self, *args, **kwargs):
        super(ManageSearches, self).__init__(*args, **kwargs)

    def index(self):
        t = PageTemplate(rh=self, filename="manage_manageSearches.mako")
        # t.backlogPI = sickbeard.backlogSearchScheduler.action.getProgressIndicator()

        return t.render(backlogPaused=sickbeard.searchQueueScheduler.action.is_backlog_paused(),
                        backlogRunning=sickbeard.searchQueueScheduler.action.is_backlog_in_progress(), dailySearchStatus=sickbeard.dailySearchScheduler.action.amActive,
                        findPropersStatus=sickbeard.properFinderScheduler.action.amActive, queueLength=sickbeard.searchQueueScheduler.action.queue_length(),
                        subtitlesFinderStatus=sickbeard.subtitlesFinderScheduler.action.amActive,
                        title='Manage Searches', header='Manage Searches', topmenu='manage',
                        controller="manage", action="manageSearches")

    def forceBacklog(self):
        # force it to run the next time it looks
        result = sickbeard.backlogSearchScheduler.forceRun()
        if result:
            logger.log(u"Backlog search forced")
            ui.notifications.message('Backlog search started')

        return self.redirect("/manage/manageSearches/")

    def forceSearch(self):

        # force it to run the next time it looks
        result = sickbeard.dailySearchScheduler.forceRun()
        if result:
            logger.log(u"Daily search forced")
            ui.notifications.message('Daily search started')

        return self.redirect("/manage/manageSearches/")

    def forceFindPropers(self):
        # force it to run the next time it looks
        result = sickbeard.properFinderScheduler.forceRun()
        if result:
            logger.log(u"Find propers search forced")
            ui.notifications.message('Find propers search started')

        return self.redirect("/manage/manageSearches/")

    def forceSubtitlesFinder(self):
        # force it to run the next time it looks
        result = sickbeard.subtitlesFinderScheduler.forceRun()
        if result:
            logger.log(u"Subtitle search forced")
            ui.notifications.message('Subtitle search started')

        return self.redirect("/manage/manageSearches/")

    def pauseBacklog(self, paused=None):
        if paused == "1":
            sickbeard.searchQueueScheduler.action.pause_backlog()
        else:
            sickbeard.searchQueueScheduler.action.unpause_backlog()

        return self.redirect("/manage/manageSearches/")


@route('/history(/?.*)')
class History(WebRoot):
    def __init__(self, *args, **kwargs):
        super(History, self).__init__(*args, **kwargs)

        self.history = HistoryTool()

    def index(self, limit=None):

        if limit is None:
            if sickbeard.HISTORY_LIMIT:
                limit = int(sickbeard.HISTORY_LIMIT)
            else:
                limit = 100
        else:
            limit = int(limit)

        sickbeard.HISTORY_LIMIT = limit

        sickbeard.save_config()

        compact = []
        data = self.history.get(limit)

        for row in data:
            action = {
                'action': row['action'],
                'provider': row['provider'],
                'resource': row['resource'],
                'time': row['date']
            }

            if not any((history['show_id'] == row['show_id'] and
                        history['season'] == row['season'] and
                        history['episode'] == row['episode'] and
                        history['quality'] == row['quality']) for history in compact):
                history = {
                    'actions': [action],
                    'episode': row['episode'],
                    'quality': row['quality'],
                    'resource': row['resource'],
                    'season': row['season'],
                    'show_id': row['show_id'],
                    'show_name': row['show_name']
                }

                compact.append(history)
            else:
                index = [i for i, item in enumerate(compact)
                         if item['show_id'] == row['show_id'] and
                         item['season'] == row['season'] and
                         item['episode'] == row['episode'] and
                         item['quality'] == row['quality']][0]
                history = compact[index]
                history['actions'].append(action)
                history['actions'].sort(key=lambda x: x['time'], reverse=True)

        t = PageTemplate(rh=self, filename="history.mako")
        submenu = [
            {'title': 'Clear History', 'path': 'history/clearHistory', 'icon': 'ui-icon ui-icon-trash', 'class': 'clearhistory', 'confirm': True},
            {'title': 'Trim History', 'path': 'history/trimHistory', 'icon': 'menu-icon-cut', 'class': 'trimhistory', 'confirm': True},
        ]

        return t.render(historyResults=data, compactResults=compact, limit=limit,
                        submenu=submenu, title='History', header='History',
                        topmenu="history", controller="history", action="index")

    def clearHistory(self):
        self.history.clear()

        ui.notifications.message('History cleared')

        return self.redirect("/history/")

    def trimHistory(self):
        self.history.trim()

        ui.notifications.message('Removed history entries older than 30 days')

        return self.redirect("/history/")


@route('/config(/?.*)')
class Config(WebRoot):
    def __init__(self, *args, **kwargs):
        super(Config, self).__init__(*args, **kwargs)

    @staticmethod
    def ConfigMenu():
        menu = [
            {'title': 'General', 'path': 'config/general/', 'icon': 'menu-icon-config'},
            {'title': 'Backup/Restore', 'path': 'config/backuprestore/', 'icon': 'menu-icon-backup'},
            {'title': 'Search Settings', 'path': 'config/search/', 'icon': 'menu-icon-manage-searches'},
            {'title': 'Search Providers', 'path': 'config/providers/', 'icon': 'menu-icon-provider'},
            {'title': 'Subtitles Settings', 'path': 'config/subtitles/', 'icon': 'menu-icon-backlog'},
            {'title': 'Post Processing', 'path': 'config/postProcessing/', 'icon': 'menu-icon-postprocess'},
            {'title': 'Notifications', 'path': 'config/notifications/', 'icon': 'menu-icon-notification'},
            {'title': 'Anime', 'path': 'config/anime/', 'icon': 'menu-icon-anime'},
        ]

        return menu

    def index(self):
        t = PageTemplate(rh=self, filename="config.mako")

        try:
            import pwd
            sr_user = pwd.getpwuid(os.getuid()).pw_name
        except ImportError:
            try:
                import getpass
                sr_user = getpass.getuser()
            except StandardError:
                sr_user = 'Unknown'

        try:
            import locale
            sr_locale = locale.getdefaultlocale()
        except StandardError:
            sr_locale = 'Unknown', 'Unknown'

        try:
            import ssl
            ssl_version = ssl.OPENSSL_VERSION
        except StandardError:
            ssl_version = 'Unknown'

        sr_version = ''
        if sickbeard.VERSION_NOTIFY:
            updater = CheckVersion().updater
            if updater:
                updater.need_update()
                sr_version = updater.get_cur_version()

        return t.render(
            submenu=self.ConfigMenu(), title='Medusa Configuration',
            header='Medusa Configuration', topmenu="config",
            sr_user=sr_user, sr_locale=sr_locale, ssl_version=ssl_version,
            sr_version=sr_version
        )


@route('/config/general(/?.*)')
class ConfigGeneral(Config):
    def __init__(self, *args, **kwargs):
        super(ConfigGeneral, self).__init__(*args, **kwargs)

    def index(self):
        t = PageTemplate(rh=self, filename="config_general.mako")

        return t.render(title='Config - General', header='General Configuration',
                        topmenu='config', submenu=self.ConfigMenu(),
                        controller="config", action="index")

    @staticmethod
    def generateApiKey():
        return helpers.generateApiKey()

    @staticmethod
    def saveRootDirs(rootDirString=None):
        sickbeard.ROOT_DIRS = rootDirString

    @staticmethod
    def saveAddShowDefaults(defaultStatus, anyQualities, bestQualities, defaultFlattenFolders, subtitles=False,
                            anime=False, scene=False, defaultStatusAfter=WANTED):

        if anyQualities:
            anyQualities = anyQualities.split(',')
        else:
            anyQualities = []

        if bestQualities:
            bestQualities = bestQualities.split(',')
        else:
            bestQualities = []

        newQuality = Quality.combineQualities([int(quality) for quality in anyQualities], [int(quality) for quality in bestQualities])

        sickbeard.STATUS_DEFAULT = int(defaultStatus)
        sickbeard.STATUS_DEFAULT_AFTER = int(defaultStatusAfter)
        sickbeard.QUALITY_DEFAULT = int(newQuality)

        sickbeard.FLATTEN_FOLDERS_DEFAULT = config.checkbox_to_value(defaultFlattenFolders)
        sickbeard.SUBTITLES_DEFAULT = config.checkbox_to_value(subtitles)

        sickbeard.ANIME_DEFAULT = config.checkbox_to_value(anime)

        sickbeard.SCENE_DEFAULT = config.checkbox_to_value(scene)
        sickbeard.save_config()

    def saveGeneral(self, log_dir=None, log_nr=5, log_size=1, web_port=None, notify_on_login=None, web_log=None, encryption_version=None, web_ipv6=None,
                    trash_remove_show=None, trash_rotate_logs=None, update_frequency=None, skip_removed_files=None,
                    indexerDefaultLang='en', ep_default_deleted_status=None, launch_browser=None, showupdate_hour=3, web_username=None,
                    api_key=None, indexer_default=None, timezone_display=None, cpu_preset='NORMAL',
                    web_password=None, version_notify=None, enable_https=None, https_cert=None, https_key=None,
                    handle_reverse_proxy=None, sort_article=None, auto_update=None, notify_on_update=None,
                    proxy_setting=None, proxy_indexers=None, anon_redirect=None, git_path=None, git_remote=None,
                    calendar_unprotected=None, calendar_icons=None, debug=None, ssl_verify=None, no_restart=None, coming_eps_missed_range=None,
                    fuzzy_dating=None, trim_zero=None, date_preset=None, date_preset_na=None, time_preset=None,
                    indexer_timeout=None, download_url=None, rootDir=None, theme_name=None, default_page=None,
                    git_reset=None, git_username=None, git_password=None, display_all_seasons=None):

        results = []

        # Misc
        sickbeard.DOWNLOAD_URL = download_url
        sickbeard.INDEXER_DEFAULT_LANGUAGE = indexerDefaultLang
        sickbeard.EP_DEFAULT_DELETED_STATUS = ep_default_deleted_status
        sickbeard.SKIP_REMOVED_FILES = config.checkbox_to_value(skip_removed_files)
        sickbeard.LAUNCH_BROWSER = config.checkbox_to_value(launch_browser)
        config.change_SHOWUPDATE_HOUR(showupdate_hour)
        config.change_VERSION_NOTIFY(config.checkbox_to_value(version_notify))
        sickbeard.AUTO_UPDATE = config.checkbox_to_value(auto_update)
        sickbeard.NOTIFY_ON_UPDATE = config.checkbox_to_value(notify_on_update)
        # sickbeard.LOG_DIR is set in config.change_LOG_DIR()
        sickbeard.LOG_NR = log_nr
        sickbeard.LOG_SIZE = float(log_size)

        sickbeard.TRASH_REMOVE_SHOW = config.checkbox_to_value(trash_remove_show)
        sickbeard.TRASH_ROTATE_LOGS = config.checkbox_to_value(trash_rotate_logs)
        config.change_UPDATE_FREQUENCY(update_frequency)
        sickbeard.LAUNCH_BROWSER = config.checkbox_to_value(launch_browser)
        sickbeard.SORT_ARTICLE = config.checkbox_to_value(sort_article)
        sickbeard.CPU_PRESET = cpu_preset
        sickbeard.ANON_REDIRECT = anon_redirect
        sickbeard.PROXY_SETTING = proxy_setting
        sickbeard.PROXY_INDEXERS = config.checkbox_to_value(proxy_indexers)
        sickbeard.GIT_USERNAME = git_username
        sickbeard.GIT_PASSWORD = git_password
        # sickbeard.GIT_RESET = config.checkbox_to_value(git_reset)
        # Force GIT_RESET
        sickbeard.GIT_RESET = 1
        sickbeard.GIT_PATH = git_path
        sickbeard.GIT_REMOTE = git_remote
        sickbeard.CALENDAR_UNPROTECTED = config.checkbox_to_value(calendar_unprotected)
        sickbeard.CALENDAR_ICONS = config.checkbox_to_value(calendar_icons)
        sickbeard.NO_RESTART = config.checkbox_to_value(no_restart)
        sickbeard.DEBUG = config.checkbox_to_value(debug)
        sickbeard.SSL_VERIFY = config.checkbox_to_value(ssl_verify)
        # sickbeard.LOG_DIR is set in config.change_LOG_DIR()
        sickbeard.COMING_EPS_MISSED_RANGE = try_int(coming_eps_missed_range, 7)
        sickbeard.DISPLAY_ALL_SEASONS = config.checkbox_to_value(display_all_seasons)
        sickbeard.NOTIFY_ON_LOGIN = config.checkbox_to_value(notify_on_login)
        sickbeard.WEB_PORT = try_int(web_port)
        sickbeard.WEB_IPV6 = config.checkbox_to_value(web_ipv6)
        # sickbeard.WEB_LOG is set in config.change_LOG_DIR()
        if config.checkbox_to_value(encryption_version) == 1:
            sickbeard.ENCRYPTION_VERSION = 2
        else:
            sickbeard.ENCRYPTION_VERSION = 0
        sickbeard.WEB_USERNAME = web_username
        sickbeard.WEB_PASSWORD = web_password

        sickbeard.FUZZY_DATING = config.checkbox_to_value(fuzzy_dating)
        sickbeard.TRIM_ZERO = config.checkbox_to_value(trim_zero)

        if date_preset:
            sickbeard.DATE_PRESET = date_preset

        if indexer_default:
            sickbeard.INDEXER_DEFAULT = try_int(indexer_default)

        if indexer_timeout:
            sickbeard.INDEXER_TIMEOUT = try_int(indexer_timeout)

        if time_preset:
            sickbeard.TIME_PRESET_W_SECONDS = time_preset
            sickbeard.TIME_PRESET = sickbeard.TIME_PRESET_W_SECONDS.replace(u":%S", u"")

        sickbeard.TIMEZONE_DISPLAY = timezone_display

        if not config.change_LOG_DIR(log_dir, web_log):
            results += ["Unable to create directory " + ek(os.path.normpath, log_dir) + ", log directory not changed."]

        sickbeard.API_KEY = api_key

        sickbeard.ENABLE_HTTPS = config.checkbox_to_value(enable_https)

        if not config.change_HTTPS_CERT(https_cert):
            results += [
                "Unable to create directory " + ek(os.path.normpath, https_cert) + ", https cert directory not changed."]

        if not config.change_HTTPS_KEY(https_key):
            results += [
                "Unable to create directory " + ek(os.path.normpath, https_key) + ", https key directory not changed."]

        sickbeard.HANDLE_REVERSE_PROXY = config.checkbox_to_value(handle_reverse_proxy)

        sickbeard.THEME_NAME = theme_name

        sickbeard.DEFAULT_PAGE = default_page

        sickbeard.save_config()

        if len(results) > 0:
            for x in results:
                logger.log(x, logger.ERROR)
            ui.notifications.error('Error(s) Saving Configuration',
                                   '<br>\n'.join(results))
        else:
            ui.notifications.message('Configuration Saved', ek(os.path.join, sickbeard.CONFIG_FILE))

        return self.redirect("/config/general/")


@route('/config/backuprestore(/?.*)')
class ConfigBackupRestore(Config):
    def __init__(self, *args, **kwargs):
        super(ConfigBackupRestore, self).__init__(*args, **kwargs)

    def index(self):
        t = PageTemplate(rh=self, filename="config_backuprestore.mako")

        return t.render(submenu=self.ConfigMenu(), title='Config - Backup/Restore',
                        header='Backup/Restore', topmenu='config',
                        controller="config", action="backupRestore")

    @staticmethod
    def backup(backupDir=None):

        finalResult = ''

        if backupDir:
            source = [ek(os.path.join, sickbeard.DATA_DIR, 'sickbeard.db'), sickbeard.CONFIG_FILE,
                      ek(os.path.join, sickbeard.DATA_DIR, 'failed.db'),
                      ek(os.path.join, sickbeard.DATA_DIR, 'cache.db')]
            target = ek(os.path.join, backupDir, 'medusa-' + time.strftime('%Y%m%d%H%M%S') + '.zip')

            for (path, dirs, files) in ek(os.walk, sickbeard.CACHE_DIR, topdown=True):
                for dirname in dirs:
                    if path == sickbeard.CACHE_DIR and dirname not in ['images']:
                        dirs.remove(dirname)
                for filename in files:
                    source.append(ek(os.path.join, path, filename))

            if helpers.backupConfigZip(source, target, sickbeard.DATA_DIR):
                finalResult += "Successful backup to " + target
            else:
                finalResult += "Backup FAILED"
        else:
            finalResult += "You need to choose a folder to save your backup to!"

        finalResult += "<br>\n"

        return finalResult

    @staticmethod
    def restore(backupFile=None):

        finalResult = ''

        if backupFile:
            source = backupFile
            target_dir = ek(os.path.join, sickbeard.DATA_DIR, 'restore')

            if helpers.restoreConfigZip(source, target_dir):
                finalResult += "Successfully extracted restore files to " + target_dir
                finalResult += "<br>Restart Medusa to complete the restore."
            else:
                finalResult += "Restore FAILED"
        else:
            finalResult += "You need to select a backup file to restore!"

        finalResult += "<br>\n"

        return finalResult


@route('/config/search(/?.*)')
class ConfigSearch(Config):
    def __init__(self, *args, **kwargs):
        super(ConfigSearch, self).__init__(*args, **kwargs)

    def index(self):
        t = PageTemplate(rh=self, filename="config_search.mako")

        return t.render(submenu=self.ConfigMenu(), title='Config - Episode Search',
                        header='Search Settings', topmenu='config',
                        controller="config", action="search")

    def saveSearch(self, use_nzbs=None, use_torrents=None, nzb_dir=None, sab_username=None, sab_password=None,
                   sab_apikey=None, sab_category=None, sab_category_anime=None, sab_category_backlog=None, sab_category_anime_backlog=None, sab_host=None, nzbget_username=None,
                   nzbget_password=None, nzbget_category=None, nzbget_category_backlog=None, nzbget_category_anime=None, nzbget_category_anime_backlog=None, nzbget_priority=None,
                   nzbget_host=None, nzbget_use_https=None, backlog_days=None, backlog_frequency=None,
                   dailysearch_frequency=None, nzb_method=None, torrent_method=None, usenet_retention=None,
                   download_propers=None, check_propers_interval=None, allow_high_priority=None, sab_forced=None,
                   randomize_providers=None, use_failed_downloads=None, delete_failed=None,
                   torrent_dir=None, torrent_username=None, torrent_password=None, torrent_host=None,
                   torrent_label=None, torrent_label_anime=None, torrent_path=None, torrent_verify_cert=None,
                   torrent_seed_time=None, torrent_paused=None, torrent_high_bandwidth=None,
                   torrent_rpcurl=None, torrent_auth_type=None, ignore_words=None, preferred_words=None, undesired_words=None, trackers_list=None, require_words=None, ignored_subs_list=None):

        results = []

        if not config.change_NZB_DIR(nzb_dir):
            results += ["Unable to create directory " + ek(os.path.normpath, nzb_dir) + ", dir not changed."]

        if not config.change_TORRENT_DIR(torrent_dir):
            results += ["Unable to create directory " + ek(os.path.normpath, torrent_dir) + ", dir not changed."]

        config.change_DAILYSEARCH_FREQUENCY(dailysearch_frequency)

        config.change_BACKLOG_FREQUENCY(backlog_frequency)
        sickbeard.BACKLOG_DAYS = try_int(backlog_days, 7)

        sickbeard.USE_NZBS = config.checkbox_to_value(use_nzbs)
        sickbeard.USE_TORRENTS = config.checkbox_to_value(use_torrents)

        sickbeard.NZB_METHOD = nzb_method
        sickbeard.TORRENT_METHOD = torrent_method
        sickbeard.USENET_RETENTION = try_int(usenet_retention, 500)

        sickbeard.IGNORE_WORDS = ignore_words if ignore_words else ""
        sickbeard.PREFERRED_WORDS = preferred_words if preferred_words else ""
        sickbeard.UNDESIRED_WORDS = undesired_words if undesired_words else ""
        sickbeard.TRACKERS_LIST = trackers_list if trackers_list else ""
        sickbeard.REQUIRE_WORDS = require_words if require_words else ""
        sickbeard.IGNORED_SUBS_LIST = ignored_subs_list if ignored_subs_list else ""

        sickbeard.RANDOMIZE_PROVIDERS = config.checkbox_to_value(randomize_providers)

        config.change_DOWNLOAD_PROPERS(download_propers)

        sickbeard.CHECK_PROPERS_INTERVAL = check_propers_interval

        sickbeard.ALLOW_HIGH_PRIORITY = config.checkbox_to_value(allow_high_priority)

        sickbeard.USE_FAILED_DOWNLOADS = config.checkbox_to_value(use_failed_downloads)
        sickbeard.DELETE_FAILED = config.checkbox_to_value(delete_failed)

        sickbeard.SAB_USERNAME = sab_username
        sickbeard.SAB_PASSWORD = sab_password
        sickbeard.SAB_APIKEY = sab_apikey.strip()
        sickbeard.SAB_CATEGORY = sab_category
        sickbeard.SAB_CATEGORY_BACKLOG = sab_category_backlog
        sickbeard.SAB_CATEGORY_ANIME = sab_category_anime
        sickbeard.SAB_CATEGORY_ANIME_BACKLOG = sab_category_anime_backlog
        sickbeard.SAB_HOST = config.clean_url(sab_host)
        sickbeard.SAB_FORCED = config.checkbox_to_value(sab_forced)

        sickbeard.NZBGET_USERNAME = nzbget_username
        sickbeard.NZBGET_PASSWORD = nzbget_password
        sickbeard.NZBGET_CATEGORY = nzbget_category
        sickbeard.NZBGET_CATEGORY_BACKLOG = nzbget_category_backlog
        sickbeard.NZBGET_CATEGORY_ANIME = nzbget_category_anime
        sickbeard.NZBGET_CATEGORY_ANIME_BACKLOG = nzbget_category_anime_backlog
        sickbeard.NZBGET_HOST = config.clean_host(nzbget_host)
        sickbeard.NZBGET_USE_HTTPS = config.checkbox_to_value(nzbget_use_https)
        sickbeard.NZBGET_PRIORITY = try_int(nzbget_priority, 100)

        sickbeard.TORRENT_USERNAME = torrent_username
        sickbeard.TORRENT_PASSWORD = torrent_password
        sickbeard.TORRENT_LABEL = torrent_label
        sickbeard.TORRENT_LABEL_ANIME = torrent_label_anime
        sickbeard.TORRENT_VERIFY_CERT = config.checkbox_to_value(torrent_verify_cert)
        sickbeard.TORRENT_PATH = torrent_path.rstrip('/\\')
        sickbeard.TORRENT_SEED_TIME = torrent_seed_time
        sickbeard.TORRENT_PAUSED = config.checkbox_to_value(torrent_paused)
        sickbeard.TORRENT_HIGH_BANDWIDTH = config.checkbox_to_value(torrent_high_bandwidth)
        sickbeard.TORRENT_HOST = config.clean_url(torrent_host)
        sickbeard.TORRENT_RPCURL = torrent_rpcurl
        sickbeard.TORRENT_AUTH_TYPE = torrent_auth_type

        sickbeard.save_config()

        if len(results) > 0:
            for x in results:
                logger.log(x, logger.ERROR)
            ui.notifications.error('Error(s) Saving Configuration',
                                   '<br>\n'.join(results))
        else:
            ui.notifications.message('Configuration Saved', ek(os.path.join, sickbeard.CONFIG_FILE))

        return self.redirect("/config/search/")


@route('/config/postProcessing(/?.*)')
class ConfigPostProcessing(Config):
    def __init__(self, *args, **kwargs):
        super(ConfigPostProcessing, self).__init__(*args, **kwargs)

    def index(self):
        t = PageTemplate(rh=self, filename="config_postProcessing.mako")

        return t.render(submenu=self.ConfigMenu(), title='Config - Post Processing',
                        header='Post Processing', topmenu='config',
                        controller="config", action="postProcessing")

    def savePostProcessing(self, kodi_data=None, kodi_12plus_data=None,
                           mediabrowser_data=None, sony_ps3_data=None,
                           wdtv_data=None, tivo_data=None, mede8er_data=None,
                           keep_processed_dir=None, process_method=None,
                           del_rar_contents=None, process_automatically=None,
                           no_delete=None, rename_episodes=None, airdate_episodes=None,
                           file_timestamp_timezone=None, unpack=None,
                           move_associated_files=None, sync_files=None,
                           postpone_if_sync_files=None, postpone_if_no_subs=None,
                           allowed_extensions=None, tv_download_dir=None,
                           create_missing_show_dirs=None, add_shows_wo_dir=None,
                           extra_scripts=None, nfo_rename=None,
                           naming_pattern=None, naming_multi_ep=None,
                           naming_custom_abd=None, naming_anime=None,
                           naming_abd_pattern=None, naming_strip_year=None,
                           naming_custom_sports=None, naming_sports_pattern=None,
                           naming_custom_anime=None, naming_anime_pattern=None,
                           naming_anime_multi_ep=None, autopostprocesser_frequency=None):

        results = []

        if not config.change_TV_DOWNLOAD_DIR(tv_download_dir):
            results += ["Unable to create directory " + ek(os.path.normpath, tv_download_dir) + ", dir not changed."]

        config.change_AUTOPOSTPROCESSER_FREQUENCY(autopostprocesser_frequency)
        config.change_PROCESS_AUTOMATICALLY(process_automatically)

        if unpack:
            if self.isRarSupported() != 'not supported':
                sickbeard.UNPACK = config.checkbox_to_value(unpack)
            else:
                sickbeard.UNPACK = 0
                results.append("Unpacking Not Supported, disabling unpack setting")
        else:
            sickbeard.UNPACK = config.checkbox_to_value(unpack)
        sickbeard.NO_DELETE = config.checkbox_to_value(no_delete)
        sickbeard.KEEP_PROCESSED_DIR = config.checkbox_to_value(keep_processed_dir)
        sickbeard.CREATE_MISSING_SHOW_DIRS = config.checkbox_to_value(create_missing_show_dirs)
        sickbeard.ADD_SHOWS_WO_DIR = config.checkbox_to_value(add_shows_wo_dir)
        sickbeard.PROCESS_METHOD = process_method
        sickbeard.DELRARCONTENTS = config.checkbox_to_value(del_rar_contents)
        sickbeard.EXTRA_SCRIPTS = [x.strip() for x in extra_scripts.split('|') if x.strip()]
        sickbeard.RENAME_EPISODES = config.checkbox_to_value(rename_episodes)
        sickbeard.AIRDATE_EPISODES = config.checkbox_to_value(airdate_episodes)
        sickbeard.FILE_TIMESTAMP_TIMEZONE = file_timestamp_timezone
        sickbeard.MOVE_ASSOCIATED_FILES = config.checkbox_to_value(move_associated_files)
        sickbeard.SYNC_FILES = sync_files
        sickbeard.POSTPONE_IF_SYNC_FILES = config.checkbox_to_value(postpone_if_sync_files)
        sickbeard.POSTPONE_IF_NO_SUBS = config.checkbox_to_value(postpone_if_no_subs)
        # If 'postpone if no subs' is enabled, we must have SRT in allowed extensions list
        if sickbeard.POSTPONE_IF_NO_SUBS:
            allowed_extensions += ',srt'
            # Auto PP must be disabled because FINDSUBTITLE thread that calls manual PP (like nzbtomedia)
            sickbeard.PROCESS_AUTOMATICALLY = 0
        sickbeard.ALLOWED_EXTENSIONS = ','.join({x.strip() for x in allowed_extensions.split(',') if x.strip()})
        sickbeard.NAMING_CUSTOM_ABD = config.checkbox_to_value(naming_custom_abd)
        sickbeard.NAMING_CUSTOM_SPORTS = config.checkbox_to_value(naming_custom_sports)
        sickbeard.NAMING_CUSTOM_ANIME = config.checkbox_to_value(naming_custom_anime)
        sickbeard.NAMING_STRIP_YEAR = config.checkbox_to_value(naming_strip_year)
        sickbeard.NFO_RENAME = config.checkbox_to_value(nfo_rename)

        sickbeard.METADATA_KODI = kodi_data
        sickbeard.METADATA_KODI_12PLUS = kodi_12plus_data
        sickbeard.METADATA_MEDIABROWSER = mediabrowser_data
        sickbeard.METADATA_PS3 = sony_ps3_data
        sickbeard.METADATA_WDTV = wdtv_data
        sickbeard.METADATA_TIVO = tivo_data
        sickbeard.METADATA_MEDE8ER = mede8er_data

        sickbeard.metadata_provider_dict['KODI'].set_config(sickbeard.METADATA_KODI)
        sickbeard.metadata_provider_dict['KODI 12+'].set_config(sickbeard.METADATA_KODI_12PLUS)
        sickbeard.metadata_provider_dict['MediaBrowser'].set_config(sickbeard.METADATA_MEDIABROWSER)
        sickbeard.metadata_provider_dict['Sony PS3'].set_config(sickbeard.METADATA_PS3)
        sickbeard.metadata_provider_dict['WDTV'].set_config(sickbeard.METADATA_WDTV)
        sickbeard.metadata_provider_dict['TIVO'].set_config(sickbeard.METADATA_TIVO)
        sickbeard.metadata_provider_dict['Mede8er'].set_config(sickbeard.METADATA_MEDE8ER)

        if self.isNamingValid(naming_pattern, naming_multi_ep, anime_type=naming_anime) != "invalid":
            sickbeard.NAMING_PATTERN = naming_pattern
            sickbeard.NAMING_MULTI_EP = int(naming_multi_ep)
            sickbeard.NAMING_ANIME = int(naming_anime)
            sickbeard.NAMING_FORCE_FOLDERS = naming.check_force_season_folders()
        else:
            if int(naming_anime) in [1, 2]:
                results.append("You tried saving an invalid anime naming config, not saving your naming settings")
            else:
                results.append("You tried saving an invalid naming config, not saving your naming settings")

        if self.isNamingValid(naming_anime_pattern, naming_anime_multi_ep, anime_type=naming_anime) != "invalid":
            sickbeard.NAMING_ANIME_PATTERN = naming_anime_pattern
            sickbeard.NAMING_ANIME_MULTI_EP = int(naming_anime_multi_ep)
            sickbeard.NAMING_ANIME = int(naming_anime)
            sickbeard.NAMING_FORCE_FOLDERS = naming.check_force_season_folders()
        else:
            if int(naming_anime) in [1, 2]:
                results.append("You tried saving an invalid anime naming config, not saving your naming settings")
            else:
                results.append("You tried saving an invalid naming config, not saving your naming settings")

        if self.isNamingValid(naming_abd_pattern, None, abd=True) != "invalid":
            sickbeard.NAMING_ABD_PATTERN = naming_abd_pattern
        else:
            results.append(
                "You tried saving an invalid air-by-date naming config, not saving your air-by-date settings")

        if self.isNamingValid(naming_sports_pattern, None, sports=True) != "invalid":
            sickbeard.NAMING_SPORTS_PATTERN = naming_sports_pattern
        else:
            results.append(
                "You tried saving an invalid sports naming config, not saving your sports settings")

        sickbeard.save_config()

        if len(results) > 0:
            for x in results:
                logger.log(x, logger.WARNING)
            ui.notifications.error('Error(s) Saving Configuration',
                                   '<br>\n'.join(results))
        else:
            ui.notifications.message('Configuration Saved', ek(os.path.join, sickbeard.CONFIG_FILE))

        return self.redirect("/config/postProcessing/")

    @staticmethod
    def testNaming(pattern=None, multi=None, abd=False, sports=False, anime_type=None):

        if multi is not None:
            multi = int(multi)

        if anime_type is not None:
            anime_type = int(anime_type)

        result = naming.test_name(pattern, multi, abd, sports, anime_type)

        result = ek(os.path.join, result['dir'], result['name'])

        return result

    @staticmethod
    def isNamingValid(pattern=None, multi=None, abd=False, sports=False, anime_type=None):
        if pattern is None:
            return "invalid"

        if multi is not None:
            multi = int(multi)

        if anime_type is not None:
            anime_type = int(anime_type)

        # air by date shows just need one check, we don't need to worry about season folders
        if abd:
            is_valid = naming.check_valid_abd_naming(pattern)
            require_season_folders = False

        # sport shows just need one check, we don't need to worry about season folders
        elif sports:
            is_valid = naming.check_valid_sports_naming(pattern)
            require_season_folders = False

        else:
            # check validity of single and multi ep cases for the whole path
            is_valid = naming.check_valid_naming(pattern, multi, anime_type)

            # check validity of single and multi ep cases for only the file name
            require_season_folders = naming.check_force_season_folders(pattern, multi, anime_type)

        if is_valid and not require_season_folders:
            return "valid"
        elif is_valid and require_season_folders:
            return "seasonfolders"
        else:
            return "invalid"

    @staticmethod
    def isRarSupported():
        """
        Test Packing Support:
            - Simulating in memory rar extraction on test.rar file
        """

        try:
            rar_path = ek(os.path.join, sickbeard.PROG_DIR, 'lib', 'unrar2', 'test.rar')
            testing = RarFile(rar_path).read_files('*test.txt')
            if testing[0][1] == 'This is only a test.':
                return 'supported'
            logger.log(u'Rar Not Supported: Can not read the content of test file', logger.ERROR)
            return 'not supported'
        except Exception as e:
            logger.log(u'Rar Not Supported: ' + ex(e), logger.ERROR)
            return 'not supported'


@route('/config/providers(/?.*)')
class ConfigProviders(Config):
    def __init__(self, *args, **kwargs):
        super(ConfigProviders, self).__init__(*args, **kwargs)

    def index(self):
        t = PageTemplate(rh=self, filename="config_providers.mako")

        return t.render(submenu=self.ConfigMenu(), title='Config - Providers',
                        header='Search Providers', topmenu='config',
                        controller="config", action="providers")

    @staticmethod
    def canAddNewznabProvider(name):

        if not name:
            return json.dumps({'error': 'No Provider Name specified'})

        providerDict = dict(zip([x.get_id() for x in sickbeard.newznabProviderList], sickbeard.newznabProviderList))

        tempProvider = newznab.NewznabProvider(name, '')

        if tempProvider.get_id() in providerDict:
            return json.dumps({'error': 'Provider Name already exists as ' + providerDict[tempProvider.get_id()].name})
        else:
            return json.dumps({'success': tempProvider.get_id()})

    @staticmethod
    def saveNewznabProvider(name, url, key=''):

        if not name or not url:
            return '0'

        providerDict = dict(zip([x.name for x in sickbeard.newznabProviderList], sickbeard.newznabProviderList))

        if name in providerDict:
            if not providerDict[name].default:
                providerDict[name].name = name
                providerDict[name].url = config.clean_url(url)

            providerDict[name].key = key
            # a 0 in the key spot indicates that no key is needed
            if key == '0':
                providerDict[name].needs_auth = False
            else:
                providerDict[name].needs_auth = True

            return providerDict[name].get_id() + '|' + providerDict[name].configStr()

        else:
            newProvider = newznab.NewznabProvider(name, url, key=key)
            sickbeard.newznabProviderList.append(newProvider)
            return newProvider.get_id() + '|' + newProvider.configStr()

    @staticmethod
    def getNewznabCategories(name, url, key):
        """
        Retrieves a list of possible categories with category id's
        Using the default url/api?cat
        http://yournewznaburl.com/api?t=caps&apikey=yourapikey
        """
        error = ""
        success = False

        if not name:
            error += "\nNo Provider Name specified"
        if not url:
            error += "\nNo Provider Url specified"
        if not key:
            error += "\nNo Provider Api key specified"

        if error != "":
            return json.dumps({'success': False, 'error': error})

        # Get list with Newznabproviders
        # providerDict = dict(zip([x.get_id() for x in sickbeard.newznabProviderList], sickbeard.newznabProviderList))

        # Get newznabprovider obj with provided name
        tempProvider = newznab.NewznabProvider(name, url, key)

        success, tv_categories, error = tempProvider.get_newznab_categories()

        return json.dumps({'success': success, 'tv_categories': tv_categories, 'error': error})

    @staticmethod
    def deleteNewznabProvider(nnid):

        providerDict = dict(zip([x.get_id() for x in sickbeard.newznabProviderList], sickbeard.newznabProviderList))

        if nnid not in providerDict or providerDict[nnid].default:
            return '0'

        # delete it from the list
        sickbeard.newznabProviderList.remove(providerDict[nnid])

        if nnid in sickbeard.PROVIDER_ORDER:
            sickbeard.PROVIDER_ORDER.remove(nnid)

        return '1'

    @staticmethod
    def canAddTorrentRssProvider(name, url, cookies, titleTAG):

        if not name:
            return json.dumps({'error': 'Invalid name specified'})

        providerDict = dict(
            zip([x.get_id() for x in sickbeard.torrentRssProviderList], sickbeard.torrentRssProviderList))

        tempProvider = rsstorrent.TorrentRssProvider(name, url, cookies, titleTAG)

        if tempProvider.get_id() in providerDict:
            return json.dumps({'error': 'Exists as ' + providerDict[tempProvider.get_id()].name})
        else:
            (succ, errMsg) = tempProvider.validateRSS()
            if succ:
                return json.dumps({'success': tempProvider.get_id()})
            else:
                return json.dumps({'error': errMsg})

    @staticmethod
    def saveTorrentRssProvider(name, url, cookies, titleTAG):

        if not name or not url:
            return '0'

        providerDict = dict(zip([x.name for x in sickbeard.torrentRssProviderList], sickbeard.torrentRssProviderList))

        if name in providerDict:
            providerDict[name].name = name
            providerDict[name].url = config.clean_url(url)
            providerDict[name].cookies = cookies
            providerDict[name].titleTAG = titleTAG

            return providerDict[name].get_id() + '|' + providerDict[name].configStr()

        else:
            newProvider = rsstorrent.TorrentRssProvider(name, url, cookies, titleTAG)
            sickbeard.torrentRssProviderList.append(newProvider)
            return newProvider.get_id() + '|' + newProvider.configStr()

    @staticmethod
    def deleteTorrentRssProvider(id):

        providerDict = dict(
            zip([x.get_id() for x in sickbeard.torrentRssProviderList], sickbeard.torrentRssProviderList))

        if id not in providerDict:
            return '0'

        # delete it from the list
        sickbeard.torrentRssProviderList.remove(providerDict[id])

        if id in sickbeard.PROVIDER_ORDER:
            sickbeard.PROVIDER_ORDER.remove(id)

        return '1'

    def saveProviders(self, newznab_string='', torrentrss_string='', provider_order=None, **kwargs):
        results = []

        provider_str_list = provider_order.split()
        provider_list = []

        newznabProviderDict = dict(
            zip([x.get_id() for x in sickbeard.newznabProviderList], sickbeard.newznabProviderList))

        finishedNames = []

        # add all the newznab info we got into our list
        if newznab_string:
            for curNewznabProviderStr in newznab_string.split('!!!'):

                if not curNewznabProviderStr:
                    continue

                cur_name, cur_url, cur_key, cur_cat = curNewznabProviderStr.split('|')
                cur_url = config.clean_url(cur_url)

                newProvider = newznab.NewznabProvider(cur_name, cur_url, key=cur_key)

                cur_id = newProvider.get_id()

                # if it already exists then update it
                if cur_id in newznabProviderDict:
                    newznabProviderDict[cur_id].name = cur_name
                    newznabProviderDict[cur_id].url = cur_url
                    newznabProviderDict[cur_id].key = cur_key
                    newznabProviderDict[cur_id].catIDs = cur_cat
                    # a 0 in the key spot indicates that no key is needed
                    if cur_key == '0':
                        newznabProviderDict[cur_id].needs_auth = False
                    else:
                        newznabProviderDict[cur_id].needs_auth = True

                    try:
                        newznabProviderDict[cur_id].search_mode = str(kwargs[cur_id + '_search_mode']).strip()
                    except Exception:
                        pass

                    try:
                        newznabProviderDict[cur_id].search_fallback = config.checkbox_to_value(
                            kwargs[cur_id + '_search_fallback'])
                    except Exception:
                        newznabProviderDict[cur_id].search_fallback = 0

                    try:
                        newznabProviderDict[cur_id].enable_daily = config.checkbox_to_value(
                            kwargs[cur_id + '_enable_daily'])
                    except Exception:
                        newznabProviderDict[cur_id].enable_daily = 0

                    try:
                        newznabProviderDict[cur_id].enable_backlog = config.checkbox_to_value(
                            kwargs[cur_id + '_enable_backlog'])
                    except Exception:
                        newznabProviderDict[cur_id].enable_backlog = 0
                else:
                    sickbeard.newznabProviderList.append(newProvider)

                finishedNames.append(cur_id)

        # delete anything that is missing
        for curProvider in sickbeard.newznabProviderList:
            if curProvider.get_id() not in finishedNames:
                sickbeard.newznabProviderList.remove(curProvider)

        torrentRssProviderDict = dict(
            zip([x.get_id() for x in sickbeard.torrentRssProviderList], sickbeard.torrentRssProviderList))
        finishedNames = []

        if torrentrss_string:
            for curTorrentRssProviderStr in torrentrss_string.split('!!!'):

                if not curTorrentRssProviderStr:
                    continue

                curName, curURL, curCookies, curTitleTAG = curTorrentRssProviderStr.split('|')
                curURL = config.clean_url(curURL)

                newProvider = rsstorrent.TorrentRssProvider(curName, curURL, curCookies, curTitleTAG)

                curID = newProvider.get_id()

                # if it already exists then update it
                if curID in torrentRssProviderDict:
                    torrentRssProviderDict[curID].name = curName
                    torrentRssProviderDict[curID].url = curURL
                    torrentRssProviderDict[curID].cookies = curCookies
                    torrentRssProviderDict[curID].curTitleTAG = curTitleTAG
                else:
                    sickbeard.torrentRssProviderList.append(newProvider)

                finishedNames.append(curID)

        # delete anything that is missing
        for curProvider in sickbeard.torrentRssProviderList:
            if curProvider.get_id() not in finishedNames:
                sickbeard.torrentRssProviderList.remove(curProvider)

        disabled_list = []
        # do the enable/disable
        for curProviderStr in provider_str_list:
            curProvider, curEnabled = curProviderStr.split(':')
            curEnabled = try_int(curEnabled)

            curProvObj = [x for x in sickbeard.providers.sortedProviderList() if
                          x.get_id() == curProvider and hasattr(x, 'enabled')]
            if curProvObj:
                curProvObj[0].enabled = bool(curEnabled)

            if curEnabled:
                provider_list.append(curProvider)
            else:
                disabled_list.append(curProvider)

            if curProvider in newznabProviderDict:
                newznabProviderDict[curProvider].enabled = bool(curEnabled)
            elif curProvider in torrentRssProviderDict:
                torrentRssProviderDict[curProvider].enabled = bool(curEnabled)

        provider_list = provider_list + disabled_list

        # dynamically load provider settings
        for curTorrentProvider in [prov for prov in sickbeard.providers.sortedProviderList() if
                                   prov.provider_type == GenericProvider.TORRENT]:

            if hasattr(curTorrentProvider, 'custom_url'):
                try:
                    curTorrentProvider.custom_url = str(kwargs[curTorrentProvider.get_id() + '_custom_url']).strip()
                except Exception:
                    curTorrentProvider.custom_url = None

            if hasattr(curTorrentProvider, 'minseed'):
                try:
                    curTorrentProvider.minseed = int(str(kwargs[curTorrentProvider.get_id() + '_minseed']).strip())
                except Exception:
                    curTorrentProvider.minseed = 0

            if hasattr(curTorrentProvider, 'minleech'):
                try:
                    curTorrentProvider.minleech = int(str(kwargs[curTorrentProvider.get_id() + '_minleech']).strip())
                except Exception:
                    curTorrentProvider.minleech = 0

            if hasattr(curTorrentProvider, 'ratio'):
                try:
                    ratio = float(str(kwargs[curTorrentProvider.get_id() + '_ratio']).strip())
                    curTorrentProvider.ratio = (ratio, -1)[ratio < 0]
                except Exception:
                    curTorrentProvider.ratio = None

            if hasattr(curTorrentProvider, 'digest'):
                try:
                    curTorrentProvider.digest = str(kwargs[curTorrentProvider.get_id() + '_digest']).strip()
                except Exception:
                    curTorrentProvider.digest = None

            if hasattr(curTorrentProvider, 'hash'):
                try:
                    curTorrentProvider.hash = str(kwargs[curTorrentProvider.get_id() + '_hash']).strip()
                except Exception:
                    curTorrentProvider.hash = None

            if hasattr(curTorrentProvider, 'api_key'):
                try:
                    curTorrentProvider.api_key = str(kwargs[curTorrentProvider.get_id() + '_api_key']).strip()
                except Exception:
                    curTorrentProvider.api_key = None

            if hasattr(curTorrentProvider, 'username'):
                try:
                    curTorrentProvider.username = str(kwargs[curTorrentProvider.get_id() + '_username']).strip()
                except Exception:
                    curTorrentProvider.username = None

            if hasattr(curTorrentProvider, 'password'):
                try:
                    curTorrentProvider.password = str(kwargs[curTorrentProvider.get_id() + '_password']).strip()
                except Exception:
                    curTorrentProvider.password = None

            if hasattr(curTorrentProvider, 'passkey'):
                try:
                    curTorrentProvider.passkey = str(kwargs[curTorrentProvider.get_id() + '_passkey']).strip()
                except Exception:
                    curTorrentProvider.passkey = None

            if hasattr(curTorrentProvider, 'pin'):
                try:
                    curTorrentProvider.pin = str(kwargs[curTorrentProvider.get_id() + '_pin']).strip()
                except Exception:
                    curTorrentProvider.pin = None

            if hasattr(curTorrentProvider, 'confirmed'):
                try:
                    curTorrentProvider.confirmed = config.checkbox_to_value(
                        kwargs[curTorrentProvider.get_id() + '_confirmed'])
                except Exception:
                    curTorrentProvider.confirmed = 0

            if hasattr(curTorrentProvider, 'ranked'):
                try:
                    curTorrentProvider.ranked = config.checkbox_to_value(
                        kwargs[curTorrentProvider.get_id() + '_ranked'])
                except Exception:
                    curTorrentProvider.ranked = 0

            if hasattr(curTorrentProvider, 'engrelease'):
                try:
                    curTorrentProvider.engrelease = config.checkbox_to_value(
                        kwargs[curTorrentProvider.get_id() + '_engrelease'])
                except Exception:
                    curTorrentProvider.engrelease = 0

            if hasattr(curTorrentProvider, 'onlyspasearch'):
                try:
                    curTorrentProvider.onlyspasearch = config.checkbox_to_value(
                        kwargs[curTorrentProvider.get_id() + '_onlyspasearch'])
                except Exception:
                    curTorrentProvider.onlyspasearch = 0

            if hasattr(curTorrentProvider, 'sorting'):
                try:
                    curTorrentProvider.sorting = str(kwargs[curTorrentProvider.get_id() + '_sorting']).strip()
                except Exception:
                    curTorrentProvider.sorting = 'seeders'

            if hasattr(curTorrentProvider, 'freeleech'):
                try:
                    curTorrentProvider.freeleech = config.checkbox_to_value(
                        kwargs[curTorrentProvider.get_id() + '_freeleech'])
                except Exception:
                    curTorrentProvider.freeleech = 0

            if hasattr(curTorrentProvider, 'search_mode'):
                try:
                    curTorrentProvider.search_mode = str(kwargs[curTorrentProvider.get_id() + '_search_mode']).strip()
                except Exception:
                    curTorrentProvider.search_mode = 'eponly'

            if hasattr(curTorrentProvider, 'search_fallback'):
                try:
                    curTorrentProvider.search_fallback = config.checkbox_to_value(
                        kwargs[curTorrentProvider.get_id() + '_search_fallback'])
                except Exception:
                    curTorrentProvider.search_fallback = 0  # these exceptions are catching unselected checkboxes

            if hasattr(curTorrentProvider, 'enable_daily'):
                try:
                    curTorrentProvider.enable_daily = config.checkbox_to_value(
                        kwargs[curTorrentProvider.get_id() + '_enable_daily'])
                except Exception:
                    curTorrentProvider.enable_daily = 0  # these exceptions are actually catching unselected checkboxes

            if hasattr(curTorrentProvider, 'enable_backlog'):
                try:
                    curTorrentProvider.enable_backlog = config.checkbox_to_value(
                        kwargs[curTorrentProvider.get_id() + '_enable_backlog'])
                except Exception:
                    curTorrentProvider.enable_backlog = 0  # these exceptions are actually catching unselected checkboxes

            if hasattr(curTorrentProvider, 'cat'):
                try:
                    curTorrentProvider.cat = int(str(kwargs[curTorrentProvider.get_id() + '_cat']).strip())
                except Exception:
                    curTorrentProvider.cat = 0

            if hasattr(curTorrentProvider, 'subtitle'):
                try:
                    curTorrentProvider.subtitle = config.checkbox_to_value(
                        kwargs[curTorrentProvider.get_id() + '_subtitle'])
                except Exception:
                    curTorrentProvider.subtitle = 0

        for curNzbProvider in [prov for prov in sickbeard.providers.sortedProviderList() if
                               prov.provider_type == GenericProvider.NZB]:

            if hasattr(curNzbProvider, 'api_key'):
                try:
                    curNzbProvider.api_key = str(kwargs[curNzbProvider.get_id() + '_api_key']).strip()
                except Exception:
                    curNzbProvider.api_key = None

            if hasattr(curNzbProvider, 'username'):
                try:
                    curNzbProvider.username = str(kwargs[curNzbProvider.get_id() + '_username']).strip()
                except Exception:
                    curNzbProvider.username = None

            if hasattr(curNzbProvider, 'search_mode'):
                try:
                    curNzbProvider.search_mode = str(kwargs[curNzbProvider.get_id() + '_search_mode']).strip()
                except Exception:
                    curNzbProvider.search_mode = 'eponly'

            if hasattr(curNzbProvider, 'search_fallback'):
                try:
                    curNzbProvider.search_fallback = config.checkbox_to_value(
                        kwargs[curNzbProvider.get_id() + '_search_fallback'])
                except Exception:
                    curNzbProvider.search_fallback = 0  # these exceptions are actually catching unselected checkboxes

            if hasattr(curNzbProvider, 'enable_daily'):
                try:
                    curNzbProvider.enable_daily = config.checkbox_to_value(
                        kwargs[curNzbProvider.get_id() + '_enable_daily'])
                except Exception:
                    curNzbProvider.enable_daily = 0  # these exceptions are actually catching unselected checkboxes

            if hasattr(curNzbProvider, 'enable_backlog'):
                try:
                    curNzbProvider.enable_backlog = config.checkbox_to_value(
                        kwargs[curNzbProvider.get_id() + '_enable_backlog'])
                except Exception:
                    curNzbProvider.enable_backlog = 0  # these exceptions are actually catching unselected checkboxes

        sickbeard.NEWZNAB_DATA = '!!!'.join([x.configStr() for x in sickbeard.newznabProviderList])
        sickbeard.PROVIDER_ORDER = provider_list

        sickbeard.save_config()

        if len(results) > 0:
            for x in results:
                logger.log(x, logger.ERROR)
            ui.notifications.error('Error(s) Saving Configuration',
                                   '<br>\n'.join(results))
        else:
            ui.notifications.message('Configuration Saved', ek(os.path.join, sickbeard.CONFIG_FILE))

        return self.redirect("/config/providers/")


@route('/config/notifications(/?.*)')
class ConfigNotifications(Config):
    def __init__(self, *args, **kwargs):
        super(ConfigNotifications, self).__init__(*args, **kwargs)

    def index(self):
        t = PageTemplate(rh=self, filename="config_notifications.mako")

        return t.render(submenu=self.ConfigMenu(), title='Config - Notifications',
                        header='Notifications', topmenu='config',
                        controller="config", action="notifications")

    def saveNotifications(self, use_kodi=None, kodi_always_on=None, kodi_notify_onsnatch=None,
                          kodi_notify_ondownload=None,
                          kodi_notify_onsubtitledownload=None, kodi_update_onlyfirst=None,
                          kodi_update_library=None, kodi_update_full=None, kodi_host=None, kodi_username=None,
                          kodi_password=None,
                          use_plex_server=None, plex_notify_onsnatch=None, plex_notify_ondownload=None,
                          plex_notify_onsubtitledownload=None, plex_update_library=None,
                          plex_server_host=None, plex_server_token=None, plex_client_host=None, plex_server_username=None, plex_server_password=None,
                          use_plex_client=None, plex_client_username=None, plex_client_password=None,
                          plex_server_https=None, use_emby=None, emby_host=None, emby_apikey=None,
                          use_growl=None, growl_notify_onsnatch=None, growl_notify_ondownload=None,
                          growl_notify_onsubtitledownload=None, growl_host=None, growl_password=None,
                          use_freemobile=None, freemobile_notify_onsnatch=None, freemobile_notify_ondownload=None,
                          freemobile_notify_onsubtitledownload=None, freemobile_id=None, freemobile_apikey=None,
                          use_telegram=None, telegram_notify_onsnatch=None, telegram_notify_ondownload=None,
                          telegram_notify_onsubtitledownload=None, telegram_id=None, telegram_apikey=None,
                          use_prowl=None, prowl_notify_onsnatch=None, prowl_notify_ondownload=None,
                          prowl_notify_onsubtitledownload=None, prowl_api=None, prowl_priority=0,
                          prowl_show_list=None, prowl_show=None, prowl_message_title=None,
                          use_twitter=None, twitter_notify_onsnatch=None, twitter_notify_ondownload=None,
                          twitter_notify_onsubtitledownload=None, twitter_usedm=None, twitter_dmto=None,
                          use_boxcar2=None, boxcar2_notify_onsnatch=None, boxcar2_notify_ondownload=None,
                          boxcar2_notify_onsubtitledownload=None, boxcar2_accesstoken=None,
                          use_pushover=None, pushover_notify_onsnatch=None, pushover_notify_ondownload=None,
                          pushover_notify_onsubtitledownload=None, pushover_userkey=None, pushover_apikey=None, pushover_device=None, pushover_sound=None,
                          use_libnotify=None, libnotify_notify_onsnatch=None, libnotify_notify_ondownload=None,
                          libnotify_notify_onsubtitledownload=None,
                          use_nmj=None, nmj_host=None, nmj_database=None, nmj_mount=None, use_synoindex=None,
                          use_nmjv2=None, nmjv2_host=None, nmjv2_dbloc=None, nmjv2_database=None,
                          use_trakt=None, trakt_username=None, trakt_pin=None,
                          trakt_remove_watchlist=None, trakt_sync_watchlist=None, trakt_remove_show_from_sickrage=None, trakt_method_add=None,
                          trakt_start_paused=None, trakt_use_recommended=None, trakt_sync=None, trakt_sync_remove=None,
                          trakt_default_indexer=None, trakt_remove_serieslist=None, trakt_timeout=None, trakt_blacklist_name=None,
                          use_synologynotifier=None, synologynotifier_notify_onsnatch=None,
                          synologynotifier_notify_ondownload=None, synologynotifier_notify_onsubtitledownload=None,
                          use_pytivo=None, pytivo_notify_onsnatch=None, pytivo_notify_ondownload=None,
                          pytivo_notify_onsubtitledownload=None, pytivo_update_library=None,
                          pytivo_host=None, pytivo_share_name=None, pytivo_tivo_name=None,
                          use_nma=None, nma_notify_onsnatch=None, nma_notify_ondownload=None,
                          nma_notify_onsubtitledownload=None, nma_api=None, nma_priority=0,
                          use_pushalot=None, pushalot_notify_onsnatch=None, pushalot_notify_ondownload=None,
                          pushalot_notify_onsubtitledownload=None, pushalot_authorizationtoken=None,
                          use_pushbullet=None, pushbullet_notify_onsnatch=None, pushbullet_notify_ondownload=None,
                          pushbullet_notify_onsubtitledownload=None, pushbullet_api=None, pushbullet_device=None,
                          pushbullet_device_list=None,
                          use_email=None, email_notify_onsnatch=None, email_notify_ondownload=None,
                          email_notify_onsubtitledownload=None, email_host=None, email_port=25, email_from=None,
                          email_tls=None, email_user=None, email_password=None, email_list=None, email_show_list=None,
                          email_show=None):

        results = []

        sickbeard.USE_KODI = config.checkbox_to_value(use_kodi)
        sickbeard.KODI_ALWAYS_ON = config.checkbox_to_value(kodi_always_on)
        sickbeard.KODI_NOTIFY_ONSNATCH = config.checkbox_to_value(kodi_notify_onsnatch)
        sickbeard.KODI_NOTIFY_ONDOWNLOAD = config.checkbox_to_value(kodi_notify_ondownload)
        sickbeard.KODI_NOTIFY_ONSUBTITLEDOWNLOAD = config.checkbox_to_value(kodi_notify_onsubtitledownload)
        sickbeard.KODI_UPDATE_LIBRARY = config.checkbox_to_value(kodi_update_library)
        sickbeard.KODI_UPDATE_FULL = config.checkbox_to_value(kodi_update_full)
        sickbeard.KODI_UPDATE_ONLYFIRST = config.checkbox_to_value(kodi_update_onlyfirst)
        sickbeard.KODI_HOST = config.clean_hosts(kodi_host)
        sickbeard.KODI_USERNAME = kodi_username
        sickbeard.KODI_PASSWORD = kodi_password

        sickbeard.USE_PLEX_SERVER = config.checkbox_to_value(use_plex_server)
        sickbeard.PLEX_NOTIFY_ONSNATCH = config.checkbox_to_value(plex_notify_onsnatch)
        sickbeard.PLEX_NOTIFY_ONDOWNLOAD = config.checkbox_to_value(plex_notify_ondownload)
        sickbeard.PLEX_NOTIFY_ONSUBTITLEDOWNLOAD = config.checkbox_to_value(plex_notify_onsubtitledownload)
        sickbeard.PLEX_UPDATE_LIBRARY = config.checkbox_to_value(plex_update_library)
        sickbeard.PLEX_CLIENT_HOST = config.clean_hosts(plex_client_host)
        sickbeard.PLEX_SERVER_HOST = config.clean_hosts(plex_server_host)
        sickbeard.PLEX_SERVER_TOKEN = config.clean_host(plex_server_token)
        sickbeard.PLEX_SERVER_USERNAME = plex_server_username
        if plex_server_password != '*' * len(sickbeard.PLEX_SERVER_PASSWORD):
            sickbeard.PLEX_SERVER_PASSWORD = plex_server_password

        sickbeard.USE_PLEX_CLIENT = config.checkbox_to_value(use_plex_client)
        sickbeard.PLEX_CLIENT_USERNAME = plex_client_username
        if plex_client_password != '*' * len(sickbeard.PLEX_CLIENT_PASSWORD):
            sickbeard.PLEX_CLIENT_PASSWORD = plex_client_password
        sickbeard.PLEX_SERVER_HTTPS = config.checkbox_to_value(plex_server_https)

        sickbeard.USE_EMBY = config.checkbox_to_value(use_emby)
        sickbeard.EMBY_HOST = config.clean_host(emby_host)
        sickbeard.EMBY_APIKEY = emby_apikey

        sickbeard.USE_GROWL = config.checkbox_to_value(use_growl)
        sickbeard.GROWL_NOTIFY_ONSNATCH = config.checkbox_to_value(growl_notify_onsnatch)
        sickbeard.GROWL_NOTIFY_ONDOWNLOAD = config.checkbox_to_value(growl_notify_ondownload)
        sickbeard.GROWL_NOTIFY_ONSUBTITLEDOWNLOAD = config.checkbox_to_value(growl_notify_onsubtitledownload)
        sickbeard.GROWL_HOST = config.clean_host(growl_host, default_port=23053)
        sickbeard.GROWL_PASSWORD = growl_password

        sickbeard.USE_FREEMOBILE = config.checkbox_to_value(use_freemobile)
        sickbeard.FREEMOBILE_NOTIFY_ONSNATCH = config.checkbox_to_value(freemobile_notify_onsnatch)
        sickbeard.FREEMOBILE_NOTIFY_ONDOWNLOAD = config.checkbox_to_value(freemobile_notify_ondownload)
        sickbeard.FREEMOBILE_NOTIFY_ONSUBTITLEDOWNLOAD = config.checkbox_to_value(freemobile_notify_onsubtitledownload)
        sickbeard.FREEMOBILE_ID = freemobile_id
        sickbeard.FREEMOBILE_APIKEY = freemobile_apikey

        sickbeard.USE_TELEGRAM = config.checkbox_to_value(use_telegram)
        sickbeard.TELEGRAM_NOTIFY_ONSNATCH = config.checkbox_to_value(telegram_notify_onsnatch)
        sickbeard.TELEGRAM_NOTIFY_ONDOWNLOAD = config.checkbox_to_value(telegram_notify_ondownload)
        sickbeard.TELEGRAM_NOTIFY_ONSUBTITLEDOWNLOAD = config.checkbox_to_value(telegram_notify_onsubtitledownload)
        sickbeard.TELEGRAM_ID = telegram_id
        sickbeard.TELEGRAM_APIKEY = telegram_apikey

        sickbeard.USE_PROWL = config.checkbox_to_value(use_prowl)
        sickbeard.PROWL_NOTIFY_ONSNATCH = config.checkbox_to_value(prowl_notify_onsnatch)
        sickbeard.PROWL_NOTIFY_ONDOWNLOAD = config.checkbox_to_value(prowl_notify_ondownload)
        sickbeard.PROWL_NOTIFY_ONSUBTITLEDOWNLOAD = config.checkbox_to_value(prowl_notify_onsubtitledownload)
        sickbeard.PROWL_API = prowl_api
        sickbeard.PROWL_PRIORITY = prowl_priority
        sickbeard.PROWL_MESSAGE_TITLE = prowl_message_title

        sickbeard.USE_TWITTER = config.checkbox_to_value(use_twitter)
        sickbeard.TWITTER_NOTIFY_ONSNATCH = config.checkbox_to_value(twitter_notify_onsnatch)
        sickbeard.TWITTER_NOTIFY_ONDOWNLOAD = config.checkbox_to_value(twitter_notify_ondownload)
        sickbeard.TWITTER_NOTIFY_ONSUBTITLEDOWNLOAD = config.checkbox_to_value(twitter_notify_onsubtitledownload)
        sickbeard.TWITTER_USEDM = config.checkbox_to_value(twitter_usedm)
        sickbeard.TWITTER_DMTO = twitter_dmto

        sickbeard.USE_BOXCAR2 = config.checkbox_to_value(use_boxcar2)
        sickbeard.BOXCAR2_NOTIFY_ONSNATCH = config.checkbox_to_value(boxcar2_notify_onsnatch)
        sickbeard.BOXCAR2_NOTIFY_ONDOWNLOAD = config.checkbox_to_value(boxcar2_notify_ondownload)
        sickbeard.BOXCAR2_NOTIFY_ONSUBTITLEDOWNLOAD = config.checkbox_to_value(boxcar2_notify_onsubtitledownload)
        sickbeard.BOXCAR2_ACCESSTOKEN = boxcar2_accesstoken

        sickbeard.USE_PUSHOVER = config.checkbox_to_value(use_pushover)
        sickbeard.PUSHOVER_NOTIFY_ONSNATCH = config.checkbox_to_value(pushover_notify_onsnatch)
        sickbeard.PUSHOVER_NOTIFY_ONDOWNLOAD = config.checkbox_to_value(pushover_notify_ondownload)
        sickbeard.PUSHOVER_NOTIFY_ONSUBTITLEDOWNLOAD = config.checkbox_to_value(pushover_notify_onsubtitledownload)
        sickbeard.PUSHOVER_USERKEY = pushover_userkey
        sickbeard.PUSHOVER_APIKEY = pushover_apikey
        sickbeard.PUSHOVER_DEVICE = pushover_device
        sickbeard.PUSHOVER_SOUND = pushover_sound

        sickbeard.USE_LIBNOTIFY = config.checkbox_to_value(use_libnotify)
        sickbeard.LIBNOTIFY_NOTIFY_ONSNATCH = config.checkbox_to_value(libnotify_notify_onsnatch)
        sickbeard.LIBNOTIFY_NOTIFY_ONDOWNLOAD = config.checkbox_to_value(libnotify_notify_ondownload)
        sickbeard.LIBNOTIFY_NOTIFY_ONSUBTITLEDOWNLOAD = config.checkbox_to_value(libnotify_notify_onsubtitledownload)

        sickbeard.USE_NMJ = config.checkbox_to_value(use_nmj)
        sickbeard.NMJ_HOST = config.clean_host(nmj_host)
        sickbeard.NMJ_DATABASE = nmj_database
        sickbeard.NMJ_MOUNT = nmj_mount

        sickbeard.USE_NMJv2 = config.checkbox_to_value(use_nmjv2)
        sickbeard.NMJv2_HOST = config.clean_host(nmjv2_host)
        sickbeard.NMJv2_DATABASE = nmjv2_database
        sickbeard.NMJv2_DBLOC = nmjv2_dbloc

        sickbeard.USE_SYNOINDEX = config.checkbox_to_value(use_synoindex)

        sickbeard.USE_SYNOLOGYNOTIFIER = config.checkbox_to_value(use_synologynotifier)
        sickbeard.SYNOLOGYNOTIFIER_NOTIFY_ONSNATCH = config.checkbox_to_value(synologynotifier_notify_onsnatch)
        sickbeard.SYNOLOGYNOTIFIER_NOTIFY_ONDOWNLOAD = config.checkbox_to_value(synologynotifier_notify_ondownload)
        sickbeard.SYNOLOGYNOTIFIER_NOTIFY_ONSUBTITLEDOWNLOAD = config.checkbox_to_value(
            synologynotifier_notify_onsubtitledownload)

        config.change_USE_TRAKT(use_trakt)
        sickbeard.TRAKT_USERNAME = trakt_username
        sickbeard.TRAKT_REMOVE_WATCHLIST = config.checkbox_to_value(trakt_remove_watchlist)
        sickbeard.TRAKT_REMOVE_SERIESLIST = config.checkbox_to_value(trakt_remove_serieslist)
        sickbeard.TRAKT_REMOVE_SHOW_FROM_SICKRAGE = config.checkbox_to_value(trakt_remove_show_from_sickrage)
        sickbeard.TRAKT_SYNC_WATCHLIST = config.checkbox_to_value(trakt_sync_watchlist)
        sickbeard.TRAKT_METHOD_ADD = int(trakt_method_add)
        sickbeard.TRAKT_START_PAUSED = config.checkbox_to_value(trakt_start_paused)
        sickbeard.TRAKT_USE_RECOMMENDED = config.checkbox_to_value(trakt_use_recommended)
        sickbeard.TRAKT_SYNC = config.checkbox_to_value(trakt_sync)
        sickbeard.TRAKT_SYNC_REMOVE = config.checkbox_to_value(trakt_sync_remove)
        sickbeard.TRAKT_DEFAULT_INDEXER = int(trakt_default_indexer)
        sickbeard.TRAKT_TIMEOUT = int(trakt_timeout)
        sickbeard.TRAKT_BLACKLIST_NAME = trakt_blacklist_name

        sickbeard.USE_EMAIL = config.checkbox_to_value(use_email)
        sickbeard.EMAIL_NOTIFY_ONSNATCH = config.checkbox_to_value(email_notify_onsnatch)
        sickbeard.EMAIL_NOTIFY_ONDOWNLOAD = config.checkbox_to_value(email_notify_ondownload)
        sickbeard.EMAIL_NOTIFY_ONSUBTITLEDOWNLOAD = config.checkbox_to_value(email_notify_onsubtitledownload)
        sickbeard.EMAIL_HOST = config.clean_host(email_host)
        sickbeard.EMAIL_PORT = try_int(email_port, 25)
        sickbeard.EMAIL_FROM = email_from
        sickbeard.EMAIL_TLS = config.checkbox_to_value(email_tls)
        sickbeard.EMAIL_USER = email_user
        sickbeard.EMAIL_PASSWORD = email_password
        sickbeard.EMAIL_LIST = email_list

        sickbeard.USE_PYTIVO = config.checkbox_to_value(use_pytivo)
        sickbeard.PYTIVO_NOTIFY_ONSNATCH = config.checkbox_to_value(pytivo_notify_onsnatch)
        sickbeard.PYTIVO_NOTIFY_ONDOWNLOAD = config.checkbox_to_value(pytivo_notify_ondownload)
        sickbeard.PYTIVO_NOTIFY_ONSUBTITLEDOWNLOAD = config.checkbox_to_value(pytivo_notify_onsubtitledownload)
        sickbeard.PYTIVO_UPDATE_LIBRARY = config.checkbox_to_value(pytivo_update_library)
        sickbeard.PYTIVO_HOST = config.clean_host(pytivo_host)
        sickbeard.PYTIVO_SHARE_NAME = pytivo_share_name
        sickbeard.PYTIVO_TIVO_NAME = pytivo_tivo_name

        sickbeard.USE_NMA = config.checkbox_to_value(use_nma)
        sickbeard.NMA_NOTIFY_ONSNATCH = config.checkbox_to_value(nma_notify_onsnatch)
        sickbeard.NMA_NOTIFY_ONDOWNLOAD = config.checkbox_to_value(nma_notify_ondownload)
        sickbeard.NMA_NOTIFY_ONSUBTITLEDOWNLOAD = config.checkbox_to_value(nma_notify_onsubtitledownload)
        sickbeard.NMA_API = nma_api
        sickbeard.NMA_PRIORITY = nma_priority

        sickbeard.USE_PUSHALOT = config.checkbox_to_value(use_pushalot)
        sickbeard.PUSHALOT_NOTIFY_ONSNATCH = config.checkbox_to_value(pushalot_notify_onsnatch)
        sickbeard.PUSHALOT_NOTIFY_ONDOWNLOAD = config.checkbox_to_value(pushalot_notify_ondownload)
        sickbeard.PUSHALOT_NOTIFY_ONSUBTITLEDOWNLOAD = config.checkbox_to_value(pushalot_notify_onsubtitledownload)
        sickbeard.PUSHALOT_AUTHORIZATIONTOKEN = pushalot_authorizationtoken

        sickbeard.USE_PUSHBULLET = config.checkbox_to_value(use_pushbullet)
        sickbeard.PUSHBULLET_NOTIFY_ONSNATCH = config.checkbox_to_value(pushbullet_notify_onsnatch)
        sickbeard.PUSHBULLET_NOTIFY_ONDOWNLOAD = config.checkbox_to_value(pushbullet_notify_ondownload)
        sickbeard.PUSHBULLET_NOTIFY_ONSUBTITLEDOWNLOAD = config.checkbox_to_value(pushbullet_notify_onsubtitledownload)
        sickbeard.PUSHBULLET_API = pushbullet_api
        sickbeard.PUSHBULLET_DEVICE = pushbullet_device_list

        sickbeard.save_config()

        if len(results) > 0:
            for x in results:
                logger.log(x, logger.ERROR)
            ui.notifications.error('Error(s) Saving Configuration',
                                   '<br>\n'.join(results))
        else:
            ui.notifications.message('Configuration Saved', ek(os.path.join, sickbeard.CONFIG_FILE))

        return self.redirect("/config/notifications/")


@route('/config/subtitles(/?.*)')
class ConfigSubtitles(Config):
    def __init__(self, *args, **kwargs):
        super(ConfigSubtitles, self).__init__(*args, **kwargs)

    def index(self):
        t = PageTemplate(rh=self, filename="config_subtitles.mako")

        return t.render(submenu=self.ConfigMenu(), title='Config - Subtitles',
                        header='Subtitles', topmenu='config',
                        controller="config", action="subtitles")

    def saveSubtitles(self, use_subtitles=None, subtitles_plugins=None, subtitles_languages=None, subtitles_dir=None, subtitles_perfect_match=None,
                      service_order=None, subtitles_history=None, subtitles_finder_frequency=None,
                      subtitles_multi=None, embedded_subtitles_all=None, subtitles_extra_scripts=None, subtitles_pre_scripts=None, subtitles_hearing_impaired=None,
                      addic7ed_user=None, addic7ed_pass=None, legendastv_user=None, legendastv_pass=None, opensubtitles_user=None, opensubtitles_pass=None,
                      subtitles_download_in_pp=None, subtitles_keep_only_wanted=None):

        results = []

        config.change_SUBTITLES_FINDER_FREQUENCY(subtitles_finder_frequency)
        config.change_USE_SUBTITLES(use_subtitles)

        sickbeard.SUBTITLES_LANGUAGES = [code.strip() for code in subtitles_languages.split(',') if code.strip() in subtitles.subtitle_code_filter()] if subtitles_languages else []
        sickbeard.SUBTITLES_DIR = subtitles_dir
        sickbeard.SUBTITLES_PERFECT_MATCH = config.checkbox_to_value(subtitles_perfect_match)
        sickbeard.SUBTITLES_HISTORY = config.checkbox_to_value(subtitles_history)
        sickbeard.EMBEDDED_SUBTITLES_ALL = config.checkbox_to_value(embedded_subtitles_all)
        sickbeard.SUBTITLES_HEARING_IMPAIRED = config.checkbox_to_value(subtitles_hearing_impaired)
        sickbeard.SUBTITLES_MULTI = 1 if len(sickbeard.SUBTITLES_LANGUAGES) > 1 else config.checkbox_to_value(subtitles_multi)
        sickbeard.SUBTITLES_DOWNLOAD_IN_PP = config.checkbox_to_value(subtitles_download_in_pp)
        sickbeard.SUBTITLES_KEEP_ONLY_WANTED = config.checkbox_to_value(subtitles_keep_only_wanted)
        sickbeard.SUBTITLES_EXTRA_SCRIPTS = [x.strip() for x in subtitles_extra_scripts.split('|') if x.strip()]
        sickbeard.SUBTITLES_PRE_SCRIPTS = [x.strip() for x in subtitles_pre_scripts.split('|') if x.strip()]

        # Subtitles services
        services_str_list = service_order.split()
        subtitles_services_list = []
        subtitles_services_enabled = []
        for curServiceStr in services_str_list:
            curService, curEnabled = curServiceStr.split(':')
            subtitles_services_list.append(curService)
            subtitles_services_enabled.append(int(curEnabled))

        sickbeard.SUBTITLES_SERVICES_LIST = subtitles_services_list
        sickbeard.SUBTITLES_SERVICES_ENABLED = subtitles_services_enabled

        sickbeard.ADDIC7ED_USER = addic7ed_user or ''
        sickbeard.ADDIC7ED_PASS = addic7ed_pass or ''
        sickbeard.LEGENDASTV_USER = legendastv_user or ''
        sickbeard.LEGENDASTV_PASS = legendastv_pass or ''
        sickbeard.OPENSUBTITLES_USER = opensubtitles_user or ''
        sickbeard.OPENSUBTITLES_PASS = opensubtitles_pass or ''

        sickbeard.save_config()

        if len(results) > 0:
            for x in results:
                logger.log(x, logger.ERROR)
            ui.notifications.error('Error(s) Saving Configuration',
                                   '<br>\n'.join(results))
        else:
            ui.notifications.message('Configuration Saved', ek(os.path.join, sickbeard.CONFIG_FILE))

        return self.redirect("/config/subtitles/")


@route('/config/anime(/?.*)')
class ConfigAnime(Config):
    def __init__(self, *args, **kwargs):
        super(ConfigAnime, self).__init__(*args, **kwargs)

    def index(self):

        t = PageTemplate(rh=self, filename="config_anime.mako")

        return t.render(submenu=self.ConfigMenu(), title='Config - Anime',
                        header='Anime', topmenu='config',
                        controller="config", action="anime")

    def saveAnime(self, use_anidb=None, anidb_username=None, anidb_password=None, anidb_use_mylist=None,
                  split_home=None):

        results = []

        sickbeard.USE_ANIDB = config.checkbox_to_value(use_anidb)
        sickbeard.ANIDB_USERNAME = anidb_username
        sickbeard.ANIDB_PASSWORD = anidb_password
        sickbeard.ANIDB_USE_MYLIST = config.checkbox_to_value(anidb_use_mylist)
        sickbeard.ANIME_SPLIT_HOME = config.checkbox_to_value(split_home)

        sickbeard.save_config()

        if len(results) > 0:
            for x in results:
                logger.log(x, logger.ERROR)
            ui.notifications.error('Error(s) Saving Configuration',
                                   '<br>\n'.join(results))
        else:
            ui.notifications.message('Configuration Saved', ek(os.path.join, sickbeard.CONFIG_FILE))

        return self.redirect("/config/anime/")


@route('/errorlogs(/?.*)')
class ErrorLogs(WebRoot):
    def __init__(self, *args, **kwargs):
        super(ErrorLogs, self).__init__(*args, **kwargs)

    def ErrorLogsMenu(self, level):
        menu = [
            {'title': 'Clear Errors', 'path': 'errorlogs/clearerrors/', 'requires': self.haveErrors() and level == logger.ERROR, 'icon': 'ui-icon ui-icon-trash'},
            {'title': 'Clear Warnings', 'path': 'errorlogs/clearerrors/?level=' + str(logger.WARNING), 'requires': self.haveWarnings() and level == logger.WARNING, 'icon': 'ui-icon ui-icon-trash'},
            {'title': 'Submit Errors', 'path': 'errorlogs/submit_errors/', 'requires': self.haveErrors() and level == logger.ERROR, 'class': 'submiterrors', 'confirm': True, 'icon': 'ui-icon ui-icon-arrowreturnthick-1-n'},
        ]

        return menu

    def index(self, level=logger.ERROR):
        try:
            level = int(level)
        except Exception:
            level = logger.ERROR

        t = PageTemplate(rh=self, filename="errorlogs.mako")
        return t.render(header="Logs &amp; Errors", title="Logs &amp; Errors",
                        topmenu="system", submenu=self.ErrorLogsMenu(level),
                        logLevel=level, controller="errorlogs", action="index")

    @staticmethod
    def haveErrors():
        if len(classes.ErrorViewer.errors) > 0:
            return True

    @staticmethod
    def haveWarnings():
        if len(classes.WarningViewer.errors) > 0:
            return True

    def clearerrors(self, level=logger.ERROR):
        if int(level) == logger.WARNING:
            classes.WarningViewer.clear()
        else:
            classes.ErrorViewer.clear()

        return self.redirect("/errorlogs/viewlog/")

    def viewlog(self, minLevel=logger.INFO, logFilter="<NONE>", logSearch=None, maxLines=1000):

        def Get_Data(Levelmin, data_in, lines_in, regex, Filter, Search, mlines):

            lastLine = False
            numLines = lines_in
            numToShow = min(maxLines, numLines + len(data_in))

            finalData = []

            for x in reversed(data_in):
                match = re.match(regex, x)

                if match:
                    level = match.group(7)
                    logName = match.group(8)
                    if level not in logger.LOGGING_LEVELS:
                        lastLine = False
                        continue

                    if logSearch and logSearch.lower() in x.lower():
                        lastLine = True
                        finalData.append(x)
                        numLines += 1
                    elif not logSearch and logger.LOGGING_LEVELS[level] >= minLevel and (logFilter == '<NONE>' or logName.startswith(logFilter)):
                        lastLine = True
                        finalData.append(x)
                        numLines += 1
                    else:
                        lastLine = False
                        continue

                elif lastLine:
                    finalData.append("AA" + x)
                    numLines += 1

                if numLines >= numToShow:
                    return finalData

            return finalData

        t = PageTemplate(rh=self, filename="viewlogs.mako")

        minLevel = int(minLevel)

        logNameFilters = {
            '<NONE>': u'&lt;No Filter&gt;',
            'DAILYSEARCHER': u'Daily Searcher',
            'BACKLOG': u'Backlog',
            'SHOWUPDATER': u'Show Updater',
            'CHECKVERSION': u'Check Version',
            'SHOWQUEUE': u'Show Queue',
            'SEARCHQUEUE': u'Search Queue (All)',
            'SEARCHQUEUE-DAILY-SEARCH': u'Search Queue (Daily Searcher)',
            'SEARCHQUEUE-BACKLOG': u'Search Queue (Backlog)',
            'SEARCHQUEUE-MANUAL': u'Search Queue (Manual)',
            'SEARCHQUEUE-RETRY': u'Search Queue (Retry/Failed)',
            'SEARCHQUEUE-RSS': u'Search Queue (RSS)',
            'SHOWQUEUE-FORCE-UPDATE': u'Search Queue (Forced Update)',
            'SHOWQUEUE-UPDATE': u'Search Queue (Update)',
            'SHOWQUEUE-REFRESH': u'Search Queue (Refresh)',
            'SHOWQUEUE-FORCE-REFRESH': u'Search Queue (Forced Refresh)',
            'FINDPROPERS': u'Find Propers',
            'POSTPROCESSER': u'Postprocesser',
            'FINDSUBTITLES': u'Find Subtitles',
            'TRAKTCHECKER': u'Trakt Checker',
            'EVENT': u'Event',
            'ERROR': u'Error',
            'TORNADO': u'Tornado',
            'Thread': u'Thread',
            'MAIN': u'Main',
        }

        if logFilter not in logNameFilters:
            logFilter = '<NONE>'

        regex = r"^(\d\d\d\d)\-(\d\d)\-(\d\d)\s*(\d\d)\:(\d\d):(\d\d)\s*([A-Z]+)\s*(.+?)\s*\:\:\s*(.*)$"

        data = []

        if ek(os.path.isfile, logger.log_file):
            with io.open(logger.log_file, 'r', encoding='utf-8') as f:
                data = Get_Data(minLevel, f.readlines(), 0, regex, logFilter, logSearch, maxLines)

        for i in range(1, int(sickbeard.LOG_NR)):
            if ek(os.path.isfile, logger.log_file + "." + str(i)) and (len(data) <= maxLines):
                with io.open(logger.log_file + "." + str(i), 'r', encoding='utf-8') as f:
                    data += Get_Data(minLevel, f.readlines(), len(data), regex, logFilter, logSearch, maxLines)

        return t.render(
            header="Log File", title="Logs", topmenu="system",
            logLines=u"".join(data), minLevel=minLevel, logNameFilters=logNameFilters,
            logFilter=logFilter, logSearch=logSearch,
            controller="errorlogs", action="viewlogs")

    def submit_errors(self):
        submitter_result, issue_id = logger.submit_errors()
        logger.log(submitter_result, (logger.INFO, logger.WARNING)[issue_id is None])
        submitter_notification = ui.notifications.error if issue_id is None else ui.notifications.message
        submitter_notification(submitter_result)

        return self.redirect("/errorlogs/")<|MERGE_RESOLUTION|>--- conflicted
+++ resolved
@@ -2367,14 +2367,8 @@
             for searchTerm in searchTerms:
                 try:
                     indexerResults = t[searchTerm]
-<<<<<<< HEAD
-                except StandardError:
-                    logger.log(traceback.format_exc(), logger.ERROR)
-                    continue
-=======
                 except indexer_exception as error:
                     logger.log(u'Error searching for show: {}'.format(ex(error)))
->>>>>>> 0eb93208
 
                 # add search results
                 results.setdefault(indexer, []).extend(indexerResults)
