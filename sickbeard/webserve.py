--- conflicted
+++ resolved
@@ -1504,7 +1504,6 @@
                 errors.append("Unable to force an update on scene exceptions of the show.")
 
         if not paused:
-            sickbeard.traktRollingScheduler.action.refreshEpisodeWatched()
             if not sickbeard.traktRollingScheduler.action.updateWantedList():
                 errors.append("Unable to force an update on wanted episode")
 
@@ -4581,12 +4580,8 @@
                           use_trakt=None, trakt_username=None, trakt_password=None,
                           trakt_remove_watchlist=None, trakt_sync_watchlist=None, trakt_method_add=None,
                           trakt_start_paused=None, trakt_use_recommended=None, trakt_sync=None,
-<<<<<<< HEAD
-                          trakt_default_indexer=None, trakt_remove_serieslist=None, trakt_disable_ssl_verify=None, trakt_timeout=None,
+                          trakt_default_indexer=None, trakt_remove_serieslist=None, trakt_disable_ssl_verify=None, trakt_timeout=None, trakt_blacklist_name=None,
                           trakt_use_rolling_download=None, trakt_rolling_num_ep=None, trakt_rolling_add_paused=None, trakt_rolling_frequency=None, trakt_rolling_default_watched_status=None, 
-=======
-                          trakt_default_indexer=None, trakt_remove_serieslist=None, trakt_disable_ssl_verify=None, trakt_timeout=None, trakt_blacklist_name=None,
->>>>>>> 830d2786
                           use_synologynotifier=None, synologynotifier_notify_onsnatch=None,
                           synologynotifier_notify_ondownload=None, synologynotifier_notify_onsubtitledownload=None,
                           use_pytivo=None, pytivo_notify_onsnatch=None, pytivo_notify_ondownload=None,
@@ -4710,15 +4705,12 @@
         sickbeard.TRAKT_DEFAULT_INDEXER = int(trakt_default_indexer)
         sickbeard.TRAKT_DISABLE_SSL_VERIFY = config.checkbox_to_value(trakt_disable_ssl_verify)
         sickbeard.TRAKT_TIMEOUT = int(trakt_timeout)
-<<<<<<< HEAD
+        sickbeard.TRAKT_BLACKLIST_NAME = trakt_blacklist_name
         sickbeard.TRAKT_USE_ROLLING_DOWNLOAD = config.checkbox_to_value(trakt_use_rolling_download)
         sickbeard.TRAKT_ROLLING_NUM_EP = int(trakt_rolling_num_ep)
         sickbeard.TRAKT_ROLLING_ADD_PAUSED = config.checkbox_to_value(trakt_rolling_add_paused)
         sickbeard.TRAKT_ROLLING_FREQUENCY = int(trakt_rolling_frequency)
         sickbeard.TRAKT_ROLLING_DEFAULT_WATCHED_STATUS = int(trakt_rolling_default_watched_status)
-=======
-        sickbeard.TRAKT_BLACKLIST_NAME = trakt_blacklist_name
->>>>>>> 830d2786
 
         if sickbeard.USE_TRAKT:
             sickbeard.traktCheckerScheduler.silent = False
