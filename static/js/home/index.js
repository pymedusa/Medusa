--- conflicted
+++ resolved
@@ -317,15 +317,9 @@
         placement: 'bottom',
         html: true,
         content: '<div id="popover-target"></div>'
-<<<<<<< HEAD
     }).on('shown.bs.popover', () => {
         // Call this function to copy the column selection code into the popover
-        window.$.tablesorter.columnSelector.attachTo($('#showListTableShows'), '#popover-target');
-=======
-    }).on('shown.bs.popover', function() { // bootstrap popover event triggered when the popover opens
-        // call this function to copy the column selection code into the popover
-        $.tablesorter.columnSelector.attachTo($('#showListTableSeries'), '#popover-target');
->>>>>>> da5c216b
+        window.$.tablesorter.columnSelector.attachTo($('#showListTableSeries'), '#popover-target');
         if (MEDUSA.config.animeSplitHome) {
             window.$.tablesorter.columnSelector.attachTo($('#showListTableAnime'), '#popover-target');
         }
