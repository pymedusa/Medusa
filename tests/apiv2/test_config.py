# coding=utf-8
"""Test /config route."""
from __future__ import unicode_literals

import datetime
import json
import pkgutil
import platform
import sys

<<<<<<< HEAD
from medusa import app, db
from medusa.helper.mappings import NonEmptyDict
from medusa.indexers.config import indexerConfig
=======
from medusa import app, classes, common, db, helpers, logger, metadata
from medusa.common import cpu_presets
from medusa.helpers.utils import int_default
from medusa.indexers.config import INDEXER_TVDBV2
from medusa.network_timezones import app_timezone
from medusa.sbdatetime import date_presets, time_presets
from medusa.schedulers.utils import all_schedulers
from medusa.show.recommendations.trakt import TraktPopular
from medusa.subtitles import (
    name_from_code,
    subtitle_code_filter,
    wanted_languages
)

from tests.apiv2.conftest import TEST_API_KEY
>>>>>>> 9b6680f6

import pytest

from six import integer_types, iteritems, itervalues, string_types, text_type

from tornado.httpclient import HTTPError


@pytest.fixture
def config_main(monkeypatch, app_config):
    python_version = 'Python Test v1.2.3.4'
    monkeypatch.setattr(sys, 'version', python_version)
    app_config('PID', 4321)
    app_config('LOCALE', (None, 'ABC'))

    # postProcessing.naming
    app_config('NAMING_ANIME', 3)

    section_data = {}

    # Can't get rid of this because of the usage of themeName in MEDUSA.config.themeName.
    section_data['themeName'] = app.THEME_NAME
    section_data['anonRedirect'] = app.ANON_REDIRECT
    section_data['rootDirs'] = app.ROOT_DIRS
    section_data['wikiUrl'] = app.WIKI_URL
    section_data['donationsUrl'] = app.DONATIONS_URL
    section_data['sourceUrl'] = app.APPLICATION_URL
    section_data['namingForceFolders'] = bool(app.NAMING_FORCE_FOLDERS)
    section_data['recentShows'] = app.SHOWS_RECENT
    section_data['addTitleWithYear'] = bool(app.ADD_TITLE_WITH_YEAR)
    section_data['brokenProviders'] = [provider for provider in app.BROKEN_PROVIDERS if provider]

    # Pick a random series to show as background.
    # TODO: Recreate this in Vue when the webapp has a reliable list of shows to choose from.
    section_data['randomShowSlug'] = ''

    section_data['showDefaults'] = {}
    section_data['showDefaults']['status'] = app.STATUS_DEFAULT
    section_data['showDefaults']['statusAfter'] = app.STATUS_DEFAULT_AFTER
    section_data['showDefaults']['quality'] = app.QUALITY_DEFAULT
    section_data['showDefaults']['subtitles'] = bool(app.SUBTITLES_DEFAULT)
    section_data['showDefaults']['seasonFolders'] = bool(app.SEASON_FOLDERS_DEFAULT)
    section_data['showDefaults']['anime'] = bool(app.ANIME_DEFAULT)
    section_data['showDefaults']['scene'] = bool(app.SCENE_DEFAULT)
    section_data['showDefaults']['showLists'] = list(app.SHOWLISTS_DEFAULT)

    section_data['logs'] = {}
    section_data['logs']['debug'] = bool(app.DEBUG)
    section_data['logs']['dbDebug'] = bool(app.DBDEBUG)
    section_data['logs']['loggingLevels'] = {k.lower(): v for k, v in iteritems(logger.LOGGING_LEVELS)}
    section_data['logs']['numErrors'] = len(classes.ErrorViewer.errors)
    section_data['logs']['numWarnings'] = len(classes.WarningViewer.errors)
    section_data['logs']['actualLogDir'] = app.ACTUAL_LOG_DIR
    section_data['logs']['nr'] = int(app.LOG_NR)
    section_data['logs']['size'] = float(app.LOG_SIZE)
    section_data['logs']['subliminalLog'] = bool(app.SUBLIMINAL_LOG)
    section_data['logs']['privacyLevel'] = app.PRIVACY_LEVEL
    section_data['logs']['custom'] = app.CUSTOM_LOGS

    # Added for config - main, needs refactoring in the structure.
    section_data['launchBrowser'] = bool(app.LAUNCH_BROWSER)
    section_data['defaultPage'] = app.DEFAULT_PAGE
    section_data['trashRemoveShow'] = bool(app.TRASH_REMOVE_SHOW)
    section_data['trashRotateLogs'] = bool(app.TRASH_ROTATE_LOGS)

    section_data['indexerDefaultLanguage'] = app.INDEXER_DEFAULT_LANGUAGE
    section_data['showUpdateHour'] = int_default(app.SHOWUPDATE_HOUR, app.DEFAULT_SHOWUPDATE_HOUR)
    section_data['recommendedShowUpdateHour'] = int_default(
        app.RECOMMENDED_SHOW_UPDATE_HOUR, app.DEFAULT_RECOMMENDED_SHOW_UPDATE_HOUR
    )

    section_data['indexerTimeout'] = int_default(app.INDEXER_TIMEOUT, 20)
    section_data['indexerDefault'] = app.INDEXER_DEFAULT

    section_data['plexFallBack'] = {}
    section_data['plexFallBack']['enable'] = bool(app.FALLBACK_PLEX_ENABLE)
    section_data['plexFallBack']['notifications'] = bool(app.FALLBACK_PLEX_NOTIFICATIONS)
    section_data['plexFallBack']['timeout'] = int(app.FALLBACK_PLEX_TIMEOUT)

    section_data['recommended'] = {'cache': {}, 'trakt': {}}
    section_data['recommended']['cache']['shows'] = bool(app.CACHE_RECOMMENDED_SHOWS)
    section_data['recommended']['cache']['trakt'] = bool(app.CACHE_RECOMMENDED_TRAKT)
    section_data['recommended']['cache']['imdb'] = bool(app.CACHE_RECOMMENDED_IMDB)
    section_data['recommended']['cache']['anidb'] = bool(app.CACHE_RECOMMENDED_ANIDB)
    section_data['recommended']['cache']['anilist'] = bool(app.CACHE_RECOMMENDED_ANILIST)
    section_data['recommended']['cache']['purgeAfterDays'] = int(app.CACHE_RECOMMENDED_PURGE_AFTER_DAYS)
    section_data['recommended']['trakt']['selectedLists'] = app.CACHE_RECOMMENDED_TRAKT_LISTS
    section_data['recommended']['trakt']['availableLists'] = TraktPopular.CATEGORIES

    section_data['versionNotify'] = bool(app.VERSION_NOTIFY)
    section_data['autoUpdate'] = bool(app.AUTO_UPDATE)
    section_data['updateFrequency'] = int_default(app.UPDATE_FREQUENCY, app.DEFAULT_UPDATE_FREQUENCY)
    section_data['notifyOnUpdate'] = bool(app.NOTIFY_ON_UPDATE)
    section_data['availableThemes'] = [{'name': theme.name,
                                        'version': theme.version,
                                        'author': theme.author}
                                       for theme in app.AVAILABLE_THEMES]

    section_data['timePresets'] = list(time_presets)
    section_data['datePresets'] = list(date_presets)

    section_data['webInterface'] = {}
    section_data['webInterface']['apiKey'] = TEST_API_KEY
    section_data['webInterface']['log'] = bool(app.WEB_LOG)
    section_data['webInterface']['username'] = app.WEB_USERNAME
    section_data['webInterface']['password'] = app.WEB_PASSWORD
    section_data['webInterface']['host'] = app.WEB_HOST
    section_data['webInterface']['port'] = int_default(app.WEB_PORT, 8081)
    section_data['webInterface']['notifyOnLogin'] = bool(app.NOTIFY_ON_LOGIN)
    section_data['webInterface']['ipv6'] = bool(app.WEB_IPV6)
    section_data['webInterface']['httpsEnable'] = bool(app.ENABLE_HTTPS)
    section_data['webInterface']['httpsCert'] = app.HTTPS_CERT
    section_data['webInterface']['httpsKey'] = app.HTTPS_KEY
    section_data['webInterface']['handleReverseProxy'] = bool(app.HANDLE_REVERSE_PROXY)

    section_data['webRoot'] = app.WEB_ROOT
    section_data['cpuPreset'] = app.CPU_PRESET
    section_data['sslVerify'] = bool(app.SSL_VERIFY)
    section_data['sslCaBundle'] = app.SSL_CA_BUNDLE
    section_data['noRestart'] = bool(app.NO_RESTART)
    section_data['encryptionVersion'] = bool(app.ENCRYPTION_VERSION)
    section_data['calendarUnprotected'] = bool(app.CALENDAR_UNPROTECTED)
    section_data['calendarIcons'] = bool(app.CALENDAR_ICONS)
    section_data['proxySetting'] = app.PROXY_SETTING
    section_data['proxyProviders'] = bool(app.PROXY_PROVIDERS)
    section_data['proxyIndexers'] = bool(app.PROXY_INDEXERS)
    section_data['proxyClients'] = bool(app.PROXY_CLIENTS)
    section_data['proxyOthers'] = bool(app.PROXY_OTHERS)
    section_data['skipRemovedFiles'] = bool(app.SKIP_REMOVED_FILES)
    section_data['epDefaultDeletedStatus'] = app.EP_DEFAULT_DELETED_STATUS
    section_data['developer'] = bool(app.DEVELOPER)
    section_data['experimental'] = bool(app.EXPERIMENTAL)

    section_data['git'] = {}
    section_data['git']['token'] = app.GIT_TOKEN
    section_data['git']['remote'] = app.GIT_REMOTE
    section_data['git']['path'] = app.GIT_PATH
    section_data['git']['org'] = app.GIT_ORG
    section_data['git']['reset'] = bool(app.GIT_RESET)
    section_data['git']['resetBranches'] = app.GIT_RESET_BRANCHES
    section_data['git']['url'] = app.GITHUB_IO_URL

    # backlogOverview has been moved to layout. It's still located here, because manage_backlogOvervew uses it
    # and still needs to be vieuified. After vueifying it, remove this.
    section_data['backlogOverview'] = {}
    section_data['backlogOverview']['status'] = app.BACKLOG_STATUS
    section_data['backlogOverview']['period'] = app.BACKLOG_PERIOD

    section_data['providers'] = {}
    section_data['providers']['prowlarr'] = {}
    section_data['providers']['prowlarr']['url'] = app.PROWLARR_URL
    section_data['providers']['prowlarr']['apikey'] = app.PROWLARR_APIKEY

    return section_data


@pytest.mark.gen_test
async def test_config_get(http_client, create_url, auth_headers, config_main):
    # given
    expected = config_main

    url = create_url('/config/main')

    # when
    response = await http_client.fetch(url, **auth_headers)

    # then
    assert response.code == 200
    assert expected == json.loads(response.body)


@pytest.mark.gen_test
@pytest.mark.parametrize('query', [
    'defaultPage',
    'wikiUrl',
    'sslVerify'
])
async def test_config_get_detailed(http_client, create_url, auth_headers, config_main, query):
    # given
    expected = config_main[query]
    url = create_url('/config/main/{0}/'.format(query))

    # when
    response = await http_client.fetch(url, **auth_headers)

    # then
    assert response.code == 200
    assert expected == json.loads(response.body)


@pytest.mark.gen_test
async def test_config_get_detailed_bad_request(http_client, create_url, auth_headers):
    # given
    url = create_url('/config/main/abcdef/')

    # when
    with pytest.raises(HTTPError) as error:
        await http_client.fetch(url, **auth_headers)

    # then
    assert 400 == error.value.code


@pytest.mark.gen_test
async def test_config_get_not_found(http_client, create_url, auth_headers):
    # given
    url = create_url('/config/abcdef/')

    # when
    with pytest.raises(HTTPError) as error:
        await http_client.fetch(url, **auth_headers)

    # then
    assert 404 == error.value.code


@pytest.mark.gen_test
async def test_config_get_consts(http_client, create_url, auth_headers):
    # given

    def gen_schema(data):
        if isinstance(data, dict):
            return {k: gen_schema(v) for (k, v) in iteritems(data)}
        if isinstance(data, list):
            return [json.loads(v) for v in set([json.dumps(gen_schema(v)) for v in data])]
        if isinstance(data, string_types):
            return 'str'
        if isinstance(data, integer_types):
            return 'int'
        return type(data).__name__

    expected_schema = gen_schema({
        'qualities': {
            'values': [{'value': 8, 'key': 'hdtv', 'name': 'HDTV'}],
            'anySets': [{'value': 40, 'key': 'anyhdtv', 'name': 'ANYHDTV'}],
            'presets': [{'value': 65518, 'key': 'any', 'name': 'ANY'}],
        },
        'statuses': [{'value': 3, 'key': 'wanted', 'name': 'Wanted'}],
        'clientStatuses': [{'name': 'Snatched', 'value': 0}],
    })

    url = create_url('/config/consts')

    # when
    response = await http_client.fetch(url, **auth_headers)
    data = json.loads(response.body)

    # then
    assert response.code == 200
    assert expected_schema == gen_schema(data)
    assert len(common.Quality.qualityStrings) == len(data['qualities']['values'])
    assert len(common.Quality.combined_quality_strings) == len(data['qualities']['anySets'])
    assert len(common.qualityPresetStrings) == len(data['qualities']['presets'])
    assert len(common.statusStrings) == len(data['statuses'])


@pytest.fixture
def config_metadata(monkeypatch, app_config):
    # initialize metadata_providers
    default_config = ['0'] * 11
    providers = [
        (default_config, metadata.kodi),
        (default_config, metadata.kodi_12plus),
        (default_config, metadata.media_browser),
        (default_config, metadata.ps3),
        (default_config, metadata.wdtv),
        (default_config, metadata.tivo),
        (default_config, metadata.mede8er)
    ]

    metadata_provider_dict = app_config('metadata_provider_dict', metadata.get_metadata_generator_dict())
    for cur_metadata_tuple in providers:
        (cur_metadata_config, cur_metadata_class) = cur_metadata_tuple
        tmp_provider = cur_metadata_class.metadata_class()
        tmp_provider.set_config(cur_metadata_config)
        monkeypatch.setitem(metadata_provider_dict, tmp_provider.name, tmp_provider)

    section_data = {}

    section_data['metadataProviders'] = {}

    for provider in itervalues(app.metadata_provider_dict):
        json_repr = provider.to_json()
        section_data['metadataProviders'][json_repr['id']] = json_repr

    return section_data


@pytest.mark.gen_test
async def test_config_get_metadata(http_client, create_url, auth_headers, config_metadata):
    # given
    expected = config_metadata

    url = create_url('/config/metadata')

    # when
    response = await http_client.fetch(url, **auth_headers)

    # then
    assert response.code == 200
    assert expected == json.loads(response.body)


@pytest.fixture
def config_system(monkeypatch):
    def memory_usage_mock(*args, **kwargs):
        return '124.86 MB'
    monkeypatch.setattr(helpers, 'memory_usage', memory_usage_mock)

    section_data = {}
    section_data['memoryUsage'] = memory_usage_mock()
    section_data['schedulers'] = [{'key': scheduler[0], 'name': scheduler[1]} for scheduler in all_schedulers]
    section_data['showQueue'] = []
    section_data['postProcessQueue'] = []
    section_data['diskSpace'] = {
        'rootDir': [],
        'tvDownloadDir': {
            'freeSpace': False,
            'location': None,
            'type': 'TV Download Directory'
        }
    }
    section_data['branch'] = app.BRANCH
    section_data['commitHash'] = app.CUR_COMMIT_HASH
    section_data['release'] = app.APP_VERSION
    section_data['sslVersion'] = app.OPENSSL_VERSION
    section_data['pythonVersion'] = sys.version

    section_data['databaseVersion'] = {}
    section_data['databaseVersion']['major'] = app.MAJOR_DB_VERSION
    section_data['databaseVersion']['minor'] = app.MINOR_DB_VERSION

    section_data['os'] = platform.platform()
    section_data['pid'] = app.PID
    section_data['locale'] = '.'.join([text_type(loc or 'Unknown') for loc in app.LOCALE])
    section_data['localUser'] = app.OS_USER or 'Unknown'
    section_data['timezone'] = app_timezone.tzname(datetime.datetime.now())
    section_data['programDir'] = app.PROG_DIR
    section_data['dataDir'] = app.DATA_DIR
    section_data['configFile'] = app.CONFIG_FILE
    section_data['dbPath'] = db.DBConnection().path
    section_data['cacheDir'] = app.CACHE_DIR
    section_data['logDir'] = app.LOG_DIR
    section_data['appArgs'] = app.MY_ARGS
    section_data['webRoot'] = app.WEB_ROOT
    section_data['runsInDocker'] = bool(app.RUNS_IN_DOCKER)
    section_data['newestVersionMessage'] = app.NEWEST_VERSION_STRING
    section_data['ffprobeVersion'] = 'ffprobe not available'
    section_data['gitRemoteBranches'] = app.GIT_REMOTE_BRANCHES
    section_data['cpuPresets'] = cpu_presets

    section_data['news'] = {}
    section_data['news']['lastRead'] = app.NEWS_LAST_READ
    section_data['news']['latest'] = app.NEWS_LATEST
    section_data['news']['unread'] = app.NEWS_UNREAD

    return section_data


@pytest.mark.gen_test
async def test_config_get_system(http_client, create_url, auth_headers, config_system):
    # given
    expected = config_system

    url = create_url('/config/system')

    # when
    response = await http_client.fetch(url, **auth_headers)

    # then
    assert response.code == 200

    # hack
    json_response = json.loads(response.body)
    json_response['diskSpace']['tvDownloadDir']['location'] = None
    json_response['diskSpace']['tvDownloadDir']['freeSpace'] = False

    assert expected == json_response


@pytest.fixture
def config_postprocessing():
    section_data = {}

    section_data['naming'] = {}
    section_data['naming']['pattern'] = app.NAMING_PATTERN
    section_data['naming']['multiEp'] = int(app.NAMING_MULTI_EP)
    section_data['naming']['patternAirByDate'] = app.NAMING_ABD_PATTERN
    section_data['naming']['patternSports'] = app.NAMING_SPORTS_PATTERN
    section_data['naming']['patternAnime'] = app.NAMING_ANIME_PATTERN
    section_data['naming']['enableCustomNamingAirByDate'] = bool(app.NAMING_CUSTOM_ABD)
    section_data['naming']['enableCustomNamingSports'] = bool(app.NAMING_CUSTOM_SPORTS)
    section_data['naming']['enableCustomNamingAnime'] = bool(app.NAMING_CUSTOM_ANIME)
    section_data['naming']['animeMultiEp'] = int(app.NAMING_ANIME_MULTI_EP)
    section_data['naming']['animeNamingType'] = int_default(app.NAMING_ANIME, 3)
    section_data['naming']['stripYear'] = bool(app.NAMING_STRIP_YEAR)
    section_data['showDownloadDir'] = app.TV_DOWNLOAD_DIR
    section_data['defaultClientPath'] = app.DEFAULT_CLIENT_PATH
    section_data['processAutomatically'] = bool(app.PROCESS_AUTOMATICALLY)
    section_data['postponeIfSyncFiles'] = bool(app.POSTPONE_IF_SYNC_FILES)
    section_data['postponeIfNoSubs'] = bool(app.POSTPONE_IF_NO_SUBS)
    section_data['renameEpisodes'] = bool(app.RENAME_EPISODES)
    section_data['createMissingShowDirs'] = bool(app.CREATE_MISSING_SHOW_DIRS)
    section_data['addShowsWithoutDir'] = bool(app.ADD_SHOWS_WO_DIR)
    section_data['moveAssociatedFiles'] = bool(app.MOVE_ASSOCIATED_FILES)
    section_data['nfoRename'] = bool(app.NFO_RENAME)
    section_data['airdateEpisodes'] = bool(app.AIRDATE_EPISODES)
    section_data['unpack'] = bool(app.UNPACK)
    section_data['deleteRarContent'] = bool(app.DELRARCONTENTS)
    section_data['noDelete'] = bool(app.NO_DELETE)
    section_data['processMethod'] = app.PROCESS_METHOD
    section_data['specificProcessMethod'] = bool(app.USE_SPECIFIC_PROCESS_METHOD)
    section_data['processMethodTorrent'] = app.PROCESS_METHOD_TORRENT
    section_data['processMethodNzb'] = app.PROCESS_METHOD_NZB
    section_data['reflinkAvailable'] = bool(pkgutil.find_loader('reflink'))
    section_data['autoPostprocessorFrequency'] = int(app.AUTOPOSTPROCESSOR_FREQUENCY)
    section_data['syncFiles'] = app.SYNC_FILES
    section_data['fileTimestampTimezone'] = app.FILE_TIMESTAMP_TIMEZONE
    section_data['allowedExtensions'] = app.ALLOWED_EXTENSIONS
    section_data['extraScripts'] = app.EXTRA_SCRIPTS
    section_data['extraScriptsUrl'] = app.EXTRA_SCRIPTS_URL
    section_data['multiEpStrings'] = {str(k): v for k, v in iteritems(common.MULTI_EP_STRINGS)}

    section_data['downloadHandler'] = {}
    section_data['downloadHandler']['enabled'] = bool(app.USE_DOWNLOAD_HANDLER)
    section_data['downloadHandler']['frequency'] = int_default(app.DOWNLOAD_HANDLER_FREQUENCY, app.DEFAULT_DOWNLOAD_HANDLER_FREQUENCY)
    section_data['downloadHandler']['minFrequency'] = int(app.MIN_DOWNLOAD_HANDLER_FREQUENCY)
    section_data['downloadHandler']['torrentSeedRatio'] = float(app.TORRENT_SEED_RATIO) if app.TORRENT_SEED_RATIO is not None else -1
    section_data['downloadHandler']['torrentSeedAction'] = app.TORRENT_SEED_ACTION

    section_data['ffmpeg'] = {}
    section_data['ffmpeg']['checkStreams'] = bool(app.FFMPEG_CHECK_STREAMS)
    section_data['ffmpeg']['path'] = app.FFMPEG_PATH

    return section_data


@pytest.mark.gen_test
async def test_config_get_postprocessing(http_client, create_url, auth_headers, config_postprocessing):
    # given
    expected = config_postprocessing

    url = create_url('/config/postprocessing')

    # when
    response = await http_client.fetch(url, **auth_headers)

    # then
    assert response.code == 200
    assert expected == json.loads(response.body)


@pytest.fixture
def config_clients():

    section_data = {}

    section_data['torrents'] = {}
    section_data['torrents']['authType'] = app.TORRENT_AUTH_TYPE
    section_data['torrents']['dir'] = app.TORRENT_DIR
    section_data['torrents']['enabled'] = bool(app.USE_TORRENTS)
    section_data['torrents']['highBandwidth'] = bool(app.TORRENT_HIGH_BANDWIDTH)
    section_data['torrents']['host'] = app.TORRENT_HOST
    section_data['torrents']['label'] = app.TORRENT_LABEL
    section_data['torrents']['labelAnime'] = app.TORRENT_LABEL_ANIME
    section_data['torrents']['method'] = app.TORRENT_METHOD
    section_data['torrents']['path'] = app.TORRENT_PATH
    section_data['torrents']['paused'] = bool(app.TORRENT_PAUSED)
    section_data['torrents']['rpcUrl'] = app.TORRENT_RPCURL
    section_data['torrents']['seedLocation'] = app.TORRENT_SEED_LOCATION
    section_data['torrents']['seedTime'] = app.TORRENT_SEED_TIME
    section_data['torrents']['username'] = app.TORRENT_USERNAME
    section_data['torrents']['password'] = app.TORRENT_PASSWORD
    section_data['torrents']['verifySSL'] = bool(app.TORRENT_VERIFY_CERT)
    section_data['torrents']['saveMagnetFile'] = bool(app.SAVE_MAGNET_FILE)

    section_data['nzb'] = {}
    section_data['nzb']['enabled'] = bool(app.USE_NZBS)
    section_data['nzb']['dir'] = app.NZB_DIR
    section_data['nzb']['method'] = app.NZB_METHOD
    section_data['nzb']['nzbget'] = {}
    section_data['nzb']['nzbget']['category'] = app.NZBGET_CATEGORY
    section_data['nzb']['nzbget']['categoryAnime'] = app.NZBGET_CATEGORY_ANIME
    section_data['nzb']['nzbget']['categoryAnimeBacklog'] = app.NZBGET_CATEGORY_ANIME_BACKLOG
    section_data['nzb']['nzbget']['categoryBacklog'] = app.NZBGET_CATEGORY_BACKLOG
    section_data['nzb']['nzbget']['host'] = app.NZBGET_HOST
    section_data['nzb']['nzbget']['priority'] = int(app.NZBGET_PRIORITY)
    section_data['nzb']['nzbget']['useHttps'] = bool(app.NZBGET_USE_HTTPS)
    section_data['nzb']['nzbget']['username'] = app.NZBGET_USERNAME
    section_data['nzb']['nzbget']['password'] = app.NZBGET_PASSWORD

    section_data['nzb']['sabnzbd'] = {}
    section_data['nzb']['sabnzbd']['category'] = app.SAB_CATEGORY
    section_data['nzb']['sabnzbd']['categoryAnime'] = app.SAB_CATEGORY_ANIME
    section_data['nzb']['sabnzbd']['categoryAnimeBacklog'] = app.SAB_CATEGORY_ANIME_BACKLOG
    section_data['nzb']['sabnzbd']['categoryBacklog'] = app.SAB_CATEGORY_BACKLOG
    section_data['nzb']['sabnzbd']['forced'] = bool(app.SAB_FORCED)
    section_data['nzb']['sabnzbd']['host'] = app.SAB_HOST
    section_data['nzb']['sabnzbd']['username'] = app.SAB_USERNAME
    section_data['nzb']['sabnzbd']['password'] = app.SAB_PASSWORD
    section_data['nzb']['sabnzbd']['apiKey'] = app.SAB_APIKEY

    return section_data


@pytest.mark.gen_test
async def test_config_get_clients(http_client, create_url, auth_headers, config_clients):
    # given
    expected = config_clients

    url = create_url('/config/clients')

    # when
    response = await http_client.fetch(url, **auth_headers)

    # then
    assert response.code == 200
    assert expected == json.loads(response.body)


@pytest.fixture
def config_notifiers():

    section_data = {}

    section_data['kodi'] = {}
    section_data['kodi']['enabled'] = bool(app.USE_KODI)
    section_data['kodi']['alwaysOn'] = bool(app.KODI_ALWAYS_ON)
    section_data['kodi']['notifyOnSnatch'] = bool(app.KODI_NOTIFY_ONSNATCH)
    section_data['kodi']['notifyOnDownload'] = bool(app.KODI_NOTIFY_ONDOWNLOAD)
    section_data['kodi']['notifyOnSubtitleDownload'] = bool(app.KODI_NOTIFY_ONSUBTITLEDOWNLOAD)
    section_data['kodi']['update'] = {}
    section_data['kodi']['update']['library'] = bool(app.KODI_UPDATE_LIBRARY)
    section_data['kodi']['update']['full'] = bool(app.KODI_UPDATE_FULL)
    section_data['kodi']['update']['onlyFirst'] = bool(app.KODI_UPDATE_ONLYFIRST)
    section_data['kodi']['host'] = app.KODI_HOST
    section_data['kodi']['username'] = app.KODI_USERNAME
    section_data['kodi']['password'] = app.KODI_PASSWORD
    section_data['kodi']['libraryCleanPending'] = bool(app.KODI_LIBRARY_CLEAN_PENDING)
    section_data['kodi']['cleanLibrary'] = bool(app.KODI_CLEAN_LIBRARY)

    section_data['plex'] = {}
    section_data['plex']['server'] = {}
    section_data['plex']['server']['enabled'] = bool(app.USE_PLEX_SERVER)
    section_data['plex']['server']['updateLibrary'] = bool(app.PLEX_UPDATE_LIBRARY)
    section_data['plex']['server']['host'] = app.PLEX_SERVER_HOST
    section_data['plex']['server']['https'] = bool(app.PLEX_SERVER_HTTPS)
    section_data['plex']['server']['username'] = app.PLEX_SERVER_USERNAME
    section_data['plex']['server']['password'] = app.PLEX_SERVER_PASSWORD
    section_data['plex']['server']['token'] = app.PLEX_SERVER_TOKEN
    section_data['plex']['client'] = {}
    section_data['plex']['client']['enabled'] = bool(app.USE_PLEX_CLIENT)
    section_data['plex']['client']['username'] = app.PLEX_CLIENT_USERNAME
    section_data['plex']['client']['host'] = app.PLEX_CLIENT_HOST
    section_data['plex']['client']['notifyOnSnatch'] = bool(app.PLEX_NOTIFY_ONSNATCH)
    section_data['plex']['client']['notifyOnDownload'] = bool(app.PLEX_NOTIFY_ONDOWNLOAD)
    section_data['plex']['client']['notifyOnSubtitleDownload'] = bool(app.PLEX_NOTIFY_ONSUBTITLEDOWNLOAD)

    section_data['emby'] = {}
    section_data['emby']['enabled'] = bool(app.USE_EMBY)
    section_data['emby']['host'] = app.EMBY_HOST
    section_data['emby']['apiKey'] = app.EMBY_APIKEY

    section_data['nmj'] = {}
    section_data['nmj']['enabled'] = bool(app.USE_NMJ)
    section_data['nmj']['host'] = app.NMJ_HOST
    section_data['nmj']['database'] = app.NMJ_DATABASE
    section_data['nmj']['mount'] = app.NMJ_MOUNT

    section_data['nmjv2'] = {}
    section_data['nmjv2']['enabled'] = bool(app.USE_NMJv2)
    section_data['nmjv2']['host'] = app.NMJv2_HOST
    section_data['nmjv2']['dbloc'] = app.NMJv2_DBLOC
    section_data['nmjv2']['database'] = app.NMJv2_DATABASE

    section_data['synologyIndex'] = {}
    section_data['synologyIndex']['enabled'] = bool(app.USE_SYNOINDEX)

    section_data['synology'] = {}
    section_data['synology']['enabled'] = bool(app.USE_SYNOLOGYNOTIFIER)
    section_data['synology']['notifyOnSnatch'] = bool(app.SYNOLOGYNOTIFIER_NOTIFY_ONSNATCH)
    section_data['synology']['notifyOnDownload'] = bool(app.SYNOLOGYNOTIFIER_NOTIFY_ONDOWNLOAD)
    section_data['synology']['notifyOnSubtitleDownload'] = bool(app.SYNOLOGYNOTIFIER_NOTIFY_ONSUBTITLEDOWNLOAD)

    section_data['pyTivo'] = {}
    section_data['pyTivo']['enabled'] = bool(app.USE_PYTIVO)
    section_data['pyTivo']['host'] = app.PYTIVO_HOST
    section_data['pyTivo']['name'] = app.PYTIVO_TIVO_NAME
    section_data['pyTivo']['shareName'] = app.PYTIVO_SHARE_NAME

    section_data['growl'] = {}
    section_data['growl']['enabled'] = bool(app.USE_GROWL)
    section_data['growl']['host'] = app.GROWL_HOST
    section_data['growl']['password'] = app.GROWL_PASSWORD
    section_data['growl']['notifyOnSnatch'] = bool(app.GROWL_NOTIFY_ONSNATCH)
    section_data['growl']['notifyOnDownload'] = bool(app.GROWL_NOTIFY_ONDOWNLOAD)
    section_data['growl']['notifyOnSubtitleDownload'] = bool(app.GROWL_NOTIFY_ONSUBTITLEDOWNLOAD)

    section_data['prowl'] = {}
    section_data['prowl']['enabled'] = bool(app.USE_PROWL)
    section_data['prowl']['api'] = app.PROWL_API
    section_data['prowl']['messageTitle'] = app.PROWL_MESSAGE_TITLE
    section_data['prowl']['priority'] = int(app.PROWL_PRIORITY)
    section_data['prowl']['notifyOnSnatch'] = bool(app.PROWL_NOTIFY_ONSNATCH)
    section_data['prowl']['notifyOnDownload'] = bool(app.PROWL_NOTIFY_ONDOWNLOAD)
    section_data['prowl']['notifyOnSubtitleDownload'] = bool(app.PROWL_NOTIFY_ONSUBTITLEDOWNLOAD)

    section_data['libnotify'] = {}
    section_data['libnotify']['enabled'] = bool(app.USE_LIBNOTIFY)
    section_data['libnotify']['notifyOnSnatch'] = bool(app.LIBNOTIFY_NOTIFY_ONSNATCH)
    section_data['libnotify']['notifyOnDownload'] = bool(app.LIBNOTIFY_NOTIFY_ONDOWNLOAD)
    section_data['libnotify']['notifyOnSubtitleDownload'] = bool(app.LIBNOTIFY_NOTIFY_ONSUBTITLEDOWNLOAD)

    section_data['pushover'] = {}
    section_data['pushover']['enabled'] = bool(app.USE_PUSHOVER)
    section_data['pushover']['apiKey'] = app.PUSHOVER_APIKEY
    section_data['pushover']['userKey'] = app.PUSHOVER_USERKEY
    section_data['pushover']['device'] = app.PUSHOVER_DEVICE
    section_data['pushover']['sound'] = app.PUSHOVER_SOUND
    section_data['pushover']['priority'] = int(app.PUSHOVER_PRIORITY)
    section_data['pushover']['notifyOnSnatch'] = bool(app.PUSHOVER_NOTIFY_ONSNATCH)
    section_data['pushover']['notifyOnDownload'] = bool(app.PUSHOVER_NOTIFY_ONDOWNLOAD)
    section_data['pushover']['notifyOnSubtitleDownload'] = bool(app.PUSHOVER_NOTIFY_ONSUBTITLEDOWNLOAD)

    section_data['boxcar2'] = {}
    section_data['boxcar2']['enabled'] = bool(app.USE_BOXCAR2)
    section_data['boxcar2']['notifyOnSnatch'] = bool(app.BOXCAR2_NOTIFY_ONSNATCH)
    section_data['boxcar2']['notifyOnDownload'] = bool(app.BOXCAR2_NOTIFY_ONDOWNLOAD)
    section_data['boxcar2']['notifyOnSubtitleDownload'] = bool(app.BOXCAR2_NOTIFY_ONSUBTITLEDOWNLOAD)
    section_data['boxcar2']['accessToken'] = app.BOXCAR2_ACCESSTOKEN

    section_data['pushalot'] = {}
    section_data['pushalot']['enabled'] = bool(app.USE_PUSHALOT)
    section_data['pushalot']['notifyOnSnatch'] = bool(app.PUSHALOT_NOTIFY_ONSNATCH)
    section_data['pushalot']['notifyOnDownload'] = bool(app.PUSHALOT_NOTIFY_ONDOWNLOAD)
    section_data['pushalot']['notifyOnSubtitleDownload'] = bool(app.PUSHALOT_NOTIFY_ONSUBTITLEDOWNLOAD)
    section_data['pushalot']['authToken'] = app.PUSHALOT_AUTHORIZATIONTOKEN

    section_data['pushbullet'] = {}
    section_data['pushbullet']['enabled'] = bool(app.USE_PUSHBULLET)
    section_data['pushbullet']['notifyOnSnatch'] = bool(app.PUSHBULLET_NOTIFY_ONSNATCH)
    section_data['pushbullet']['notifyOnDownload'] = bool(app.PUSHBULLET_NOTIFY_ONDOWNLOAD)
    section_data['pushbullet']['notifyOnSubtitleDownload'] = bool(app.PUSHBULLET_NOTIFY_ONSUBTITLEDOWNLOAD)
    section_data['pushbullet']['api'] = app.PUSHBULLET_API
    section_data['pushbullet']['device'] = app.PUSHBULLET_DEVICE

    section_data['join'] = {}
    section_data['join']['enabled'] = bool(app.USE_JOIN)
    section_data['join']['notifyOnSnatch'] = bool(app.JOIN_NOTIFY_ONSNATCH)
    section_data['join']['notifyOnDownload'] = bool(app.JOIN_NOTIFY_ONDOWNLOAD)
    section_data['join']['notifyOnSubtitleDownload'] = bool(app.JOIN_NOTIFY_ONSUBTITLEDOWNLOAD)
    section_data['join']['api'] = app.JOIN_API
    section_data['join']['device'] = app.JOIN_DEVICE

    section_data['freemobile'] = {}
    section_data['freemobile']['enabled'] = bool(app.USE_FREEMOBILE)
    section_data['freemobile']['notifyOnSnatch'] = bool(app.FREEMOBILE_NOTIFY_ONSNATCH)
    section_data['freemobile']['notifyOnDownload'] = bool(app.FREEMOBILE_NOTIFY_ONDOWNLOAD)
    section_data['freemobile']['notifyOnSubtitleDownload'] = bool(app.FREEMOBILE_NOTIFY_ONSUBTITLEDOWNLOAD)
    section_data['freemobile']['api'] = app.FREEMOBILE_APIKEY
    section_data['freemobile']['id'] = app.FREEMOBILE_ID

    section_data['telegram'] = {}
    section_data['telegram']['enabled'] = bool(app.USE_TELEGRAM)
    section_data['telegram']['notifyOnSnatch'] = bool(app.TELEGRAM_NOTIFY_ONSNATCH)
    section_data['telegram']['notifyOnDownload'] = bool(app.TELEGRAM_NOTIFY_ONDOWNLOAD)
    section_data['telegram']['notifyOnSubtitleDownload'] = bool(app.TELEGRAM_NOTIFY_ONSUBTITLEDOWNLOAD)
    section_data['telegram']['api'] = app.TELEGRAM_APIKEY
    section_data['telegram']['id'] = app.TELEGRAM_ID

    section_data['discord'] = {}
    section_data['discord']['enabled'] = bool(app.USE_DISCORD)
    section_data['discord']['notifyOnSnatch'] = bool(app.DISCORD_NOTIFY_ONSNATCH)
    section_data['discord']['notifyOnDownload'] = bool(app.DISCORD_NOTIFY_ONDOWNLOAD)
    section_data['discord']['notifyOnSubtitleDownload'] = bool(app.DISCORD_NOTIFY_ONSUBTITLEDOWNLOAD)
    section_data['discord']['webhook'] = app.DISCORD_WEBHOOK
    section_data['discord']['tts'] = bool(app.DISCORD_TTS)
    section_data['discord']['overrideAvatar'] = bool(app.DISCORD_OVERRIDE_AVATAR)    
    section_data['discord']['name'] = app.DISCORD_NAME

    section_data['twitter'] = {}
    section_data['twitter']['enabled'] = bool(app.USE_TWITTER)
    section_data['twitter']['notifyOnSnatch'] = bool(app.TWITTER_NOTIFY_ONSNATCH)
    section_data['twitter']['notifyOnDownload'] = bool(app.TWITTER_NOTIFY_ONDOWNLOAD)
    section_data['twitter']['notifyOnSubtitleDownload'] = bool(app.TWITTER_NOTIFY_ONSUBTITLEDOWNLOAD)
    section_data['twitter']['dmto'] = app.TWITTER_DMTO
    section_data['twitter']['prefix'] = app.TWITTER_PREFIX
    section_data['twitter']['directMessage'] = bool(app.TWITTER_USEDM)

    section_data['trakt'] = {}
    section_data['trakt']['enabled'] = bool(app.USE_TRAKT)
    section_data['trakt']['pinUrl'] = app.TRAKT_PIN_URL
    section_data['trakt']['username'] = app.TRAKT_USERNAME
    section_data['trakt']['accessToken'] = app.TRAKT_ACCESS_TOKEN
    section_data['trakt']['timeout'] = int_default(app.TRAKT_TIMEOUT, 20)
    section_data['trakt']['defaultIndexer'] = int_default(app.TRAKT_DEFAULT_INDEXER, INDEXER_TVDBV2)
    section_data['trakt']['sync'] = bool(app.TRAKT_SYNC)
    section_data['trakt']['syncRemove'] = bool(app.TRAKT_SYNC_REMOVE)
    section_data['trakt']['syncWatchlist'] = bool(app.TRAKT_SYNC_WATCHLIST)
    section_data['trakt']['syncToWatchlist'] = bool(app.TRAKT_SYNC_TO_WATCHLIST)
    section_data['trakt']['methodAdd'] = int_default(app.TRAKT_METHOD_ADD)
    section_data['trakt']['removeWatchlist'] = bool(app.TRAKT_REMOVE_WATCHLIST)
    section_data['trakt']['removeSerieslist'] = bool(app.TRAKT_REMOVE_SERIESLIST)
    section_data['trakt']['removeShowFromApplication'] = bool(app.TRAKT_REMOVE_SHOW_FROM_APPLICATION)
    section_data['trakt']['startPaused'] = bool(app.TRAKT_START_PAUSED)
    section_data['trakt']['blacklistName'] = app.TRAKT_BLACKLIST_NAME

    section_data['email'] = {}
    section_data['email']['enabled'] = bool(app.USE_EMAIL)
    section_data['email']['notifyOnSnatch'] = bool(app.EMAIL_NOTIFY_ONSNATCH)
    section_data['email']['notifyOnDownload'] = bool(app.EMAIL_NOTIFY_ONDOWNLOAD)
    section_data['email']['notifyOnSubtitleDownload'] = bool(app.EMAIL_NOTIFY_ONSUBTITLEDOWNLOAD)
    section_data['email']['host'] = app.EMAIL_HOST
    section_data['email']['port'] = app.EMAIL_PORT
    section_data['email']['from'] = app.EMAIL_FROM
    section_data['email']['tls'] = bool(app.EMAIL_TLS)
    section_data['email']['username'] = app.EMAIL_USER
    section_data['email']['password'] = app.EMAIL_PASSWORD
    section_data['email']['addressList'] = app.EMAIL_LIST
    section_data['email']['subject'] = app.EMAIL_SUBJECT

    section_data['slack'] = {}
    section_data['slack']['enabled'] = bool(app.USE_SLACK)
    section_data['slack']['notifyOnSnatch'] = bool(app.SLACK_NOTIFY_SNATCH)
    section_data['slack']['notifyOnDownload'] = bool(app.SLACK_NOTIFY_DOWNLOAD)
    section_data['slack']['notifyOnSubtitleDownload'] = bool(app.SLACK_NOTIFY_SUBTITLEDOWNLOAD)
    section_data['slack']['webhook'] = app.SLACK_WEBHOOK

    return section_data


@pytest.mark.gen_test
async def test_config_get_notifiers(http_client, create_url, auth_headers, config_notifiers):
    # given
    expected = config_notifiers

    url = create_url('/config/notifiers')

    # when
    response = await http_client.fetch(url, **auth_headers)

    # then
    assert response.code == 200
    assert expected == json.loads(response.body)


@pytest.fixture
def config_search():

    section_data = {}

    section_data['general'] = {}
    section_data['general']['randomizeProviders'] = bool(app.RANDOMIZE_PROVIDERS)
    section_data['general']['downloadPropers'] = bool(app.DOWNLOAD_PROPERS)
    section_data['general']['checkPropersInterval'] = app.CHECK_PROPERS_INTERVAL
    section_data['general']['propersSearchDays'] = int(app.PROPERS_SEARCH_DAYS)
    section_data['general']['backlogDays'] = int(app.BACKLOG_DAYS)
    section_data['general']['backlogFrequency'] = int_default(app.BACKLOG_FREQUENCY, app.DEFAULT_BACKLOG_FREQUENCY)
    section_data['general']['minBacklogFrequency'] = int(app.MIN_BACKLOG_FREQUENCY)
    section_data['general']['dailySearchFrequency'] = int_default(app.DAILYSEARCH_FREQUENCY, app.DEFAULT_DAILYSEARCH_FREQUENCY)
    section_data['general']['minDailySearchFrequency'] = int(app.MIN_DAILYSEARCH_FREQUENCY)
    section_data['general']['usenetRetention'] = int_default(app.USENET_RETENTION, 500)
    section_data['general']['trackersList'] = app.TRACKERS_LIST
    section_data['general']['allowHighPriority'] = bool(app.ALLOW_HIGH_PRIORITY)
    section_data['general']['cacheTrimming'] = bool(app.CACHE_TRIMMING)
    section_data['general']['maxCacheAge'] = int_default(app.MAX_CACHE_AGE, 30)

    section_data['general']['failedDownloads'] = {}
    section_data['general']['failedDownloads']['enabled'] = bool(app.USE_FAILED_DOWNLOADS)
    section_data['general']['failedDownloads']['deleteFailed'] = bool(app.DELETE_FAILED)

    section_data['filters'] = {}
    section_data['filters']['ignored'] = app.IGNORE_WORDS
    section_data['filters']['undesired'] = app.UNDESIRED_WORDS
    section_data['filters']['preferred'] = app.PREFERRED_WORDS
    section_data['filters']['required'] = app.REQUIRE_WORDS
    section_data['filters']['ignoredSubsList'] = app.IGNORED_SUBS_LIST
    section_data['filters']['ignoreUnknownSubs'] = bool(app.IGNORE_UND_SUBS)

    return section_data


@pytest.mark.gen_test
async def test_config_get_search(http_client, create_url, auth_headers, config_search):
    # given
    expected = config_search

    url = create_url('/config/search')

    # when
    response = await http_client.fetch(url, **auth_headers)

    # then
    assert response.code == 200
    assert expected == json.loads(response.body)


@pytest.fixture
def config_layout():
    section_data = {}

    section_data['schedule'] = app.COMING_EPS_LAYOUT
    section_data['history'] = app.HISTORY_LAYOUT
    section_data['historyLimit'] = app.HISTORY_LIMIT

    section_data['home'] = app.HOME_LAYOUT

    section_data['show'] = {}
    section_data['show']['specials'] = bool(app.DISPLAY_SHOW_SPECIALS)
    section_data['show']['showListOrder'] = app.SHOW_LIST_ORDER
    section_data['show']['pagination'] = {}
    section_data['show']['pagination']['enable'] = bool(app.SHOW_USE_PAGINATION)

    section_data['wide'] = bool(app.LAYOUT_WIDE)

    section_data['posterSortdir'] = int(app.POSTER_SORTDIR or 0)
    section_data['themeName'] = app.THEME_NAME
    section_data['splitHomeInTabs'] = bool(app.ANIME_SPLIT_HOME_IN_TABS)
    section_data['animeSplitHome'] = bool(app.ANIME_SPLIT_HOME)
    section_data['fanartBackground'] = bool(app.FANART_BACKGROUND)
    section_data['fanartBackgroundOpacity'] = float(app.FANART_BACKGROUND_OPACITY or 0)
    section_data['timezoneDisplay'] = app.TIMEZONE_DISPLAY
    section_data['dateStyle'] = app.DATE_PRESET
    section_data['timeStyle'] = app.TIME_PRESET_W_SECONDS

    section_data['trimZero'] = bool(app.TRIM_ZERO)
    section_data['sortArticle'] = bool(app.SORT_ARTICLE)
    section_data['fuzzyDating'] = bool(app.FUZZY_DATING)
    section_data['posterSortby'] = app.POSTER_SORTBY

    section_data['comingEps'] = {}
    section_data['comingEps']['displayPaused'] = bool(app.COMING_EPS_DISPLAY_PAUSED)
    section_data['comingEps']['sort'] = app.COMING_EPS_SORT
    section_data['comingEps']['missedRange'] = int(app.COMING_EPS_MISSED_RANGE or 0)
    section_data['comingEps']['layout'] = app.COMING_EPS_LAYOUT

    section_data['backlogOverview'] = {}
    section_data['backlogOverview']['status'] = app.BACKLOG_STATUS
    section_data['backlogOverview']['period'] = app.BACKLOG_PERIOD

    section_data['selectedRootIndex'] = int_default(app.SELECTED_ROOT, -1)  # All paths

    return section_data


@pytest.mark.gen_test
async def test_config_get_layout(http_client, create_url, auth_headers, config_layout):
    # given
    expected = config_layout

    url = create_url('/config/layout')

    # when
    response = await http_client.fetch(url, **auth_headers)

    # then
    assert response.code == 200
    assert expected == json.loads(response.body)


@pytest.fixture
def config_subtitles():
    return {
        'enabled': bool(app.USE_SUBTITLES),
        'languages': app.SUBTITLES_LANGUAGES,
        'wantedLanguages': [{'id': code, 'name': name_from_code(code)}
                            for code in wanted_languages()],
        'codeFilter': [{'id': code, 'name': name_from_code(code)}
                       for code in subtitle_code_filter()],
        'services': app.SUBTITLE_SERVICES,
        'stopAtFirst': bool(app.SUBTITLES_STOP_AT_FIRST),
        'eraseCache': bool(app.SUBTITLES_ERASE_CACHE),
        'location': app.SUBTITLES_DIR,
        'finderFrequency': int(app.SUBTITLES_FINDER_FREQUENCY),
        'perfectMatch': bool(app.SUBTITLES_PERFECT_MATCH),
        'logHistory': bool(app.SUBTITLES_HISTORY),
        'multiLanguage': bool(app.SUBTITLES_MULTI),
        'keepOnlyWanted': bool(app.SUBTITLES_KEEP_ONLY_WANTED),
        'ignoreEmbeddedSubs': bool(app.IGNORE_EMBEDDED_SUBS),
        'acceptUnknownEmbeddedSubs': bool(app.ACCEPT_UNKNOWN_EMBEDDED_SUBS),
        'hearingImpaired': bool(app.SUBTITLES_HEARING_IMPAIRED),
        'preScripts': app.SUBTITLES_PRE_SCRIPTS,
        'extraScripts': app.SUBTITLES_EXTRA_SCRIPTS,
        'wikiUrl': app.SUBTITLES_URL,
        'providerLogins': {
            'addic7ed': {'user': app.ADDIC7ED_USER, 'pass': app.ADDIC7ED_PASS},
            'legendastv': {'user': app.LEGENDASTV_USER, 'pass': app.LEGENDASTV_PASS},
            'opensubtitles': {'user': app.OPENSUBTITLES_USER, 'pass': app.OPENSUBTITLES_PASS}
        }
    }


@pytest.mark.gen_test
async def test_config_get_subtitles(http_client, create_url, auth_headers, config_subtitles):
    # given
    expected = config_subtitles

    url = create_url('/config/subtitles')

    # when
    response = await http_client.fetch(url, **auth_headers)

    # then
    assert response.code == 200
    assert expected == json.loads(response.body)<|MERGE_RESOLUTION|>--- conflicted
+++ resolved
@@ -8,11 +8,6 @@
 import platform
 import sys
 
-<<<<<<< HEAD
-from medusa import app, db
-from medusa.helper.mappings import NonEmptyDict
-from medusa.indexers.config import indexerConfig
-=======
 from medusa import app, classes, common, db, helpers, logger, metadata
 from medusa.common import cpu_presets
 from medusa.helpers.utils import int_default
@@ -28,7 +23,6 @@
 )
 
 from tests.apiv2.conftest import TEST_API_KEY
->>>>>>> 9b6680f6
 
 import pytest
 
