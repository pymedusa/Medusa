--- conflicted
+++ resolved
@@ -345,105 +345,102 @@
     # When
     actual = Quality.quality_from_name(name, anime)
 
-<<<<<<< HEAD
-        # Then
-        assert expected == actual
-
-    @pytest.mark.parametrize('p', [
-        {  # p0 - No allowed / preferred
-            'current_quality': Quality.HDTV,
-            'new_quality': Quality.FULLHDTV,
-            'allowed_qualities': [],
-            'preferred_qualities': [],
-            'expected': None
-        },
-        {  # p1 - Allowed -> Allowed upgrade
-            'current_quality': Quality.HDTV,
-            'new_quality': Quality.FULLHDTV,
-            'allowed_qualities': [Quality.HDTV, Quality.FULLHDTV],
-            'preferred_qualities': [],
-            'expected': True
-        },
-        {  # p2 - Allowed -> Preferred upgrade
-            'current_quality': Quality.HDTV,
-            'new_quality': Quality.HDWEBDL,
-            'allowed_qualities': [Quality.HDTV],
-            'preferred_qualities': [Quality.HDWEBDL],
-            'expected': True
-        },
-        {  # p3 - Preferred -> Preferred upgrade
-            'current_quality': Quality.HDWEBDL,
-            'new_quality': Quality.FULLHDWEBDL,
-            'allowed_qualities': [],
-            'preferred_qualities': [Quality.HDWEBDL, Quality.FULLHDWEBDL],
-            'expected': True
-        },
-        {  # p4 - Allowed -> Allowed downgrade
-            'current_quality': Quality.FULLHDTV,
-            'new_quality': Quality.HDTV,
-            'allowed_qualities': [Quality.HDTV, Quality.FULLHDTV],
-            'preferred_qualities': [],
-            'expected': False
-        },
-        {  # p5 - Allowed -> Preferred downgrade
-            'current_quality': Quality.FULLHDTV,
-            'new_quality': Quality.HDTV,
-            'allowed_qualities': [Quality.FULLHDTV],
-            'preferred_qualities': [Quality.HDTV],
-            'expected': True
-        },
-        {  # p6 - Preferred -> Allowed downgrade
-            'current_quality': Quality.FULLHDWEBDL,
-            'new_quality': Quality.HDWEBDL,
-            'allowed_qualities': [Quality.HDWEBDL],
-            'preferred_qualities': [Quality.FULLHDWEBDL],
-            'expected': False
-        },
-        {  # p7 - Preferred -> Preferred downgrade
-            'current_quality': Quality.FULLHDWEBDL,
-            'new_quality': Quality.HDWEBDL,
-            'allowed_qualities': [],
-            'preferred_qualities': [Quality.HDWEBDL, Quality.FULLHDWEBDL],
-            'expected': False
-        },
-        {  # p8 - Current quality not in allowed
-            'current_quality': Quality.NA,
-            'new_quality': Quality.FULLHDTV,
-            'allowed_qualities': [Quality.FULLHDTV],
-            'preferred_qualities': [],
-            'expected': True
-        },
-        {  # p9 - Current quality not in preferred
-            'current_quality': Quality.NA,
-            'new_quality': Quality.FULLHDTV,
-            'allowed_qualities': [],
-            'preferred_qualities': [Quality.FULLHDTV],
-            'expected': True
-        },
-    ])
-    def test_is_higher_quality(self, p):
-        # Given
-        expected = p.pop('expected')
-        kwargs = p
-
-        # When
-        actual = Quality.is_higher_quality(**kwargs)
-
-        # Then
-        assert expected == actual
-
-    def test_wanted_quality(self):
-        # Given
-        quality = Quality.FULLHDWEBDL
-        allowed_qualities = [Quality.HDTV, Quality.HDWEBDL, Quality.HDBLURAY]
-        preferred_qualities = [Quality.FULLHDTV, Quality.FULLHDWEBDL, Quality.FULLHDBLURAY]
-
-        # When
-        actual = Quality.wanted_quality(quality, allowed_qualities, preferred_qualities)
-
-        # Then
-        assert actual is True
-=======
     # Then
     assert expected == actual
->>>>>>> 824f29e8
+
+
+@pytest.mark.parametrize('p', [
+    {  # p0 - No allowed / preferred
+        'current_quality': Quality.HDTV,
+        'new_quality': Quality.FULLHDTV,
+        'allowed_qualities': [],
+        'preferred_qualities': [],
+        'expected': None
+    },
+    {  # p1 - Allowed -> Allowed upgrade
+        'current_quality': Quality.HDTV,
+        'new_quality': Quality.FULLHDTV,
+        'allowed_qualities': [Quality.HDTV, Quality.FULLHDTV],
+        'preferred_qualities': [],
+        'expected': True
+    },
+    {  # p2 - Allowed -> Preferred upgrade
+        'current_quality': Quality.HDTV,
+        'new_quality': Quality.HDWEBDL,
+        'allowed_qualities': [Quality.HDTV],
+        'preferred_qualities': [Quality.HDWEBDL],
+        'expected': True
+    },
+    {  # p3 - Preferred -> Preferred upgrade
+        'current_quality': Quality.HDWEBDL,
+        'new_quality': Quality.FULLHDWEBDL,
+        'allowed_qualities': [],
+        'preferred_qualities': [Quality.HDWEBDL, Quality.FULLHDWEBDL],
+        'expected': True
+    },
+    {  # p4 - Allowed -> Allowed downgrade
+        'current_quality': Quality.FULLHDTV,
+        'new_quality': Quality.HDTV,
+        'allowed_qualities': [Quality.HDTV, Quality.FULLHDTV],
+        'preferred_qualities': [],
+        'expected': False
+    },
+    {  # p5 - Allowed -> Preferred downgrade
+        'current_quality': Quality.FULLHDTV,
+        'new_quality': Quality.HDTV,
+        'allowed_qualities': [Quality.FULLHDTV],
+        'preferred_qualities': [Quality.HDTV],
+        'expected': True
+    },
+    {  # p6 - Preferred -> Allowed downgrade
+        'current_quality': Quality.FULLHDWEBDL,
+        'new_quality': Quality.HDWEBDL,
+        'allowed_qualities': [Quality.HDWEBDL],
+        'preferred_qualities': [Quality.FULLHDWEBDL],
+        'expected': False
+    },
+    {  # p7 - Preferred -> Preferred downgrade
+        'current_quality': Quality.FULLHDWEBDL,
+        'new_quality': Quality.HDWEBDL,
+        'allowed_qualities': [],
+        'preferred_qualities': [Quality.HDWEBDL, Quality.FULLHDWEBDL],
+        'expected': False
+    },
+    {  # p8 - Current quality not in allowed
+        'current_quality': Quality.NA,
+        'new_quality': Quality.FULLHDTV,
+        'allowed_qualities': [Quality.FULLHDTV],
+        'preferred_qualities': [],
+        'expected': True
+    },
+    {  # p9 - Current quality not in preferred
+        'current_quality': Quality.NA,
+        'new_quality': Quality.FULLHDTV,
+        'allowed_qualities': [],
+        'preferred_qualities': [Quality.FULLHDTV],
+        'expected': True
+    },
+])
+def test_is_higher_quality(p):
+    # Given
+    expected = p.pop('expected')
+    kwargs = p
+
+    # When
+    actual = Quality.is_higher_quality(**kwargs)
+
+    # Then
+    assert expected == actual
+
+
+def test_wanted_quality():
+    # Given
+    quality = Quality.FULLHDWEBDL
+    allowed_qualities = [Quality.HDTV, Quality.HDWEBDL, Quality.HDBLURAY]
+    preferred_qualities = [Quality.FULLHDTV, Quality.FULLHDWEBDL, Quality.FULLHDBLURAY]
+
+    # When
+    actual = Quality.wanted_quality(quality, allowed_qualities, preferred_qualities)
+
+    # Then
+    assert actual is True