#!/usr/bin/env node
const fs = require('fs');
const path = require('path');
const log = require('fancy-log');
const colors = require('ansi-colors');
const babelify = require('babelify');
const runSequence = require('run-sequence');
const livereload = require('gulp-livereload');
const sourcemaps = require('gulp-sourcemaps');
const gulpif = require('gulp-if');
const gulp = require('gulp');
const source = require('vinyl-source-stream');
const uglify = require('gulp-uglify-es').default;
const browserify = require('browserify');
const buffer = require('vinyl-buffer');
const glob = require('glob');
const es = require('event-stream');
const imagemin = require('gulp-imagemin');
const pngquant = require('imagemin-pngquant');
const argv = require('yargs').argv;
const rename = require('gulp-rename');
const changed = require('gulp-changed');

const xo = require('xo');

const xoReporter = xo.getFormatter('eslint-formatter-pretty');

// Const postcss = require('gulp-postcss');
// const sass = require('gulp-sass');
const cssnano = require('cssnano');
const autoprefixer = require('autoprefixer');
const reporter = require('postcss-reporter');

const PROD = process.env.NODE_ENV === 'production';
<<<<<<< HEAD
const { config, xo: xoConfig } = require('./package.json');
=======
const pkg = require('./package.json');
>>>>>>> fce92f6d

const { config } = pkg;
let cssTheme = argv.csstheme;
let buildDest = '';

const processors = [
    reporter({
        clearMessages: true
    }),
    autoprefixer()
];

if (PROD) {
    processors.push(cssnano());
}

const staticAssets = [
    'static/browserconfig.xml',
    'static/favicon.ico',
    'static/fonts/**/*',
    'static/js/**/*',
    'static/css/**/*'
];

/**
 * Get theme object.
 * @param {*} theme name passed by yargs.
 */
const getCssTheme = theme => {
    // Using the --csstheme is mandatory.
    if (argv.csstheme === undefined && !theme) {
        console.log('You need to pass a csstheme to build with the param --csstheme');
        process.exit(1);
    }

    // Check if the theme provided is available in the package.json config.
    if (!config.cssThemes[theme]) {
        console.log(`Please provide a valid theme with the --cssTheme parameter, theme ${theme} is not available in the package.json config section.`);
        process.exit(1);
    }
    return config.cssThemes[theme];
};

/**
 * Attemt to get the cssTheme config object from the package.json.
 */
const setCsstheme = theme => {
    cssTheme = getCssTheme(theme || cssTheme);
    if (cssTheme) {
        buildDest = path.normalize(cssTheme.dest);
    }
};

/**
 * Run a single js file through the xo linter. The lintFile function is triggered by a gulp.onChange event.
 * @param {*} file object that has been changed.
 */
const lintFile = file => {
    const files = [file.path];
    return xo.lintFiles(files, {}).then(report => {
        const formatted = xoReporter(report.results);
        if (formatted) {
            log(formatted);
        }
    });
};

/**
 * Run all js files through the xo (eslint) linter.
 */
const lint = done => {
    return xo.lintFiles([], {}).then(report => {
        const formatted = xoReporter(report.results);
        if (formatted) {
            log(formatted);
        }
        let error = null;
        if (report.errorCount > 0) {
            error = new Error('Lint failed, see errors above.');
            error.showStack = false;
            throw error;
        }
        done(error);
    });
};

const watch = () => {
    livereload.listen({ port: 35729 });
    // Image changes
    gulp.watch([
        'static/images/**/*.gif',
        'static/images/**/*.png',
        'static/images/**/*.jpg'
    ], ['img']);

    // Css changes
    gulp.watch([
        'static/css/**/*.scss',
        'static/css/**/*.css'
    ], ['css']);

    // Js Changes
    gulp.watch([
        'static/js/**/*.{js,vue}',
        ...xoConfig.ignores.map(ignore => '!' + ignore)
    ], ['js'])
        .on('change', lintFile);

    // Template changes
    gulp.watch('views/**/*.mako', ['templates']);
};

const bundleJs = done => {
    const dest = `${buildDest}/assets`;
    glob('js/**/*.js', {
        cwd: 'static',
        ignore: [
            'js/lib/**',
            'js/*.min.js',
            'js/vender.js'
        ]
    }, (err, files) => {
        if (err) {
            return done(err);
        }

        const tasks = files.map(entry => {
            return browserify({
                entries: entry,
                debug: false,
                basedir: 'static'
            })
                .transform(babelify)
                .bundle()
                .on('error', function(err) {
                    log(err.message);
                    this.emit('end');
                })
                .pipe(source(entry))
                .pipe(buffer())
                .pipe(sourcemaps.init({
                    // Loads map from browserify file
                    loadMaps: true
                }))
                .pipe(gulpif(PROD, uglify()))
                .on('error', err => log(colors.red('[Error]'), err.toString()))
                .pipe(sourcemaps.write('./'))
                .pipe(gulp.dest(dest))
                .pipe(gulpif(!PROD, livereload({ port: 35729 })));
        });

        const taskStream = es.merge(tasks);

        taskStream.on('end', done);
    });
};

const moveStatic = () => {
    const dest = `${buildDest}/assets`;
    return gulp
        .src(staticAssets, {
            base: 'static'
        })
        .pipe(changed(buildDest))
        .pipe(gulp.dest(dest));
};

const moveTemplates = () => {
    const dest = `${buildDest}/templates`;
    return gulp
        .src('./views/**/*', {
            base: 'views'
        })
        .pipe(changed(buildDest))
        .pipe(gulp.dest(dest));
};

/**
 * Files from the source root to copy to destination.
 */
const rootFiles = [
    'index.html'
];

const moveRoot = () => {
    const pkgFilePath = path.join(buildDest, 'package.json');
    console.log(`Writing ${pkgFilePath}`);
    const theme = JSON.stringify({
        name: cssTheme.name,
        version: pkg.version,
        author: pkg.author
    }, undefined, 2);
    fs.writeFileSync(pkgFilePath, theme);

    console.log(`Moving root files to: ${buildDest}`);
    return gulp
        .src(rootFiles)
        .pipe(changed(buildDest))
        .pipe(gulp.dest(buildDest));
};

const moveImages = () => {
    const dest = `${buildDest}/assets/img`;
    return gulp
        .src('static/images/**/*', {
            base: 'static/images/'
        })
        .pipe(changed(dest))
        .pipe(imagemin({
            progressive: true,
            svgoPlugins: [{ removeViewBox: false }, { cleanupIDs: false }],
            use: [pngquant()]
        }))
        .pipe(gulp.dest(dest))
        .pipe(gulpif(!PROD, livereload({ port: 35729 })))
        .pipe(gulpif(PROD, gulp.dest(dest)));
};

/**
 * Move and rename css.
 */
const moveCss = () => {
    const dest = `${buildDest}/assets`;
    return gulp
        .src(['!static/css/light.css', '!static/css/dark.css', 'static/css/**/*.css'], {
            base: 'static'
        })
        .pipe(changed(dest))
        .pipe(gulp.dest(dest));
};

/**
 * Move and rename themed css.
 */
const moveAndRenameCss = () => {
    const dest = `${buildDest}/assets/css`;
    return gulp
        .src(`static/css/${cssTheme.css}`)
        .pipe(rename(`themed.css`))
        .pipe(gulp.dest(dest));
};

/** Gulp tasks */

/**
 * By default build.
 */
gulp.task('default', ['build']);

/**
 * Build the current theme and copy all files to the location configured in the package.json config attribute.
 * It's required to pass the theme name through the `--csstheme` parameter.
 * For example: gulp build --csstheme light, will build the theme and rename the light.css to themed.css and
 * copy all files to /themes/[theme dest]/. Themes destination is configured in the package.json.
 */
gulp.task('build', done => {
    // Whe're building the light and dark theme. For this we need to run two sequences.
    // If we need a yargs parameter name csstheme.
    setCsstheme();
    runSequence('lint', 'css', 'cssTheme', 'img', 'js', 'static', 'templates', 'root', () => {
        if (!PROD) {
            done();
        }
    });
});

const syncTheme = (theme, sequence) => {
    return new Promise(resolve => {
        console.log(`Starting syncing for theme: ${theme[0]}`);
        setCsstheme(theme[0]);
        runSequence(sequence, resolve);
    });
};

/**
 * Build the current theme and copy all files to the location configured in the package.json config attribute.
 * It's required to pass the theme name through the `--csstheme` parameter.
 * For example: gulp build --csstheme light, will build the theme and rename the light.css to themed.css and
 * copy all files to /themes/[theme dest]/. Themes destination is configured in the package.json.
 *
 * Do not run the xo build, as this takes a lot of time.
 */
gulp.task('sync', async () => {
    // Whe're building the light and dark theme. For this we need to run two sequences.
    // If we need a yargs parameter name csstheme.
    for (const theme of Object.entries(config.cssThemes)) {
        await syncTheme(theme, ['css', 'cssTheme', 'img', 'js', 'static', 'templates', 'root']);
    }
});

/**
 * Watch file changes and build.
 */
gulp.task('watch', ['build'], watch);

/**
 * Task for compressing and copying images to it's destination.
 * Should save up to 50% of total filesize.
 */
gulp.task('img', moveImages);

/**
 * Copy all css files to the destination excluding the theme files, as whe're going to rename those.
 */
gulp.task('css', moveCss);

/**
 * Copy and rename the light or dark theme files from the configuration located in the package.json.
 * For example cssThemes.light.css for the `light.css` theme.
 */
gulp.task('cssTheme', moveAndRenameCss);

/**
 * Task for linting the js files using xo.
 * https://github.com/sindresorhus/xo
 */
gulp.task('lint', lint);

/**
 * Task for bundling and copying the js files.
 */
gulp.task('js', bundleJs);

/**
 * Task for moving the static files to the destinations assets directory.
 */
gulp.task('static', moveStatic);

/**
 * Task for moving the mako views to the destinations templates directory.
 */
gulp.task('templates', moveTemplates);

/**
 * Task for moving the files out of the root folder (index.html and package.json) to the destinations
 * root folder. These are required to let medusa read the themes metadata.
 */
gulp.task('root', moveRoot);<|MERGE_RESOLUTION|>--- conflicted
+++ resolved
@@ -32,13 +32,9 @@
 const reporter = require('postcss-reporter');
 
 const PROD = process.env.NODE_ENV === 'production';
-<<<<<<< HEAD
-const { config, xo: xoConfig } = require('./package.json');
-=======
 const pkg = require('./package.json');
->>>>>>> fce92f6d
-
-const { config } = pkg;
+
+const { config, xo: xoConfig } = pkg;
 let cssTheme = argv.csstheme;
 let buildDest = '';
 
