#!/usr/bin/env node
const fs = require('fs');
const path = require('path');
const log = require('fancy-log');
const colors = require('ansi-colors');
const babelify = require('babelify');
const runSequence = require('run-sequence');
const livereload = require('gulp-livereload');
const sourcemaps = require('gulp-sourcemaps');
const gulpif = require('gulp-if');
const gulp = require('gulp');
const source = require('vinyl-source-stream');
const uglify = require('gulp-uglify-es').default;
const browserify = require('browserify');
const buffer = require('vinyl-buffer');
const glob = require('glob');
const es = require('event-stream');
const imagemin = require('gulp-imagemin');
const pngquant = require('imagemin-pngquant');
const { argv } = require('yargs');
const rename = require('gulp-rename');
const changed = require('gulp-changed');

const xo = require('xo');

const xoReporter = xo.getFormatter('eslint-formatter-pretty');

// Const postcss = require('gulp-postcss');
// const sass = require('gulp-sass');
const cssnano = require('cssnano');
const autoprefixer = require('autoprefixer');
const reporter = require('postcss-reporter');

const PROD = process.env.NODE_ENV === 'production';
<<<<<<< HEAD
const { config } = require('./package.json');
=======
const pkg = require('./package.json');
>>>>>>> f8fbd33a

const { config, xo: xoConfig } = pkg;
let cssTheme = argv.csstheme;
let buildDest = '';

const processors = [
    reporter({
        clearMessages: true
    }),
    autoprefixer()
];

if (PROD) {
    processors.push(cssnano());
}

const staticAssets = [
    'static/browserconfig.xml',
    'static/favicon.ico',
    'static/fonts/**/*',
    'static/js/**/*',
    'static/css/**/*'
];

/**
 * Get theme object.
 * @param {*} theme name passed by yargs.
 */
const getCssTheme = theme => {
    // Using the --csstheme is mandatory.
    if (argv.csstheme === undefined && !theme) {
        console.log('You need to pass a csstheme to build with the param --csstheme');
        process.exit(1);
    }

    // Check if the theme provided is available in the package.json config.
    if (!config.cssThemes[theme]) {
        console.log(`Please provide a valid theme with the --cssTheme parameter, theme ${theme} is not available in the package.json config section.`);
        process.exit(1);
    }
    return config.cssThemes[theme];
};

/**
 * Attemt to get the cssTheme config object from the package.json.
 */
const setCsstheme = theme => {
    cssTheme = getCssTheme(theme || cssTheme);
    if (cssTheme) {
        buildDest = path.normalize(cssTheme.dest);
    }
};

/**
 * Run a single js file through the xo linter. The lintFile function is triggered by a gulp.onChange event.
 * @param {*} file object that has been changed.
 */
const lintFile = file => {
    const files = [file.path];
    return xo.lintFiles(files, {}).then(report => {
        const formatted = xoReporter(report.results);
        if (formatted) {
            log(formatted);
        }
    });
};

/**
 * Run all js files through the xo (eslint) linter.
 */
const lint = done => {
    return xo.lintFiles([], {}).then(report => {
        const formatted = xoReporter(report.results);
        if (formatted) {
            log(formatted);
        }
        let error = null;
        if (report.errorCount > 0) {
            error = new Error('Lint failed, see errors above.');
            error.showStack = false;
            throw error;
        }
        done(error);
    });
};

const watch = () => {
    livereload.listen({ port: 35729 });
    // Image changes
    gulp.watch([
        'static/images/**/*.gif',
        'static/images/**/*.png',
        'static/images/**/*.jpg'
    ], ['img']);

    // Css changes
    gulp.watch([
        'static/css/**/*.scss',
        'static/css/**/*.css'
    ], ['css']);

    // Js Changes
    gulp.watch([
        'static/js/**/*.{js,vue}',
        ...xoConfig.ignores.map(ignore => '!' + ignore)
    ], ['js'])
        .on('change', lintFile);

    // Template changes
    gulp.watch('views/**/*.mako', ['templates']);
};

const bundleJs = done => {
    const dest = `${buildDest}/assets`;
    glob('js/**/*.js', {
        cwd: 'static',
        ignore: [
            'js/lib/**',
            'js/*.min.js',
            'js/vender.js'
        ]
    }, (err, files) => {
        if (err) {
            return done(err);
        }

        const tasks = files.map(entry => {
            return browserify({
                entries: entry,
                debug: false,
                basedir: 'static'
            })
                .transform(babelify)
                .bundle()
                .on('error', function(err) {
                    log(err.message);
                    this.emit('end');
                })
                .pipe(source(entry))
                .pipe(buffer())
                .pipe(sourcemaps.init({
                    // Loads map from browserify file
                    loadMaps: true
                }))
                .pipe(gulpif(PROD, uglify()))
                .on('error', err => log(colors.red('[Error]'), err.toString()))
                .pipe(sourcemaps.write('./'))
                .pipe(gulp.dest(dest))
                .pipe(gulpif(!PROD, livereload({ port: 35729 })));
        });

        const taskStream = es.merge(tasks);

        taskStream.on('end', done);
    });
};

const moveStatic = () => {
    const dest = `${buildDest}/assets`;
    return gulp
        .src(staticAssets, {
            base: 'static'
        })
        .pipe(changed(buildDest))
        .pipe(gulp.dest(dest));
};

const moveTemplates = () => {
    const dest = `${buildDest}/templates`;
    return gulp
        .src('./views/**/*', {
            base: 'views'
        })
        .pipe(changed(buildDest))
        .pipe(gulp.dest(dest));
};

/**
 * Files from the source root to copy to destination.
 */
const rootFiles = [
    'index.html'
];

const moveRoot = () => {
    const pkgFilePath = path.join(buildDest, 'package.json');
    console.log(`Writing ${pkgFilePath}`);
    const theme = JSON.stringify({
        name: cssTheme.name,
        version: pkg.version,
        author: pkg.author
    }, undefined, 2);
    fs.writeFileSync(pkgFilePath, theme);

    console.log(`Moving root files to: ${buildDest}`);
    return gulp
        .src(rootFiles)
        .pipe(changed(buildDest))
        .pipe(gulp.dest(buildDest));
};

const moveImages = () => {
    const dest = `${buildDest}/assets/img`;
    return gulp
        .src('static/images/**/*', {
            base: 'static/images/'
        })
        .pipe(changed(dest))
        .pipe(imagemin({
            progressive: true,
            svgoPlugins: [{ removeViewBox: false }, { cleanupIDs: false }],
            use: [pngquant()]
        }))
        .pipe(gulp.dest(dest))
        .pipe(gulpif(!PROD, livereload({ port: 35729 })))
        .pipe(gulpif(PROD, gulp.dest(dest)));
};

/**
 * Move and rename css.
 */
const moveCss = () => {
    const dest = `${buildDest}/assets`;
    return gulp
        .src(['!static/css/light.css', '!static/css/dark.css', 'static/css/**/*.css'], {
            base: 'static'
        })
        .pipe(changed(dest))
        .pipe(gulp.dest(dest));
};

/**
 * Move and rename themed css.
 */
const moveAndRenameCss = () => {
    const dest = `${buildDest}/assets/css`;
    return gulp
        .src(`static/css/${cssTheme.css}`)
        .pipe(rename(`themed.css`))
        .pipe(gulp.dest(dest));
};

/** Gulp tasks */

/**
 * By default build.
 */
gulp.task('default', ['build']);

/**
 * Build the current theme and copy all files to the location configured in the package.json config attribute.
 * It's required to pass the theme name through the `--csstheme` parameter.
 * For example: gulp build --csstheme light, will build the theme and rename the light.css to themed.css and
 * copy all files to /themes/[theme dest]/. Themes destination is configured in the package.json.
 */
gulp.task('build', done => {
    // Whe're building the light and dark theme. For this we need to run two sequences.
    // If we need a yargs parameter name csstheme.
    setCsstheme();
    runSequence('lint', 'css', 'cssTheme', 'img', 'js', 'static', 'templates', 'root', () => {
        if (!PROD) {
            done();
        }
    });
});

const syncTheme = (theme, sequence) => {
    return new Promise(resolve => {
        console.log(`Starting syncing for theme: ${theme[0]}`);
        setCsstheme(theme[0]);
        runSequence(sequence, resolve);
    });
};

/**
 * Build the current theme and copy all files to the location configured in the package.json config attribute.
 * It's required to pass the theme name through the `--csstheme` parameter.
 * For example: gulp build --csstheme light, will build the theme and rename the light.css to themed.css and
 * copy all files to /themes/[theme dest]/. Themes destination is configured in the package.json.
 *
 * Do not run the xo build, as this takes a lot of time.
 */
gulp.task('sync', async () => {
    // Whe're building the light and dark theme. For this we need to run two sequences.
    // If we need a yargs parameter name csstheme.
    for (const theme of Object.entries(config.cssThemes)) {
        await syncTheme(theme, ['css', 'cssTheme', 'img', 'js', 'static', 'templates', 'root']);
    }
});

/**
 * Watch file changes and build.
 */
gulp.task('watch', ['build'], watch);

/**
 * Task for compressing and copying images to it's destination.
 * Should save up to 50% of total filesize.
 */
gulp.task('img', moveImages);

/**
 * Copy all css files to the destination excluding the theme files, as whe're going to rename those.
 */
gulp.task('css', moveCss);

/**
 * Copy and rename the light or dark theme files from the configuration located in the package.json.
 * For example cssThemes.light.css for the `light.css` theme.
 */
gulp.task('cssTheme', moveAndRenameCss);

/**
 * Task for linting the js files using xo.
 * https://github.com/sindresorhus/xo
 */
gulp.task('lint', lint);

/**
 * Task for bundling and copying the js files.
 */
gulp.task('js', bundleJs);

/**
 * Task for moving the static files to the destinations assets directory.
 */
gulp.task('static', moveStatic);

/**
 * Task for moving the mako views to the destinations templates directory.
 */
gulp.task('templates', moveTemplates);

/**
 * Task for moving the files out of the root folder (index.html and package.json) to the destinations
 * root folder. These are required to let medusa read the themes metadata.
 */
gulp.task('root', moveRoot);<|MERGE_RESOLUTION|>--- conflicted
+++ resolved
@@ -32,11 +32,7 @@
 const reporter = require('postcss-reporter');
 
 const PROD = process.env.NODE_ENV === 'production';
-<<<<<<< HEAD
-const { config } = require('./package.json');
-=======
 const pkg = require('./package.json');
->>>>>>> f8fbd33a
 
 const { config, xo: xoConfig } = pkg;
 let cssTheme = argv.csstheme;
