{
  "version": "0.1.0",
  "name": "slim",
  "author": "p0psicles",
  "scripts": {
    "lint": "eslint **/*.{js,vue}",
    "lint-css": "stylelint \"./static/css/*.css\" \"./src/components/**/*.vue\"",
    "dev": "webpack --mode development",
    "build": "webpack --mode production",
    "install": "yarn run lint",
    "test": "cross-env NODE_ENV=test nyc --clean jest --coverage",
    "coverage": "nyc report --reporter=text-lcov > coverage.lcov && codecov -F frontend"
  },
  "config": {
    "cssThemes": [
      {
        "name": "light",
        "css": "light.css",
        "dest": "../../themes/light"
      },
      {
        "name": "dark",
        "css": "dark.css",
        "dest": "../../themes/dark"
      }
    ]
  },
  "resolutions": {
    "**/jquery": "3.5.1",
    "**/date-fns": "2.13.0",
    "jest/**/@babel/core": "7.9.6"
  },
  "dependencies": {
    "axios": "0.19.2",
    "bootstrap": "3.4.1",
    "country-language": "0.1.7",
    "date-fns": "2.13.0",
    "is-visible": "2.2.0",
    "javascript-time-ago": "2.0.7",
    "jquery": "3.5.1",
    "lodash": "4.17.15",
    "tablesorter": "2.31.3",
    "v-tooltip": "2.0.3",
    "vanilla-lazyload": "15.1.1",
    "vue": "2.6.11",
    "vue-async-computed": "3.8.2",
    "vue-cookies": "1.7.0",
<<<<<<< HEAD
    "vue-good-table": "git+https://github.com/p0psicles/vue-good-table#5cf396f70a5cee003d2541af381f87d4797a7a92",
    "vue-images-loaded": "1.1.2",
    "vue-isotope": "0.1.0",
    "vue-js-modal": "1.3.33",
=======
    "vue-good-table": "git+https://github.com/p0psicles/vue-good-table#25a6f282231426fbbdb44d8a6d1927e8abf21e4d",
    "vue-js-modal": "1.3.35",
>>>>>>> f785193d
    "vue-js-toggle-button": "1.3.3",
    "vue-meta": "2.3.3",
    "vue-multiselect": "2.1.6",
    "vue-native-websocket": "2.0.14",
    "vue-nav-tabs": "0.5.7",
    "vue-router": "3.1.6",
    "vue-scrollto": "2.18.1",
    "vue-snotify": "3.2.1",
    "vue-template-compiler": "2.6.11",
    "vue-truncate-collapsed": "2.1.0",
<<<<<<< HEAD
    "vuedraggable": "2.23.2",
    "vuex": "3.1.3"
=======
    "vuex": "3.4.0"
>>>>>>> f785193d
  },
  "devDependencies": {
    "@babel/core": "7.9.6",
    "@babel/plugin-transform-runtime": "7.9.6",
    "@babel/preset-env": "7.9.6",
    "@babel/runtime": "7.9.6",
    "@mapbox/stylelint-processor-arbitrary-tags": "0.3.0",
    "@sharkykh/eslint-plugin-vue-extra": "0.1.1",
    "@vue/test-utils": "1.0.2",
    "babel-core": "7.0.0-bridge.0",
    "babel-eslint": "10.1.0",
    "babel-loader": "8.1.0",
    "browser-env": "3.3.0",
    "clean-webpack-plugin": "3.0.0",
    "codecov": "3.6.5",
    "copy-webpack-plugin": "5.1.1",
    "cross-env": "7.0.2",
    "css-loader": "3.5.3",
    "eslint": "7.0.0",
    "eslint-config-xo": "0.26.0",
    "eslint-import-resolver-webpack": "0.12.1",
    "eslint-plugin-eslint-comments": "3.1.2",
    "eslint-plugin-import": "2.20.2",
    "eslint-plugin-jest": "23.10.0",
    "eslint-plugin-unicorn": "10.0.0",
    "eslint-plugin-vue": "6.2.2",
    "file-loader": "6.0.0",
    "filemanager-webpack-plugin": "2.0.5",
    "glob": "7.1.6",
    "gulp": "4.0.2",
    "gulp-changed": "4.0.2",
    "gulp-imagemin": "7.1.0",
    "imagemin-pngquant": "8.0.0",
    "jest": "26.0.1",
    "jest-serializer-vue": "2.0.2",
    "mini-css-extract-plugin": "0.9.0",
    "nyc": "15.0.1",
    "optimize-css-assets-webpack-plugin": "5.0.3",
    "stylelint": "13.3.3",
    "stylelint-config-standard": "19.0.0",
    "timekeeper": "2.2.0",
    "vue-jest": "3.0.5",
    "vue-loader": "15.9.2",
    "webpack": "4.43.0",
    "webpack-cli": "3.3.11"
  },
  "stylelint": {
    "extends": "stylelint-config-standard",
    "processors": [
      [
        "@mapbox/stylelint-processor-arbitrary-tags",
        {
          "fileFilterRegex": [
            ".vue$"
          ]
        }
      ]
    ],
    "rules": {
      "indentation": [
        4,
        {
          "ignore": [
            "inside-parens"
          ],
          "message": "Please use 4 spaces for indentation.",
          "severity": "error"
        }
      ],
      "no-empty-source": null,
      "no-descending-specificity": null
    },
    "ignoreFiles": [
      "static/css/lib/**",
      "static/css/*.min.css"
    ]
  },
  "jest": {
    "setupFiles": [
      "./test/helpers/setup.js"
    ],
    "moduleFileExtensions": [
      "js",
      "json",
      "vue"
    ],
    "moduleNameMapper": {
      "^@/(.*)$": "<rootDir>/src/$1",
      "^.+\\.(css|less|sass|scss)$": "<rootDir>/test/__mocks__/stylemock.js",
      "^.+\\.(gif|ttf|eot|svg)$": "<rootDir>/test/__mocks__/filemock.js"
    },
    "transform": {
      "^.+\\.js$": "babel-jest",
      "^.+\\.vue$": "vue-jest"
    },
    "snapshotSerializers": [
      "jest-serializer-vue"
    ],
    "coverageReporters": [
      "json"
    ]
  },
  "nyc": {
    "sourceMap": false,
    "instrument": false,
    "extension": [
      ".vue"
    ],
    "include": [
      "src/**/*.vue",
      "src/**/*.js"
    ],
    "reporter": [
      "lcov",
      "text"
    ],
    "tempDirectory": "./coverage"
  }
}<|MERGE_RESOLUTION|>--- conflicted
+++ resolved
@@ -41,35 +41,22 @@
     "lodash": "4.17.15",
     "tablesorter": "2.31.3",
     "v-tooltip": "2.0.3",
-    "vanilla-lazyload": "15.1.1",
     "vue": "2.6.11",
     "vue-async-computed": "3.8.2",
     "vue-cookies": "1.7.0",
-<<<<<<< HEAD
-    "vue-good-table": "git+https://github.com/p0psicles/vue-good-table#5cf396f70a5cee003d2541af381f87d4797a7a92",
-    "vue-images-loaded": "1.1.2",
-    "vue-isotope": "0.1.0",
-    "vue-js-modal": "1.3.33",
-=======
     "vue-good-table": "git+https://github.com/p0psicles/vue-good-table#25a6f282231426fbbdb44d8a6d1927e8abf21e4d",
     "vue-js-modal": "1.3.35",
->>>>>>> f785193d
     "vue-js-toggle-button": "1.3.3",
     "vue-meta": "2.3.3",
     "vue-multiselect": "2.1.6",
     "vue-native-websocket": "2.0.14",
-    "vue-nav-tabs": "0.5.7",
     "vue-router": "3.1.6",
     "vue-scrollto": "2.18.1",
     "vue-snotify": "3.2.1",
     "vue-template-compiler": "2.6.11",
     "vue-truncate-collapsed": "2.1.0",
-<<<<<<< HEAD
     "vuedraggable": "2.23.2",
-    "vuex": "3.1.3"
-=======
     "vuex": "3.4.0"
->>>>>>> f785193d
   },
   "devDependencies": {
     "@babel/core": "7.9.6",
