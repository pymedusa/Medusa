{
  "version": "0.1.0",
  "name": "slim",
  "author": "p0psicles",
  "scripts": {
    "lint": "eslint **/*.{js,vue}",
    "lint-css": "stylelint \"./static/css/*.css\" \"./src/components/**/*.vue\"",
    "dev": "webpack --mode development",
    "build": "webpack --mode production",
    "install": "yarn run lint",
    "test": "cross-env NODE_ENV=test nyc --clean jest --coverage",
    "coverage": "nyc report --reporter=text-lcov > coverage.lcov && codecov -F frontend"
  },
  "config": {
    "cssThemes": [
      {
        "name": "light",
        "css": "light.css",
        "dest": "../../themes/light"
      },
      {
        "name": "dark",
        "css": "dark.css",
        "dest": "../../themes/dark"
      }
    ]
  },
  "resolutions": {
    "**/jquery": "3.5.1",
    "**/date-fns": "2.14.0",
    "jest/**/@babel/core": "7.9.6"
  },
  "dependencies": {
    "axios": "0.19.2",
    "bootstrap": "3.4.1",
    "country-language": "0.1.7",
    "date-fns": "2.14.0",
    "is-visible": "2.2.0",
    "javascript-time-ago": "2.0.7",
    "jquery": "3.5.1",
    "lodash": "4.17.15",
    "tablesorter": "2.31.3",
    "v-tooltip": "2.0.3",
    "vanilla-lazyload": "16.1.0",
    "vue": "2.6.11",
    "vue-async-computed": "3.8.2",
    "vue-cookies": "1.7.0",
    "vue-good-table": "git+https://github.com/p0psicles/vue-good-table#5cf396f70a5cee003d2541af381f87d4797a7a92",
<<<<<<< HEAD
=======
    "vue-images-loaded": "1.1.2",
>>>>>>> 77df61cc
    "vue-js-modal": "1.3.35",
    "vue-js-toggle-button": "1.3.3",
    "vue-meta": "2.3.3",
    "vue-multiselect": "2.1.6",
    "vue-native-websocket": "2.0.14",
    "vue-nav-tabs": "0.5.7",
    "vue-router": "3.2.0",
    "vue-scrollto": "2.18.1",
    "vue-snotify": "3.2.1",
    "vue-template-compiler": "2.6.11",
    "vue-truncate-collapsed": "2.1.0",
    "vuedraggable": "2.23.2",
    "vueisotope": "3.1.2",
    "vuex": "3.4.0"
  },
  "devDependencies": {
    "@babel/core": "7.9.6",
    "@babel/plugin-transform-runtime": "7.9.6",
    "@babel/preset-env": "7.9.6",
    "@babel/runtime": "7.9.6",
    "@mapbox/stylelint-processor-arbitrary-tags": "0.3.0",
    "@sharkykh/eslint-plugin-vue-extra": "0.1.1",
    "@testing-library/jest-dom": "5.8.0",
    "@vue/test-utils": "1.0.3",
    "babel-core": "7.0.0-bridge.0",
    "babel-eslint": "10.1.0",
    "babel-loader": "8.1.0",
    "browser-env": "3.3.0",
    "clean-webpack-plugin": "3.0.0",
    "codecov": "3.7.0",
    "copy-webpack-plugin": "5.1.1",
    "cross-env": "7.0.2",
    "css-loader": "3.5.3",
    "eslint": "7.1.0",
    "eslint-config-xo": "0.26.0",
    "eslint-import-resolver-webpack": "0.12.1",
    "eslint-plugin-eslint-comments": "3.1.2",
    "eslint-plugin-import": "2.20.2",
<<<<<<< HEAD
    "eslint-plugin-jest": "23.13.1",
    "eslint-plugin-unicorn": "10.0.0",
=======
    "eslint-plugin-jest": "23.11.0",
    "eslint-plugin-unicorn": "20.0.0",
>>>>>>> 77df61cc
    "eslint-plugin-vue": "6.2.2",
    "file-loader": "6.0.0",
    "filemanager-webpack-plugin": "2.0.5",
    "glob": "7.1.6",
    "gulp": "4.0.2",
    "gulp-changed": "4.0.2",
    "gulp-imagemin": "7.1.0",
    "imagemin-pngquant": "8.0.0",
    "jest": "26.0.1",
    "jest-serializer-vue": "2.0.2",
    "jest-vue-matcher": "1.1.0",
    "mini-css-extract-plugin": "0.9.0",
    "nyc": "15.0.1",
    "optimize-css-assets-webpack-plugin": "5.0.3",
    "stylelint": "13.5.0",
    "stylelint-config-standard": "20.0.0",
    "timekeeper": "2.2.0",
    "vue-jest": "3.0.5",
    "vue-loader": "15.9.2",
    "webpack": "4.43.0",
    "webpack-cli": "3.3.11"
  },
  "stylelint": {
    "extends": "stylelint-config-standard",
    "processors": [
      [
        "@mapbox/stylelint-processor-arbitrary-tags",
        {
          "fileFilterRegex": [
            ".vue$"
          ]
        }
      ]
    ],
    "rules": {
      "indentation": [
        4,
        {
          "ignore": [
            "inside-parens"
          ],
          "message": "Please use 4 spaces for indentation.",
          "severity": "error"
        }
      ],
      "no-empty-source": null,
      "no-descending-specificity": null
    },
    "ignoreFiles": [
      "static/css/lib/**",
      "static/css/*.min.css"
    ]
  },
  "jest": {
    "setupFiles": [
      "./test/helpers/setup.js"
    ],
    "moduleFileExtensions": [
      "js",
      "json",
      "vue"
    ],
    "moduleNameMapper": {
      "^@/(.*)$": "<rootDir>/src/$1",
      "^.+\\.(css|less|sass|scss)$": "<rootDir>/test/__mocks__/stylemock.js",
      "^.+\\.(gif|ttf|eot|svg)$": "<rootDir>/test/__mocks__/filemock.js"
    },
    "transform": {
      "^.+\\.js$": "babel-jest",
      "^.+\\.vue$": "vue-jest"
    },
    "snapshotSerializers": [
      "jest-serializer-vue"
    ],
    "coverageReporters": [
      "json"
    ],
    "setupFilesAfterEnv": [
      "<rootDir>/test/jest/setup.js"
    ]
  },
  "nyc": {
    "sourceMap": false,
    "instrument": false,
    "extension": [
      ".vue"
    ],
    "include": [
      "src/**/*.vue",
      "src/**/*.js"
    ],
    "reporter": [
      "lcov",
      "text"
    ],
    "tempDirectory": "./coverage"
  }
}<|MERGE_RESOLUTION|>--- conflicted
+++ resolved
@@ -46,10 +46,7 @@
     "vue-async-computed": "3.8.2",
     "vue-cookies": "1.7.0",
     "vue-good-table": "git+https://github.com/p0psicles/vue-good-table#5cf396f70a5cee003d2541af381f87d4797a7a92",
-<<<<<<< HEAD
-=======
     "vue-images-loaded": "1.1.2",
->>>>>>> 77df61cc
     "vue-js-modal": "1.3.35",
     "vue-js-toggle-button": "1.3.3",
     "vue-meta": "2.3.3",
@@ -88,13 +85,8 @@
     "eslint-import-resolver-webpack": "0.12.1",
     "eslint-plugin-eslint-comments": "3.1.2",
     "eslint-plugin-import": "2.20.2",
-<<<<<<< HEAD
     "eslint-plugin-jest": "23.13.1",
-    "eslint-plugin-unicorn": "10.0.0",
-=======
-    "eslint-plugin-jest": "23.11.0",
     "eslint-plugin-unicorn": "20.0.0",
->>>>>>> 77df61cc
     "eslint-plugin-vue": "6.2.2",
     "file-loader": "6.0.0",
     "filemanager-webpack-plugin": "2.0.5",
