--- conflicted
+++ resolved
@@ -46,10 +46,7 @@
     "vue-async-computed": "3.8.2",
     "vue-cookies": "1.7.0",
     "vue-good-table": "git+https://github.com/p0psicles/vue-good-table#5cf396f70a5cee003d2541af381f87d4797a7a92",
-<<<<<<< HEAD
-=======
     "vue-images-loaded": "1.1.2",
->>>>>>> 5e8c6c70
     "vue-js-modal": "1.3.35",
     "vue-js-toggle-button": "1.3.3",
     "vue-meta": "2.3.3",
@@ -104,13 +101,8 @@
     "mini-css-extract-plugin": "0.9.0",
     "nyc": "15.0.1",
     "optimize-css-assets-webpack-plugin": "5.0.3",
-<<<<<<< HEAD
-    "stylelint": "13.3.3",
+    "stylelint": "13.5.0",
     "stylelint-config-standard": "20.0.0",
-=======
-    "stylelint": "13.5.0",
-    "stylelint-config-standard": "19.0.0",
->>>>>>> 5e8c6c70
     "timekeeper": "2.2.0",
     "vue-jest": "3.0.5",
     "vue-loader": "15.9.2",
