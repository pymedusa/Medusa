{
  "version": "0.1.0",
  "name": "slim",
  "author": "p0psicles",
  "scripts": {
    "lint": "eslint **/*.{js,vue}",
    "lint-css": "stylelint \"./static/css/*.css\" \"./src/components/**/*.vue\"",
    "dev": "webpack --mode development",
    "build": "webpack --mode production",
    "install": "yarn run lint",
    "test": "cross-env NODE_ENV=test nyc --clean jest --coverage",
    "coverage": "nyc report --reporter=text-lcov > coverage.lcov && codecov -F frontend"
  },
  "config": {
    "cssThemes": {
      "light": {
        "name": "light",
        "css": "light.css",
        "dest": "../../themes/light"
      },
      "dark": {
        "name": "dark",
        "css": "dark.css",
        "dest": "../../themes/dark"
      }
    }
  },
  "resolutions": {
    "**/jquery": "3.4.1",
    "**/date-fns": "2.0.0-beta.2"
  },
  "dependencies": {
    "axios": "0.19.0",
    "bootstrap": "3.4.1",
    "country-language": "0.1.7",
    "date-fns": "2.0.0-beta.2",
    "is-visible": "2.2.0",
    "jquery": "3.4.1",
    "lodash": "4.17.13",
    "tablesorter": "2.31.1",
    "vue": "2.6.10",
    "vue-async-computed": "3.7.0",
    "vue-cookie": "1.1.4",
    "vue-good-table": "https://github.com/p0psicles/vue-good-table#master",
    "vue-js-modal": "1.3.31",
    "vue-js-toggle-button": "1.3.2",
    "vue-meta": "2.0.5",
    "vue-native-websocket": "2.0.13",
    "vue-router": "3.0.7",
    "vue-scrollto": "2.15.0",
    "vue-snotify": "3.2.1",
    "vue-template-compiler": "2.6.10",
    "vue-truncate-collapsed": "2.1.0",
    "vuex": "3.1.1"
  },
  "devDependencies": {
    "@babel/core": "7.5.4",
    "@babel/plugin-transform-runtime": "7.5.0",
    "@babel/preset-env": "7.5.4",
    "@babel/runtime": "7.5.4",
    "@mapbox/stylelint-processor-arbitrary-tags": "0.2.0",
    "@sharkykh/eslint-plugin-vue-extra": "0.1.1",
    "@vue/test-utils": "1.0.0-beta.29",
    "babel-core": "7.0.0-bridge.0",
    "babel-eslint": "10.0.2",
    "babel-loader": "8.0.6",
    "browser-env": "3.2.6",
    "clean-webpack-plugin": "3.0.0",
    "codecov": "3.5.0",
    "copy-webpack-plugin": "5.0.3",
    "cross-env": "5.2.0",
<<<<<<< HEAD
    "css-loader": "3.2.0",
    "eslint": "6.0.1",
=======
    "css-loader": "3.0.0",
    "eslint": "6.1.0",
>>>>>>> 2d9dd72e
    "eslint-config-xo": "0.26.0",
    "eslint-import-resolver-webpack": "0.11.1",
    "eslint-plugin-eslint-comments": "3.1.2",
    "eslint-plugin-import": "2.18.0",
    "eslint-plugin-jest": "22.8.0",
    "eslint-plugin-unicorn": "9.1.1",
    "eslint-plugin-vue": "5.2.3",
    "file-loader": "4.0.0",
    "filemanager-webpack-plugin": "2.0.5",
    "glob": "7.1.4",
    "gulp": "4.0.2",
    "gulp-changed": "4.0.0",
    "gulp-imagemin": "6.0.0",
    "imagemin-pngquant": "8.0.0",
    "jest": "24.8.0",
    "jest-serializer-vue": "2.0.2",
    "mini-css-extract-plugin": "0.8.0",
    "nyc": "14.1.1",
    "optimize-css-assets-webpack-plugin": "5.0.3",
    "stylelint": "10.1.0",
    "stylelint-config-standard": "18.3.0",
    "timekeeper": "2.2.0",
    "vue-jest": "3.0.4",
    "vue-loader": "15.7.1",
    "webpack": "4.35.3",
    "webpack-cli": "3.3.6"
  },
  "stylelint": {
    "extends": "stylelint-config-standard",
    "processors": [
      [
        "@mapbox/stylelint-processor-arbitrary-tags",
        {
          "fileFilterRegex": [
            ".vue$"
          ]
        }
      ]
    ],
    "rules": {
      "indentation": [
        4,
        {
          "ignore": [
            "inside-parens"
          ],
          "message": "Please use 4 spaces for indentation.",
          "severity": "error"
        }
      ],
      "no-empty-source": null,
      "no-descending-specificity": null
    },
    "ignoreFiles": [
      "static/css/lib/**",
      "static/css/*.min.css"
    ]
  },
  "jest": {
    "setupFiles": [
      "./test/helpers/setup.js"
    ],
    "moduleFileExtensions": [
      "js",
      "json",
      "vue"
    ],
    "moduleNameMapper": {
      "^@/(.*)$": "<rootDir>/src/$1"
    },
    "transform": {
      "^.+\\.js$": "babel-jest",
      "^.+\\.vue$": "vue-jest"
    },
    "snapshotSerializers": [
      "jest-serializer-vue"
    ],
    "coverageReporters": [
      "json"
    ]
  },
  "nyc": {
    "sourceMap": false,
    "instrument": false,
    "extension": [
      ".vue"
    ],
    "include": [
      "src/**/*.vue",
      "src/**/*.js"
    ],
    "reporter": [
      "lcov",
      "text"
    ],
    "tempDirectory": "./coverage"
  }
}<|MERGE_RESOLUTION|>--- conflicted
+++ resolved
@@ -69,13 +69,8 @@
     "codecov": "3.5.0",
     "copy-webpack-plugin": "5.0.3",
     "cross-env": "5.2.0",
-<<<<<<< HEAD
     "css-loader": "3.2.0",
-    "eslint": "6.0.1",
-=======
-    "css-loader": "3.0.0",
     "eslint": "6.1.0",
->>>>>>> 2d9dd72e
     "eslint-config-xo": "0.26.0",
     "eslint-import-resolver-webpack": "0.11.1",
     "eslint-plugin-eslint-comments": "3.1.2",
