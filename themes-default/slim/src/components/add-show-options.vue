--- conflicted
+++ resolved
@@ -89,16 +89,11 @@
 <script>
 import { mapState, mapGetters } from 'vuex';
 import { apiRoute } from '../api';
-<<<<<<< HEAD
 import { combineQualities } from '../utils/core';
-import { ConfigToggleSlider } from './helpers';
-=======
-import { combineQualities } from '../utils';
 import {
     ConfigToggleSlider,
     QualityChooser
 } from './helpers';
->>>>>>> 93eb2489
 import AnidbReleaseGroupUi from './anidb-release-group-ui.vue';
 
 export default {
