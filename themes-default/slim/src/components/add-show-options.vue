<template>
    <div id="add-show-options-content">
        <fieldset class="component-group-list">
            <div class="form-group">
                <div class="row">
                    <label for="customQuality" class="col-sm-2 control-label">
                        <span>Quality</span>
                    </label>
                    <div class="col-sm-10 content">
                        <quality-chooser
                            :overall-quality="defaultConfig.quality"
                            @update:quality:allowed="quality.allowed = $event"
                            @update:quality:preferred="quality.preferred = $event"
                        />
                    </div>
                </div>
            </div>

            <div v-if="subtitlesEnabled" id="use-subtitles">
                <config-toggle-slider
                    label="Subtitles"
                    id="subtitles"
                    :value="selectedSubtitleEnabled"
                    :explanations="['Download subtitles for this show?']"
                    @input="selectedSubtitleEnabled = $event"
                />
            </div>

           <div class="form-group">
                <div class="row">
                    <label for="defaultStatus" class="col-sm-2 control-label">
                        <span>Status for previously aired episodes</span>
                    </label>
                    <div class="col-sm-10 content">
                        <select id="defaultStatus" class="form-control form-control-inline input-sm" v-model="selectedStatus">
                            <option v-for="option in defaultEpisodeStatusOptions" :value="option.value" :key="option.value">{{ option.name }}</option>
                        </select>
                    </div>
                </div>
            </div>

            <div class="form-group">
                <div class="row">
                    <label for="defaultStatusAfter" class="col-sm-2 control-label">
                        <span>Status for all future episodes</span>
                    </label>
                    <div class="col-sm-10 content">
                        <select id="defaultStatusAfter" class="form-control form-control-inline input-sm" v-model="selectedStatusAfter">
                            <option v-for="option in defaultEpisodeStatusOptions" :value="option.value" :key="option.value">{{ option.name }}</option>
                        </select>
                    </div>
                </div>
            </div>

            <config-toggle-slider
                label="Season Folders"
                id="season_folders"
                :value="selectedSeasonFoldersEnabled"
                :disabled="namingForceFolders"
                :explanations="['Group episodes by season folders?']"
                @input="selectedSeasonFoldersEnabled = $event"
            />

            <config-toggle-slider
                v-if="enableAnimeOptions"
                label="Anime"
                id="anime"
                :value="selectedAnimeEnabled"
                :explanations="['Is this show an Anime?']"
                @input="selectedAnimeEnabled = $event"
            />

            <div v-if="enableAnimeOptions && selectedAnimeEnabled" class="form-group">
                <div class="row">
                    <label for="anidbReleaseGroup" class="col-sm-2 control-label">
                        <span>Release Groups</span>
                    </label>
                    <div class="col-sm-10 content">
                        <anidb-release-group-ui
                            class="max-width"
                            :show-name="showName"
<<<<<<< HEAD
                            @change="onChangeReleaseGroupsAnime">
                        </anidb-release-group-ui>
=======
                            @change="onChangeReleaseGroupsAnime"
                        />
>>>>>>> 317bcb3e
                    </div>
                </div>
            </div>

            <config-toggle-slider
                label="Scene Numbering"
                id="scene"
                :value="selectedSceneEnabled"
                :explanations="['Is this show scene numbered?']"
                @input="selectedSceneEnabled = $event"
            />

            <div class="form-group">
                <div class="row">
                    <label for="saveDefaultsButton" class="col-sm-2 control-label">
                        <span>Use current values as the defaults</span>
                    </label>
                    <div class="col-sm-10 content">
                        <button type="button" class="btn-medusa btn-inline" @click.prevent="saveDefaults" :disabled="saving || saveDefaultsDisabled">Save Defaults</button>
                    </div>
                </div>
            </div>
        </fieldset>
    </div>
</template>

<script>
import { mapState, mapGetters } from 'vuex';
import { combineQualities } from '../utils/core';
import {
    ConfigToggleSlider,
    QualityChooser
} from './helpers';
import AnidbReleaseGroupUi from './anidb-release-group-ui.vue';

export default {
    name: 'add-show-options',
    components: {
        AnidbReleaseGroupUi,
        ConfigToggleSlider,
        QualityChooser
    },
    props: {
        showName: {
            type: String,
            default: '',
            required: false
        },
        enableAnimeOptions: {
            type: Boolean,
            default: false
        }
    },
    data() {
        return {
            saving: false,
            selectedStatus: null,
            selectedStatusAfter: null,
            quality: {
                allowed: [],
                preferred: []
            },
            selectedSubtitleEnabled: false,
            selectedSeasonFoldersEnabled: false,
            selectedAnimeEnabled: false,
            selectedSceneEnabled: false,
            release: {
                blacklist: [],
                whitelist: []
            }
        };
    },
    mounted() {
        const { defaultConfig, update } = this;
        this.selectedStatus = defaultConfig.status;
        this.selectedStatusAfter = defaultConfig.statusAfter;
        this.$nextTick(() => update());

        this.$watch(vm => [
            vm.selectedStatus,
            vm.selectedStatusAfter,
            vm.selectedSubtitleEnabled,
            vm.selectedSeasonFoldersEnabled,
            vm.selectedSceneEnabled,
            vm.selectedAnimeEnabled
        ].join(), () => {
            this.update();
        });
    },
    methods: {
        update() {
            const {
                selectedSubtitleEnabled,
                selectedStatus,
                selectedStatusAfter,
                selectedSeasonFoldersEnabled,
                selectedAnimeEnabled,
                selectedSceneEnabled,
                release,
                quality
            } = this;
            this.$nextTick(() => {
                this.$emit('change', {
                    subtitles: selectedSubtitleEnabled,
                    status: selectedStatus,
                    statusAfter: selectedStatusAfter,
                    seasonFolders: selectedSeasonFoldersEnabled,
                    anime: selectedAnimeEnabled,
                    scene: selectedSceneEnabled,
                    release,
                    quality
                });
            });
        },
        onChangeReleaseGroupsAnime(groupNames) {
            this.release.whitelist = groupNames.whitelist;
            this.release.blacklist = groupNames.blacklist;
            this.update();
        },
        saveDefaults() {
            const {
                $store,
                selectedStatus,
                selectedStatusAfter,
                combinedQualities,
                selectedSubtitleEnabled,
                selectedSeasonFoldersEnabled,
                selectedAnimeEnabled,
                selectedSceneEnabled
            } = this;

            const section = 'main';
            const config = {
                showDefaults: {
                    status: selectedStatus,
                    statusAfter: selectedStatusAfter,
                    quality: combinedQualities,
                    subtitles: selectedSubtitleEnabled,
                    seasonFolders: selectedSeasonFoldersEnabled,
                    anime: selectedAnimeEnabled,
                    scene: selectedSceneEnabled
                }
            };

            this.saving = true;
            $store.dispatch('setConfig', { section, config }).then(() => {
                this.$snotify.success(
                    'Your "add show" defaults have been set to your current selections.',
                    'Saved Defaults'
                );
            }).catch(error => {
                this.$snotify.error(
                    'Error while trying to save "add show" defaults: ' + (error.message || 'Unknown'),
                    'Error'
                );
            }).finally(() => {
                this.saving = false;
            });
        }
    },
    computed: {
        ...mapState({
            defaultConfig: state => state.config.showDefaults,
            namingForceFolders: state => state.config.namingForceFolders,
            subtitlesEnabled: state => state.config.subtitles.enabled,
            episodeStatuses: state => state.consts.statuses
        }),
        ...mapGetters([
            'getStatus'
        ]),
        defaultEpisodeStatusOptions() {
            if (this.episodeStatuses.length === 0) {
                return [];
            }
            // Get status objects, in this order
            return ['skipped', 'wanted', 'ignored'].map(key => this.getStatus({ key }));
        },
        /**
         * Calculate the combined value of the selected qualities.
         * @returns {number} - An unsigned integer.
         */
        combinedQualities() {
            const { quality } = this;
            const { allowed, preferred } = quality;
            return combineQualities(allowed, preferred);
        },
        /**
         * Check if any changes were made to determine if the "Save Defaults" button should be enabled.
         * @returns {boolean} - Should the save default buttons be disabled?
         */
        saveDefaultsDisabled() {
            const {
                enableAnimeOptions,
                defaultConfig,
                namingForceFolders,
                selectedStatus,
                selectedStatusAfter,
                combinedQualities,
                selectedSeasonFoldersEnabled,
                selectedSubtitleEnabled,
                selectedAnimeEnabled,
                selectedSceneEnabled
            } = this;

            return [
                selectedStatus === defaultConfig.status,
                selectedStatusAfter === defaultConfig.statusAfter,
                combinedQualities === defaultConfig.quality,
                selectedSeasonFoldersEnabled === (defaultConfig.seasonFolders || namingForceFolders),
                selectedSubtitleEnabled === defaultConfig.subtitles,
                !enableAnimeOptions || selectedAnimeEnabled === defaultConfig.anime,
                selectedSceneEnabled === defaultConfig.scene
            ].every(Boolean);
        }
    },
    watch: {
        release: {
            handler() {
                this.$emit('refresh');
                this.update();
            },
            deep: true,
            immediate: false
        },
        /**
         * Whenever something changes that can impact the height of the component,
         * we need to update the parent formWizard, and make it resize.
         */
        quality: {
            handler() {
                this.$emit('refresh');
                this.update();
            },
            deep: true,
            immediate: false
        },
        selectedAnimeEnabled() {
            this.$emit('refresh');
            this.update();
        },
        defaultConfig(newValue) {
            const { namingForceFolders } = this;
            this.selectedStatus = newValue.status;
            this.selectedStatusAfter = newValue.statusAfter;
            this.selectedSubtitleEnabled = newValue.subtitles;
            this.selectedAnimeEnabled = newValue.anime;
            this.selectedSeasonFoldersEnabled = newValue.seasonFolders || namingForceFolders;
            this.selectedSceneEnabled = newValue.scene;
        }
    }
};
</script>

<style>
</style><|MERGE_RESOLUTION|>--- conflicted
+++ resolved
@@ -79,13 +79,8 @@
                         <anidb-release-group-ui
                             class="max-width"
                             :show-name="showName"
-<<<<<<< HEAD
-                            @change="onChangeReleaseGroupsAnime">
-                        </anidb-release-group-ui>
-=======
                             @change="onChangeReleaseGroupsAnime"
                         />
->>>>>>> 317bcb3e
                     </div>
                 </div>
             </div>
