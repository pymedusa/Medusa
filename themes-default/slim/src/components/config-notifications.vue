--- conflicted
+++ resolved
@@ -972,15 +972,7 @@
             });
         }
     },
-<<<<<<< HEAD
-    // created() {
-    //     const { getShows } = this;
-    //     // Needed for the show-selector component
-    //     getShows();
-    // },
-=======
-
->>>>>>> fe3a934f
+
     beforeMount() {
         // Wait for the next tick, so the component is rendered
         this.$nextTick(() => {
