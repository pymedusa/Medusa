--- conflicted
+++ resolved
@@ -222,36 +222,24 @@
                                     <name-pattern
                                         class="component-item" :naming-pattern="postprocessing.naming.pattern"
                                         :naming-presets="presets" :multi-ep-style="postprocessing.naming.multiEp"
-<<<<<<< HEAD
                                         :multi-ep-styles="multiEpStringsSelect"
                                         @update-pattern="postprocessing.naming.pattern = $event;" @change="saveNaming"
-=======
-                                        :multi-ep-styles="multiEpStringsSelect" @change="saveNaming"
->>>>>>> 814b822f
                                     />
 
                                     <!-- default sports name-pattern component -->
                                     <name-pattern
                                         class="component-item" :enabled="postprocessing.naming.enableCustomNamingSports"
                                         :naming-pattern="postprocessing.naming.patternSports" :naming-presets="presets" type="sports"
-<<<<<<< HEAD
                                         :enabled-naming-custom="postprocessing.naming.enableCustomNamingSports"
                                         @update-pattern="postprocessing.naming.patternSports = $event" @change="saveNamingSports"
-=======
-                                        @change="saveNamingSports"
->>>>>>> 814b822f
                                     />
 
                                     <!-- default airs by date name-pattern component -->
                                     <name-pattern
                                         class="component-item" :enabled="postprocessing.naming.enableCustomNamingAirByDate"
                                         :naming-pattern="postprocessing.naming.patternAirByDate" :naming-presets="presets" type="airs by date"
-<<<<<<< HEAD
                                         :enabled-naming-custom="postprocessing.naming.enableCustomNamingAirByDate"
                                         @update-pattern="postprocessing.naming.patternAirByDate = $event" @change="saveNamingAbd"
-=======
-                                        @change="saveNamingAbd"
->>>>>>> 814b822f
                                     />
 
                                     <!-- default anime name-pattern component -->
@@ -259,12 +247,8 @@
                                         class="component-item" :enabled="postprocessing.naming.enableCustomNamingAnime"
                                         :naming-pattern="postprocessing.naming.patternAnime" :naming-presets="presets" type="anime" :multi-ep-style="postprocessing.naming.animeMultiEp"
                                         :multi-ep-styles="multiEpStringsSelect" :anime-naming-type="postprocessing.naming.animeNamingType"
-<<<<<<< HEAD
                                         :enabled-naming-custom="postprocessing.naming.enableCustomNamingAnime"
                                         @update-pattern="postprocessing.naming.patternAnime = $event" @change="saveNamingAnime"
-=======
-                                        @change="saveNamingAnime"
->>>>>>> 814b822f
                                     />
 
                                     <config-toggle-slider v-model="postprocessing.naming.stripYear" label="Strip Show Year" id="naming_strip_year" style="margin-top: 1em;">
