--- conflicted
+++ resolved
@@ -51,18 +51,11 @@
             if (error || !showSlug || !type) {
                 return this.default;
             }
-            
+
             if (!lazy) {
                 return webRoot + '/api/v2/series/' + showSlug + '/asset/' + type + '?api_key=' + apiKey;
             }
 
-<<<<<<< HEAD
-=======
-            if (!lazy) {
-                return webRoot + '/api/v2/series/' + showSlug + '/asset/' + type + '?api_key=' + apiKey;
-            }
-
->>>>>>> fe3a934f
             return this.default;
         },
         href() {
@@ -77,11 +70,7 @@
             let newClass = cls;
 
             if (imgWidth) {
-<<<<<<< HEAD
-                newClass += ` width-${imgWidth}`; 
-=======
                 newClass += ` width-${imgWidth}`;
->>>>>>> fe3a934f
             }
 
             return newClass;
@@ -92,11 +81,7 @@
             if (error || !showSlug || !type) {
                 return this.default;
             }
-<<<<<<< HEAD
-            
-=======
 
->>>>>>> fe3a934f
             if (lazy) {
                 return webRoot + '/api/v2/series/' + showSlug + '/asset/' + type + '?api_key=' + apiKey;
             }
