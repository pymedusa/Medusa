--- conflicted
+++ resolved
@@ -555,12 +555,6 @@
         this.selectedMultiEpStyle = this.multiEpStyle;
         this.animeType = this.animeNamingType;
 
-<<<<<<< HEAD
-=======
-        // If type is falsy, we asume it's the default name pattern. And thus enabled by default.
-        this.isEnabled = this.enabled;
-
->>>>>>> 814b822f
         // Update the pattern samples
         this.updatePatternSamples();
     },
