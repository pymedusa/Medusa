--- conflicted
+++ resolved
@@ -31,15 +31,6 @@
             <div class="col-md-12">
                 <!-- Split in tabs -->
                 <div id="showTabs" v-if="stateLayout.animeSplitHome && stateLayout.animeSplitHomeInTabs">
-<<<<<<< HEAD
-                    <vue-tabs>
-                        <v-tab v-for="showList in showLists" :key="showList.listTitle" :title="showList.listTitle">
-                            <template v-if="['banner', 'simple', 'small', 'poster'].includes(layout)">
-                                <show-list :id="`${showList.listTitle.toLowerCase()}TabContent`"
-                                    v-bind="{
-                                        listTitle: showList.listTitle, layout, shows: showList.shows, header: showLists.length > 1
-                                    }"
-=======
                     <vue-tabs @tab-change="updateTabContent">
                         <v-tab v-for="showList in showLists" :key="showList.listTitle" :title="showList.listTitle">
                             <template v-if="['banner', 'simple', 'small', 'poster'].includes(layout)">
@@ -47,33 +38,10 @@
                                            v-bind="{
                                                listTitle: showList.listTitle, layout, shows: showList.shows, header: showLists.length > 1
                                            }"
->>>>>>> fe3a934f
                                 />
                             </template>
                         </v-tab>
                     </vue-tabs>
-<<<<<<< HEAD
-                    <!-- Nav tabs -->
-                    <!-- <ul>
-                        <li v-for="showList in showLists" :key="showList.listTitle" @click="updateTabs">
-                            <app-link :href="`#${showList.listTitle.toLowerCase()}TabContent`" :id="`${showList.listTitle.toLowerCase()}Tab`">{{ showList.listTitle }}</app-link>
-                        </li>
-                    </ul>
-                    <!-- Tab panes
-                    <div id="showTabPanes">
-                        <template v-if="['banner', 'simple', 'small', 'poster'].includes(layout)">
-                            <show-list v-for="showList in showLists"
-                                :key="showList.listTitle.toLowerCase()"
-                                :id="`${showList.listTitle.toLowerCase()}TabContent`"
-                                v-bind="{
-                                    listTitle: showList.listTitle, layout, shows: showList.shows, header: showLists.length > 1
-                                }"
-                            />
-                        </template>
-                    </div>#showTabPanes -->
-
-=======
->>>>>>> fe3a934f
                 </div> <!-- #showTabs -->
                 <template v-else>
                     <template v-if="['banner', 'simple', 'small', 'poster'].includes(layout)">
@@ -86,11 +54,6 @@
                                 />
                             </li>
                         </draggable>
-<<<<<<< HEAD
-
-
-=======
->>>>>>> fe3a934f
                     </template>
                 </template>
             </div>
@@ -101,39 +64,20 @@
 
 <script>
 import { mapActions, mapGetters, mapState } from 'vuex';
-<<<<<<< HEAD
-import { api } from '../api';
-import { AppLink } from './helpers';
-import ShowList from './show-list';
-import LazyLoad from 'vanilla-lazyload';
-import { VueTabs, VTab }  from 'vue-nav-tabs/dist/vue-tabs.js';
-import draggable from 'vuedraggable';
-import Backstretch from './backstretch.vue';
-
-=======
 import { ShowList } from './show-list';
 import LazyLoad from 'vanilla-lazyload';
 import { VueTabs, VTab } from 'vue-nav-tabs/dist/vue-tabs.js';
 import Draggable from 'vuedraggable';
 import Backstretch from './backstretch.vue';
->>>>>>> fe3a934f
 
 export default {
     name: 'home',
     components: {
-<<<<<<< HEAD
-        AppLink,
-=======
->>>>>>> fe3a934f
         Backstretch,
         ShowList,
         VueTabs,
         VTab,
-<<<<<<< HEAD
-        draggable
-=======
         Draggable
->>>>>>> fe3a934f
     },
     data() {
         return {
@@ -197,13 +141,12 @@
             const { animeSplitHome, selectedRootIndex, show } = stateLayout;
             if (!indexers.indexers) {
                 return;
-<<<<<<< HEAD
             }
 
             let shows = null;
 
             // Filter root dirs
-            shows = showsWithStats.filter(show => selectedRootIndex === -1 || show.config.location.includes(rootDirs.slice(1)[selectedRootIndex]))
+            shows = showsWithStats.filter(show => selectedRootIndex === -1 || show.config.location.includes(rootDirs.slice(1)[selectedRootIndex]));
 
             // Filter by text
             shows = shows.filter(show => show.title.toLowerCase().includes(filterByName.toLowerCase()));
@@ -253,443 +196,10 @@
                     'Error'
                 );
             }
-=======
-            }
-
-            let shows = null;
-
-            // Filter root dirs
-            shows = showsWithStats.filter(show => selectedRootIndex === -1 || show.config.location.includes(rootDirs.slice(1)[selectedRootIndex]));
-
-            // Filter by text
-            shows = shows.filter(show => show.title.toLowerCase().includes(filterByName.toLowerCase()));
-
-            if (animeSplitHome) {
-                return show.showListOrder.map(listTitle => {
-                    return (
-                        { listTitle, shows: shows.filter(show => show.config.anime === (listTitle === 'Anime')) }
-                    );
-                });
-            }
-
-            return ([{ listTitle: 'Series', shows }]);
-        },
-        imgLazyLoad() {
-            console.log('imgLazyLoad object constructud!');
-            return new LazyLoad({
-                // Example of options object -> see options section
-                threshold: 500
-            });
-        },
-        selectedRootIndexOptions() {
-            const { config } = this;
-            const { rootDirs } = config;
-            return [...[{ value: -1, text: 'All Folders' }], ...rootDirs.slice(1).map((item, idx) => ({ text: item, value: idx }))];
-        }
-    },
-    methods: {
-        ...mapActions({
-            setLayout: 'setLayout',
-            setConfig: 'setConfig',
-            setShowFilterByName: 'setShowFilterByName',
-            setShowListOrder: 'setShowListOrder',
-            setStoreLayout: 'setStoreLayout',
-            getShows: 'getShows',
-            getStats: 'getStats'
-        }),
-        async changePosterSortBy() {
-            // Patch new posterSOrtBy value
-            const { $snotify, posterSortby, setPosterSortBy } = this;
-
-            try {
-                await setPosterSortBy({ section: 'layout', config: { posterSortby } });
-            } catch (error) {
-                $snotify.error(
-                    'Error while trying to change poster sort option',
-                    'Error'
-                );
-            }
->>>>>>> fe3a934f
         },
         saveSelectedRootDir(value) {
             const { setStoreLayout } = this;
             setStoreLayout({ key: 'selectedRootIndex', value });
-<<<<<<< HEAD
-        }
-    },
-    mounted() {
-        const { $snotify, getShows, getStats, setConfig } = this;
-
-        // getShows();
-        getStats('show');
-
-        // // Resets the tables sorting, needed as we only use a single call for both tables in tablesorter
-        // $(document.body).on('click', '.resetsorting', () => {
-        //     $('table').trigger('filterReset');
-        // });
-
-        // // Handle filtering in the poster layout
-        // $(document.body).on('input', '#filterShowName', debounce(() => {
-        //     $('.show-grid').isotope({
-        //         filter() {
-        //             const name = $(this).attr('data-name').toLowerCase();
-        //             return name.includes($('#filterShowName').val().toLowerCase());
-        //         }
-        //     });
-        // }, 500));
-
-        // $(document.body).on('change', '#postersort', function() {
-        //     $('.show-grid').isotope({ sortBy: $(this).val() });
-        //     $.get($(this).find('option[value=' + $(this).val() + ']').attr('data-sort'));
-        // });
-
-        // $(document.body).on('change', '#postersortdirection', function() {
-        //     $('.show-grid').isotope({ sortAscending: ($(this).val() === '1') });
-        //     $.get($(this).find('option[value=' + $(this).val() + ']').attr('data-sort'));
-        // });
-
-        // $(document.body).on('change', '#showRootDir', function() {
-        //     api.patch('config/main', {
-        //         selectedRootIndex: parseInt($(this).val(), 10)
-        //     }).then(response => {
-        //         console.info(response);
-        //         window.location.reload();
-        //     }).catch(error => {
-        //         console.info(error);
-        //     });
-        // });
-
-        // const initializePage = () => {
-            // Reset the layout for the activated tab (when using ui tabs)
-            // $('#showTabs').tabs({
-            //     activate() {
-            //         $('.show-grid').isotope('layout');
-            //     }
-            // });
-
-            // This needs to be refined to work a little faster.
-            // $('.progressbar').each(function() {
-            //     const percentage = $(this).data('progress-percentage');
-            //     const classToAdd = percentage === 100 ? 100 : percentage > 80 ? 80 : percentage > 60 ? 60 : percentage > 40 ? 40 : 20; // eslint-disable-line no-nested-ternary
-            //     $(this).progressbar({
-            //         value: percentage
-            //     });
-            //     if ($(this).data('progress-text')) {
-            //         $(this).append('<div class="progressbarText" title="' + $(this).data('progress-tip') + '">' + $(this).data('progress-text') + '</div>');
-            //     }
-            //     $(this).find('.ui-progressbar-value').addClass('progress-' + classToAdd);
-            // });
-
-            // $('img#network').on('error', function() {
-            //     $(this).parent().text($(this).attr('alt'));
-            //     $(this).remove();
-            // });
-
-            // $('#showListTableSeries:has(tbody tr), #showListTableAnime:has(tbody tr)').tablesorter({
-            //     debug: false,
-            //     sortList: [[7, 1], [2, 0]],
-            //     textExtraction: (function() {
-            //         return {
-            //             0(node) { return $(node).find('time').attr('datetime'); }, // eslint-disable-line brace-style
-            //             1(node) { return $(node).find('time').attr('datetime'); }, // eslint-disable-line brace-style
-            //             3(node) { return $(node).find('span').prop('title').toLowerCase(); }, // eslint-disable-line brace-style
-            //             4(node) { return $(node).find('a[data-indexer-name]').attr('data-indexer-name'); }, // eslint-disable-line brace-style
-            //             5(node) { return $(node).find('span').text().toLowerCase(); }, // eslint-disable-line brace-style
-            //             6(node) { return $(node).find('span:first').text(); }, // eslint-disable-line brace-style
-            //             7(node) { return $(node).data('show-size'); }, // eslint-disable-line brace-style
-            //             8(node) { return $(node).find('img').attr('alt'); }, // eslint-disable-line brace-style
-            //             10(node) { return $(node).find('img').attr('alt'); } // eslint-disable-line brace-style
-            //         };
-            //     })(),
-            //     widgets: ['saveSort', 'zebra', 'stickyHeaders', 'filter', 'columnSelector'],
-            //     headers: {
-            //         0: { sorter: 'realISODate' },
-            //         1: { sorter: 'realISODate' },
-            //         2: { sorter: 'showNames' },
-            //         4: { sorter: 'text' },
-            //         5: { sorter: 'quality' },
-            //         6: { sorter: 'eps' },
-            //         7: { sorter: 'digit' },
-            //         8: { filter: 'parsed' },
-            //         10: { filter: 'parsed' }
-            //     },
-            //     widgetOptions: {
-            //         filter_columnFilters: true, // eslint-disable-line camelcase
-            //         filter_hideFilters: true, // eslint-disable-line camelcase
-            //         filter_saveFilters: true, // eslint-disable-line camelcase
-            //         filter_functions: { // eslint-disable-line camelcase
-            //             5(e, n, f) { // eslint-disable-line complexity
-            //                 let test = false;
-            //                 const pct = Math.floor((n % 1) * 1000);
-            //                 if (f === '') {
-            //                     test = true;
-            //                 } else {
-            //                     let result = f.match(/(<|<=|>=|>)\s+(\d+)/i);
-            //                     if (result) {
-            //                         if (result[1] === '<') {
-            //                             if (pct < parseInt(result[2], 10)) {
-            //                                 test = true;
-            //                             }
-            //                         } else if (result[1] === '<=') {
-            //                             if (pct <= parseInt(result[2], 10)) {
-            //                                 test = true;
-            //                             }
-            //                         } else if (result[1] === '>=') {
-            //                             if (pct >= parseInt(result[2], 10)) {
-            //                                 test = true;
-            //                             }
-            //                         } else if (result[1] === '>') {
-            //                             if (pct > parseInt(result[2], 10)) {
-            //                                 test = true;
-            //                             }
-            //                         }
-            //                     }
-
-            //                     result = f.match(/(\d+)\s(-|to)\s+(\d+)/i);
-            //                     if (result) {
-            //                         if ((result[2] === '-') || (result[2] === 'to')) {
-            //                             if ((pct >= parseInt(result[1], 10)) && (pct <= parseInt(result[3], 10))) {
-            //                                 test = true;
-            //                             }
-            //                         }
-            //                     }
-
-            //                     result = f.match(/(=)?\s?(\d+)\s?(=)?/i);
-            //                     if (result) {
-            //                         if ((result[1] === '=') || (result[3] === '=')) {
-            //                             if (parseInt(result[2], 10) === pct) {
-            //                                 test = true;
-            //                             }
-            //                         }
-            //                     }
-
-            //                     if (!isNaN(parseFloat(f)) && isFinite(f)) {
-            //                         if (parseInt(f, 10) === pct) {
-            //                             test = true;
-            //                         }
-            //                     }
-            //                 }
-            //                 return test;
-            //             }
-            //         },
-            //         columnSelector_mediaquery: false // eslint-disable-line camelcase
-            //     },
-            //     sortStable: true,
-            //     sortAppend: [[2, 0]]
-            // }).bind('sortEnd', () => {
-            //     imgLazyLoad.handleScroll();
-            // }).bind('filterEnd', () => {
-            //     imgLazyLoad.handleScroll();
-            // });
-
-            // $('.show-grid').imagesLoaded(() => {
-            //     this.initializePosterSizeSlider();
-            //     $('.loading-spinner').hide();
-            //     $('.show-grid').show().isotope({
-            //         itemSelector: '.show-container',
-            //         sortBy: stateLayout.posterSortby,
-            //         sortAscending: stateLayout.posterSortdir,
-            //         layoutMode: 'masonry',
-            //         masonry: {
-            //             isFitWidth: true
-            //         },
-            //         getSortData: {
-            //             name(itemElem) {
-            //                 const name = $(itemElem).attr('data-name') || '';
-            //                 return (stateLayout.sortArticle ? name : name.replace(/^((?:The|A|An)\s)/i, '')).toLowerCase();
-            //             },
-            //             network: '[data-network]',
-            //             date(itemElem) {
-            //                 const date = $(itemElem).attr('data-date');
-            //                 return (date.length && parseInt(date, 10)) || Number.POSITIVE_INFINITY;
-            //             },
-            //             progress(itemElem) {
-            //                 const progress = $(itemElem).attr('data-progress');
-            //                 return (progress.length && parseInt(progress, 10)) || Number.NEGATIVE_INFINITY;
-            //             },
-            //             indexer(itemElem) {
-            //                 const indexer = $(itemElem).attr('data-indexer');
-            //                 if (indexer === undefined) {
-            //                     return Number.NEGATIVE_INFINITY;
-            //                 }
-            //                 return (indexer.length && parseInt(indexer, 10)) || Number.NEGATIVE_INFINITY;
-            //             }
-            //         }
-            //     }).on('layoutComplete arrangeComplete removeComplete', () => {
-            //         imgLazyLoad.update();
-            //         imgLazyLoad.handleScroll();
-            //     });
-
-            //     // When posters are small enough to not display the .show-details
-            //     // table, display a larger poster when hovering.
-            //     let posterHoverTimer = null;
-            //     $('.show-container').on('mouseenter', function() {
-            //         const poster = $(this);
-            //         if (poster.find('.show-details').css('display') !== 'none') {
-            //             return;
-            //         }
-            //         posterHoverTimer = setTimeout(() => {
-            //             posterHoverTimer = null;
-            //             $('#posterPopup').remove();
-            //             const popup = poster.clone().attr({
-            //                 id: 'posterPopup'
-            //             });
-            //             const origLeft = poster.offset().left;
-            //             const origTop = poster.offset().top;
-            //             popup.css({
-            //                 position: 'absolute',
-            //                 margin: 0,
-            //                 top: origTop,
-            //                 left: origLeft
-            //             });
-            //             popup.find('.show-details').show();
-            //             popup.on('mouseleave', function() {
-            //                 $(this).remove();
-            //             });
-            //             popup.css({ zIndex: '9999' });
-            //             popup.appendTo('body');
-
-            //             const height = 438;
-            //             const width = 250;
-            //             let newTop = (origTop + (poster.height() / 2)) - (height / 2);
-            //             let newLeft = (origLeft + (poster.width() / 2)) - (width / 2);
-
-            //             // Make sure the popup isn't outside the viewport
-            //             const margin = 5;
-            //             const scrollTop = $(window).scrollTop();
-            //             const scrollLeft = $(window).scrollLeft();
-            //             const scrollBottom = scrollTop + $(window).innerHeight();
-            //             const scrollRight = scrollLeft + $(window).innerWidth();
-            //             if (newTop < scrollTop + margin) {
-            //                 newTop = scrollTop + margin;
-            //             }
-            //             if (newLeft < scrollLeft + margin) {
-            //                 newLeft = scrollLeft + margin;
-            //             }
-            //             if (newTop + height + margin > scrollBottom) {
-            //                 newTop = scrollBottom - height - margin;
-            //             }
-            //             if (newLeft + width + margin > scrollRight) {
-            //                 newLeft = scrollRight - width - margin;
-            //             }
-
-            //             popup.animate({
-            //                 top: newTop,
-            //                 left: newLeft,
-            //                 width: 250,
-            //                 height: 438
-            //             });
-            //         }, 300);
-            //     }).on('mouseleave', () => {
-            //         if (posterHoverTimer !== null) {
-            //             clearTimeout(posterHoverTimer);
-            //         }
-            //     });
-            //     imgLazyLoad.update();
-            //     imgLazyLoad.handleScroll();
-            // });
-
-            // $('#popover').popover({
-            //     placement: 'bottom',
-            //     html: true, // Required if content has HTML
-            //     content: '<div id="popover-target"></div>'
-            // }).on('shown.bs.popover', () => { // Bootstrap popover event triggered when the popover opens
-            //     // call this function to copy the column selection code into the popover
-            //     $.tablesorter.columnSelector.attachTo($('#showListTableSeries'), '#popover-target');
-            //     if (stateLayout.animeSplitHome) {
-            //         $.tablesorter.columnSelector.attachTo($('#showListTableAnime'), '#popover-target');
-            //     }
-            // });
-
-            // $('#poster-container').sortable({
-            //     appendTo: document.body,
-            //     axis: 'y',
-            //     items: '> .show-grid',
-            //     scroll: false,
-            //     tolerance: 'pointer',
-            //     helper: 'clone',
-            //     handle: 'button.move-show-list',
-            //     cancel: '',
-            //     sort(event, ui) {
-            //         const draggedItem = $(ui.item);
-            //         const margin = 1.5;
-
-            //         if (ui.position.top !== ui.originalPosition.top) {
-            //             if (ui.position.top > ui.originalPosition.top * margin) {
-            //                 // Move to bottom
-            //                 setTimeout(() => {
-            //                     $(draggedItem).appendTo('#poster-container');
-            //                     return false;
-            //                 }, 400);
-            //             }
-            //             if (ui.position.top < ui.originalPosition.top / margin) {
-            //                 // Move to top
-            //                 setTimeout(() => {
-            //                     $(draggedItem).prependTo('#poster-container');
-            //                     return false;
-            //                 }, 400);
-            //             }
-            //         }
-            //     },
-            //     async update(event) {
-            //         const showListOrder = $(event.target.children).map((index, el) => {
-            //             return $(el).data('list');
-            //         });
-
-            //         const layout = {
-            //             show: {
-            //                 showListOrder: showListOrder.toArray()
-            //             }
-            //         };
-
-            //         try {
-            //             await setConfig({ section: 'main', config: { layout } });
-            //             $snotify.success(
-            //                 'Saved Home poster list type order',
-            //                 'Saved',
-            //                 { timeout: 5000 }
-            //             );
-            //         } catch (error) {
-            //             $snotify.error(
-            //                 'Error while trying to save home poster list type order',
-            //                 'Error'
-            //             );
-            //         }
-            //     }
-            // });
-        // }; // END initializePage()
-
-        // Vue Stuff (prevent race condition issues)
-        // const unwatch = this.$watch('config.rootDirs', () => {
-        //     unwatch();
-
-        //     const { config } = this;
-        //     const { rootDirs, selectedRootIndex } = config;
-
-        //     if (rootDirs) {
-        //         const backendDirs = rootDirs.slice(1);
-        //         if (backendDirs.length >= 2) {
-        //             this.$nextTick(() => {
-        //                 $('#showRoot').show();
-        //                 const item = ['All Folders'];
-        //                 const rootDirOptions = item.concat(backendDirs);
-        //                 $.each(rootDirOptions, (i, item) => {
-        //                     $('#showRootDir').append($('<option>', {
-        //                         value: i - 1,
-        //                         text: item
-        //                     }));
-        //                 });
-        //                 $('select#showRootDir').prop('selectedIndex', selectedRootIndex + 1);
-        //             });
-        //         } else {
-        //             $('#showRoot').hide();
-        //         }
-        //     }
-
-        //     // I'm (mis-using) this for now.
-        //     // this.initializePosterSizeSlider();
-        // });
-=======
         },
         updateTabContent(tabIndex, newTab) {
             const { setStoreLayout } = this;
@@ -699,7 +209,6 @@
     mounted() {
         const { getStats } = this;
         getStats('show');
->>>>>>> fe3a934f
     }
 };
 </script>
@@ -708,21 +217,12 @@
 ul.list-group > li {
     list-style: none;
 }
-<<<<<<< HEAD
 
 .home-filter-option {
     margin-left: 10px;
     line-height: 40px;
 }
 
-=======
-
-.home-filter-option {
-    margin-left: 10px;
-    line-height: 40px;
-}
-
->>>>>>> fe3a934f
 @media (max-width: 768px) {
     .show-option {
         width: 100%;
