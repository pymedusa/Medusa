<script>
import { mapActions, mapState } from 'vuex';
import debounce from 'lodash/debounce';
import { api } from '../api';
import { AppLink } from './helpers';
import ShowList from './show-list';

export default {
    name: 'home',
    template: '#home-template',
    components: {
        AppLink,
        ShowList
    },
    data() {
        return {
            layoutOptions: [
                { value: 'poster', text: 'Poster' },
                { value: 'small', text: 'Small Poster' },
                { value: 'banner', text: 'Banner' },
                { value: 'simple', text: 'Simple' }
            ],
            postSortDirOptions: [
                { value: '0', text: 'Descending' },
                { value: '1', text: 'Ascending' }
            ]
        };
    },
    computed: {
        ...mapState({
            config: state => state.config,
            // Renamed because of the computed property 'layout'.
            stateLayout: state => state.layout
        }),
        layout: {
            get() {
                const { stateLayout } = this;
                return stateLayout.home;
            },
            set(layout) {
                const { setLayout } = this;
                const page = 'home';
                setLayout({ page, layout });
            }
        },
        showLists() {
            if (this.$store.state.stats.stats.length === 0) {
                return;
            }

            const toShowObject = show => {
                const { epTotal, seriesSize, epAirsPrev, epSnatched, epDownloaded, epAirsNext } = this.$store.state.stats.stats.find(({ indexerId, seriesId }) => {
                    return {
                        // @TODO: fill these in
                        1: 'tvdb',
                        2: '',
                        3: '',
                        4: ''
                    }[indexerId] === show.indexer && seriesId === show.id[show.indexer];
                });

                // @NOTE: The newLine cannot be a HTML linebreak as Vue will escape it
                // @SEE: https://github.com/vuejs/vue/issues/7970#issuecomment-388881520
                // @SEE: https://stackoverflow.com/questions/41512561/javascript-set-title-with-new-lines/41512954#41512954
                const newLine = '\u000d';
                let text = 'Unaired';
                let title = '';

                if (epTotal >= 1) {
                    text = epDownloaded;
                    title = `Downloaded: ${epDownloaded}`;

                    if (epSnatched) {
                        text += `+${epSnatched}`;
                        title += `${newLine}Snatched: ${epSnatched}`
                    }

                    text += ` / ${epTotal}`;
                    title += `${newLine}Total: ${epTotal}`;
                }

                // This is the final stats object
                return {
                    ...show,
                    stats: {
                        episodes: {
                            total: epTotal,
                            snatched: epSnatched,
                            downloaded: epDownloaded,
                            size: seriesSize
                        },
                        airs: {
                            prev: epAirsPrev,
                            next: epAirsNext
                        },
                        tooltip: {
                            text,
                            title,
                            percentage: (epDownloaded * 100) / (epTotal || 1)
                        }
                    }
                };
            };

            // This is the final show object
            const { state } = this.$store;
            const { config } = state;
            const shows = state.shows.shows.map(toShowObject);

            return config.animeSplitHome ? {
                anime: shows.filter(show => show.config.anime),
                series: shows.filter(show => !show.config.anime)
            } : {
                series: shows
            }
        }
    },
    methods: {
        ...mapActions({
            setLayout: 'setLayout',
            setConfig: 'setConfig'
        }),
        initializePosterSizeSlider() {
            const resizePosters = newSize => {
                let fontSize;
                let logoWidth;
                let borderRadius;
                let borderWidth;
                if (newSize < 125) { // Small
                    borderRadius = 3;
                    borderWidth = 4;
                } else if (newSize < 175) { // Medium
                    fontSize = 9;
                    logoWidth = 40;
                    borderRadius = 4;
                    borderWidth = 5;
                } else { // Large
                    fontSize = 11;
                    logoWidth = 50;
                    borderRadius = 6;
                    borderWidth = 6;
                }

                // If there's a poster popup, remove it before resizing
                $('#posterPopup').remove();

                if (fontSize === undefined) {
                    $('.show-details').hide();
                } else {
                    $('.show-details').show();
                    $('.show-dlstats, .show-quality').css('fontSize', fontSize);
                    $('.show-network-image').css('width', logoWidth);
                }

                $('.show-container').css({
                    width: newSize,
                    borderWidth,
                    borderRadius
                });
            };

            let posterSize;
            if (typeof (Storage) !== 'undefined') {
                posterSize = parseInt(localStorage.getItem('posterSize'), 10);
            }
            if (typeof (posterSize) !== 'number' || isNaN(posterSize)) {
                posterSize = 188;
            }
            resizePosters(posterSize);

            $('#posterSizeSlider').slider({
                min: 75,
                max: 250,
                value: posterSize,
                change(e, ui) {
                    if (typeof (Storage) !== 'undefined') {
                        localStorage.setItem('posterSize', ui.value);
                    }
                    resizePosters(ui.value);
                    $('.show-grid').isotope('layout');
                }
            });
        }
    },
    mounted() {
<<<<<<< HEAD
        this.$store.dispatch('getShows');
        this.$store.dispatch('stats/getStats');

=======
        const { config, stateLayout, setConfig } = this;
>>>>>>> b03055ac
        // Resets the tables sorting, needed as we only use a single call for both tables in tablesorter
        $(document.body).on('click', '.resetsorting', () => {
            $('table').trigger('filterReset');
        });

        const imgLazyLoad = new LazyLoad({ // eslint-disable-line no-undef
            // Example of options object -> see options section
            threshold: 500
        });

        // Handle filtering in the poster layout
        $(document.body).on('input', '#filterShowName', debounce(() => {
            $('.show-grid').isotope({
                filter() {
                    const name = $(this).attr('data-name').toLowerCase();
                    return name.includes($('#filterShowName').val().toLowerCase());
                }
            });
        }, 500));

        $(document.body).on('change', '#postersort', function() {
            $('.show-grid').isotope({ sortBy: $(this).val() });
            $.get($(this).find('option[value=' + $(this).val() + ']').attr('data-sort'));
        });

        $(document.body).on('change', '#postersortdirection', function() {
            $('.show-grid').isotope({ sortAscending: ($(this).val() === '1') });
            $.get($(this).find('option[value=' + $(this).val() + ']').attr('data-sort'));
        });

        $(document.body).on('change', '#showRootDir', function() {
            api.patch('config/main', {
                selectedRootIndex: parseInt($(this).val(), 10)
            }).then(response => {
                console.info(response);
                window.location.reload();
            }).catch(error => {
                console.info(error);
            });
        });

        const initializePage = () => {
            // Reset the layout for the activated tab (when using ui tabs)
            $('#showTabs').tabs({
                activate() {
                    $('.show-grid').isotope('layout');
                }
            });

            // This needs to be refined to work a little faster.
<<<<<<< HEAD
            // $('.progressbar').each(function() {
            //     const percentage = $(this).data('progress-percentage');
            //     const classToAdd = percentage === 100 ? 100 : percentage > 80 ? 80 : percentage > 60 ? 60 : percentage > 40 ? 40 : 20; // eslint-disable-line no-nested-ternary
            //     $(this).progressbar({
            //         value: percentage
            //     });
            //     if ($(this).data('progress-text')) {
            //         $(this).append('<div class="progressbarText" title="' + $(this).data('progress-tip') + '">' + $(this).data('progress-text') + '</div>');
            //     }
            //     $(this).find('.ui-progressbar-value').addClass('progress-' + classToAdd);
            // });
=======
            $('.progressbar').each(function() {
                const percentage = $(this).data('progress-percentage');
                const classToAdd = percentage === 100 ? 100 : percentage > 80 ? 80 : percentage > 60 ? 60 : percentage > 40 ? 40 : 20;
                $(this).progressbar({
                    value: percentage
                });
                if ($(this).data('progress-text')) {
                    $(this).append('<div class="progressbarText" title="' + $(this).data('progress-tip') + '">' + $(this).data('progress-text') + '</div>');
                }
                $(this).find('.ui-progressbar-value').addClass('progress-' + classToAdd);
            });
>>>>>>> b03055ac

            $('img#network').on('error', function() {
                $(this).parent().text($(this).attr('alt'));
                $(this).remove();
            });

            $('#showListTableSeries:has(tbody tr), #showListTableAnime:has(tbody tr)').tablesorter({
                debug: false,
                sortList: [[7, 1], [2, 0]],
                textExtraction: (function() {
                    return {
                        0(node) { return $(node).find('time').attr('datetime'); }, // eslint-disable-line brace-style
                        1(node) { return $(node).find('time').attr('datetime'); }, // eslint-disable-line brace-style
                        3(node) { return $(node).find('span').prop('title').toLowerCase(); }, // eslint-disable-line brace-style
                        4(node) { return $(node).find('a[data-indexer-name]').attr('data-indexer-name'); }, // eslint-disable-line brace-style
                        5(node) { return $(node).find('span').text().toLowerCase(); }, // eslint-disable-line brace-style
                        6(node) { return $(node).find('span:first').text(); }, // eslint-disable-line brace-style
                        7(node) { return $(node).data('show-size'); }, // eslint-disable-line brace-style
                        8(node) { return $(node).find('img').attr('alt'); }, // eslint-disable-line brace-style
                        10(node) { return $(node).find('img').attr('alt'); } // eslint-disable-line brace-style
                    };
                })(),
                widgets: ['saveSort', 'zebra', 'stickyHeaders', 'filter', 'columnSelector'],
                headers: {
                    0: { sorter: 'realISODate' },
                    1: { sorter: 'realISODate' },
                    2: { sorter: 'showNames' },
                    4: { sorter: 'text' },
                    5: { sorter: 'quality' },
                    6: { sorter: 'eps' },
                    7: { sorter: 'digit' },
                    8: { filter: 'parsed' },
                    10: { filter: 'parsed' }
                },
                widgetOptions: {
                    filter_columnFilters: true, // eslint-disable-line camelcase
                    filter_hideFilters: true, // eslint-disable-line camelcase
                    filter_saveFilters: true, // eslint-disable-line camelcase
                    filter_functions: { // eslint-disable-line camelcase
                        5(e, n, f) { // eslint-disable-line complexity
                            let test = false;
                            const pct = Math.floor((n % 1) * 1000);
                            if (f === '') {
                                test = true;
                            } else {
                                let result = f.match(/(<|<=|>=|>)\s+(\d+)/i);
                                if (result) {
                                    if (result[1] === '<') {
                                        if (pct < parseInt(result[2], 10)) {
                                            test = true;
                                        }
                                    } else if (result[1] === '<=') {
                                        if (pct <= parseInt(result[2], 10)) {
                                            test = true;
                                        }
                                    } else if (result[1] === '>=') {
                                        if (pct >= parseInt(result[2], 10)) {
                                            test = true;
                                        }
                                    } else if (result[1] === '>') {
                                        if (pct > parseInt(result[2], 10)) {
                                            test = true;
                                        }
                                    }
                                }

                                result = f.match(/(\d+)\s(-|to)\s+(\d+)/i);
                                if (result) {
                                    if ((result[2] === '-') || (result[2] === 'to')) {
                                        if ((pct >= parseInt(result[1], 10)) && (pct <= parseInt(result[3], 10))) {
                                            test = true;
                                        }
                                    }
                                }

                                result = f.match(/(=)?\s?(\d+)\s?(=)?/i);
                                if (result) {
                                    if ((result[1] === '=') || (result[3] === '=')) {
                                        if (parseInt(result[2], 10) === pct) {
                                            test = true;
                                        }
                                    }
                                }

                                if (!isNaN(parseFloat(f)) && isFinite(f)) {
                                    if (parseInt(f, 10) === pct) {
                                        test = true;
                                    }
                                }
                            }
                            return test;
                        }
                    },
                    columnSelector_mediaquery: false // eslint-disable-line camelcase
                },
                sortStable: true,
                sortAppend: [[2, 0]]
            }).bind('sortEnd', () => {
                imgLazyLoad.handleScroll();
            }).bind('filterEnd', () => {
                imgLazyLoad.handleScroll();
            });

            $('.show-grid').imagesLoaded(() => {
                this.initializePosterSizeSlider();
                $('.loading-spinner').hide();
                $('.show-grid').show().isotope({
                    itemSelector: '.show-container',
                    sortBy: stateLayout.posterSortby,
                    sortAscending: stateLayout.posterSortdir,
                    layoutMode: 'masonry',
                    masonry: {
                        isFitWidth: true
                    },
                    getSortData: {
                        name(itemElem) {
                            const name = $(itemElem).attr('data-name') || '';
                            return (stateLayout.sortArticle ? name : name.replace(/^((?:The|A|An)\s)/i, '')).toLowerCase();
                        },
                        network: '[data-network]',
                        date(itemElem) {
                            const date = $(itemElem).attr('data-date');
                            return (date.length && parseInt(date, 10)) || Number.POSITIVE_INFINITY;
                        },
                        progress(itemElem) {
                            const progress = $(itemElem).attr('data-progress');
                            return (progress.length && parseInt(progress, 10)) || Number.NEGATIVE_INFINITY;
                        },
                        indexer(itemElem) {
                            const indexer = $(itemElem).attr('data-indexer');
                            if (indexer === undefined) {
                                return Number.NEGATIVE_INFINITY;
                            }
                            return (indexer.length && parseInt(indexer, 10)) || Number.NEGATIVE_INFINITY;
                        }
                    }
                }).on('layoutComplete arrangeComplete removeComplete', () => {
                    imgLazyLoad.update();
                    imgLazyLoad.handleScroll();
                });

                // When posters are small enough to not display the .show-details
                // table, display a larger poster when hovering.
                let posterHoverTimer = null;
                $('.show-container').on('mouseenter', function() {
                    const poster = $(this);
                    if (poster.find('.show-details').css('display') !== 'none') {
                        return;
                    }
                    posterHoverTimer = setTimeout(() => {
                        posterHoverTimer = null;
                        $('#posterPopup').remove();
                        const popup = poster.clone().attr({
                            id: 'posterPopup'
                        });
                        const origLeft = poster.offset().left;
                        const origTop = poster.offset().top;
                        popup.css({
                            position: 'absolute',
                            margin: 0,
                            top: origTop,
                            left: origLeft
                        });
                        popup.find('.show-details').show();
                        popup.on('mouseleave', function() {
                            $(this).remove();
                        });
                        popup.css({ zIndex: '9999' });
                        popup.appendTo('body');

                        const height = 438;
                        const width = 250;
                        let newTop = (origTop + (poster.height() / 2)) - (height / 2);
                        let newLeft = (origLeft + (poster.width() / 2)) - (width / 2);

                        // Make sure the popup isn't outside the viewport
                        const margin = 5;
                        const scrollTop = $(window).scrollTop();
                        const scrollLeft = $(window).scrollLeft();
                        const scrollBottom = scrollTop + $(window).innerHeight();
                        const scrollRight = scrollLeft + $(window).innerWidth();
                        if (newTop < scrollTop + margin) {
                            newTop = scrollTop + margin;
                        }
                        if (newLeft < scrollLeft + margin) {
                            newLeft = scrollLeft + margin;
                        }
                        if (newTop + height + margin > scrollBottom) {
                            newTop = scrollBottom - height - margin;
                        }
                        if (newLeft + width + margin > scrollRight) {
                            newLeft = scrollRight - width - margin;
                        }

                        popup.animate({
                            top: newTop,
                            left: newLeft,
                            width: 250,
                            height: 438
                        });
                    }, 300);
                }).on('mouseleave', () => {
                    if (posterHoverTimer !== null) {
                        clearTimeout(posterHoverTimer);
                    }
                });
                imgLazyLoad.update();
                imgLazyLoad.handleScroll();
            });

            $('#popover').popover({
                placement: 'bottom',
                html: true, // Required if content has HTML
                content: '<div id="popover-target"></div>'
            }).on('shown.bs.popover', () => { // Bootstrap popover event triggered when the popover opens
                // call this function to copy the column selection code into the popover
                $.tablesorter.columnSelector.attachTo($('#showListTableSeries'), '#popover-target');
                if (stateLayout.animeSplitHome) {
                    $.tablesorter.columnSelector.attachTo($('#showListTableAnime'), '#popover-target');
                }
            });

            const rootDir = config.rootDirs;
            const rootDirIndex = config.selectedRootIndex;
            if (rootDir) {
                const backendDirs = rootDir.slice(1);
                if (backendDirs.length >= 2) {
                    $('#showRoot').show();
                    const item = ['All Folders'];
                    const rootDirOptions = item.concat(backendDirs);
                    $.each(rootDirOptions, (i, item) => {
                        $('#showRootDir').append($('<option>', {
                            value: i - 1,
                            text: item
                        }));
                    });
                    $('select#showRootDir').prop('selectedIndex', rootDirIndex + 1);
                } else {
                    $('#showRoot').hide();
                }
            }

            $('#poster-container').sortable({
                appendTo: document.body,
                axis: 'y',
                items: '> .show-grid',
                scroll: false,
                tolerance: 'pointer',
                helper: 'clone',
                handle: 'button.move-show-list',
                cancel: '',
                sort(event, ui) {
                    const draggedItem = $(ui.item);
                    const margin = 1.5;

                    if (ui.position.top !== ui.originalPosition.top) {
                        if (ui.position.top > ui.originalPosition.top * margin) {
                            // Move to bottom
                            setTimeout(() => {
                                $(draggedItem).appendTo('#poster-container');
                                return false;
                            }, 400);
                        }
                        if (ui.position.top < ui.originalPosition.top / margin) {
                            // Move to top
                            setTimeout(() => {
                                $(draggedItem).prependTo('#poster-container');
                                return false;
                            }, 400);
                        }
                    }
                },
                update(event) {
                    const showListOrder = $(event.target.children).map((index, el) => {
                        return $(el).data('list');
                    });

                    const layout = {
                        show: {
                            showListOrder: showListOrder.toArray()
                        }
                    };
                    const section = 'layout';
                    setConfig({ section, config: { layout } })
                        .then(response => {
                            console.info(response);
                        })
                        .catch(error => {
                            console.error(error);
                        });
                }
            });
        }; // END initializePage()

        window.addEventListener('load', initializePage, { once: true });
    }
};
</script>

<style>

</style><|MERGE_RESOLUTION|>--- conflicted
+++ resolved
@@ -183,13 +183,10 @@
         }
     },
     mounted() {
-<<<<<<< HEAD
+        const { config, stateLayout, setConfig } = this;
         this.$store.dispatch('getShows');
         this.$store.dispatch('stats/getStats');
 
-=======
-        const { config, stateLayout, setConfig } = this;
->>>>>>> b03055ac
         // Resets the tables sorting, needed as we only use a single call for both tables in tablesorter
         $(document.body).on('click', '.resetsorting', () => {
             $('table').trigger('filterReset');
@@ -240,7 +237,6 @@
             });
 
             // This needs to be refined to work a little faster.
-<<<<<<< HEAD
             // $('.progressbar').each(function() {
             //     const percentage = $(this).data('progress-percentage');
             //     const classToAdd = percentage === 100 ? 100 : percentage > 80 ? 80 : percentage > 60 ? 60 : percentage > 40 ? 40 : 20; // eslint-disable-line no-nested-ternary
@@ -252,19 +248,6 @@
             //     }
             //     $(this).find('.ui-progressbar-value').addClass('progress-' + classToAdd);
             // });
-=======
-            $('.progressbar').each(function() {
-                const percentage = $(this).data('progress-percentage');
-                const classToAdd = percentage === 100 ? 100 : percentage > 80 ? 80 : percentage > 60 ? 60 : percentage > 40 ? 40 : 20;
-                $(this).progressbar({
-                    value: percentage
-                });
-                if ($(this).data('progress-text')) {
-                    $(this).append('<div class="progressbarText" title="' + $(this).data('progress-tip') + '">' + $(this).data('progress-text') + '</div>');
-                }
-                $(this).find('.ui-progressbar-value').addClass('progress-' + classToAdd);
-            });
->>>>>>> b03055ac
 
             $('img#network').on('error', function() {
                 $(this).parent().text($(this).attr('alt'));
@@ -543,18 +526,18 @@
                     });
 
                     const layout = {
-                        show: {
-                            showListOrder: showListOrder.toArray()
-                        }
+                            show: {
+                                showListOrder: showListOrder.toArray()
+                            }
                     };
                     const section = 'layout';
                     setConfig({ section, config: { layout } })
                         .then(response => {
-                            console.info(response);
+                        console.info(response);
                         })
                         .catch(error => {
-                            console.error(error);
-                        });
+                        console.error(error);
+                    });
                 }
             });
         }; // END initializePage()
