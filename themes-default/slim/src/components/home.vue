<template>
    <div id="home">
        <div v-if="['banner', 'simple', 'small'].includes(layout)" class="row">
            <div class="col-sm-12">
                <div class="home-filter-option option-filter-name">
                    <input v-model="filterByName" id="filterShowName" class="form-control form-control-inline input-sm input200" type="search" placeholder="Filter Show Name">
                </div>
            </div>
        </div>

        <div class="row">
            <div class="col-sm-12">
                <div class="home-filter-option pull-left" id="showRoot">
                    <select :value="stateLayout.selectedRootIndex" name="showRootDir" id="showRootDir" class="form-control form-control-inline input-sm" @change="setStoreLayout({ key: 'selectedRootIndex', value: Number($event.target.selectedOptions[0].value) });">
                        <option v-for="option in selectedRootIndexOptions" :key="option.value" :value="String(option.value)">{{option.text}}</option>
                    </select>
                </div>
                <div class="home-filter-option show-option-layout pull-right">
                    <span>Layout: </span>
                    <select v-model="layout" name="layout" class="form-control form-control-inline input-sm show-layout">
                        <option value="poster">Poster</option>
                        <option value="small">Small Poster</option>
                        <option value="banner">Banner</option>
                        <option value="simple">Simple</option>
                    </select>
                </div>
            </div>
        </div><!-- end row -->

        <div class="row">
            <div class="col-md-12">
                <!-- Split in tabs -->
                <div id="showTabs" v-if="stateLayout.animeSplitHome && stateLayout.animeSplitHomeInTabs">
                    <vue-tabs>
                        <v-tab v-for="showList in showLists" :key="showList.listTitle" :title="showList.listTitle">
                            <template v-if="['banner', 'simple', 'small', 'poster'].includes(layout)">
                                <show-list :id="`${showList.listTitle.toLowerCase()}TabContent`"
                                           v-bind="{
                                               listTitle: showList.listTitle, layout, shows: showList.shows, header: showLists.length > 1
                                           }"
                                />
                            </template>
                        </v-tab>
                    </vue-tabs>
                </div> <!-- #showTabs -->
                <template v-else>
                    <template v-if="['banner', 'simple', 'small', 'poster'].includes(layout)">
                        <draggable tag="ul" v-model="showList" class="list-group" handle=".move-show-list">
                            <li v-for="showList in showLists" :key="showList.listTitle">
                                <show-list
                                    v-bind="{
                                        listTitle: showList.listTitle, layout, shows: showList.shows, header: showLists.length > 1
                                    }"
                                />
                            </li>
                        </draggable>
                    </template>
                </template>
            </div>
        </div>
        <backstretch :slug="config.randomShowSlug" />
    </div>
</template>

<script>
import { mapActions, mapGetters, mapState } from 'vuex';
import { ShowList } from './show-list';
import { VueTabs, VTab } from 'vue-nav-tabs/dist/vue-tabs.js';
import Draggable from 'vuedraggable';
import Backstretch from './backstretch.vue';

export default {
    name: 'home',
    components: {
        Backstretch,
        ShowList,
        VueTabs,
        VTab,
        Draggable
    },
    data() {
        return {
            layoutOptions: [
                { value: 'poster', text: 'Poster' },
                { value: 'small', text: 'Small Poster' },
                { value: 'banner', text: 'Banner' },
                { value: 'simple', text: 'Simple' }
            ],
            selectedRootDir: 0
        };
    },
    computed: {
        ...mapState({
            config: state => state.config.general,
            indexers: state => state.config.indexers,
            // Renamed because of the computed property 'layout'.
            stateLayout: state => state.config.layout,
            stats: state => state.stats
        }),
        ...mapGetters({
            showsWithStats: 'showsWithStats'
        }),
        layout: {
            get() {
                const { stateLayout } = this;
                return stateLayout.home;
            },
            set(layout) {
                const { setLayout } = this;
                const page = 'home';
                setLayout({ page, layout });
            }
        },
        filterByName: {
            get() {
                const { local } = this.stateLayout;
                const { showFilterByName } = local;

                return showFilterByName;
            },
            set(value) {
                const { setLayoutLocal } = this;
                setLayoutLocal({ key: 'showFilterByName', value });
            }
        },
        showList: {
            get() {
                const { stateLayout } = this;
                const { show } = stateLayout;
                return show.showListOrder;
            },
            set(value) {
                const { stateLayout, setLayoutShow } = this;
                const mergedShowLayout = { ...stateLayout.show, showListOrder: value.map(item => item.value) };
                setLayoutShow(mergedShowLayout);
            }
        },
        showLists() {
<<<<<<< HEAD
            const { config, filterByName, indexers, stateLayout, showList, showsWithStats } = this;
=======
            const { config, filterByName, indexers, layout, stateLayout, showsWithStats } = this;
>>>>>>> df31b6b8
            const { rootDirs } = config;
            const { selectedRootIndex } = stateLayout;
            if (!indexers.indexers) {
                return;
            }

            let shows = null;

            // Filter root dirs
            shows = showsWithStats.filter(show => selectedRootIndex === -1 || show.config.location.includes(rootDirs.slice(1)[selectedRootIndex]));

            // Filter by text for the banner, simple and smallposter layouts.
            // The Poster layout uses vue-isotope and this does not respond well to changes to the `list` property.
            if (layout !== 'poster') {
                shows = shows.filter(show => show.title.toLowerCase().includes(filterByName.toLowerCase()));
            }

            const categorizedShows = showList.map(listTitle => {
                return (
                    { listTitle, shows: shows.filter(show => show.config.showLists.includes(listTitle.toLowerCase())) }
                );
            });

            // Check for shows that are not in any category anymore
            const uncategorizedShows = shows.filter(show => {
                return show.config.showLists.map(item => {
                    return showList.map(list => list.toLowerCase()).includes(item);
                }).every(item => !item);
            });

            if (uncategorizedShows.length > 0) {
                categorizedShows.push({ listTitle: 'uncategorized', shows: uncategorizedShows });
            }

            return categorizedShows;
        },
        selectedRootIndexOptions() {
            const { config } = this;
            const { rootDirs } = config;
            return [...[{ value: -1, text: 'All Folders' }], ...rootDirs.slice(1).map((item, idx) => ({ text: item, value: idx }))];
        }
    },
    methods: {
        ...mapActions({
            setLayout: 'setLayout',
            setConfig: 'setConfig',
            setLayoutShow: 'setLayoutShow',
            setStoreLayout: 'setStoreLayout',
            setLayoutLocal: 'setLayoutLocal',
            getShows: 'getShows',
            getStats: 'getStats'
        }),
        async changePosterSortBy() {
            // Patch new posterSOrtBy value
            const { $snotify, posterSortby, setPosterSortBy } = this;

            try {
                await setPosterSortBy({ section: 'layout', config: { posterSortby } });
            } catch (error) {
                $snotify.error(
                    'Error while trying to change poster sort option',
                    'Error'
                );
            }
        },
        saveSelectedRootDir(value) {
            const { setStoreLayout } = this;
            setStoreLayout({ key: 'selectedRootIndex', value });
        }
    },
    mounted() {
        const { getStats } = this;
        getStats('show');
    }
};
</script>

<style scoped>
ul.list-group > li {
    list-style: none;
}

.home-filter-option {
    margin-left: 10px;
    line-height: 40px;
}

@media (max-width: 768px) {
    .show-option {
        width: 100%;
        display: inline-block;
    }

    .show-option-layout > span {
        display: none;
    }
}

</style><|MERGE_RESOLUTION|>--- conflicted
+++ resolved
@@ -136,11 +136,7 @@
             }
         },
         showLists() {
-<<<<<<< HEAD
-            const { config, filterByName, indexers, stateLayout, showList, showsWithStats } = this;
-=======
-            const { config, filterByName, indexers, layout, stateLayout, showsWithStats } = this;
->>>>>>> df31b6b8
+            const { config, filterByName, indexers, layout, stateLayout, showList, showsWithStats } = this;
             const { rootDirs } = config;
             const { selectedRootIndex } = stateLayout;
             if (!indexers.indexers) {
@@ -155,7 +151,7 @@
             // Filter by text for the banner, simple and smallposter layouts.
             // The Poster layout uses vue-isotope and this does not respond well to changes to the `list` property.
             if (layout !== 'poster') {
-                shows = shows.filter(show => show.title.toLowerCase().includes(filterByName.toLowerCase()));
+            shows = shows.filter(show => show.title.toLowerCase().includes(filterByName.toLowerCase()));
             }
 
             const categorizedShows = showList.map(listTitle => {
