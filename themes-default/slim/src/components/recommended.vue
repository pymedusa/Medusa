<template>
    <div id="recommended-shows">
        <vue-snotify />
        <div id="recommended-shows-lists" class="row">
            <div class="col-md-12">
                <config-template label-for="recommended-source" label="Select a Source">
                    <select disabled="disabled" v-if="!showsLoaded" class="form-control max-width">
                        <option value="">Loading shows, please wait</option>
                    </select>
                    <select v-else :disabled="!showsLoaded" id="recommended-source" name="recommended-source" v-model="selectedSource" class="form-control max-width">
                        <option v-show="showsLoaded" v-for="option in sourceOptions" :value="option.value" :key="option.value">
                            {{ option.text }}
                        </option>
                    </select>
                </config-template>
                <config-template label-for="recommended-list" label="Select a list">
                    <select :disabled="!showsLoaded" id="recommended-list" name="recommended-list" v-model="selectedList" class="form-control max-width">
                        <option v-for="option in listOptions" :value="option.value" :key="option.value">
                            {{ option.text }}
                        </option>
                    </select>
                </config-template>

            </div>
        </div>

        <div id="recommended-shows-options" class="row">
            <div class="col-md-12">
                <config-toggle-slider v-model="enableShowOptions" label="Pass Default show options" id="default_show_options" />

                <add-show-options v-show="enableShowOptions" enable-anime-options @change="updateOptions" />

                <div class="show-option">
                    <span>Sort By:</span>
                    <select name="showsort" id="showsort" v-model="sortOptionsValue" class="form-control form-control-inline input-sm" @change="sort">
                        <option v-for="option in sortOptions" :value="option.value" :key="option.value">{{option.text}}</option>
                    </select>
                </div>

                <div class="show-option">
                    <span style="margin-left:12px">Sort Order:</span>
                    <select name="showsortdirection" id="showsortdirection" v-model="sortDirectionOptionsValue" class="form-control form-control-inline input-sm" @change="sortDirection">
                        <option v-for="option in sortDirectionOptions" :value="option.value" :key="option.value">{{option.text}}</option>
                    </select>
                </div>

                <div class="show-option">
                    <span style="margin-left:12px">Filter:</span>
                    <input type="text" v-model="filterShows" placeholder="no filter" class="form-control form-control-inline input-sm" @input="filter('filterByText')">
                </div>

            </div>
        </div> <!-- row -->

        <div id="recommended-shows" class="row">
            <div id="popularShows" class="col-md-12">
                <div v-if="selectedSource === externals.TRAKT && traktWarning" class="trakt-auth-container">
                    <font-awesome-icon :icon="['far', 'times-circle']" class="close-container" @click="traktWarning = false" />
                    <span v-if="traktWarning" class="trakt-warning">{{traktWarningMessage}}</span>
                    <button v-if="!showTraktAuthDialog" class="btn-medusa" id="config-trakt" @click="showTraktAuthDialog = true">Config Trakt</button>
                    <trakt-authentication v-if="showTraktAuthDialog" auth-only />
                </div>

                <isotope ref="filteredShows" v-if="showsLoaded && filteredShowsByList.length" :list="filteredShowsByList" id="isotope-container" class="isoDefault" :options="option" @layout="isotopeLayout">
                    <div v-for="show in filteredShowsByList" :key="show.seriesId" :class="containerClass(show)" :data-name="show.title" :data-rating="show.rating" :data-votes="show.votes" :data-anime="show.isAnime">
                        <recommended-poster :show="show" />
                    </div>
                </isotope>

                <div class="align-center" v-if="showsLoaded && filteredShowsByList.length === 0 && selectedSource !== -1">
                    <button class="btn-medusa btn-xs rec-show-button" @click="searchRecommendedShows">
                        Search for new recommended shows from {{sourceToString[selectedSource]}}
                    </button>
                </div>

            </div> <!-- End of col -->
        </div> <!-- End of row -->
    </div>
</template>

<script>
import LazyLoad from 'vanilla-lazyload';
import { mapState, mapActions } from 'vuex';
import AddShowOptions from './add-show-options.vue';
import {
    ConfigTemplate,
    ConfigToggleSlider,
    TraktAuthentication
} from './helpers';
import RecommendedPoster from './recommended-poster.vue';
import Isotope from 'vueisotope';
import { FontAwesomeIcon } from '@fortawesome/vue-fontawesome';

export default {
    name: 'recommended',
    components: {
        AddShowOptions,
        ConfigTemplate,
        ConfigToggleSlider,
        FontAwesomeIcon,
        RecommendedPoster,
        TraktAuthentication,
        Isotope
    },
    metaInfo() {
        if (!this.show || !this.show.title) {
            return {
                title: 'Medusa'
            };
        }

        const { title } = this.show;
        return {
            title,
            titleTemplate: '%s | Medusa'
        };
    },
    data() {
        const IMDB = 10;
        const ANIDB = 11;
        const TRAKT = 12;
        const ANILIST = 13;
        const externals = {
            IMDB,
            ANIDB,
            TRAKT,
            ANILIST
        };
        const sortOptions = [
            { text: 'Name', value: 'name' },
            { text: 'Original', value: 'original' },
            { text: 'Votes', value: 'votes' },
            { text: '% Rating', value: 'rating' },
            { text: '% Rating > Votes', value: 'rating_votes' }
        ];
        const sortDirectionOptions = [
            { text: 'Ascending', value: 'asc' },
            { text: 'Descending', value: 'desc' }
        ];
        return {
            externals,
            sortOptions,
            sortDirectionOptions,
            sortOptionsValue: 'original',
            sortDirectionOptionsValue: 'desc',
            filterOption: null,
            filterShows: '',
            configLoaded: false,
            rootDirs: [],
            enableShowOptions: false,
            selectedShowOptions: {
                subtitles: null,
                status: null,
                statusAfter: null,
                seasonFolders: null,
                anime: null,
                scene: null,
                release: {
                    blacklist: [],
                    whitelist: []
                },
                quality: {
                    allowed: [],
                    preferred: []
                }
            },
            sourceOptions: [
                { text: 'Anidb', value: externals.ANIDB },
                { text: 'IMDB', value: externals.IMDB },
                { text: 'Trakt', value: externals.TRAKT },
                { text: 'AniList', value: externals.ANILIST },
                { text: 'all', value: -1 }
            ],
            selectedSource: 10,
            selectedList: '',

            // Isotope stuff
            selected: null,
            option: {
                getSortData: {
                    id: 'seriesId',
                    title: itemElem => {
                        return itemElem.title.toLowerCase();
                    },
                    rating: 'rating',
                    votes: 'votes'
                },
                getFilterData: {
                    filterByText: itemElem => {
                        return itemElem.title.toLowerCase().includes(this.filterShows.toLowerCase());
                    }
                },
                sortBy: 'votes',
                layoutMode: 'fitRows',
                sortAscending: false
            },
            showTraktAuthDialog: false,
            traktWarning: false,
            traktWarningMessage: '',
            showsLoaded: false
        };
    },
    async mounted() {
        const { getRecommendedShows, sourceToString } = this;
        const identifiers = Object.values(sourceToString);

        for (const identifier of identifiers) {
            // eslint-disable-next-line no-await-in-loop
            await getRecommendedShows(identifier);
        }

        this.showsLoaded = true;
        this.$nextTick(() => {
            this.isotopeLayout();
        });

        this.$once('loaded', () => {
            this.configLoaded = true;
        });

        this.$watch('recommendedLists', () => {
            this.setSelectedList(this.selectedSource);
        });
    },
    computed: {
        ...mapState({
            config: state => state.config,
            trakt: state => state.config.notifiers.trakt,
            recommendedShows: state => state.recommended.shows,
            traktConfig: state => state.recommended.trakt,
            recommendedLists: state => state.recommended.categories,
            queueitems: state => state.queue.queueitems,
<<<<<<< HEAD
            client: state => state.auth.client
=======
            sourceToString: state => state.recommended.sourceToString
>>>>>>> 515c28ed
        }),
        filteredShowsByList() {
            const { imgLazyLoad, recommendedShows, selectedSource, selectedList } = this;
            let filteredList = null;

            if (selectedSource === -1) {
                return recommendedShows;
            }

            filteredList = recommendedShows.filter(show => show.source === selectedSource);

            if (selectedList) {
                filteredList = filteredList.filter(show => show.subcat === selectedList);
            }

            this.$nextTick(() => {
                // This is needed for now.
                imgLazyLoad.update();
            });
            return filteredList;
        },
        imgLazyLoad() {
            console.log('imgLazyLoad object constructud!');
            return new LazyLoad({
                // Example of options object -> see options section
                threshold: 500
            });
        },
        listOptions() {
            const { recommendedLists, selectedSource } = this;
            const sourceLists = recommendedLists[selectedSource] || [];
            return sourceLists.map(list => ({ text: list, value: list }));
        }
    },
    methods: {
        ...mapActions({
            getRecommendedShows: 'getRecommendedShows'
        }),
        containerClass(show) {
            let classes = 'recommended-container default-poster show-row';
            const { traktConfig } = this;
            const { removedFromMedusa } = traktConfig;

            if (show.showInLibrary) {
                classes += ' show-in-list';
            }

            if (removedFromMedusa.includes(show.externals.tvdb_id)) {
                classes += ' removed-from-medusa';
            }
            return classes;
        },
        isotopeLayout() {
            const { imgLazyLoad } = this;

            console.log('isotope Layout loaded');
            imgLazyLoad.update();
        },
        updateOptions(options) {
            // Update seleted options from add-show-options.vue @change event.
            const { anime, scene, seasonFolders, status, subtitles, statusAfter, release, quality } = options;
            const { blacklist, whitelist } = release;
            const { allowed, preferred } = quality;

            this.selectedShowOptions.subtitles = subtitles;
            this.selectedShowOptions.status = status;
            this.selectedShowOptions.statusAfter = statusAfter;
            this.selectedShowOptions.seasonFolders = seasonFolders;
            this.selectedShowOptions.anime = anime;
            this.selectedShowOptions.scene = scene;
            this.selectedShowOptions.release.blacklist = blacklist;
            this.selectedShowOptions.release.whitelist = whitelist;
            this.selectedShowOptions.quality.allowed = allowed;
            this.selectedShowOptions.quality.preferred = preferred;
        },
        sort() {
            const mapped = {
                original: 'original-order',
                rating: 'rating',
                votes: 'votes',
                name: 'title',
                rating_votes: ['rating', 'votes'] // eslint-disable-line camelcase
            };
            const { option: isotopeOptions, sortOptionsValue } = this;
            this.option.sortBy = mapped[sortOptionsValue];
            this.$refs.filteredShows.arrange(isotopeOptions);
        },
        filter(key) {
            this.$refs.filteredShows.filter(key);
            this.filterOption = key;
        },
        sortDirection() {
            const { option: isotopeOptions, sortDirectionOptionsValue } = this;
            this.option.sortAscending = sortDirectionOptionsValue === 'asc';
            this.$refs.filteredShows.arrange(isotopeOptions);
        },
        setSelectedList(selectedSource) {
            const { recommendedLists, selectedList } = this;
            const listOptions = recommendedLists[selectedSource];
            if (!listOptions) {
                return;
            }
            if (selectedList === '' || !listOptions.includes(selectedList)) {
                this.selectedList = listOptions[0];
            }
        },
        async searchRecommendedShows() {
            const { sourceToString, selectedSource } = this;
            const source = sourceToString[selectedSource];
            try {
                await this.client.api.post(`recommended/${source}`);
                this.$snotify.success(
                    'Started search for new recommended shows',
                    `Searching ${source}`
                );
            } catch (error) {
                if (error.response.status === 409) {
                    this.$snotify.error(
                        error.response.data.error,
                        'Error'
                    );
                }
            }
        }
    },
    watch: {
        selectedSource(newValue) {
            this.setSelectedList(newValue);
            if (newValue === this.externals.TRAKT) {
                const { trakt } = this;
                if (!trakt.enabled) {
                    this.traktWarning = true;
                    this.traktWarningMessage = 'You havent enabled trakt yet.';
                    return;
                }
                this.client.apiRoute('home/testTrakt')
                    .then(result => {
                        if (result.data !== 'Test notice sent successfully to Trakt') {
                            // Ask user if he wants to setup trakt authentication.
                            this.traktWarning = true;
                            this.traktWarningMessage = 'We could not authenticate to trakt. Do you want to set this up now?';
                        }
                    });
            }
        },
        queueitems(queueItems) {
            const filterRecommended = item => {
                return item.name.includes('UPDATE-RECOMMENDED') && item.success;
            };
            // Check for a new recommended show queue item and refresh results.
            if (queueItems.filter(filterRecommended)) {
                this.getRecommendedShows();
            }
        }
    }
};
</script>

<style scoped>
.trakt-auth-container {
    padding: 10px;
    border: 1px solid rgb(255 255 255);
    box-shadow: 5px 5px dimgrey;
}

.trakt-auth-container > .close-container {
    position: absolute;
    top: -24px;
    right: 15px;
    color: red;
}

span.trakt-warning {
    margin: 0 0 14px 0;
    display: block;
    color: red;
}

</style><|MERGE_RESOLUTION|>--- conflicted
+++ resolved
@@ -230,11 +230,9 @@
             traktConfig: state => state.recommended.trakt,
             recommendedLists: state => state.recommended.categories,
             queueitems: state => state.queue.queueitems,
-<<<<<<< HEAD
+            sourceToString: state => state.recommended.sourceToString
+
             client: state => state.auth.client
-=======
-            sourceToString: state => state.recommended.sourceToString
->>>>>>> 515c28ed
         }),
         filteredShowsByList() {
             const { imgLazyLoad, recommendedShows, selectedSource, selectedList } = this;
