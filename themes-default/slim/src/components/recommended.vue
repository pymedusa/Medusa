<template>
    <div id="recommended-shows">
        <vue-snotify />
        <div id="recommended-shows-lists" class="row">
            <div class="col-md-12">
                <config-template label-for="recommended-source" label="Select a Source">
                    <select disabled="disabled" v-if="!showsLoaded" class="form-control max-input350">
                        <option value="">Loading shows, please wait</option>
                    </select>
                    <select v-else :disabled="!showsLoaded" id="recommended-source" name="recommended-source" v-model="selectedSource" class="form-control max-input350">
                        <option v-show="showsLoaded" v-for="option in sourceOptions" :value="option.value" :key="option.value">
                            {{ option.text }}
                        </option>
                    </select>
                </config-template>
                <config-template label-for="recommended-list" label="Select a list">
                    <select :disabled="!showsLoaded" id="recommended-list" name="recommended-list" v-model="selectedList" class="form-control max-input350">
                        <option v-for="option in listOptions" :value="option.value" :key="option.value">
                            {{ option.text }}
                        </option>
                    </select>
                </config-template>

            </div>
        </div>

        <div id="recommended-shows-options" class="row">
            <div class="col-md-12">
                <config-toggle-slider v-model="enableShowOptions" label="Pass Default show options" id="default_show_options" />

                <add-show-options v-show="enableShowOptions" enable-anime-options @change="updateOptions" />

                <div class="show-option">
                    <span>Sort By:</span>
                    <select name="showsort" id="showsort" v-model="sortOptionsValue" class="form-control form-control-inline input-sm" @change="sort">
                        <option v-for="option in sortOptions" :value="option.value" :key="option.value">{{option.text}}</option>
                    </select>
                </div>

                <div class="show-option">
                    <span style="margin-left:12px">Sort Order:</span>
                    <select name="showsortdirection" id="showsortdirection" v-model="sortDirectionOptionsValue" class="form-control form-control-inline input-sm" @change="sortDirection">
                        <option v-for="option in sortDirectionOptions" :value="option.value" :key="option.value">{{option.text}}</option>
                    </select>
                </div>

                <div class="show-option">
                    <span style="margin-left:12px">Filter:</span>
                    <input type="text" v-model="filterShows" placeholder="no filter" class="form-control form-control-inline input-sm" @input="filter('filterByText')">
                </div>

            </div>
        </div> <!-- row -->

        <div id="recommended-shows" class="row">
            <div id="popularShows" class="col-md-12">
                <div v-if="selectedSource === externals.TRAKT && traktWarning" class="trakt-auth-container">
                    <font-awesome-icon :icon="['far', 'times-circle']" class="close-container" @click="traktWarning = false" />
                    <span v-if="traktWarning" class="trakt-warning">{{traktWarningMessage}}</span>
                    <button v-if="!showTraktAuthDialog" class="btn-medusa" id="config-trakt" @click="showTraktAuthDialog = true">Config Trakt</button>
                    <trakt-authentication v-if="showTraktAuthDialog" auth-only />
                </div>

                <isotope ref="filteredShows" v-if="showsLoaded && filteredShowsByList.length" :list="filteredShowsByList" id="isotope-container" class="isoDefault" :options="option" @layout="isotopeLayout">
                    <div v-for="show in filteredShowsByList" :key="show.seriesId" :class="containerClass(show)" :data-name="show.title" :data-rating="show.rating" :data-votes="show.votes" :data-anime="show.isAnime">
                        <recommended-poster :show="show" />
                    </div>
                </isotope>

                <div class="align-center" v-if="showsLoaded && filteredShowsByList.length === 0 && selectedSource !== -1">
                    <button class="btn-medusa btn-xs rec-show-button" @click="searchRecommendedShows">
                        Search for new recommended shows from {{sourceToString[selectedSource]}}
                    </button>
                </div>

                <div v-else-if="page[selectedSource] !== -1" class="load-more">
                    <state-switch v-if="loadingShows" state="loading" />
                    <button v-else class="btn-medusa" @click="getMore">Load More</button>
                </div>
            </div> <!-- End of col -->
        </div> <!-- End of row -->
    </div>
</template>

<script>
import LazyLoad from 'vanilla-lazyload';
import { mapState, mapActions } from 'vuex';
import AddShowOptions from './add-show-options.vue';
import {
    ConfigTemplate,
    ConfigToggleSlider,
    StateSwitch,
    TraktAuthentication
} from './helpers';
import RecommendedPoster from './recommended-poster.vue';
import Isotope from 'vueisotope';
import { FontAwesomeIcon } from '@fortawesome/vue-fontawesome';

export default {
    name: 'recommended',
    components: {
        AddShowOptions,
        ConfigTemplate,
        ConfigToggleSlider,
        FontAwesomeIcon,
        StateSwitch,
        RecommendedPoster,
        TraktAuthentication,
        Isotope
    },
    metaInfo() {
        if (!this.show || !this.show.title) {
            return {
                title: 'Medusa'
            };
        }

        const { title } = this.show;
        return {
            title,
            titleTemplate: '%s | Medusa'
        };
    },
    data() {
        const IMDB = 10;
        const ANIDB = 11;
        const TRAKT = 12;
        const ANILIST = 13;
        const externals = {
            IMDB,
            ANIDB,
            TRAKT,
            ANILIST
        };
        const sortOptions = [
            { text: 'Name', value: 'name' },
            { text: 'Original', value: 'original' },
            { text: 'Votes', value: 'votes' },
            { text: '% Rating', value: 'rating' },
            { text: '% Rating > Votes', value: 'rating_votes' }
        ];
        const sortDirectionOptions = [
            { text: 'Ascending', value: 'asc' },
            { text: 'Descending', value: 'desc' }
        ];
        return {
            externals,
            sortOptions,
            sortDirectionOptions,
            sortOptionsValue: 'original',
            sortDirectionOptionsValue: 'desc',
            filterOption: null,
            filterShows: '',
            configLoaded: false,
            rootDirs: [],
            enableShowOptions: false,
            selectedShowOptions: {
                subtitles: null,
                status: null,
                statusAfter: null,
                seasonFolders: null,
                anime: null,
                scene: null,
                release: {
                    blacklist: [],
                    whitelist: []
                },
                quality: {
                    allowed: [],
                    preferred: []
                }
            },
            sourceOptions: [
                { text: 'Anidb', value: externals.ANIDB },
                { text: 'IMDB', value: externals.IMDB },
                { text: 'Trakt', value: externals.TRAKT },
                { text: 'AniList', value: externals.ANILIST },
                { text: 'all', value: -1 }
            ],
            selectedSource: 10,
            selectedList: '',

            // Isotope stuff
            selected: null,
            option: {
                getSortData: {
                    id: 'seriesId',
                    title: itemElem => {
                        return itemElem.title.toLowerCase();
                    },
                    rating: 'rating',
                    votes: 'votes'
                },
                getFilterData: {
                    filterByText: itemElem => {
                        return itemElem.title.toLowerCase().includes(this.filterShows.toLowerCase());
                    }
                },
                sortBy: 'votes',
                layoutMode: 'fitRows',
                sortAscending: false
            },
            showTraktAuthDialog: false,
            traktWarning: false,
            traktWarningMessage: '',
            showsLoaded: false,
            loadingShows: false
        };
    },
    async mounted() {
        const { getRecommendedShows, getRecommendedShowsOptions, sourceToString } = this;
        const sources = Object.keys(sourceToString);

        await getRecommendedShowsOptions();

        this.loadingShows = true;
        for (const source of sources) {
            try {
                // eslint-disable-next-line no-await-in-loop
                await getRecommendedShows(source);
            } catch {
                this.$snotify.error(
                    `Could not load recommended shows for ${sourceToString[source]}`
                );
            }
        }

        this.showsLoaded = true;
        this.loadingShows = false;

        this.$nextTick(() => {
            this.isotopeLayout();
        });

        this.$watch('recommendedLists', () => {
            this.setSelectedList(this.selectedSource);
        });
    },
    computed: {
        ...mapState({
            config: state => state.config,
            trakt: state => state.config.notifiers.trakt,
            recommendedShows: state => state.recommended.shows,
            traktConfig: state => state.recommended.trakt,
            recommendedLists: state => state.recommended.categories,
            queueitems: state => state.queue.queueitems,
            sourceToString: state => state.recommended.sourceToString,
<<<<<<< HEAD
            client: state => state.auth.client
=======
            page: state => state.recommended.page
>>>>>>> 7535589b
        }),
        filteredShowsByList() {
            const { imgLazyLoad, recommendedShows, selectedSource, selectedList } = this;
            let filteredList = null;

            if (selectedSource === -1) {
                return recommendedShows;
            }

            filteredList = recommendedShows.filter(show => show.source === selectedSource);

            if (selectedList) {
                filteredList = filteredList.filter(show => show.subcat === selectedList);
            }

            this.$nextTick(() => {
                // This is needed for now.
                imgLazyLoad.update();
            });
            return filteredList;
        },
        imgLazyLoad() {
            console.log('imgLazyLoad object constructud!');
            return new LazyLoad({
                // Example of options object -> see options section
                threshold: 500
            });
        },
        listOptions() {
            const { recommendedLists, selectedSource } = this;
            if (!recommendedLists || !(selectedSource in recommendedLists)) {
                return;
            }
            const sourceLists = recommendedLists[selectedSource] || [];
            return sourceLists.map(list => ({ text: list, value: list }));
        }
    },
    methods: {
        ...mapActions({
            getRecommendedShows: 'getRecommendedShows',
            getRecommendedShowsOptions: 'getRecommendedShowsOptions',
            getMoreShows: 'getMoreShows'
        }),
        containerClass(show) {
            let classes = 'recommended-container default-poster show-row';
            const { traktConfig } = this;
            const { removedFromMedusa } = traktConfig;

            if (show.showInLibrary) {
                classes += ' show-in-list';
            }

            if (removedFromMedusa.includes(show.externals.tvdb_id)) {
                classes += ' removed-from-medusa';
            }
            return classes;
        },
        isotopeLayout() {
            const { imgLazyLoad } = this;

            console.log('isotope Layout loaded');
            imgLazyLoad.update();
        },
        updateOptions(options) {
            // Update seleted options from add-show-options.vue @change event.
            const { anime, scene, seasonFolders, status, subtitles, statusAfter, release, quality } = options;
            const { blacklist, whitelist } = release;
            const { allowed, preferred } = quality;

            this.selectedShowOptions.subtitles = subtitles;
            this.selectedShowOptions.status = status;
            this.selectedShowOptions.statusAfter = statusAfter;
            this.selectedShowOptions.seasonFolders = seasonFolders;
            this.selectedShowOptions.anime = anime;
            this.selectedShowOptions.scene = scene;
            this.selectedShowOptions.release.blacklist = blacklist;
            this.selectedShowOptions.release.whitelist = whitelist;
            this.selectedShowOptions.quality.allowed = allowed;
            this.selectedShowOptions.quality.preferred = preferred;
        },
        sort() {
            const mapped = {
                original: 'original-order',
                rating: 'rating',
                votes: 'votes',
                name: 'title',
                rating_votes: ['rating', 'votes'] // eslint-disable-line camelcase
            };
            const { option: isotopeOptions, sortOptionsValue } = this;
            this.option.sortBy = mapped[sortOptionsValue];
            this.$refs.filteredShows.arrange(isotopeOptions);
        },
        filter(key) {
            this.$refs.filteredShows.filter(key);
            this.filterOption = key;
        },
        sortDirection() {
            const { option: isotopeOptions, sortDirectionOptionsValue } = this;
            this.option.sortAscending = sortDirectionOptionsValue === 'asc';
            this.$refs.filteredShows.arrange(isotopeOptions);
        },
        setSelectedList(selectedSource) {
            const { recommendedLists, selectedList } = this;
            const listOptions = recommendedLists[selectedSource];
            if (!listOptions) {
                return;
            }
            if (selectedList === '' || !listOptions.includes(selectedList)) {
                this.selectedList = listOptions[0];
            }
        },
        async searchRecommendedShows() {
            const { sourceToString, selectedSource } = this;
            const source = sourceToString[selectedSource];
            try {
                await this.client.api.post(`recommended/${source}`);
                this.$snotify.success(
                    'Started search for new recommended shows',
                    `Searching ${source}`
                );
            } catch (error) {
                if (error.response.status === 409) {
                    this.$snotify.error(
                        error.response.data.error,
                        'Error'
                    );
                }
            }
        },
        getMore() {
            this.loadingShows = true;
            this.getMoreShows(this.selectedSource)
                .finally(() => {
                    this.loadingShows = false;
                });
        }
    },
    watch: {
        selectedSource(newValue) {
            this.setSelectedList(newValue);
            if (newValue === this.externals.TRAKT) {
                const { trakt } = this;
                if (!trakt.enabled) {
                    this.traktWarning = true;
                    this.traktWarningMessage = 'You havent enabled trakt yet.';
                    return;
                }
                this.client.apiRoute('home/testTrakt')
                    .then(result => {
                        if (result.data !== 'Test notice sent successfully to Trakt') {
                            // Ask user if he wants to setup trakt authentication.
                            this.traktWarning = true;
                            this.traktWarningMessage = 'We could not authenticate to trakt. Do you want to set this up now?';
                        }
                    });
            }
        },
        queueitems(queueItems) {
            const filterRecommended = item => {
                return item.name.includes('UPDATE-RECOMMENDED') && item.success;
            };
            // Check for a new recommended show queue item and refresh results.
            if (queueItems.filter(filterRecommended)) {
                this.getRecommendedShows();
            }
        }
    }
};
</script>

<style scoped>
.trakt-auth-container {
    padding: 10px;
    border: 1px solid rgb(255 255 255);
    box-shadow: 5px 5px dimgrey;
}

.trakt-auth-container > .close-container {
    position: absolute;
    top: -24px;
    right: 15px;
    color: red;
}

span.trakt-warning {
    margin: 0 0 14px 0;
    display: block;
    color: red;
}

.load-more {
    display: flex;
    justify-content: center;
}
</style><|MERGE_RESOLUTION|>--- conflicted
+++ resolved
@@ -245,11 +245,8 @@
             recommendedLists: state => state.recommended.categories,
             queueitems: state => state.queue.queueitems,
             sourceToString: state => state.recommended.sourceToString,
-<<<<<<< HEAD
+            page: state => state.recommended.page,
             client: state => state.auth.client
-=======
-            page: state => state.recommended.page
->>>>>>> 7535589b
         }),
         filteredShowsByList() {
             const { imgLazyLoad, recommendedShows, selectedSource, selectedList } = this;
