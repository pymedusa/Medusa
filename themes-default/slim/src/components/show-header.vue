<template>
    <div class="show-header-container">
        <div class="row">
            <!-- @TODO: Remove data attributes -->
            <!-- @SEE: https://github.com/pymedusa/Medusa/pull/5087#discussion_r214074436 -->
            <div v-if="show" id="showtitle" class="col-lg-12" :data-showname="show.title">
                <div>
                    <!-- @TODO: Remove data attributes -->
                    <!-- @SEE: https://github.com/pymedusa/Medusa/pull/5087#discussion_r214077142 -->
                    <h1 class="title" :data-indexer-name="show.indexer" :data-series-id="show.id[show.indexer]" :id="'scene_exception_' + show.id[show.indexer]">
                        <app-link :href="'home/displayShow?indexername=' + show.indexer + '&seriesid=' + show.id[show.indexer]" class="snatchTitle">{{ show.title }}</app-link>
                    </h1>
                </div>

                <div v-if="type === 'snatch-selection'" id="show-specials-and-seasons" class="pull-right">
                    <span class="h2footer display-specials">
                        Manual search for:<br>
                        <app-link
                            :href="'home/displayShow?indexername=' + show.indexer + '&seriesid=' + show.id[show.indexer]"
                            class="snatchTitle"
                        >{{ show.title }}</app-link> / Season {{ season }}<template v-if="episode !== undefined && manualSearchType !== 'season'"> Episode {{ episode }}</template>
                    </span>
                </div>
                <div v-if="type !== 'snatch-selection' && seasons.length >= 1" id="show-specials-and-seasons" class="pull-right">
                    <span class="h2footer display-specials" v-if="seasons.includes(0)">
                        Display Specials: <a @click="toggleSpecials()" class="inner" style="cursor: pointer;">{{ displaySpecials ? 'Hide' : 'Show' }}</a>
                    </span>

                    <div class="h2footer display-seasons clear">
                        <span>
                            <select v-if="seasons.length >= 15" v-model="jumpToSeason" id="seasonJump" class="form-control input-sm" style="position: relative">
                                <option value="jump">Jump to Season</option>
                                <option v-for="seasonNumber in seasons" :key="`jumpToSeason-${seasonNumber}`" :value="seasonNumber">
                                    {{ seasonNumber === 0 ? 'Specials' : `Season ${seasonNumber}` }}
                                </option>
                            </select>
                            <template v-else-if="seasons.length >= 1">
                                Season:
                                <template v-for="(seasonNumber, index) in reverse(seasons)">
                                    <app-link :href="`#season-${seasonNumber}`" :key="`jumpToSeason-${seasonNumber}`" @click.native.prevent="jumpToSeason = seasonNumber">
                                        {{ seasonNumber === 0 ? 'Specials' : seasonNumber }}
                                    </app-link>
                                    <span v-if="index !== (seasons.length - 1)" :key="`separator-${index}`" class="separator">| </span>
                                </template>
                            </template>
                        </span>
                    </div>
                </div>
            </div> <!-- end show title -->
        </div> <!-- end row showtitle-->

        <div v-for="queueItem of activeShowQueueStatuses" :key="queueItem.action" class="row">
            <div class="alert alert-info">
                {{ queueItem.message }}
            </div>
        </div>

        <div id="row-show-summary" class="row">
            <div id="col-show-summary" class="col-md-12">
                <div class="show-poster-container">
                    <div class="row">
                        <div class="image-flex-container col-md-12">
                            <asset default="images/poster.png" :show-slug="show.id.slug" type="posterThumb" cls="show-image shadow" :link="true" />
                        </div>
                    </div>
                </div>

                <div class="ver-spacer" />

                <div class="show-info-container">
                    <div class="row">
                        <div class="pull-right col-lg-3 col-md-3 hidden-sm hidden-xs">
                            <asset default="images/banner.png" :show-slug="show.id.slug" type="banner" cls="show-banner pull-right shadow" :link="true" />
                        </div>
                        <div id="show-rating" class="pull-left col-lg-9 col-md-9 col-sm-12 col-xs-12">
                            <span
                                v-if="show.rating.imdb && show.rating.imdb.rating"
                                class="imdbstars"
                                :qtip-content="`${show.rating.imdb.rating} / 10 Stars<br> ${show.rating.imdb.votes} Votes`"
                            >
                                <span :style="{ width: (Number(show.rating.imdb.rating) * 12) + '%' }" />
                            </span>
                            <template v-if="!show.id.imdb">
                                <span v-if="show.year.start">({{ show.year.start }}) - {{ show.runtime }} minutes - </span>
                            </template>
                            <template v-else>
                                <img v-for="country in show.countryCodes" :key="'flag-' + country" src="images/blank.png" :class="['country-flag', 'flag-' + country]" width="16" height="11" style="margin-left: 3px; vertical-align:middle;">
                                <span v-if="show.imdbInfo.year">
                                    ({{ show.imdbInfo.year }}) -
                                </span>
                                <span>
                                    {{ show.imdbInfo.runtimes || show.runtime }} minutes
                                </span>
                                <app-link :href="'https://www.imdb.com/title/' + show.id.imdb" :title="'https://www.imdb.com/title/' + show.id.imdb">
                                    <img alt="[imdb]" height="16" width="16" src="images/imdb.png" style="margin-top: -1px; vertical-align:middle;">
                                </app-link>
                            </template>
                            <app-link v-if="show.id.trakt" :href="'https://trakt.tv/shows/' + show.id.trakt" :title="'https://trakt.tv/shows/' + show.id.trakt">
                                <img alt="[trakt]" height="16" width="16" src="images/trakt.png">
                            </app-link>
                            <app-link v-if="showIndexerUrl && indexerConfig[show.indexer].icon" :href="showIndexerUrl" :title="showIndexerUrl">
                                <img :alt="indexerConfig[show.indexer].name" height="16" width="16" :src="'images/' + indexerConfig[show.indexer].icon" style="margin-top: -1px; vertical-align:middle;">
                            </app-link>

                            <app-link v-if="show.xemNumbering && show.xemNumbering.length > 0" :href="'http://thexem.de/search?q=' + show.title" :title="'http://thexem.de/search?q=' + show.title">
                                <img alt="[xem]" height="16" width="16" src="images/xem.png" style="margin-top: -1px; vertical-align:middle;">
                            </app-link>

                            <app-link v-if="show.id.tvdb" :href="'https://fanart.tv/series/' + show.id.tvdb" :title="'https://fanart.tv/series/' + show.id[show.indexer]">
                                <img alt="[fanart.tv]" height="16" width="16" src="images/fanart.tv.png" class="fanart">
                            </app-link>
                        </div>
                        <div id="tags" class="pull-left col-lg-9 col-md-9 col-sm-12 col-xs-12">
                            <ul class="tags" v-if="show.genres">
                                <app-link v-for="genre in dedupeGenres(show.genres)" :key="genre.toString()" :href="'https://trakt.tv/shows/popular/?genres=' + genre.toLowerCase().replace(' ', '-')" :title="'View other popular ' + genre + ' shows on trakt.tv'"><li>{{ genre }}</li></app-link>
                            </ul>
                            <ul class="tags" v-else>
                                <app-link v-for="genre in showGenres" :key="genre.toString()" :href="'https://www.imdb.com/search/title?count=100&title_type=tv_series&genres=' + genre.toLowerCase().replace(' ', '-')" :title="'View other popular ' + genre + ' shows on IMDB'"><li>{{ genre }}</li></app-link>
                            </ul>
                        </div>
                    </div>

                    <div class="row">
                        <!-- Show Summary -->
                        <div v-if="configLoaded" id="summary" class="col-md-12">
                            <div id="show-summary" :class="[{ summaryFanArt: config.fanartBackground }, 'col-lg-9', 'col-md-8', 'col-sm-8', 'col-xs-12']">
                                <table class="summaryTable pull-left">
                                    <tr v-if="show.plot">
                                        <td colspan="2" style="padding-bottom: 15px;">
                                            <truncate @toggle="$emit('reflow')" :length="250" clamp="show more..." less="show less..." :text="show.plot" />
                                        </td>
                                    </tr>

                                    <!-- Preset -->
                                    <tr v-if="getQualityPreset({ value: combinedQualities }) !== undefined">
                                        <td class="showLegend">Quality:</td>
                                        <td><quality-pill :quality="combinedQualities" /></td>
                                    </tr>

                                    <!-- Custom quality -->
                                    <template v-else>
                                        <tr v-if="combineQualities(show.config.qualities.allowed) > 0">
                                            <td class="showLegend">Allowed Qualities:</td>
                                            <td>
                                                <template v-for="(curQuality, index) in show.config.qualities.allowed"><!--
                                                    -->{{ index > 0 ? ', ' : '' }}<!--
                                                    --><quality-pill :quality="curQuality" :key="`allowed-${curQuality}`" />
                                                </template>
                                            </td>
                                        </tr>

                                        <tr v-if="combineQualities(show.config.qualities.preferred) > 0">
                                            <td class="showLegend">Preferred Qualities:</td>
                                            <td>
                                                <template v-for="(curQuality, index) in show.config.qualities.preferred"><!--
                                                    -->{{ index > 0 ? ', ' : '' }}<!--
                                                    --><quality-pill :quality="curQuality" :key="`preferred-${curQuality}`" />
                                                </template>
                                            </td>
                                        </tr>
                                    </template>

                                    <tr v-if="show.network && show.airs"><td class="showLegend">Originally Airs: </td><td>{{ show.airs }}<b v-if="!show.airsFormatValid" class="invalid-value"> (invalid time format)</b> on {{ show.network }}</td></tr>
                                    <tr v-else-if="show.network"><td class="showLegend">Originally Airs: </td><td>{{ show.network }}</td></tr>
                                    <tr v-else-if="show.airs"><td class="showLegend">Originally Airs: </td><td>{{ show.airs }}<b v-if="!show.airsFormatValid" class="invalid-value"> (invalid time format)</b></td></tr>
                                    <tr><td class="showLegend">Show Status: </td><td>{{ show.status }}</td></tr>
                                    <tr><td class="showLegend">Default EP Status: </td><td>{{ show.config.defaultEpisodeStatus }}</td></tr>
                                    <tr><td class="showLegend"><span :class="{'invalid-value': !show.config.locationValid}">Location: </span></td><td><span :class="{'invalid-value': !show.config.locationValid}">{{show.config.location}}</span>{{show.config.locationValid ? '' : ' (Missing)'}}</td></tr>

                                    <tr v-if="show.config.aliases.length > 0">
                                        <td class="showLegend" style="vertical-align: top;">Scene Name:</td>
                                        <td>{{show.config.aliases.join(', ')}}</td>
                                    </tr>

                                    <tr v-if="show.config.release.requiredWords.length + search.filters.required.length > 0">
                                        <td class="showLegend" style="vertical-align: top;">
                                            <span :class="{required: type === 'snatch-selection'}">Required Words: </span>
                                        </td>
                                        <td>
                                            <span v-if="show.config.release.requiredWords.length" class="break-word">
                                                {{show.config.release.requiredWords.join(', ')}}
                                            </span>
                                            <span v-if="search.filters.required.length > 0" class="break-word global-filter">
                                                <app-link href="config/search/#searchfilters">
                                                    <template v-if="show.config.release.requiredWords.length > 0">
                                                        <span v-if="show.config.release.requiredWordsExclude"> excluded from: </span>
                                                        <span v-else>+ </span>
                                                    </template>
                                                    {{search.filters.required.join(', ')}}
                                                </app-link>
                                            </span>
                                        </td>
                                    </tr>
                                    <tr v-if="show.config.release.ignoredWords.length + search.filters.ignored.length > 0">
                                        <td class="showLegend" style="vertical-align: top;">
                                            <span :class="{ignored: type === 'snatch-selection'}">Ignored Words: </span>
                                        </td>
                                        <td>
                                            <span v-if="show.config.release.ignoredWords.length" class="break-word">
                                                {{show.config.release.ignoredWords.join(', ')}}
                                            </span>
                                            <span v-if="search.filters.ignored.length > 0" class="break-word global-filter">
                                                <app-link href="config/search/#searchfilters">
                                                    <template v-if="show.config.release.ignoredWords.length > 0">
                                                        <span v-if="show.config.release.ignoredWordsExclude"> excluded from: </span>
                                                        <span v-else>+ </span>
                                                    </template>
                                                    {{search.filters.ignored.join(', ')}}
                                                </app-link>
                                            </span>
                                        </td>
                                    </tr>

                                    <tr v-if="search.filters.preferred.length > 0">
                                        <td class="showLegend" style="vertical-align: top;">
                                            <span :class="{preferred: type === 'snatch-selection'}">Preferred Words: </span>
                                        </td>
                                        <td>
                                            <app-link href="config/search/#searchfilters">
                                                <span class="break-word">{{search.filters.preferred.join(', ')}}</span>
                                            </app-link>
                                        </td>
                                    </tr>
                                    <tr v-if="search.filters.undesired.length > 0">
                                        <td class="showLegend" style="vertical-align: top;">
                                            <span :class="{undesired: type === 'snatch-selection'}">Undesired Words: </span>
                                        </td>
                                        <td>
                                            <app-link href="config/search/#searchfilters">
                                                <span class="break-word">{{search.filters.undesired.join(', ')}}</span>
                                            </app-link>
                                        </td>
                                    </tr>

                                    <tr v-if="show.config.release.whitelist && show.config.release.whitelist.length > 0">
                                        <td class="showLegend">Wanted Groups:</td>
                                        <td>{{show.config.release.whitelist.join(', ')}}</td>
                                    </tr>

                                    <tr v-if="show.config.release.blacklist && show.config.release.blacklist.length > 0">
                                        <td class="showLegend">Unwanted Groups:</td>
                                        <td>{{show.config.release.blacklist.join(', ')}}</td>
                                    </tr>

                                    <tr v-if="show.config.airdateOffset !== 0">
                                        <td class="showLegend">Daily search offset:</td>
                                        <td>{{show.config.airdateOffset}} hours</td>
                                    </tr>
                                    <tr v-if="show.config.locationValid && show.size > -1">
                                        <td class="showLegend">Size:</td>
                                        <td>{{humanFileSize(show.size)}}</td>
                                    </tr>
                                </table><!-- Option table right -->
                            </div>

                            <!-- Option table right -->
                            <div id="show-status" class="col-lg-3 col-md-4 col-sm-4 col-xs-12 pull-xs-left">
                                <table class="pull-xs-left pull-md-right pull-sm-right pull-lg-right">
                                    <tr v-if="show.language"><td class="showLegend">Info Language:</td><td><img :src="'images/subtitles/flags/' + getCountryISO2ToISO3(show.language) + '.png'" width="16" height="11" :alt="show.language" :title="show.language" onError="this.onerror=null;this.src='images/flags/unknown.png';"></td></tr>
                                    <tr v-if="config.subtitles.enabled"><td class="showLegend">Subtitles: </td><td><state-switch :theme="config.themeName" :state="show.config.subtitlesEnabled" @click="toggleConfigOption('subtitlesEnabled');" /></td></tr>
                                    <tr><td class="showLegend">Season Folders: </td><td><state-switch :theme="config.themeName" :state="show.config.seasonFolders || config.namingForceFolders" /></td></tr>
                                    <tr><td class="showLegend">Paused: </td><td><state-switch :theme="config.themeName" :state="show.config.paused" @click="toggleConfigOption('paused')" /></td></tr>
                                    <tr><td class="showLegend">Air-by-Date: </td><td><state-switch :theme="config.themeName" :state="show.config.airByDate" @click="toggleConfigOption('airByDate')" /></td></tr>
                                    <tr><td class="showLegend">Sports: </td><td><state-switch :theme="config.themeName" :state="show.config.sports" @click="toggleConfigOption('sports')" /></td></tr>
                                    <tr><td class="showLegend">Anime: </td><td><state-switch :theme="config.themeName" :state="show.config.anime" @click="toggleConfigOption('anime')" /></td></tr>
                                    <tr><td class="showLegend">DVD Order: </td><td><state-switch :theme="config.themeName" :state="show.config.dvdOrder" @click="toggleConfigOption('dvdOrder')" /></td></tr>
                                    <tr><td class="showLegend">Scene Numbering: </td><td><state-switch :theme="config.themeName" :state="show.config.scene" @click="toggleConfigOption('scene')" /></td></tr>
                                </table>
                            </div> <!-- end of show-status -->
                        </div> <!-- end of summary -->
                    </div> <!-- end of row -->
                </div> <!-- show-info-container -->
            </div> <!-- end of col -->
        </div> <!-- end of row row-show-summary-->

        <div v-if="show" id="row-show-episodes-controls" class="row">
            <div id="col-show-episodes-controls" class="col-md-12">
                <div v-if="type === 'show'" class="row key"> <!-- Checkbox filter controls -->
                    <div class="col-lg-12" id="checkboxControls">
                        <div v-if="show.seasons" id="key-padding" class="pull-left top-5">
                            <label v-for="status of overviewStatus" :key="status.id" :for="status.id">
                                <span :class="status.id">
                                    <input type="checkbox" :id="status.id" v-model="status.checked" @change="$emit('update-overview-status', overviewStatus)">
                                    {{status.name}}: <b>{{episodeSummary[status.name]}}</b>
                                </span>
                            </label>
                        </div>
                        <div class="pull-lg-right top-5">

                            <select id="statusSelect" v-model="selectedStatus" class="form-control form-control-inline input-sm-custom input-sm-smallfont">
                                <option :value="'Change status to:'">Change status to:</option>
                                <option v-for="status in changeStatusOptions" :key="status.key" :value="status.value">
                                    {{ status.name }}
                                </option>
                            </select>

                            <select id="qualitySelect" v-model="selectedQuality" class="form-control form-control-inline input-sm-custom input-sm-smallfont">
                                <option :value="'Change quality to:'">Change quality to:</option>
                                <option v-for="quality in qualities" :key="quality.key" :value="quality.value">
                                    {{ quality.name }}
                                </option>
                            </select>
                            <input type="hidden" id="series-slug" :value="show.id.slug">
                            <input type="hidden" id="series-id" :value="show.id[show.indexer]">
                            <input type="hidden" id="indexer" :value="show.indexer">
                            <input class="btn-medusa" type="button" id="changeStatus" value="Go" @click="changeStatusClicked">
                        </div>
                    </div> <!-- checkboxControls -->
                </div> <!-- end of row -->
                <div v-else />
            </div> <!-- end of col -->
        </div> <!-- end of row -->
    </div>
</template>

<script>
import Truncate from 'vue-truncate-collapsed';
import { getLanguage } from 'country-language';
import { scrollTo } from 'vue-scrollto';
import { mapState, mapGetters } from 'vuex';
import { api } from '../api';
import { combineQualities, humanFileSize } from '../utils/core';
import { attachImdbTooltip } from '../jquery-wrappers';
import { AppLink, Asset, QualityPill, StateSwitch } from './helpers';

/**
 * Return the first item of `values` that is not `null`, `undefined` or `NaN`.
 * @param {...any} values - Values to check.
 * @returns {any} - The first item that fits the criteria, `undefined` otherwise.
 */
const resolveToValue = (...values) => {
    return values.find(value => {
        return !Number.isNaN(value) && value !== null && value !== undefined;
    });
};

export default {
    name: 'show-header',
    components: {
        AppLink,
        Asset,
        QualityPill,
        StateSwitch,
        Truncate
    },
    props: {
        /**
         * Page type: show or snatch-selection
         */
        type: {
            type: String,
            default: 'show',
            validator: value => [
                'show',
                'snatch-selection'
            ].includes(value)
        },
        /**
         * Show indexer
         */
        showIndexer: {
            type: String
        },
        /**
         * Show id
         */
        showId: {
            type: Number
        },
        /**
         * Season
         */
        showSeason: {
            type: Number
        },
        /**
         * Episode
         */
        showEpisode: {
            type: Number
        },
        /**
         * Manual Search Type (snatch-selection)
         */
        manualSearchType: {
            type: String
        }
    },
    data() {
        return {
            jumpToSeason: 'jump',
            selectedStatus: 'Change status to:',
            selectedQuality: 'Change quality to:',
            overviewStatus: [
                {
                    id: 'wanted',
                    checked: true,
                    name: 'Wanted'
                },
                {
                    id: 'allowed',
                    checked: true,
                    name: 'Allowed'
                },
                {
                    id: 'preferred',
                    checked: true,
                    name: 'Preferred'
                },
                {
                    id: 'skipped',
                    checked: true,
                    name: 'Skipped'
                },
                {
                    id: 'snatched',
                    checked: true,
                    name: 'Snatched'
                }
            ]
        };
    },
    computed: {
        ...mapState({
            config: state => state.config,
            shows: state => state.shows.shows,
            indexerConfig: state => state.config.indexers.config.indexers,
            failedDownloads: state => state.config.failedDownloads,
            displaySpecials: state => state.config.layout.show.specials,
            qualities: state => state.consts.qualities.values,
            statuses: state => state.consts.statuses,
            search: state => state.search,
            configLoaded: state => state.config.fanartBackground !== null
        }),
        ...mapGetters({
            show: 'getCurrentShow',
            getOverviewStatus: 'getOverviewStatus',
            getQualityPreset: 'getQualityPreset',
            getStatus: 'getStatus'
        }),
        indexer() {
            return this.showIndexer || this.$route.query.indexername;
        },
        id() {
            return this.showId || Number(this.$route.query.seriesid) || undefined;
        },
        season() {
            return resolveToValue(this.showSeason, Number(this.$route.query.season));
        },
        episode() {
            return resolveToValue(this.showEpisode, Number(this.$route.query.episode));
        },
        showIndexerUrl() {
            const { show, indexerConfig } = this;
            if (!show.indexer) {
                return;
            }

            const id = show.id[show.indexer];
            const indexerUrl = indexerConfig[show.indexer].showUrl;

            return `${indexerUrl}${id}`;
        },
        activeShowQueueStatuses() {
            const { showQueueStatus } = this.show;
            if (!showQueueStatus) {
                return [];
            }

            return showQueueStatus.filter(status => status.active === true);
        },
        showGenres() {
            const { show, dedupeGenres } = this;
            const { imdbInfo } = show;
            const { genres } = imdbInfo;
            let result = [];

            if (genres) {
                result = dedupeGenres(genres.split('|'));
            }

            return result;
        },
<<<<<<< HEAD
        preferredWords() {
            const { preferred } = this.search.filters;
            if (preferred.length > 0) {
                return preferred;
            }

            return [];
        },
        undesiredWords() {
            const { undesired } = this.search.filters;
            if (undesired.length > 0) {
                return undesired;
            }

            return [];
        },
=======
>>>>>>> 802e9c8f
        episodeSummary() {
            const { getOverviewStatus, show } = this;
            const { seasons } = show;
            const summary = {
                Skipped: 0,
                Wanted: 0,
                Allowed: 0,
                Preferred: 0,
                Unaired: 0,
                Snatched: 0,
                'Snatched (Proper)': 0,
                'Snatched (Best)': 0,
                Unset: 0
            };
            seasons.forEach(season => {
                season.episodes.forEach(episode => {
                    summary[getOverviewStatus(episode.status, episode.quality, show.config.qualities)] += 1;
                });
            });
            return summary;
        },
        changeStatusOptions() {
            const { failedDownloads, getStatus, statuses } = this;

            if (statuses.length === 0) {
                return [];
            }

            // Get status objects, in this order
            const defaultOptions = ['wanted', 'skipped', 'ignored', 'downloaded', 'archived']
                .map(key => getStatus({ key }));

            if (failedDownloads.enabled) {
                defaultOptions.push(getStatus({ key: 'failed' }));
            }

            return defaultOptions;
        },
        combinedQualities() {
            const { allowed, preferred } = this.show.config.qualities;
            return combineQualities(allowed, preferred);
        },
        seasons() {
            const { show } = this;
            // Only return an array with seasons (integers)
            return show.seasonCount.map(season => season.season);
        }
    },
    mounted() {
        ['load', 'resize'].map(event => {
            return window.addEventListener(event, () => {
                this.reflowLayout();
            });
        });
        this.$watch('show', function(slug) { // eslint-disable-line object-shorthand
            // Show has changed. Meaning we should reflow the layout.
            if (slug) {
                const { reflowLayout } = this;
                this.$nextTick(() => reflowLayout());
            }
        }, { deep: true });
    },
    methods: {
        combineQualities,
        humanFileSize,
        changeStatusClicked() {
            const { changeStatusOptions, changeQualityOptions, selectedStatus, selectedQuality } = this;
            this.$emit('update', {
                newStatus: selectedStatus,
                newQuality: selectedQuality,
                statusOptions: changeStatusOptions,
                qualityOptions: changeQualityOptions
            });
        },
        toggleSpecials() {
            const config = {
                section: 'main',
                config: {
                    layout: {
                        show: {
                            specials: !this.displaySpecials
                        }
                    }
                }
            };
            this.$store.dispatch('setConfig', config).then(() => {
                window.location.reload();
            });
        },
        reverse(array) {
            return array ? array.slice().reverse() : [];
        },
        dedupeGenres(genres) {
            return genres ? [...new Set(genres.slice(0).map(genre => genre.replace('-', ' ')))] : [];
        },
        getCountryISO2ToISO3(country) {
            return getLanguage(country).iso639_2en;
        },
        toggleConfigOption(option) {
            const { show } = this;
            const { config } = show;
            this.show.config[option] = !this.show.config[option];
            const data = {
                config: { [option]: config[option] }
            };
            api.patch('series/' + show.id.slug, data).then(_ => {
                this.$snotify.success(
                    `${data.config[option] ? 'enabled' : 'disabled'} show option ${option}`,
                    'Saved',
                    { timeout: 5000 }
                );
            }).catch(error => {
                this.$snotify.error(
                    'Error while trying to save "' + show.title + '": ' + error.message || 'Unknown',
                    'Error'
                );
            });
        },
        reflowLayout() {
            this.$nextTick(() => {
                this.moveSummaryBackground();
            });

            attachImdbTooltip(); // eslint-disable-line no-undef
        },
        /**
         * Adjust the summary background position and size on page load and resize
         */
        moveSummaryBackground() {
            const summary = $('#summary');
            // A hack for now, to bail if the page hasn't fully been rendered yet.
            if (!summary) {
                return;
            }

            const height = summary.height() + 10;
            const top = summary.offset().top + 5;
            $('#summaryBackground').height(height);
            $('#summaryBackground').offset({ top, left: 0 });
            $('#summaryBackground').show();
        }
    },
    watch: {
        jumpToSeason(season) {
            // Don't jump until an option is selected
            if (season !== 'jump') {
                // Calculate duration
                let duration = (this.seasons.length - season) * 50;
                duration = Math.max(500, Math.min(duration, 2000)); // Limit to (500ms <= duration <= 2000ms)

                // Calculate offset
                let offset = -50; // Navbar
                // Needs extra offset when the sub menu is "fixed".
                offset -= window.matchMedia('(min-width: 1281px)').matches ? 40 : 0;

                const name = `season-${season}`;
                console.debug(`Jumping to #${name} (${duration}ms)`);

                scrollTo(`[name="${name}"]`, duration, {
                    container: 'body',
                    easing: 'ease-in-out',
                    offset
                });

                // Update URL hash
                window.location.hash = name;

                // Reset jump
                this.jumpToSeason = 'jump';
            }
        }
    }
};
</script>

<style scoped>
.summaryTable {
    overflow: hidden;
}

.summaryTable tr td {
    word-break: break-all;
}

.ver-spacer {
    width: 15px;
}

#show-specials-and-seasons {
    margin-bottom: 15px;
}

span.required {
    color: green;
}

span.preferred {
    color: rgb(41, 87, 48);
}

span.undesired {
    color: orange;
}

span.ignored {
    color: red;
}

div#col-show-summary {
    display: table;
}

#col-show-summary img.show-image {
    max-width: 180px;
}

.show-poster-container {
    margin-right: 10px;
    display: table-cell;
    width: 180px;
}

.show-info-container {
    overflow: hidden;
    display: table-cell;
}

.showLegend {
    padding-right: 6px;
    padding-bottom: 1px;
    width: 150px;
}

.invalid-value {
    color: rgb(255, 0, 0);
}

@media (min-width: 768px) {
    .display-specials,
    .display-seasons {
        top: -60px;
    }

    #show-specials-and-seasons {
        bottom: 5px;
        right: 15px;
        position: absolute;
    }
}

@media (max-width: 767px) {
    .show-poster-container {
        display: inline-block;
        width: 100%;
        margin: 0 auto;
        border-style: none;
    }

    .show-poster-container img {
        display: block;
        margin: 0 auto;
        max-width: 280px !important;
    }

    .show-info-container {
        display: block;
        padding-top: 5px;
        width: 100%;
    }
}

@media (max-width: 991px) and (min-width: 768px) {
    .show-poster-container {
        float: left;
        display: inline-block;
        width: 100%;
        border-style: none;
    }

    .show-info-container {
        display: block;
        width: 100%;
    }

    #col-show-summary img.show-image {
        max-width: 280px;
    }
}

<<<<<<< HEAD
.unaired {
    background-color: rgb(245, 241, 228);
}

.skipped {
    background-color: rgb(190, 222, 237);
}

.preferred {
    background-color: rgb(195, 227, 200);
}

.archived {
    background-color: rgb(195, 227, 200);
}

.allowed {
    background-color: rgb(255, 218, 138);
}

.wanted {
    background-color: rgb(255, 176, 176);
}

.snatched {
    background-color: rgb(235, 193, 234);
}

.downloaded {
    background-color: rgb(195, 227, 200);
}

.failed {
    background-color: rgb(255, 153, 153);
}

span.unaired {
    color: rgb(88, 75, 32);
}

span.skipped {
    color: rgb(29, 80, 104);
}

span.preffered {
    color: rgb(41, 87, 48);
}

span.allowed {
    color: rgb(118, 81, 0);
}

span.wanted {
    color: rgb(137, 0, 0);
}

span.snatched {
    color: rgb(101, 33, 100);
}

span.unaired b,
span.skipped b,
span.preferred b,
span.allowed b,
span.wanted b,
span.snatched b {
    color: rgb(0, 0, 0);
    font-weight: 800;
=======
span.global-filter {
    font-style: italic;
>>>>>>> 802e9c8f
}
</style><|MERGE_RESOLUTION|>--- conflicted
+++ resolved
@@ -481,25 +481,6 @@
 
             return result;
         },
-<<<<<<< HEAD
-        preferredWords() {
-            const { preferred } = this.search.filters;
-            if (preferred.length > 0) {
-                return preferred;
-            }
-
-            return [];
-        },
-        undesiredWords() {
-            const { undesired } = this.search.filters;
-            if (undesired.length > 0) {
-                return undesired;
-            }
-
-            return [];
-        },
-=======
->>>>>>> 802e9c8f
         episodeSummary() {
             const { getOverviewStatus, show } = this;
             const { seasons } = show;
@@ -633,7 +614,7 @@
             // A hack for now, to bail if the page hasn't fully been rendered yet.
             if (!summary) {
                 return;
-            }
+        }
 
             const height = summary.height() + 10;
             const top = summary.offset().top + 5;
@@ -789,7 +770,6 @@
     }
 }
 
-<<<<<<< HEAD
 .unaired {
     background-color: rgb(245, 241, 228);
 }
@@ -858,9 +838,9 @@
 span.snatched b {
     color: rgb(0, 0, 0);
     font-weight: 800;
-=======
+}
+
 span.global-filter {
     font-style: italic;
->>>>>>> 802e9c8f
 }
 </style>