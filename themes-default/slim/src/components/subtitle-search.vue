--- conflicted
+++ resolved
@@ -212,11 +212,7 @@
             this.displayQuestion = false;
             this.loading = true;
             this.loadingMessage = 'Searching for subtitles... ';
-<<<<<<< HEAD
-            this.client.apiRoute('home/manualSearchSubtitles', { params: subtitleParams })
-=======
-            apiRoute('home/manualSearchSubtitles', { params: subtitleParams, timeout: 120000 })
->>>>>>> 7535589b
+            this.client.apiRoute('home/manualSearchSubtitles', { params: subtitleParams, timeout: 120000 })
                 .then(response => {
                     if (response.data.result === 'success') {
                         this.subtitles.push(...response.data.subtitles);
@@ -266,11 +262,7 @@
             this.loadingMessage = 'downloading subtitle... ';
             this.loading = true;
 
-<<<<<<< HEAD
-            this.client.apiRoute('home/manualSearchSubtitles', { params })
-=======
-            apiRoute('home/manualSearchSubtitles', { params, timeout: 120000 })
->>>>>>> 7535589b
+            this.client.apiRoute('home/manualSearchSubtitles', { params, timeout: 120000 })
                 .then(response => {
                     if (response.data.result === 'success') {
                         // Update the show, as we have new information (subtitles)
