const state = {
    show: {
        airs: null,
        airsFormatValid: null,
        akas: null,
        cache: null,
        classification: null,
        seasonCount: [],
        config: {
            airByDate: null,
            aliases: [],
            anime: null,
            defaultEpisodeStatus: null,
            dvdOrder: null,
            location: null,
            locationValid: null,
            paused: null,
            qualities: {
                allowed: [],
                preferred: []
            },
<<<<<<< HEAD
            release: null,
=======
            release: {
                requiredWords: [],
                ignoredWords: [],
                blacklist: [],
                whitelist: [],
                requiredWordsExclude: null,
                ignoredWordsExclude: null
            },
>>>>>>> b03055ac
            scene: null,
            seasonFolders: null,
            sports: null,
            subtitlesEnabled: null,
            airdateOffset: null
        },
        countries: null,
        genres: [],
        id: {
            tvdb: null,
            trakt: null,
            imdb: null,
            slug: null
        },
        indexer: null,
        imdbInfo: {
            akas: null,
            certificates: null,
            countries: null,
            countryCodes: null,
            genres: null,
            imdbId: null,
            imdbInfoId: null,
            indexer: null,
            indexerId: null,
            lastUpdate: null,
            plot: null,
            rating: null,
            runtimes: null,
            title: null,
            votes: null
        },
        language: null,
        network: null,
        nextAirDate: null,
        plot: null,
        rating: {
            imdb: {
                rating: null,
                votes: null
            }
        },
        runtime: null,
        showType: null,
        status: null,
        title: null,
        type: null,
        year: {},
        size: null,

        // ===========================
        // Detailed (`?detailed=true`)
        // ===========================

        showQueueStatus: [],
        xemNumbering: [],
        sceneAbsoluteNumbering: [],
        allSceneExceptions: [],
        xemAbsoluteNumbering: [],
        sceneNumbering: [],

        // ===========================
        // Episodes (`?episodes=true`)
        // ===========================

        // Seasons array is added to the show object under this query,
        // but we currently check to see if this property is defined before fetching the show with `?episodes=true`.
        // seasons: [],
        episodeCount: null
    }
};

const mutations = {};

const getters = {};

const actions = {};

export default {
    state,
    mutations,
    getters,
    actions
};<|MERGE_RESOLUTION|>--- conflicted
+++ resolved
@@ -19,9 +19,6 @@
                 allowed: [],
                 preferred: []
             },
-<<<<<<< HEAD
-            release: null,
-=======
             release: {
                 requiredWords: [],
                 ignoredWords: [],
@@ -30,7 +27,6 @@
                 requiredWordsExclude: null,
                 ignoredWordsExclude: null
             },
->>>>>>> b03055ac
             scene: null,
             seasonFolders: null,
             sports: null,
