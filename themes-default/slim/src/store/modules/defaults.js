const state = {
    show: {
        airs: null,
        airsFormatValid: null,
        akas: null,
        cache: null,
        classification: null,
        seasonCount: [],
        config: {
            airByDate: null,
            aliases: [],
            anime: null,
            defaultEpisodeStatus: null,
            dvdOrder: null,
            location: null,
            locationValid: null,
            paused: null,
            qualities: {
                allowed: [],
                preferred: []
            },
            release: {
                requiredWords: [],
                ignoredWords: [],
                blacklist: [],
                whitelist: [],
                requiredWordsExclude: null,
                ignoredWordsExclude: null
            },
            scene: null,
            seasonFolders: null,
            sports: null,
            subtitlesEnabled: null,
            airdateOffset: null
        },
        countries: null,
        genres: [],
        id: {
            tvdb: null,
            slug: null
        },
        indexer: null,
        imdbInfo: {
            akas: null,
            certificates: null,
            countries: null,
            countryCodes: null,
            genres: null,
            imdbId: null,
            imdbInfoId: null,
            indexer: null,
            indexerId: null,
            lastUpdate: null,
            plot: null,
            rating: null,
            runtimes: null,
            title: null,
            votes: null
        },
        language: null,
        network: null,
        nextAirDate: null,
        plot: null,
        rating: {
            imdb: {
                rating: null,
                votes: null
            }
        },
        runtime: null,
        seasonCount: null,
        showType: null,
        status: null,
        title: null,
        type: null,
        year: {},
        size: null,

        // ===========================
        // Detailed (`?detailed=true`)
        // ===========================

        showQueueStatus: [],
        xemNumbering: [],
<<<<<<< HEAD
        xemAbsoluteNumbering: [],
        sceneAbsoluteNumbering: [],
        allSceneExceptions: [],
        sceneNumbering: []
=======
        sceneAbsoluteNumbering: [],
        allSceneExceptions: [],
        xemAbsoluteNumbering: [],
        sceneNumbering: [],

        // ===========================
        // Episodes (`?episodes=true`)
        // ===========================

        // Seasons array is added to the show object under this query,
        // but we currently check to see if this property is defined before fetching the show with `?episodes=true`.
        // seasons: [],
        episodeCount: null
>>>>>>> d382651b
    }
};

const mutations = {};

const getters = {};

const actions = {};

export default {
    state,
    mutations,
    getters,
    actions
};<|MERGE_RESOLUTION|>--- conflicted
+++ resolved
@@ -68,7 +68,6 @@
             }
         },
         runtime: null,
-        seasonCount: null,
         showType: null,
         status: null,
         title: null,
@@ -82,12 +81,6 @@
 
         showQueueStatus: [],
         xemNumbering: [],
-<<<<<<< HEAD
-        xemAbsoluteNumbering: [],
-        sceneAbsoluteNumbering: [],
-        allSceneExceptions: [],
-        sceneNumbering: []
-=======
         sceneAbsoluteNumbering: [],
         allSceneExceptions: [],
         xemAbsoluteNumbering: [],
@@ -101,7 +94,6 @@
         // but we currently check to see if this property is defined before fetching the show with `?episodes=true`.
         // seasons: [],
         episodeCount: null
->>>>>>> d382651b
     }
 };
 
