import { ADD_CONFIG } from '../mutation-types';
import { api } from '../../api';
import formatDate from 'date-fns/format';
import parseISO from 'date-fns/parseISO';
import TimeAgo from 'javascript-time-ago';
import timeAgoLocalEN from 'javascript-time-ago/locale/en';

import { convertDateFormat } from '../../utils/core';

// Add locale-specific relative date/time formatting rules.
TimeAgo.addLocale(timeAgoLocalEN);

const state = {
    show: {
        specials: null,
        showListOrder: [],
        pagination: {
            enable: null
        }
    },
    home: null,
    selectedRootIndex: null,
    history: null,
    historyLimit: null,
    schedule: null,
    wide: null,
    timezoneDisplay: null,
    timeStyle: null,
    dateStyle: null,
    themeName: null,
    animeSplitHomeInTabs: null,
    animeSplitHome: null,
    fanartBackground: null,
    fanartBackgroundOpacity: null,
    trimZero: null,
    sortArticle: null,
    fuzzyDating: null,
    comingEps: {
        missedRange: null,
        sort: null,
        displayPaused: null,
        layout: null
    },
    backlogOverview: {
        status: null,
        period: null
    },
    showFilterByName: '',
    posterSortdir: null,
    posterSortby: null,
<<<<<<< HEAD
    posterSize: 188
=======
    posterSize: 188,
    currentShowTab: null
>>>>>>> fe3a934f
};

const mutations = {
    [ADD_CONFIG](state, { section, config }) {
        if (section === 'layout') {
            state = Object.assign(state, config);
        }
    }
};

const getters = {
    fuzzyParseDateTime: state => airDate => {
        const timeAgo = new TimeAgo('en-US');
        const { dateStyle, fuzzyDating, timeStyle } = state;

        if (!airDate) {
            return '';
        }

        if (fuzzyDating) {
            return timeAgo.format(new Date(airDate));
        }

        if (dateStyle === '%x') {
            return new Date(airDate).toLocaleString();
        }

        const fdate = parseISO(airDate);
        return formatDate(fdate, convertDateFormat(`${dateStyle} ${timeStyle}`));
    },
<<<<<<< HEAD
    getShowFilterByName: (state) => {
=======
    getShowFilterByName: state => {
>>>>>>> fe3a934f
        return state.showFilterByName;
    }

};

const actions = {
    setLayout(context, { page, layout }) {
        const { commit } = context;
        return api.patch('config/main', { layout: { [page]: layout } })
            .then(() => {
                return commit(ADD_CONFIG, {
                    section: 'layout', config: { [page]: layout }
                });
            });
    },
    setTheme(context, { themeName }) {
        const { commit } = context;
        return api.patch('config/main', { layout: { themeName } })
            .then(() => {
                return commit(ADD_CONFIG, {
                    section: 'layout', config: { themeName }
                });
            });
    },
    setSpecials(context, specials) {
        const { commit, state } = context;
        const show = Object.assign({}, state.show);
        show.specials = specials;

        return api.patch('config/main', { layout: { show } })
            .then(() => {
                return commit(ADD_CONFIG, {
                    section: 'layout', config: { show }
                });
            });
    },
    setShowFilterByName(context, { filter }) {
        const { commit } = context;
        return commit(ADD_CONFIG, {
            section: 'layout', config: { showFilterByName: filter }
        });
    },
    setPosterSortBy(context, { value }) {
        const { commit } = context;
        return api.patch('config/main', { layout: { posterSortby: value } })
            .then(() => {
                return commit(ADD_CONFIG, {
                    section: 'layout', config: { posterSortby: value }
                });
            });
    },
    setPosterSortDir(context, { value }) {
        const { commit } = context;
        return api.patch('config/main', { layout: { posterSortdir: value } })
            .then(() => {
                return commit(ADD_CONFIG, {
                    section: 'layout', config: { posterSortdir: value }
                });
            });
    },
    setPosterSize(context, { posterSize }) {
        const { commit } = context;
        return commit(ADD_CONFIG, {
            section: 'layout', config: { posterSize }
        });
    },
    setShowListOrder(context, { value }) {
        const { commit } = context;
        return api.patch('config/main', { layout: { show: { showListOrder: value } } })
            .then(() => {
                return commit(ADD_CONFIG, {
                    section: 'layout', config: { show: { showListOrder: value } }
                });
            });
    },
    setStoreLayout(context, { key, value }) {
        const { commit } = context;
        return api.patch('config/main', { layout: { [key]: value } })
            .then(() => {
                return commit(ADD_CONFIG, {
                    section: 'layout', config: { [key]: value }
                });
            });
    }
};

export default {
    state,
    mutations,
    getters,
    actions
};<|MERGE_RESOLUTION|>--- conflicted
+++ resolved
@@ -48,12 +48,8 @@
     showFilterByName: '',
     posterSortdir: null,
     posterSortby: null,
-<<<<<<< HEAD
-    posterSize: 188
-=======
     posterSize: 188,
     currentShowTab: null
->>>>>>> fe3a934f
 };
 
 const mutations = {
@@ -84,11 +80,7 @@
         const fdate = parseISO(airDate);
         return formatDate(fdate, convertDateFormat(`${dateStyle} ${timeStyle}`));
     },
-<<<<<<< HEAD
-    getShowFilterByName: (state) => {
-=======
     getShowFilterByName: state => {
->>>>>>> fe3a934f
         return state.showFilterByName;
     }
 
