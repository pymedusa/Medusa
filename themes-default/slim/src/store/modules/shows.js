--- conflicted
+++ resolved
@@ -165,7 +165,6 @@
         } else {
             Vue.set(state.queueitems, state.queueitems.length, queueItem);
         }
-<<<<<<< HEAD
 
     },
     [ADD_SHOW_CONFIG_TEMPLATE](state, { show, template }) {
@@ -178,7 +177,6 @@
         }
 
         currentShow.config.searchTemplates.push(template);
-=======
     },
     [REMOVE_SHOW](state, removedShow) {
         state.shows = state.shows.filter(existingShow => removedShow.id.slug !== existingShow.id.slug);
@@ -188,7 +186,6 @@
         if (localStorage.getItem('shows')) {
             Vue.set(state, 'shows', JSON.parse(localStorage.getItem('shows')));
         }
->>>>>>> 83575a7d
     }
 };
 
