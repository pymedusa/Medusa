import Vue from 'vue';

import { api } from '../../api';
import { ADD_SHOW, ADD_SHOWS,
    ADD_SHOW_EPISODE,
    ADD_SHOW_SCENE_EXCEPTION,
    REMOVE_SHOW_SCENE_EXCEPTION
} from '../mutation-types';

/**
 * @typedef {object} ShowIdentifier
 * @property {string} indexer The indexer name (e.g. `tvdb`)
 * @property {number} id The show ID on the indexer (e.g. `12345`)
 */

const state = {
    shows: [],
    currentShow: {
        indexer: null,
        id: null
    },
    loading: {
        total: null,
        current: null,
        display: false,
        finished: false
    }
};

const mutations = {
    [ADD_SHOW](state, show) {
        const existingShow = state.shows.find(({ id, indexer }) => Number(show.id[show.indexer]) === Number(id[indexer]));

        if (!existingShow) {
            console.debug(`Adding ${show.title || show.indexer + String(show.id)} as it wasn't found in the shows array`, show);
            state.shows.push(show);
            return;
        }

        // Merge new show object over old one
        // this allows detailed queries to update the record
        // without the non-detailed removing the extra data
        console.debug(`Found ${show.title || show.indexer + String(show.id)} in shows array attempting merge`);
        const newShow = {
            ...existingShow,
            ...show
        };

        // Update state
        Vue.set(state.shows, state.shows.indexOf(existingShow), newShow);
        console.debug(`Merged ${newShow.title || newShow.indexer + String(newShow.id)}`, newShow);
    },
    [ADD_SHOWS](state, shows) {
<<<<<<< HEAD
        // const existingShow = state.shows.find(({ id, indexer }) => Number(show.id[show.indexer]) === Number(id[indexer]));

        // if (!existingShow) {
        //     console.debug(`Adding ${show.title || show.indexer + String(show.id)} as it wasn't found in the shows array`, show);
        //     state.shows.push(show);
        //     return;
        // }

        // Merge new show object over old one
        // this allows detailed queries to update the record
        // without the non-detailed removing the extra data
        // console.debug(`Found ${show.title || show.indexer + String(show.id)} in shows array attempting merge`);
        // const newShow = {
        //     ...existingShow,
        //     ...show
        // };

=======
>>>>>>> fe3a934f
        // Quick check on duplicate shows.
        const newShows = shows.filter(newShow => {
            return !state.shows.find(
                ({ id, indexer }) => Number(newShow.id[newShow.indexer]) === Number(id[indexer]) && newShow.indexer === indexer
<<<<<<< HEAD
            )
=======
            );
>>>>>>> fe3a934f
        });

        Vue.set(state, 'shows', [...state.shows, ...newShows]);
        console.debug(`Added ${shows.length} shows to store`);
    },
    currentShow(state, { indexer, id }) {
        state.currentShow.indexer = indexer;
        state.currentShow.id = id;
    },
    setLoadingTotal(state, total) {
        state.loading.total = total;
    },
    setLoadingCurrent(state, current) {
        state.loading.current = current;
    },
    updateLoadingCurrent(state, current) {
        state.loading.current += current;
    },
    setLoadingDisplay(state, display) {
        state.loading.display = display;
    },
    setLoadingFinished(state, finished) {
        state.loading.finished = finished;
    },
    [ADD_SHOW_EPISODE](state, { show, episodes }) {
        // Creating a new show object (from the state one) as we want to trigger a store update
        const newShow = Object.assign({}, state.shows.find(({ id, indexer }) => Number(show.id[show.indexer]) === Number(id[indexer])));

        if (!newShow.seasons) {
            newShow.seasons = [];
        }

        // Recreate an Array with season objects, with each season having an episodes array.
        // This format is used by vue-good-table (displayShow).
        episodes.forEach(episode => {
            const existingSeason = newShow.seasons.find(season => season.season === episode.season);

            if (existingSeason) {
                const foundIndex = existingSeason.episodes.findIndex(element => element.slug === episode.slug);
                if (foundIndex === -1) {
                    existingSeason.episodes.push(episode);
                } else {
                    existingSeason.episodes.splice(foundIndex, 1, episode);
                }
            } else {
                const newSeason = {
                    season: episode.season,
                    episodes: [],
                    html: false,
                    mode: 'span',
                    label: 1
                };
                newShow.seasons.push(newSeason);
                newSeason.episodes.push(episode);
            }
        });

        // Update state
        const existingShow = state.shows.find(({ id, indexer }) => Number(show.id[show.indexer]) === Number(id[indexer]));
        Vue.set(state.shows, state.shows.indexOf(existingShow), newShow);
        console.log(`Storing episodes for show ${newShow.title} seasons: ${[...new Set(episodes.map(episode => episode.season))].join(', ')}`);
    },
    [ADD_SHOW_SCENE_EXCEPTION](state, { show, exception }) {
        // Get current show object
        const currentShow = Object.assign({}, state.shows.find(({ id, indexer }) => Number(show.id[show.indexer]) === Number(id[indexer])));

        if (currentShow.config.aliases.find(e => e.title === exception.title && e.season === exception.season)) {
            console.warn(`Can't add exception ${exception.title} with season ${exception.season} to show ${currentShow.title} as it already exists.`);
            return;
        }

        currentShow.config.aliases.push(exception);
    },
    [REMOVE_SHOW_SCENE_EXCEPTION](state, { show, exception }) {
        // Get current show object
        const currentShow = Object.assign({}, state.shows.find(({ id, indexer }) => Number(show.id[show.indexer]) === Number(id[indexer])));

        if (!currentShow.config.aliases.find(e => e.title === exception.title && e.season === exception.season)) {
            console.warn(`Can't remove exception ${exception.title} with season ${exception.season} to show ${currentShow.title} as it does not exist.`);
            return;
        }

        currentShow.config.aliases.splice(currentShow.config.aliases.indexOf(exception), 1);
    }

};

const getters = {
    getShowById: state => {
        /**
         * Get a show from the loaded shows state, identified by show ID and indexer name.
         *
         * @param {ShowIdentifier} show Show identifiers.
         * @returns {object|undefined} Show object or undefined if not found.
         */
        const getShowById = ({ id, indexer }) => state.shows.find(show => Number(show.id[indexer]) === Number(id));
        return getShowById;
    },
    getShowByTitle: state => title => state.shows.find(show => show.title === title),
    getSeason: state => ({ id, indexer, season }) => {
        const show = state.shows.find(show => Number(show.id[indexer]) === Number(id));
        return show && show.seasons ? show.seasons[season] : undefined;
    },
    getEpisode: state => ({ id, indexer, season, episode }) => {
        const show = state.shows.find(show => Number(show.id[indexer]) === Number(id));
        return show && show.seasons && show.seasons[season] ? show.seasons[season][episode] : undefined;
    },
    getCurrentShow: (state, getters, rootState) => {
        return state.shows.find(show => Number(show.id[state.currentShow.indexer]) === Number(state.currentShow.id)) || rootState.defaults.show;
    },
    showsWithStats: (state, getters, rootState) => {
        if (!state.shows) {
            return [];
        }

        return state.shows.map(show => {
            let showStats = rootState.stats.show.stats.find(stat => stat.indexerId === getters.indexerNameToId(show.indexer) && stat.seriesId === show.id[show.indexer]);
<<<<<<< HEAD
            const newLine = '\u000d';
=======
            const newLine = '\u000D';
>>>>>>> fe3a934f
            let text = 'Unaired';
            let title = '';

            if (!showStats) {
                showStats = {
                    epDownloaded: 0,
                    epSnatched: 0,
                    epTotal: 0,
                    seriesSize: 0
<<<<<<< HEAD
                }
=======
                };
>>>>>>> fe3a934f
            }

            if (showStats.epTotal >= 1) {
                text = showStats.epDownloaded;
                title = `Downloaded: ${showStats.epDownloaded}`;

                if (showStats.epSnatched) {
                    text += `+${showStats.epSnatched}`;
                    title += `${newLine}Snatched: ${showStats.epSnatched}`;
                }

                text += ` / ${showStats.epTotal}`;
                title += `${newLine}Total: ${showStats.epTotal}`;
            }

            show.stats = {
                episodes: {
                    total: showStats.epTotal,
                    snatched: showStats.epSnatched,
                    downloaded: showStats.epDownloaded,
                    size: showStats.seriesSize
                },
                tooltip: {
                    text,
                    title,
                    percentage: (showStats.epDownloaded * 100) / (showStats.epTotal || 1)
                }
            };
            return show;
        });
    }
};

/**
 * An object representing request parameters for getting a show from the API.
 *
 * @typedef {object} ShowGetParameters
 * @property {boolean} detailed Fetch detailed information? (e.g. scene/xem numbering)
 * @property {boolean} episodes Fetch seasons & episodes?
 */

const actions = {
    /**
     * Get show from API and commit it to the store.
     *
     * @param {*} context The store context.
     * @param {ShowIdentifier&ShowGetParameters} parameters Request parameters.
     * @returns {Promise} The API response.
     */
    getShow(context, { indexer, id, detailed, episodes }) {
        return new Promise((resolve, reject) => {
            const { commit } = context;
            const params = {};
            let timeout = 30000;

            if (detailed !== undefined) {
                params.detailed = detailed;
                timeout = 60000;
                timeout = 60000;
            }

            if (episodes !== undefined) {
                params.episodes = episodes;
                timeout = 60000;
            }

            api.get(`/series/${indexer}${id}`, { params, timeout })
                .then(res => {
                    commit(ADD_SHOW, res.data);
                    resolve(res.data);
                })
                .catch(error => {
                    reject(error);
                });
        });
    },
    /**
     * Get episdoes for a specified show from API and commit it to the store.
     *
     * @param {*} context - The store context.
     * @param {ShowParameteres} parameters - Request parameters.
     * @returns {Promise} The API response.
     */
    getEpisodes({ commit, getters }, { indexer, id, season }) {
        return new Promise((resolve, reject) => {
            const { getShowById } = getters;
            const show = getShowById({ id, indexer });

            const limit = 1000;
            const params = {
                limit
            };

            if (season !== undefined) {
                params.season = season;
            }

            // Get episodes
            api.get(`/series/${indexer}${id}/episodes`, { params })
                .then(response => {
                    commit(ADD_SHOW_EPISODE, { show, episodes: response.data });
                    resolve();
                })
                .catch(error => {
                    console.log(`Could not retrieve a episodes for show ${indexer}${id}, error: ${error}`);
                    reject(error);
                });
        });
    },
    /**
     * Get shows from API and commit them to the store.
     *
     * @param {*} context - The store context.
     * @param {(ShowIdentifier&ShowGetParameters)[]} shows Shows to get. If not provided, gets the first 1k shows.
     * @returns {undefined|Promise} undefined if `shows` was provided or the API response if not.
     */
    getShows(context, shows) {
        const { commit, dispatch } = context;

        // If no shows are provided get the first 1000
        if (!shows) {
            // Loading new shows, commit show loading information to state.
            commit('setLoadingTotal', 0);
            commit('setLoadingCurrent', 0);
            commit('setLoadingDisplay', true);

            const limit = 1000;
            const page = 1;
            const params = {
                limit,
                page
            };

            const pageRequests = [];

            // Get first page
            pageRequests.push(api.get('/series', { params })
                .then(response => {
                    commit('setLoadingTotal', Number(response.headers['x-pagination-count']));
                    const totalPages = Number(response.headers['x-pagination-total']);

                    commit(ADD_SHOWS, response.data);

<<<<<<< HEAD
                // Get first page
                api.get('/series', { params })
                    .then(response => {
                        const totalPages = Number(response.headers['x-pagination-total']);                        
                        commit(ADD_SHOWS, response.data);

                        // Optionally get additional pages
                        const pageRequests = [];
                        for (let page = 2; page <= totalPages; page++) {
                            const newPage = { page };
                            newPage.limit = params.limit;
                            pageRequests.push(api.get('/series', { params: newPage })
                                .then(response => {
                                    commit(ADD_SHOWS, shows);
                                }));
                        }

                        return Promise.all(pageRequests);
                    })
                    .catch(() => {
                        console.log('Could not retrieve a list of shows');
                    });
            })();
=======
                    commit('updateLoadingCurrent', response.data.length);
                    // Optionally get additional pages

                    for (let page = 2; page <= totalPages; page++) {
                        const newPage = { page };
                        newPage.limit = params.limit;
                        pageRequests.push(api.get('/series', { params: newPage })
                            .then(response => {
                                commit(ADD_SHOWS, response.data);
                                commit('updateLoadingCurrent', response.data.length);
                            }));
                    }
                })
                .catch(() => {
                    console.log('Could not retrieve a list of shows');
                })
            );

            return Promise.all(pageRequests);
>>>>>>> fe3a934f
        }

        return shows.forEach(show => dispatch('getShow', show));
    },
    setShow(context, { indexer, id, data }) {
        // Update show, updated show will arrive over a WebSocket message
        return api.patch(`series/${indexer}${id}`, data);
    },
    updateShow(context, show) {
        // Update local store
        const { commit } = context;
        return commit(ADD_SHOW, show);
    },
    addSceneException(context, { show, exception }) {
        const { commit } = context;
        commit(ADD_SHOW_SCENE_EXCEPTION, { show, exception });
    },
    removeSceneException(context, { show, exception }) {
        const { commit } = context;
        commit(REMOVE_SHOW_SCENE_EXCEPTION, { show, exception });
    }
};

export default {
    state,
    mutations,
    getters,
    actions
};<|MERGE_RESOLUTION|>--- conflicted
+++ resolved
@@ -51,35 +51,11 @@
         console.debug(`Merged ${newShow.title || newShow.indexer + String(newShow.id)}`, newShow);
     },
     [ADD_SHOWS](state, shows) {
-<<<<<<< HEAD
-        // const existingShow = state.shows.find(({ id, indexer }) => Number(show.id[show.indexer]) === Number(id[indexer]));
-
-        // if (!existingShow) {
-        //     console.debug(`Adding ${show.title || show.indexer + String(show.id)} as it wasn't found in the shows array`, show);
-        //     state.shows.push(show);
-        //     return;
-        // }
-
-        // Merge new show object over old one
-        // this allows detailed queries to update the record
-        // without the non-detailed removing the extra data
-        // console.debug(`Found ${show.title || show.indexer + String(show.id)} in shows array attempting merge`);
-        // const newShow = {
-        //     ...existingShow,
-        //     ...show
-        // };
-
-=======
->>>>>>> fe3a934f
         // Quick check on duplicate shows.
         const newShows = shows.filter(newShow => {
             return !state.shows.find(
                 ({ id, indexer }) => Number(newShow.id[newShow.indexer]) === Number(id[indexer]) && newShow.indexer === indexer
-<<<<<<< HEAD
-            )
-=======
             );
->>>>>>> fe3a934f
         });
 
         Vue.set(state, 'shows', [...state.shows, ...newShows]);
@@ -197,11 +173,7 @@
 
         return state.shows.map(show => {
             let showStats = rootState.stats.show.stats.find(stat => stat.indexerId === getters.indexerNameToId(show.indexer) && stat.seriesId === show.id[show.indexer]);
-<<<<<<< HEAD
-            const newLine = '\u000d';
-=======
             const newLine = '\u000D';
->>>>>>> fe3a934f
             let text = 'Unaired';
             let title = '';
 
@@ -211,11 +183,7 @@
                     epSnatched: 0,
                     epTotal: 0,
                     seriesSize: 0
-<<<<<<< HEAD
-                }
-=======
                 };
->>>>>>> fe3a934f
             }
 
             if (showStats.epTotal >= 1) {
@@ -359,31 +327,6 @@
 
                     commit(ADD_SHOWS, response.data);
 
-<<<<<<< HEAD
-                // Get first page
-                api.get('/series', { params })
-                    .then(response => {
-                        const totalPages = Number(response.headers['x-pagination-total']);                        
-                        commit(ADD_SHOWS, response.data);
-
-                        // Optionally get additional pages
-                        const pageRequests = [];
-                        for (let page = 2; page <= totalPages; page++) {
-                            const newPage = { page };
-                            newPage.limit = params.limit;
-                            pageRequests.push(api.get('/series', { params: newPage })
-                                .then(response => {
-                                    commit(ADD_SHOWS, shows);
-                                }));
-                        }
-
-                        return Promise.all(pageRequests);
-                    })
-                    .catch(() => {
-                        console.log('Could not retrieve a list of shows');
-                    });
-            })();
-=======
                     commit('updateLoadingCurrent', response.data.length);
                     // Optionally get additional pages
 
@@ -403,7 +346,6 @@
             );
 
             return Promise.all(pageRequests);
->>>>>>> fe3a934f
         }
 
         return shows.forEach(show => dispatch('getShow', show));
