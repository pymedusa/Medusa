import Vue from 'vue';

import { api } from '../../api';
import {
    ADD_SHOW,
    ADD_SHOW_QUEUE_ITEM,
    ADD_SHOW_CONFIG,
    ADD_SHOWS,
    ADD_SHOW_EPISODE,
    ADD_SHOW_SCENE_EXCEPTION,
    REMOVE_SHOW_SCENE_EXCEPTION,
    REMOVE_SHOW
} from '../mutation-types';

/**
 * @typedef {object} ShowIdentifier
 * @property {string} indexer The indexer name (e.g. `tvdb`)
 * @property {number} id The show ID on the indexer (e.g. `12345`)
 */

const state = {
    shows: [],
    currentShow: {
        showSlug: null
    },
    loading: {
        total: null,
        current: null,
        display: false,
        finished: false
    },
    queueitems: []
};

const mutations = {
    [ADD_SHOW](state, show) {
        const existingShow = state.shows.find(({ id, indexer }) => Number(show.id[show.indexer]) === Number(id[indexer]));

        if (!existingShow) {
            console.debug(`Adding ${show.title || show.indexer + String(show.id)} as it wasn't found in the shows array`, show);
            state.shows.push(show);
            return;
        }

        // Merge new show object over old one
        // this allows detailed queries to update the record
        // without the non-detailed removing the extra data
        console.debug(`Found ${show.title || show.indexer + String(show.id)} in shows array attempting merge`);
        const newShow = {
            ...existingShow,
            ...show
        };

        // Update state
        Vue.set(state.shows, state.shows.indexOf(existingShow), newShow);
        console.debug(`Merged ${newShow.title || newShow.indexer + String(newShow.id)}`, newShow);
    },
    [ADD_SHOWS](state, shows) {
        // If the show is already available, we only want to merge values
        const mergedShows = [];
        for (const newShow of shows) {
            const existing = state.shows.find(stateShow => stateShow.id.slug === newShow.id.slug);
            if (existing) {
                mergedShows.push({ ...existing, ...newShow });
            } else {
                mergedShows.push(newShow);
            }
        }
        state.shows = mergedShows;
        console.debug(`Added ${shows.length} shows to store`);
    },
    [ADD_SHOW_CONFIG](state, { show, config }) {
        const existingShow = state.shows.find(({ id, indexer }) => Number(show.id[show.indexer]) === Number(id[indexer]));
        existingShow.config = { ...existingShow.config, ...config };
    },
    currentShow(state, showSlug) {
        state.currentShow.showSlug = showSlug;
    },
    setLoadingTotal(state, total) {
        state.loading.total = total;
    },
    setLoadingCurrent(state, current) {
        state.loading.current = current;
    },
    updateLoadingCurrent(state, current) {
        state.loading.current += current;
    },
    setLoadingDisplay(state, display) {
        state.loading.display = display;
    },
    setLoadingFinished(state, finished) {
        state.loading.finished = finished;
    },
    [ADD_SHOW_EPISODE](state, { show, episodes }) {
        // Creating a new show object (from the state one) as we want to trigger a store update
        const newShow = Object.assign({}, state.shows.find(({ id, indexer }) => Number(show.id[show.indexer]) === Number(id[indexer])));

        if (!newShow.seasons) {
            newShow.seasons = [];
        }

        // Recreate an Array with season objects, with each season having an episodes array.
        // This format is used by vue-good-table (displayShow).
        episodes.forEach(episode => {
            const existingSeason = newShow.seasons.find(season => season.season === episode.season);

            if (existingSeason) {
                const foundIndex = existingSeason.children.findIndex(element => element.slug === episode.slug);
                if (foundIndex === -1) {
                    existingSeason.children.push(episode);
                } else {
                    existingSeason.children.splice(foundIndex, 1, episode);
                }
            } else {
                const newSeason = {
                    season: episode.season,
                    children: [],
                    html: false,
                    mode: 'span',
                    label: 1
                };
                newShow.seasons.push(newSeason);
                newSeason.children.push(episode);
            }
        });

        // Update state
        const existingShow = state.shows.find(({ id, indexer }) => Number(show.id[show.indexer]) === Number(id[indexer]));
        Vue.set(state.shows, state.shows.indexOf(existingShow), newShow);
        console.log(`Storing episodes for show ${newShow.title} seasons: ${[...new Set(episodes.map(episode => episode.season))].join(', ')}`);
    },
    [ADD_SHOW_SCENE_EXCEPTION](state, { show, exception }) {
        // Get current show object
        const currentShow = Object.assign({}, state.shows.find(({ id, indexer }) => Number(show.id[show.indexer]) === Number(id[indexer])));

        if (currentShow.config.aliases.find(e => e.title === exception.title && e.season === exception.season)) {
            console.warn(`Can't add exception ${exception.title} with season ${exception.season} to show ${currentShow.title} as it already exists.`);
            return;
        }

        currentShow.config.aliases.push(exception);
    },
    [REMOVE_SHOW_SCENE_EXCEPTION](state, { show, exception }) {
        // Get current show object
        const currentShow = Object.assign({}, state.shows.find(({ id, indexer }) => Number(show.id[show.indexer]) === Number(id[indexer])));

        if (!currentShow.config.aliases.find(e => e.title === exception.title && e.season === exception.season)) {
            console.warn(`Can't remove exception ${exception.title} with season ${exception.season} to show ${currentShow.title} as it does not exist.`);
            return;
        }

        currentShow.config.aliases.splice(currentShow.config.aliases.indexOf(exception), 1);
    },
    [ADD_SHOW_QUEUE_ITEM](state, queueItem) {
        const existingQueueItem = state.queueitems.find(item => item.identifier === queueItem.identifier);

        if (existingQueueItem) {
            Vue.set(state.queueitems, state.queueitems.indexOf(existingQueueItem), { ...existingQueueItem, ...queueItem });
        } else {
            Vue.set(state.queueitems, state.queueitems.length, queueItem);
        }
    },
    [REMOVE_SHOW](state, removedShow) {
        state.shows = state.shows.filter(existingShow => removedShow.id.slug !== existingShow.id.slug);
    },
    initShowsFromStore(state) {
        // Check if the ID exists
        if (localStorage.getItem('shows')) {
            Vue.set(state, 'shows', JSON.parse(localStorage.getItem('shows')));
        }
    }
};

const getters = {
    getShowById: state => {
        /**
         * Get a show from the loaded shows state, identified by show slug.
         *
         * @param {string} showSlug Show identifier.
         * @returns {object|undefined} Show object or undefined if not found.
         */
        const getShowById = showSlug => state.shows.find(show => show.id.slug === showSlug);
        return getShowById;
    },
    getShowByTitle: state => title => state.shows.find(show => show.title === title),
    getSeason: state => ({ showSlug, season }) => {
        const show = state.shows.find(show => show.id.slug === showSlug);
        return show && show.seasons ? show.seasons[season] : undefined;
    },
    getEpisode: state => ({ showSlug, season, episode }) => {
        const show = state.shows.find(show => show.id.slug === showSlug);
        return show && show.seasons && show.seasons.find(s => s.season === season) ? show.seasons.find(s => s.season === season).children.find(ep => ep.episode === episode) : undefined;
    },
    getCurrentShow: (state, _, rootState) => {
        return state.shows.find(show => show.id.slug === state.currentShow.showSlug) || rootState.defaults.show;
    },
    showsWithStats: (state, getters, rootState) => {
        if (!state.shows) {
            return [];
        }

        return state.shows.map(show => {
            let showStats = rootState.stats.show.stats.find(stat => stat.indexerId === getters.indexerNameToId(show.indexer) && stat.seriesId === show.id[show.indexer]);
            const newLine = '\u000D';
            let text = 'Unaired';
            let title = '';

            if (!showStats) {
                showStats = {
                    epDownloaded: 0,
                    epSnatched: 0,
                    epTotal: 0,
                    seriesSize: 0
                };
            }

            if (showStats.epTotal >= 1) {
                text = showStats.epDownloaded;
                title = `Downloaded: ${showStats.epDownloaded}`;

                if (showStats.epSnatched) {
                    text += `+${showStats.epSnatched}`;
                    title += `${newLine}Snatched: ${showStats.epSnatched}`;
                }

                text += ` / ${showStats.epTotal}`;
                title += `${newLine}Total: ${showStats.epTotal}`;
            }

            show.stats = {
                episodes: {
                    total: showStats.epTotal,
                    snatched: showStats.epSnatched,
                    downloaded: showStats.epDownloaded,
                    size: showStats.seriesSize
                },
                tooltip: {
                    text,
                    title,
                    percentage: (showStats.epDownloaded * 100) / (showStats.epTotal || 1)
                }
            };
            return show;
        });
    },
    showsInLists: (state, getters, rootState) => {
        const { layout, general } = rootState.config;
        const { show } = layout;
        const { showListOrder } = show;
        const { rootDirs } = general;
        const { selectedRootIndex, local } = layout;
        const { showFilterByName } = local;

        const { showsWithStats } = getters;

        let shows = null;

        // Filter root dirs
        shows = showsWithStats.filter(show => selectedRootIndex === -1 || show.config.location.includes(rootDirs.slice(1)[selectedRootIndex]));

        // Filter by text for the banner, simple and smallposter layouts.
        // The Poster layout uses vue-isotope and this does not respond well to changes to the `list` property.
        if (layout.home !== 'poster') {
            shows = shows.filter(show => show.title.toLowerCase().includes(showFilterByName.toLowerCase()));
        }

        const categorizedShows = showListOrder.filter(
            listTitle => shows.filter(
                show => show.config.showLists.map(
                    list => list.toLowerCase()
                ).includes(listTitle.toLowerCase())
            ).length > 0
        ).map(
            listTitle => ({ listTitle, shows: shows.filter(
                show => show.config.showLists.map(list => list.toLowerCase()).includes(listTitle.toLowerCase())
            ) })
        );

        // Check for shows that are not in any category anymore
        const uncategorizedShows = shows.filter(show => {
            return show.config.showLists.map(item => {
                return showListOrder.map(list => list.toLowerCase()).includes(item.toLowerCase());
            }).every(item => !item);
        });

        if (uncategorizedShows.length > 0) {
            categorizedShows.push({ listTitle: 'uncategorized', shows: uncategorizedShows });
        }

        if (categorizedShows.length === 0 && uncategorizedShows.length === 0) {
            categorizedShows.push({ listTitle: 'Series', shows: [] });
        }

        return categorizedShows;
    }
};

/**
 * An object representing request parameters for getting a show from the API.
 *
 * @typedef {object} ShowGetParameters
 * @property {boolean} detailed Fetch detailed information? (e.g. scene/xem numbering)
 * @property {boolean} episodes Fetch seasons & episodes?
 */

const actions = {
    /**
     * Get show from API and commit it to the store.
     *
     * @param {*} context The store context.
     * @param {ShowIdentifier&ShowGetParameters} parameters Request parameters.
     * @returns {Promise} The API response.
     */
    getShow(context, { showSlug, detailed, episodes }) {
        return new Promise((resolve, reject) => {
            const { commit } = context;
            const params = {};
            let timeout = 30000;

            if (detailed !== undefined) {
                params.detailed = detailed;
                timeout = 60000;
                timeout = 60000;
            }

            if (episodes !== undefined) {
                params.episodes = episodes;
                timeout = 60000;
            }

            api.get(`/series/${showSlug}`, { params, timeout })
                .then(res => {
                    commit(ADD_SHOW, res.data);
                    resolve(res.data);
                })
                .catch(error => {
                    reject(error);
                });
        });
    },
    /**
     * Get episdoes for a specified show from API and commit it to the store.
     *
     * @param {*} context - The store context.
     * @param {ShowParameteres} parameters - Request parameters.
     * @returns {Promise} The API response.
     */
    getEpisodes({ commit, getters }, { showSlug, season }) {
        return new Promise((resolve, reject) => {
            const { getShowById } = getters;
            const show = getShowById(showSlug);

            const limit = 1000;
            const params = {
                limit
            };

            if (season !== undefined) {
                params.season = season;
            }

            // Get episodes
            api.get(`/series/${showSlug}/episodes`, { params })
                .then(response => {
                    commit(ADD_SHOW_EPISODE, { show, episodes: response.data });
                    resolve();
                })
                .catch(error => {
                    console.log(`Could not retrieve a episodes for show ${showSlug}, error: ${error}`);
                    reject(error);
                });
        });
    },
    /**
     * Get shows from API and commit them to the store.
     *
     * @param {*} context - The store context.
     * @param {(ShowIdentifier&ShowGetParameters)[]} shows Shows to get. If not provided, gets the first 1k shows.
     * @returns {undefined|Promise} undefined if `shows` was provided or the API response if not.
     */
    getShows(context, shows) {
        const { commit, dispatch, state, rootState } = context;

        // If no shows are provided get the first 1000
        if (shows) {
            // Return a specific show list. (not used afaik).
            return shows.forEach(show => dispatch('getShow', show));
        }

        return new Promise((resolve, _) => {
            // Loading new shows, commit show loading information to state.
            commit('setLoadingTotal', 0);
            commit('setLoadingCurrent', 0);
            commit('setLoadingDisplay', true);

            const limit = 1000;
            const page = 1;
            const params = {
                limit,
                page
            };

            const pageRequests = [];
            const newShows = [];

            // Get first page
            pageRequests.push(api.get('/series', { params })
                .then(response => {
                    commit('setLoadingTotal', Number(response.headers['x-pagination-count']));
                    const totalPages = Number(response.headers['x-pagination-total']);

                    newShows.push(...response.data);

                    commit('updateLoadingCurrent', response.data.length);

                    // Optionally get additional pages
                    for (let page = 2; page <= totalPages; page++) {
                        pageRequests.push(new Promise((resolve, reject) => {
                            const newPage = { page };
                            newPage.limit = params.limit;
                            return api.get('/series', { params: newPage })
                                .then(response => {
                                    newShows.push(...response.data);
                                    commit('updateLoadingCurrent', response.data.length);
                                    resolve();
                                })
                                .catch(error => {
                                    reject(error);
                                });
                        }));
                    }
                })
                .catch(() => {
                    console.log('Could not retrieve a list of shows');
                })
                .finally(() => {
                    Promise.all(pageRequests)
                        .then(() => {
                            // Commit all the found shows to store.
                            commit(ADD_SHOWS, newShows);

                            // Update (namespaced) localStorage
                            const namespace = rootState.config.system.webRoot ? `${rootState.config.system.webRoot}_` : '';
                            try {
                                localStorage.setItem(`${namespace}shows`, JSON.stringify(state.shows));
                            } catch (error) {
                                console.warn(error);
                            }
                            resolve();
                        });
                })
            );
        });
    },
    setShow(_, { showSlug, data }) {
        // Update show, updated show will arrive over a WebSocket message
        return api.patch(`series/${showSlug}`, data);
    },
    updateShow(context, show) {
        // Update local store
        const { commit } = context;
        return commit(ADD_SHOW, show);
    },
<<<<<<< HEAD
    /**
     * Add a new show to the API and commit it to the store.
     *
     * @param {*} context - The store context.
     * @param {ShowParameteres} show - Show to add.
     * @returns {(undefined|Promise)} undefined if `shows` was provided or the API response if not.
     */
    addShow(context, show) {
        const { commit } = context;
        debugger;
        return api.post('/series', show).then(res => {
            commit(ADD_SHOW, show);
        });
=======
    addSceneException(context, { show, exception }) {
        const { commit } = context;
        commit(ADD_SHOW_SCENE_EXCEPTION, { show, exception });
    },
    removeSceneException(context, { show, exception }) {
        const { commit } = context;
        commit(REMOVE_SHOW_SCENE_EXCEPTION, { show, exception });
    },
    setCurrentShow(context, showSlug) {
        return new Promise(resolve => {
            // Set current show
            const { commit } = context;
            commit('currentShow', showSlug);
            resolve();
        });
    },
    setShowConfig(context, { show, config }) {
        const { commit } = context;
        commit(ADD_SHOW_CONFIG, { show, config });
    },
    updateShowQueueItem(context, queueItem) {
        // Update store's search queue item. (provided through websocket)
        const { commit } = context;
        return commit(ADD_SHOW_QUEUE_ITEM, queueItem);
    },
    removeShow({ commit, rootState, state }, show) {
        // Remove the show from store and localStorage (provided through websocket)
        commit(REMOVE_SHOW, show);

        // Update (namespaced) localStorage
        const namespace = rootState.config.system.webRoot ? `${rootState.config.system.webRoot}_` : '';
        localStorage.setItem(`${namespace}shows`, JSON.stringify(state.shows));
>>>>>>> df888834
    }
};

export default {
    state,
    mutations,
    getters,
    actions
};<|MERGE_RESOLUTION|>--- conflicted
+++ resolved
@@ -461,7 +461,39 @@
         const { commit } = context;
         return commit(ADD_SHOW, show);
     },
-<<<<<<< HEAD
+    addSceneException(context, { show, exception }) {
+        const { commit } = context;
+        commit(ADD_SHOW_SCENE_EXCEPTION, { show, exception });
+    },
+    removeSceneException(context, { show, exception }) {
+        const { commit } = context;
+        commit(REMOVE_SHOW_SCENE_EXCEPTION, { show, exception });
+    },
+    setCurrentShow(context, showSlug) {
+        return new Promise(resolve => {
+            // Set current show
+            const { commit } = context;
+            commit('currentShow', showSlug);
+            resolve();
+        });
+    },
+    setShowConfig(context, { show, config }) {
+        const { commit } = context;
+        commit(ADD_SHOW_CONFIG, { show, config });
+    },
+    updateShowQueueItem(context, queueItem) {
+        // Update store's search queue item. (provided through websocket)
+        const { commit } = context;
+        return commit(ADD_SHOW_QUEUE_ITEM, queueItem);
+    },
+    removeShow({ commit, rootState, state }, show) {
+        // Remove the show from store and localStorage (provided through websocket)
+        commit(REMOVE_SHOW, show);
+
+        // Update (namespaced) localStorage
+        const namespace = rootState.config.system.webRoot ? `${rootState.config.system.webRoot}_` : '';
+        localStorage.setItem(`${namespace}shows`, JSON.stringify(state.shows));
+    },
     /**
      * Add a new show to the API and commit it to the store.
      *
@@ -475,40 +507,6 @@
         return api.post('/series', show).then(res => {
             commit(ADD_SHOW, show);
         });
-=======
-    addSceneException(context, { show, exception }) {
-        const { commit } = context;
-        commit(ADD_SHOW_SCENE_EXCEPTION, { show, exception });
-    },
-    removeSceneException(context, { show, exception }) {
-        const { commit } = context;
-        commit(REMOVE_SHOW_SCENE_EXCEPTION, { show, exception });
-    },
-    setCurrentShow(context, showSlug) {
-        return new Promise(resolve => {
-            // Set current show
-            const { commit } = context;
-            commit('currentShow', showSlug);
-            resolve();
-        });
-    },
-    setShowConfig(context, { show, config }) {
-        const { commit } = context;
-        commit(ADD_SHOW_CONFIG, { show, config });
-    },
-    updateShowQueueItem(context, queueItem) {
-        // Update store's search queue item. (provided through websocket)
-        const { commit } = context;
-        return commit(ADD_SHOW_QUEUE_ITEM, queueItem);
-    },
-    removeShow({ commit, rootState, state }, show) {
-        // Remove the show from store and localStorage (provided through websocket)
-        commit(REMOVE_SHOW, show);
-
-        // Update (namespaced) localStorage
-        const namespace = rootState.config.system.webRoot ? `${rootState.config.system.webRoot}_` : '';
-        localStorage.setItem(`${namespace}shows`, JSON.stringify(state.shows));
->>>>>>> df888834
     }
 };
 
