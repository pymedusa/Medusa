--- conflicted
+++ resolved
@@ -16,12 +16,9 @@
 const ADD_SHOW = '📺 Show added to store';
 const ADD_SHOW_EPISODE = '📺 Shows season with episodes added to store';
 const ADD_STATS = 'ℹ️ Statistics added to store';
-<<<<<<< HEAD
-const ADD_SHOW_CONFIG_TEMPLATE = '📺 Search template added to shows templates';
-=======
->>>>>>> 4e543424
 const ADD_SHOW_SCENE_EXCEPTION = '📺 Add a scene exception';
 const REMOVE_SHOW_SCENE_EXCEPTION = '📺 Remove a scene exception';
+const ADD_SHOW_CONFIG_TEMPLATE = '📺 Search template added to shows templates';
 
 export {
     LOGIN_PENDING,
@@ -42,10 +39,7 @@
     ADD_SHOW,
     ADD_SHOW_EPISODE,
     ADD_STATS,
-<<<<<<< HEAD
-    ADD_SHOW_CONFIG_TEMPLATE,
-=======
->>>>>>> 4e543424
     ADD_SHOW_SCENE_EXCEPTION,
-    REMOVE_SHOW_SCENE_EXCEPTION
+    REMOVE_SHOW_SCENE_EXCEPTION,
+    ADD_SHOW_CONFIG_TEMPLATE
 };