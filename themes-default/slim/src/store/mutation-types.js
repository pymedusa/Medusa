const LOGIN_PENDING = '🔒 Logging in';
const LOGIN_SUCCESS = '🔒 ✅ Login Successful';
const LOGIN_FAILED = '🔒 ❌ Login Failed';
const LOGOUT = '🔒 Logout';
const REFRESH_TOKEN = '🔒 Refresh Token';
const REMOVE_AUTH_ERROR = '🔒 Remove Auth Error';
const SOCKET_ONOPEN = '🔗 ✅ WebSocket connected';
const SOCKET_ONCLOSE = '🔗 ❌ WebSocket disconnected';
const SOCKET_ONERROR = '🔗 ❌ WebSocket error';
const SOCKET_ONMESSAGE = '🔗 ✉️ 📥 WebSocket message received';
const SOCKET_RECONNECT = '🔗 🔃 WebSocket reconnecting';
const SOCKET_RECONNECT_ERROR = '🔗 🔃 ❌ WebSocket reconnection attempt failed';
const NOTIFICATIONS_ENABLED = '🔔 Notifications Enabled';
const NOTIFICATIONS_DISABLED = '🔔 Notifications Disabled';
const ADD_CONFIG = '⚙️ Config added to store';
const ADD_SHOW = '📺 Show added to store';
const ADD_SHOW_EPISODE = '📺 Shows season with episodes added to store';
const ADD_STATS = 'ℹ️ Statistics added to store';
<<<<<<< HEAD
const SET_STATS = 'SET_STATS';
const SET_MAX_DOWNLOAD_COUNT = 'SET_MAX_DOWNLOAD_COUNT';
=======
const ADD_SHOW_SCENE_EXCEPTION = '📺 Add a scene exception';
const REMOVE_SHOW_SCENE_EXCEPTION = '📺 Remove a scene exception';
>>>>>>> 8636dc4f

export {
    LOGIN_PENDING,
    LOGIN_SUCCESS,
    LOGIN_FAILED,
    LOGOUT,
    REFRESH_TOKEN,
    REMOVE_AUTH_ERROR,
    SOCKET_ONOPEN,
    SOCKET_ONCLOSE,
    SOCKET_ONERROR,
    SOCKET_ONMESSAGE,
    SOCKET_RECONNECT,
    SOCKET_RECONNECT_ERROR,
    NOTIFICATIONS_ENABLED,
    NOTIFICATIONS_DISABLED,
    ADD_CONFIG,
    ADD_SHOW,
    ADD_SHOW_EPISODE,
    ADD_STATS,
<<<<<<< HEAD
    SET_STATS,
    SET_MAX_DOWNLOAD_COUNT
=======
    ADD_SHOW_SCENE_EXCEPTION,
    REMOVE_SHOW_SCENE_EXCEPTION
>>>>>>> 8636dc4f
};<|MERGE_RESOLUTION|>--- conflicted
+++ resolved
@@ -16,13 +16,10 @@
 const ADD_SHOW = '📺 Show added to store';
 const ADD_SHOW_EPISODE = '📺 Shows season with episodes added to store';
 const ADD_STATS = 'ℹ️ Statistics added to store';
-<<<<<<< HEAD
 const SET_STATS = 'SET_STATS';
 const SET_MAX_DOWNLOAD_COUNT = 'SET_MAX_DOWNLOAD_COUNT';
-=======
 const ADD_SHOW_SCENE_EXCEPTION = '📺 Add a scene exception';
 const REMOVE_SHOW_SCENE_EXCEPTION = '📺 Remove a scene exception';
->>>>>>> 8636dc4f
 
 export {
     LOGIN_PENDING,
@@ -43,11 +40,9 @@
     ADD_SHOW,
     ADD_SHOW_EPISODE,
     ADD_STATS,
-<<<<<<< HEAD
     SET_STATS,
-    SET_MAX_DOWNLOAD_COUNT
-=======
+    SET_MAX_DOWNLOAD_COUNT,
+    ADD_STATS,
     ADD_SHOW_SCENE_EXCEPTION,
     REMOVE_SHOW_SCENE_EXCEPTION
->>>>>>> 8636dc4f
 };