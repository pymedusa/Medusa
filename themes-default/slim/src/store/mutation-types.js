--- conflicted
+++ resolved
@@ -20,9 +20,7 @@
 const ADD_SHOWS = '📺 Multiple Shows added to store in bulk';
 const ADD_SHOW_EPISODE = '📺 Shows season with episodes added to store';
 const ADD_STATS = 'ℹ️ Statistics added to store';
-<<<<<<< HEAD
 const ADD_RECOMMENDED_SHOW = '📺 Recommended Show added to store';
-=======
 const SET_STATS = 'SET_STATS';
 const SET_MAX_DOWNLOAD_COUNT = 'SET_MAX_DOWNLOAD_COUNT';
 const ADD_SHOW_SCENE_EXCEPTION = '📺 Add a scene exception';
@@ -41,7 +39,6 @@
 const REMOVE_PROVIDER = '⛽ Provider removed';
 const UPDATE_SHOWLIST_DEFAULT = '⚙️ Anime config showlist default updated';
 const ADD_SCHEDULE = '📅 Schedule information added';
->>>>>>> df888834
 
 export {
     LOGIN_PENDING,
@@ -63,11 +60,10 @@
     ADD_HISTORY,
     ADD_HISTORY_ROW,
     ADD_SHOW,
-<<<<<<< HEAD
+
     ADD_STATS,
+    ADD_SHOW_CONFIG,
     ADD_RECOMMENDED_SHOW
-=======
-    ADD_SHOW_CONFIG,
     ADD_SHOWS,
     ADD_SHOW_EPISODE,
     ADD_STATS,
@@ -88,5 +84,4 @@
     REMOVE_PROVIDER,
     UPDATE_SHOWLIST_DEFAULT,
     ADD_SCHEDULE
->>>>>>> df888834
 };