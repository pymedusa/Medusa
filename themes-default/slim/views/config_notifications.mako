--- conflicted
+++ resolved
@@ -12,14 +12,10 @@
 window.app = {};
 window.app = new Vue({
     store,
-<<<<<<< HEAD
+    router,
     el: '#vue-wrap',
-    metaInfo: {
-        title: 'Config - Notifications'
-    },
     data() {
         return {
-            header: 'Notifications',
             configLoaded: false,
             notifiers: {
                 emby: {
@@ -550,7 +546,7 @@
             host = host.length > 0 ? host : null;
             let port = $('#email_port').val();
             port = port.length > 0 ? port : null;
-            const tls = $('#email_tls').attr('checked') === undefined ? 0 : 1;
+            const tls = $('#email_tls').is(':checked') ? 1 : 0;
             let from = $('#email_from').val();
             from = from.length > 0 ? from : 'root@localhost';
             const user = $('#email_user').val().trim();
@@ -771,10 +767,6 @@
         });
 
     }
-=======
-    router,
-    el: '#vue-wrap'
->>>>>>> 0e800bfd
 });
 </script>
 </%block>
