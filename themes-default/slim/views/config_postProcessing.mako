--- conflicted
+++ resolved
@@ -8,8 +8,7 @@
 <script>
 
 window.app = {};
-<<<<<<< HEAD
-const startVue = () => {
+window.app = new Vue({
     window.app = new Vue({
         store,
         el: '#vue-wrap',
@@ -188,545 +187,7 @@
 
         }
     });
-};
-=======
-window.app = new Vue({
-    store,
-    el: '#vue-wrap',
-    metaInfo: {
-        title: 'Config - Post Processing'
-    },
-    data() {
-        return {
-            header: 'Post Processing'
-        };
-    },
-    beforeMount() {
-        $('#config-components').tabs();
-    },
-    mounted() {
-        $('#tv_download_dir').fileBrowser({
-            title: 'Select TV Download Directory'
-        });
-
-        // http://stackoverflow.com/questions/2219924/idiomatic-jquery-delayed-event-only-after-a-short-pause-in-typing-e-g-timew
-        const typewatch = (function() {
-            let timer = 0;
-            return function(callback, ms) {
-                clearTimeout(timer);
-                timer = setTimeout(callback, ms);
-            };
-        })();
-
-        function isRarSupported() {
-            $.get('config/postProcessing/isRarSupported', data => {
-                if (data !== 'supported') {
-                    $('#unpack').qtip('option', {
-                        'content.text': 'Unrar Executable not found.',
-                        'style.classes': 'qtip-rounded qtip-shadow qtip-red'
-                    });
-                    $('#unpack').qtip('toggle', true);
-                    $('#unpack').css('background-color', '#FFFFDD');
-                }
-            });
-        }
-
-        function fillExamples() {
-            const example = {};
-
-            example.pattern = $('#naming_pattern').val();
-            example.multi = $('#naming_multi_ep :selected').val();
-            example.animeType = $('input[name="naming_anime"]:checked').val();
-
-            $.get('config/postProcessing/testNaming', {
-                pattern: example.pattern,
-                anime_type: 3 // eslint-disable-line camelcase
-            }, data => {
-                if (data) {
-                    $('#naming_example').text(data + '.ext');
-                    $('#naming_example_div').show();
-                } else {
-                    $('#naming_example_div').hide();
-                }
-            });
-
-            $.get('config/postProcessing/testNaming', {
-                pattern: example.pattern,
-                multi: example.multi,
-                anime_type: 3 // eslint-disable-line camelcase
-            }, data => {
-                if (data) {
-                    $('#naming_example_multi').text(data + '.ext');
-                    $('#naming_example_multi_div').show();
-                } else {
-                    $('#naming_example_multi_div').hide();
-                }
-            });
-
-            $.get('config/postProcessing/isNamingValid', {
-                pattern: example.pattern,
-                multi: example.multi,
-                anime_type: example.animeType // eslint-disable-line camelcase
-            }, data => {
-                if (data === 'invalid') {
-                    $('#naming_pattern').qtip('option', {
-                        'content.text': 'This pattern is invalid.',
-                        'style.classes': 'qtip-rounded qtip-shadow qtip-red'
-                    });
-                    $('#naming_pattern').qtip('toggle', true);
-                    $('#naming_pattern').css('background-color', '#FFDDDD');
-                } else if (data === 'seasonfolders') {
-                    $('#naming_pattern').qtip('option', {
-                        'content.text': 'This pattern would be invalid without the folders, using it will force "Flatten" off for all shows.',
-                        'style.classes': 'qtip-rounded qtip-shadow qtip-red'
-                    });
-                    $('#naming_pattern').qtip('toggle', true);
-                    $('#naming_pattern').css('background-color', '#FFFFDD');
-                } else {
-                    $('#naming_pattern').qtip('option', {
-                        'content.text': 'This pattern is valid.',
-                        'style.classes': 'qtip-rounded qtip-shadow qtip-green'
-                    });
-                    $('#naming_pattern').qtip('toggle', false);
-                    $('#naming_pattern').css('background-color', '#FFFFFF');
-                }
-            });
-        }
-
-        function fillAbdExamples() {
-            const pattern = $('#naming_abd_pattern').val();
-
-            $.get('config/postProcessing/testNaming', {
-                pattern,
-                abd: 'True'
-            }, data => {
-                if (data) {
-                    $('#naming_abd_example').text(data + '.ext');
-                    $('#naming_abd_example_div').show();
-                } else {
-                    $('#naming_abd_example_div').hide();
-                }
-            });
-
-            $.get('config/postProcessing/isNamingValid', {
-                pattern,
-                abd: 'True'
-            }, data => {
-                if (data === 'invalid') {
-                    $('#naming_abd_pattern').qtip('option', {
-                        'content.text': 'This pattern is invalid.',
-                        'style.classes': 'qtip-rounded qtip-shadow qtip-red'
-                    });
-                    $('#naming_abd_pattern').qtip('toggle', true);
-                    $('#naming_abd_pattern').css('background-color', '#FFDDDD');
-                } else if (data === 'seasonfolders') {
-                    $('#naming_abd_pattern').qtip('option', {
-                        'content.text': 'This pattern would be invalid without the folders, using it will force "Flatten" off for all shows.',
-                        'style.classes': 'qtip-rounded qtip-shadow qtip-red'
-                    });
-                    $('#naming_abd_pattern').qtip('toggle', true);
-                    $('#naming_abd_pattern').css('background-color', '#FFFFDD');
-                } else {
-                    $('#naming_abd_pattern').qtip('option', {
-                        'content.text': 'This pattern is valid.',
-                        'style.classes': 'qtip-rounded qtip-shadow qtip-green'
-                    });
-                    $('#naming_abd_pattern').qtip('toggle', false);
-                    $('#naming_abd_pattern').css('background-color', '#FFFFFF');
-                }
-            });
-        }
-
-        function fillSportsExamples() {
-            const pattern = $('#naming_sports_pattern').val();
-
-            $.get('config/postProcessing/testNaming', {
-                pattern,
-                sports: 'True' // @TODO does this actually need to be a string or can it be a boolean?
-            }, data => {
-                if (data) {
-                    $('#naming_sports_example').text(data + '.ext');
-                    $('#naming_sports_example_div').show();
-                } else {
-                    $('#naming_sports_example_div').hide();
-                }
-            });
-
-            $.get('config/postProcessing/isNamingValid', {
-                pattern,
-                sports: 'True' // @TODO does this actually need to be a string or can it be a boolean?
-            }, data => {
-                if (data === 'invalid') {
-                    $('#naming_sports_pattern').qtip('option', {
-                        'content.text': 'This pattern is invalid.',
-                        'style.classes': 'qtip-rounded qtip-shadow qtip-red'
-                    });
-                    $('#naming_sports_pattern').qtip('toggle', true);
-                    $('#naming_sports_pattern').css('background-color', '#FFDDDD');
-                } else if (data === 'seasonfolders') {
-                    $('#naming_sports_pattern').qtip('option', {
-                        'content.text': 'This pattern would be invalid without the folders, using it will force "Flatten" off for all shows.',
-                        'style.classes': 'qtip-rounded qtip-shadow qtip-red'
-                    });
-                    $('#naming_sports_pattern').qtip('toggle', true);
-                    $('#naming_sports_pattern').css('background-color', '#FFFFDD');
-                } else {
-                    $('#naming_sports_pattern').qtip('option', {
-                        'content.text': 'This pattern is valid.',
-                        'style.classes': 'qtip-rounded qtip-shadow qtip-green'
-                    });
-                    $('#naming_sports_pattern').qtip('toggle', false);
-                    $('#naming_sports_pattern').css('background-color', '#FFFFFF');
-                }
-            });
-        }
-
-        function fillAnimeExamples() {
-            const example = {};
-            example.pattern = $('#naming_anime_pattern').val();
-            example.multi = $('#naming_anime_multi_ep :selected').val();
-            example.animeType = $('input[name="naming_anime"]:checked').val();
-
-            $.get('config/postProcessing/testNaming', {
-                pattern: example.pattern,
-                anime_type: example.animeType // eslint-disable-line camelcase
-            }, data => {
-                if (data) {
-                    $('#naming_example_anime').text(data + '.ext');
-                    $('#naming_example_anime_div').show();
-                } else {
-                    $('#naming_example_anime_div').hide();
-                }
-            });
-
-            $.get('config/postProcessing/testNaming', {
-                pattern: example.pattern,
-                multi: example.multi,
-                anime_type: example.animeType // eslint-disable-line camelcase
-            }, data => {
-                if (data) {
-                    $('#naming_example_multi_anime').text(data + '.ext');
-                    $('#naming_example_multi_anime_div').show();
-                } else {
-                    $('#naming_example_multi_anime_div').hide();
-                }
-            });
-
-            $.get('config/postProcessing/isNamingValid', {
-                pattern: example.pattern,
-                multi: example.multi,
-                anime_type: example.animeType // eslint-disable-line camelcase
-            }, data => {
-                if (data === 'invalid') {
-                    $('#naming_pattern').qtip('option', {
-                        'content.text': 'This pattern is invalid.',
-                        'style.classes': 'qtip-rounded qtip-shadow qtip-red'
-                    });
-                    $('#naming_pattern').qtip('toggle', true);
-                    $('#naming_pattern').css('background-color', '#FFDDDD');
-                } else if (data === 'seasonfolders') {
-                    $('#naming_pattern').qtip('option', {
-                        'content.text': 'This pattern would be invalid without the folders, using it will force "Flatten" off for all shows.',
-                        'style.classes': 'qtip-rounded qtip-shadow qtip-red'
-                    });
-                    $('#naming_pattern').qtip('toggle', true);
-                    $('#naming_pattern').css('background-color', '#FFFFDD');
-                } else {
-                    $('#naming_pattern').qtip('option', {
-                        'content.text': 'This pattern is valid.',
-                        'style.classes': 'qtip-rounded qtip-shadow qtip-green'
-                    });
-                    $('#naming_pattern').qtip('toggle', false);
-                    $('#naming_pattern').css('background-color', '#FFFFFF');
-                }
-            });
-        }
-
-        // @TODO all of these setup funcitons should be able to be rolled into a generic function
-
-        function setupNaming() {
-            // If it is a custom selection then show the text box
-            if ($('#name_presets :selected').val().toLowerCase() === 'custom...') {
-                $('#naming_custom').show();
-            } else {
-                $('#naming_custom').hide();
-                $('#naming_pattern').val($('#name_presets :selected').attr('id'));
-            }
-            fillExamples();
-        }
-
-        function setupAbdNaming() {
-            // If it is a custom selection then show the text box
-            if ($('#name_abd_presets :selected').val().toLowerCase() === 'custom...') {
-                $('#naming_abd_custom').show();
-            } else {
-                $('#naming_abd_custom').hide();
-                $('#naming_abd_pattern').val($('#name_abd_presets :selected').attr('id'));
-            }
-            fillAbdExamples();
-        }
-
-        function setupSportsNaming() {
-            // If it is a custom selection then show the text box
-            if ($('#name_sports_presets :selected').val().toLowerCase() === 'custom...') {
-                $('#naming_sports_custom').show();
-            } else {
-                $('#naming_sports_custom').hide();
-                $('#naming_sports_pattern').val($('#name_sports_presets :selected').attr('id'));
-            }
-            fillSportsExamples();
-        }
-
-        function setupAnimeNaming() {
-            // If it is a custom selection then show the text box
-            if ($('#name_anime_presets :selected').val().toLowerCase() === 'custom...') {
-                $('#naming_anime_custom').show();
-            } else {
-                $('#naming_anime_custom').hide();
-                $('#naming_anime_pattern').val($('#name_anime_presets :selected').attr('id'));
-            }
-            fillAnimeExamples();
-        }
-
-        $('#unpack').on('change', function() {
-            if (this.checked) {
-                isRarSupported();
-            } else {
-                $('#unpack').qtip('toggle', false);
-            }
-        });
-
-        // @TODO all of these on change funcitons should be able to be rolled into a generic jQuery function or maybe we could
-        //       move all of the setup functions into these handlers?
-
-        $('#name_presets').on('change', () => {
-            setupNaming();
-        });
-
-        $('#name_abd_presets').on('change', () => {
-            setupAbdNaming();
-        });
-
-        $('#naming_custom_abd').on('change', () => {
-            setupAbdNaming();
-        });
-
-        $('#name_sports_presets').on('change', () => {
-            setupSportsNaming();
-        });
-
-        $('#naming_custom_sports').on('change', () => {
-            setupSportsNaming();
-        });
-
-        $('#name_anime_presets').on('change', () => {
-            setupAnimeNaming();
-        });
-
-        $('#naming_custom_anime').on('change', () => {
-            setupAnimeNaming();
-        });
-
-        $('input[name="naming_anime"]').on('click', () => {
-            setupAnimeNaming();
-        });
-
-        // @TODO We might be able to change these from typewatch to _ debounce like we've done on the log page
-        //       The main reason for doing this would be to use only open source stuff that's still being maintained
-
-        $('#naming_multi_ep').on('change', fillExamples);
-        $('#naming_pattern').on('focusout', fillExamples);
-        $('#naming_pattern').on('keyup', () => {
-            typewatch(() => {
-                fillExamples();
-            }, 500);
-        });
-
-        $('#naming_anime_multi_ep').on('change', fillAnimeExamples);
-        $('#naming_anime_pattern').on('focusout', fillAnimeExamples);
-        $('#naming_anime_pattern').on('keyup', () => {
-            typewatch(() => {
-                fillAnimeExamples();
-            }, 500);
-        });
-
-        $('#naming_abd_pattern').on('focusout', fillExamples);
-        $('#naming_abd_pattern').on('keyup', () => {
-            typewatch(() => {
-                fillAbdExamples();
-            }, 500);
-        });
-
-        $('#naming_sports_pattern').on('focusout', fillExamples);
-        $('#naming_sports_pattern').on('keyup', () => {
-            typewatch(() => {
-                fillSportsExamples();
-            }, 500);
-        });
-
-        $('#naming_anime_pattern').on('focusout', fillExamples);
-        $('#naming_anime_pattern').on('keyup', () => {
-            typewatch(() => {
-                fillAnimeExamples();
-            }, 500);
-        });
-
-        $('#show_naming_key').on('click', () => {
-            $('#naming_key').toggle();
-        });
-        $('#show_naming_abd_key').on('click', () => {
-            $('#naming_abd_key').toggle();
-        });
-        $('#show_naming_sports_key').on('click', () => {
-            $('#naming_sports_key').toggle();
-        });
-        $('#show_naming_anime_key').on('click', () => {
-            $('#naming_anime_key').toggle();
-        });
-        $('#do_custom').on('click', () => {
-            $('#naming_pattern').val($('#name_presets :selected').attr('id'));
-            $('#naming_custom').show();
-            $('#naming_pattern').focus();
-        });
-
-        // @TODO We should see if these can be added with the on click or if we need to even call them on load
-        setupNaming();
-        setupAbdNaming();
-        setupSportsNaming();
-        setupAnimeNaming();
-
-        // -- start of metadata options div toggle code --
-        $('#metadataType').on('change keyup', function() {
-            $(this).showHideMetadata();
-        });
-
-        $.fn.showHideMetadata = function() {
-            $('.metadataDiv').each(function() {
-                const targetName = $(this).attr('id');
-                const selectedTarget = $('#metadataType :selected').val();
-
-                if (selectedTarget === targetName) {
-                    $(this).show();
-                } else {
-                    $(this).hide();
-                }
-            });
-        };
-        // Initialize to show the div
-        $(this).showHideMetadata();
-        // -- end of metadata options div toggle code --
-
-        $('.metadata_checkbox').on('click', function() {
-            $(this).refreshMetadataConfig(false);
-        });
-
-        $.fn.refreshMetadataConfig = function(first) {
-            let curMost = 0;
-            let curMostProvider = '';
-
-            $('.metadataDiv').each(function() { // eslint-disable-line complexity
-                const generatorName = $(this).attr('id');
-
-                const configArray = [];
-                const showMetadata = $('#' + generatorName + '_show_metadata').prop('checked');
-                const episodeMetadata = $('#' + generatorName + '_episode_metadata').prop('checked');
-                const fanart = $('#' + generatorName + '_fanart').prop('checked');
-                const poster = $('#' + generatorName + '_poster').prop('checked');
-                const banner = $('#' + generatorName + '_banner').prop('checked');
-                const episodeThumbnails = $('#' + generatorName + '_episode_thumbnails').prop('checked');
-                const seasonPosters = $('#' + generatorName + '_season_posters').prop('checked');
-                const seasonBanners = $('#' + generatorName + '_season_banners').prop('checked');
-                const seasonAllPoster = $('#' + generatorName + '_season_all_poster').prop('checked');
-                const seasonAllBanner = $('#' + generatorName + '_season_all_banner').prop('checked');
-
-                configArray.push(showMetadata ? '1' : '0');
-                configArray.push(episodeMetadata ? '1' : '0');
-                configArray.push(fanart ? '1' : '0');
-                configArray.push(poster ? '1' : '0');
-                configArray.push(banner ? '1' : '0');
-                configArray.push(episodeThumbnails ? '1' : '0');
-                configArray.push(seasonPosters ? '1' : '0');
-                configArray.push(seasonBanners ? '1' : '0');
-                configArray.push(seasonAllPoster ? '1' : '0');
-                configArray.push(seasonAllBanner ? '1' : '0');
-
-                let curNumber = 0;
-                for (let i = 0, len = configArray.length; i < len; i++) {
-                    curNumber += parseInt(configArray[i], 10);
-                }
-                if (curNumber > curMost) {
-                    curMost = curNumber;
-                    curMostProvider = generatorName;
-                }
-
-                $('#' + generatorName + '_eg_show_metadata').prop('class', showMetadata ? 'enabled' : 'disabled');
-                $('#' + generatorName + '_eg_episode_metadata').prop('class', episodeMetadata ? 'enabled' : 'disabled');
-                $('#' + generatorName + '_eg_fanart').prop('class', fanart ? 'enabled' : 'disabled');
-                $('#' + generatorName + '_eg_poster').prop('class', poster ? 'enabled' : 'disabled');
-                $('#' + generatorName + '_eg_banner').prop('class', banner ? 'enabled' : 'disabled');
-                $('#' + generatorName + '_eg_episode_thumbnails').prop('class', episodeThumbnails ? 'enabled' : 'disabled');
-                $('#' + generatorName + '_eg_season_posters').prop('class', seasonPosters ? 'enabled' : 'disabled');
-                $('#' + generatorName + '_eg_season_banners').prop('class', seasonBanners ? 'enabled' : 'disabled');
-                $('#' + generatorName + '_eg_season_all_poster').prop('class', seasonAllPoster ? 'enabled' : 'disabled');
-                $('#' + generatorName + '_eg_season_all_banner').prop('class', seasonAllBanner ? 'enabled' : 'disabled');
-                $('#' + generatorName + '_data').val(configArray.join('|'));
-            });
-
-            if (curMostProvider !== '' && first) {
-                $('#metadataType option[value=' + curMostProvider + ']').prop('selected', true);
-                $(this).showHideMetadata();
-            }
-        };
-
-        $(this).refreshMetadataConfig(true);
-        $('img[title]').qtip({
-            position: {
-                at: 'bottom center',
-                my: 'top right'
-            },
-            style: {
-                tip: {
-                    corner: true,
-                    method: 'polygon'
-                },
-                classes: 'qtip-shadow qtip-dark'
-            }
-        });
-        $('i[title]').qtip({
-            position: {
-                at: 'top center',
-                my: 'bottom center'
-            },
-            style: {
-                tip: {
-                    corner: true,
-                    method: 'polygon'
-                },
-                classes: 'qtip-rounded qtip-shadow ui-tooltip-sb'
-            }
-        });
-        $('.custom-pattern,#unpack').qtip({
-            content: 'validating...',
-            show: {
-                event: false,
-                ready: false
-            },
-            hide: false,
-            position: {
-                at: 'center left',
-                my: 'center right'
-            },
-            style: {
-                tip: {
-                    corner: true,
-                    method: 'polygon'
-                },
-                classes: 'qtip-rounded qtip-shadow qtip-red'
-            }
-        });
-    }
 });
->>>>>>> 1ae2ee90
 </script>
 </%block>
 <%block name="content">
