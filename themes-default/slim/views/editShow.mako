--- conflicted
+++ resolved
@@ -298,7 +298,7 @@
                         <div v-if="series.config.anime" class="field-pair">
                             <span class="component-title">Release Groups</span>
                             <span class="component-desc">
-                                <anidb-release-group-ui :series="seriesSlug" :blacklist="series.config.release.blacklist" :whitelist="series.config.release.whitelist" :all-groups="series.config.release.allgroups" @change="onChangeReleaseGroupsAnime"></anidb-release-group-ui>
+                                <anidb-release-group-ui :blacklist="series.config.release.blacklist" :whitelist="series.config.release.whitelist" :all-groups="series.config.release.allgroups" @change="onChangeReleaseGroupsAnime"></anidb-release-group-ui>
                             </span>
                         </div>
 
@@ -315,11 +315,7 @@
                             <label for="season_folders">
                                 <span class="component-title">Season folders</span>
                                 <span class="component-desc">
-<<<<<<< HEAD
                                     <input type="checkbox" id="season_folders" name="flatten_folders" v-model="series.config.flattenFolders" @change="saveSeries('series')"/> group episodes by season folder (uncheck to store in a single folder)
-=======
-                                    <input type="checkbox" id="season_folders" name="flatten_folders" ${'checked="checked"' if show.flatten_folders == 0 or app.NAMING_FORCE_FOLDERS else ''} ${'disabled="disabled"' if app.NAMING_FORCE_FOLDERS else ''}/> group episodes by season folder (uncheck to store in a single folder)
->>>>>>> 8eaaa1a4
                                 </span>
                             </label>
                         </div>
