--- conflicted
+++ resolved
@@ -4,15 +4,9 @@
 <%include file="/vue-components/select-list-ui.mako"/>
 <%include file="/vue-components/anidb-release-group-ui.mako"/>
 <script>
-<<<<<<< HEAD
-let app;
-const startVue = () => {
-    app = new Vue({
-=======
 window.app = {};
 const startVue = () => {
     window.app = new Vue({
->>>>>>> 6148669b
         el: '#vue-wrap',
         metaInfo: {
             title: 'Edit Show'
@@ -134,20 +128,8 @@
                 this.series.config.release.allgroups = items.filter(item => item.memberOf === 'releasegroups');
 
             },
-<<<<<<< HEAD
-            updateLanguage: function(value) {
-                this.series.language = value;
-            },
-            combineQualities() {
-                const reducer = (accumulator, currentValue) => accumulator | currentValue;
-                const allowed = this.series.config.qualities.allowed.reduce(reducer, 0);
-                const preferred = this.series.config.qualities.preferred.reduce(reducer, 0);
-
-                return  allowed | preferred << 16
-=======
             updateLanguage(value) {
                 this.series.language = value;
->>>>>>> 6148669b
             }
         },
         computed: {
@@ -172,16 +154,7 @@
 <input type="hidden" id="indexer-name" value="${show.indexer_name}" />
 <input type="hidden" id="series-id" value="${show.indexerid}" />
 <input type="hidden" id="series-slug" value="${show.slug}" />
-<<<<<<< HEAD
-
-% if not header is UNDEFINED:
-    <h1 class="header">${header}</h1>
-% else:
-    <h1 class="title">${title}</h1>
-% endif
-=======
 <h1 class="header">Edit Show</h1>
->>>>>>> 6148669b
 <saved-message :state="saveMessage" :error="saveError"></saved-message>
 <div id="config-content">
     <div id="config" :class="{ summaryFanArt: config.fanartBackground }">
@@ -198,7 +171,6 @@
                     
                     
                     <fieldset class="component-group-list">
-<<<<<<< HEAD
                         
                         
                         <div class="form-group">
@@ -213,7 +185,7 @@
                         <div class="form-group">
                             <label for="qualityPreset" class="col-sm-2 control-label">Preferred Quality</label>
                             <div class="col-sm-10 content">
-                                <quality-chooser @update:quality:allowed="series.config.qualities.allowed = $event" @update:quality:preferred="series.config.qualities.preferred = $event"/>
+                                    <quality-chooser :overall-quality="combinedQualities" @update:quality:allowed="series.config.qualities.allowed = $event" @update:quality:preferred="series.config.qualities.preferred = $event"/>
                             </div>
                         </div>
 
@@ -226,37 +198,6 @@
                                 </select>
                                 <div class="clear-left"><p>This will set the status for future episodes.</p></div>
                             </div>
-=======
-                        <div class="field-pair">
-                            <label for="location">
-                                <span class="component-title">Show Location</span>
-                                <span class="component-desc">
-                                    <input type="hidden" name="indexername" id="form-indexername" :value="indexerName" />
-                                    <input type="hidden" name="seriesid" id="form-seriesid" :value="seriesId" />
-                                    <file-browser name="location" ref="locationBrowser" id="location" title="Select Show Location" :initial-dir="series.config.location" @update:location="series.config.location = $event"/>
-                                </span>
-                            </label>
-                        </div>
-                        <div class="field-pair">
-                            <label for="qualityPreset">
-                                <span class="component-title">Preferred Quality</span>
-                                <span class="component-desc">
-                                    <quality-chooser :overall-quality="combinedQualities" @update:quality:allowed="series.config.qualities.allowed = $event" @update:quality:preferred="series.config.qualities.preferred = $event"/>
-                                </span>
-                            </label>
-                        </div>
-                        <div class="field-pair">
-                            <label for="defaultEpStatusSelect">
-                                <span class="component-title">Default Episode Status</span>
-                                <span class="component-desc">
-                                    <select name="defaultEpStatus" id="defaultEpStatusSelect" class="form-control form-control-inline input-sm"
-                                        v-model="series.config.defaultEpisodeStatus" @change="saveSeries('series')"/>
-                                        <option v-for="option in defaultEpisodeStatusOptions" :value="option.value">{{ option.text }}</option>
-                                    </select>
-                                    <div class="clear-left"><p>This will set the status for future episodes.</p></div>
-                                </span>
-                            </label>
->>>>>>> 6148669b
                         </div>
 
                         <div class="form-group">
@@ -287,24 +228,13 @@
                 <div class="component-group">
                     <h3>Format Settings</h3>
                     <fieldset class="component-group-list">
-<<<<<<< HEAD
                         
                         <div class="form-group">
                             <label for="airbydate" class="col-sm-2 control-label">Air by date</label>
                             <div class="col-sm-10 content">
-                                <input type="checkbox" id="airbydate" name="air_by_date" v-model="series.config.paused" @change="saveSeries('series')" /> check if the show is released as Show.03.02.2010 rather than Show.S02E03.<br>
-                                <span style="color:rgb(255, 0, 0);">In case of an air date conflict between regular and special episodes, the later will be ignored.</span>
-                            </div>
-=======
-                        <div class="field-pair">
-                            <label for="airbydate">
-                                <span class="component-title">Air by date</span>
-                                <span class="component-desc">
                                     <input type="checkbox" id="airbydate" name="air_by_date" v-model="series.config.airByDate" @change="saveSeries('series')" /> check if the show is released as Show.03.02.2010 rather than Show.S02E03.<br>
                                     <span style="color:rgb(255, 0, 0);">In case of an air date conflict between regular and special episodes, the later will be ignored.</span>
-                                </span>
-                            </label>
->>>>>>> 6148669b
+                            </div>
                         </div>
 
                         <div class="form-group">
