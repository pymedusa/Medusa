<%inherit file="/layouts/main.mako"/>
<%!
    import adba
    import json
    from medusa import app, common
    from medusa.common import SKIPPED, WANTED, UNAIRED, ARCHIVED, IGNORED, SNATCHED, SNATCHED_PROPER, SNATCHED_BEST, FAILED
    from medusa.common import statusStrings
    from medusa.helper import exceptions
    from medusa.indexers.indexer_api import indexerApi
    from medusa.indexers.utils import mappings
    from medusa import scene_exceptions
%>
<%block name="metas">
<meta data-var="show.is_anime" data-content="${show.is_anime}">
</%block>
<<<<<<< HEAD
<link rel="stylesheet" type="text/css" href="css/vue/editshow.css?${sbPID}" />
=======
<%block name="scripts">
    <script type="text/javascript" src="js/quality-chooser.js?${sbPID}"></script>
    <script type="text/javascript" src="js/edit-show.js"></script>
% if show.is_anime:
    <script type="text/javascript" src="js/blackwhite.js?${sbPID}"></script>
% endif
<script>
let app;
const startVue = () => {
    app = new Vue({
        el: '#vue-wrap',
        data() {
            return {};
        }
    });
};
</script>
</%block>
>>>>>>> 527c2326
<%block name="content">
<input type="hidden" id="indexer-name" value="${show.indexer_name}" />
<input type="hidden" id="series-id" value="${show.indexerid}" />
<input type="hidden" id="series-slug" value="${show.slug}" />
% if not header is UNDEFINED:
    <h1 class="header">${header}</h1>
% else:
    <h1 class="title">${title}</h1>
% endif
<div id="config-content">
    <div id="config" :class="{ summaryFanArt: config.fanartBackground }">
        <form @submit.prevent="saveSeries('all')">
        <div id="config-components">
            <ul>
                <li><app-link href="#core-component-group1">Main</app-link></li>
                <li><app-link href="#core-component-group2">Format</app-link></li>
                <li><app-link href="#core-component-group3">Advanced</app-link></li>
            </ul>
            <div id="core-component-group1">
                <div class="component-group">
                    <h3>Main Settings</h3>
                    <fieldset class="component-group-list">
                        <div class="field-pair">
                            <label for="location">
                                <span class="component-title">Show Location</span>
                                <span class="component-desc">
                                    <input type="hidden" name="indexername" id="form-indexername" :value="indexerName" />
                                    <input type="hidden" name="seriesid" id="form-seriesid" :value="seriesId"/>
                                    <input type="text" name="location" ref="locationBtn" id="location" v-model="location" class="form-control form-control-inline input-sm input350"/>
                                </span>
                            </label>
                        </div>
                        <div class="field-pair">
                            <label for="qualityPreset">
                                <span class="component-title">Preferred Quality</span>
                                <!-- TODO: replace these with a vue component -->
                                <span class="component-desc">
                                    <% allowed_qualities, preferred_qualities = common.Quality.split_quality(int(show.quality)) %>
                                    <%include file="/inc_qualityChooser.mako"/>
                                </span>
                            </label>
                        </div>
                        <div class="field-pair">
                            <label for="defaultEpStatusSelect">
                                <span class="component-title">Default Episode Status</span>
                                <span class="component-desc">
                                    <select name="defaultEpStatus" id="defaultEpStatusSelect" class="form-control form-control-inline input-sm" 
                                        v-model="series.config.defaultEpisodeStatus"  @change="saveSeries('series')"/>
                                        <option v-for="option in defaultEpisodeStatusOptions" :value="option.value">{{ option.text }}</option>
                                    </select>
                                    <div class="clear-left"><p>This will set the status for future episodes.</p></div>
                                </span>
                            </label>
                        </div>
                        <div class="field-pair">
                            <label for="indexerLangSelect">
                                <span class="component-title">Info Language</span>
                                <span class="component-desc">
                                    <select name="indexer_lang" id="indexerLangSelect" class="form-control form-control-inline input-sm bfh-languages" 
                                        data-blank="false" :data-language="series.language" :data-available="availableLanguages" @change="saveSeries('series')">
                                    </select>
                                    <div class="clear-left"><p>This only applies to episode filenames and the contents of metadata files.</p></div>
                                </span>
                            </label>
                        </div>
                        <div class="field-pair">
                            <label for="subtitles">
                                <span class="component-title">Subtitles</span>
                                <span class="component-desc">
                                    <input type="checkbox" id="subtitles" name="subtitles" v-model="series.config.subtitlesEnabled" @change="saveSeries('series')"/> search for subtitles
                                </span>
                            </label>
                        </div>
                        <div class="field-pair">
                            <label for="paused">
                                <span class="component-title">Paused</span>
                                <span class="component-desc">
                                    <input type="checkbox" id="paused" name="paused" v-model="series.config.paused" @change="saveSeries('series')"/> pause this show (Medusa will not download episodes)
                                </span>
                            </label>
                        </div>
                    </fieldset>
                </div>
            </div>
            <div id="core-component-group2">
                <div class="component-group">
                    <h3>Format Settings</h3>
                    <fieldset class="component-group-list">
                        <div class="field-pair">
                            <label for="airbydate">
                                <span class="component-title">Air by date</span>
                                <span class="component-desc">
                                    <input type="checkbox" id="airbydate" name="air_by_date" v-model="series.config.paused" @change="saveSeries('series')" /> check if the show is released as Show.03.02.2010 rather than Show.S02E03.<br>
                                    <span style="color:rgb(255, 0, 0);">In case of an air date conflict between regular and special episodes, the later will be ignored.</span>
                                </span>
                            </label>
                        </div>
                        <div class="field-pair">
                            <label for="anime">
                                <span class="component-title">Anime</span>
                                <span class="component-desc">
                                    <input type="checkbox" id="anime" name="anime" v-model="series.config.anime" @change="saveSeries('series')"> check if the show is Anime and episodes are released as Show.265 rather than Show.S02E03<br>
                                </span>
                            </label>
                        </div>
                        
                        <div v-if="series.config.anime" class="field-pair">
                            <span class="component-title">Release Groups</span>
                            <span class="component-desc">
                                <anidb-release-group-ui :series="seriesSlug" :blacklist="series.config.release.blacklist" :whitelist="series.config.release.whitelist" :all-groups="series.config.release.allgroups" @change="onChangeReleaseGroupsAnime"></anidb-release-group-ui>
                            </span>
                        </div>

                        <div class="field-pair">
                            <label for="sports">
                                <span class="component-title">Sports</span>
                                <span class="component-desc">
                                    <input type="checkbox" id="sports" name="sports" v-model="series.config.sports" @change="saveSeries('series')"/> check if the show is a sporting or MMA event released as Show.03.02.2010 rather than Show.S02E03<br>
                                    <span style="color:rgb(255, 0, 0);">In case of an air date conflict between regular and special episodes, the later will be ignored.</span>
                                </span>
                            </label>
                        </div>
                        <div class="field-pair">
                            <label for="season_folders">
                                <span class="component-title">Season folders</span>
                                <span class="component-desc">
                                    <input type="checkbox" id="season_folders" name="flatten_folders" v-model="series.config.flattenFolders" @change="saveSeries('series')"/> group episodes by season folder (uncheck to store in a single folder)
                                </span>
                            </label>
                        </div>
                        <div class="field-pair">
                            <label for="scene">
                                <span class="component-title">Scene Numbering</span>
                                <span class="component-desc">
                                    <input type="checkbox" id="scene" name="scene" v-model="series.config.scene" @change="saveSeries('series')"/> search by scene numbering (uncheck to search by indexer numbering)
                                </span>
                            </label>
                        </div>
                        <div class="field-pair">
                            <label for="dvdorder">
                                <span class="component-title">DVD Order</span>
                                <span class="component-desc">
                                    <input type="checkbox" id="dvdorder" name="dvd_order" v-model="series.config.dvdOrder" @change="saveSeries('series')"/> use the DVD order instead of the air order<br>
                                    <div class="clear-left"><p>A "Force Full Update" is necessary, and if you have existing episodes you need to sort them manually.</p></div>
                                </span>
                            </label>
                        </div>
                    </fieldset>
                </div>
            </div>
            <div id="core-component-group3">
                <div class="component-group">
                    <h3>Advanced Settings</h3>
                    <fieldset class="component-group-list">
                        <div class="field-pair">
                            <label for="rls_ignore_words">
                                <span class="component-title">Ignored Words</span>
                                <span class="component-desc">
                                    <select-list v-if="series.config.release.ignoredWords !== null" :list-items="series.config.release.ignoredWords" @change="onChangeIgnoredWords"></select-list>
                                    <div class="clear-left">
                                        <p>comma-separated <i>e.g. "word1,word2,word3"</i></p>
                                        <p>Search results with one or more words from this list will be ignored.</p>
                                    </div>
                                </span>
                            </label>
                        </div>
                        <div class="field-pair">
                            <label for="rls_require_words">
                                <span class="component-title">Required Words</span>
                                <span class="component-desc">
                                    <select-list v-if="series.config.release.requiredWords !== null" :list-items="series.config.release.requiredWords" @change="onChangeRequiredWords"></select-list>
                                    <div class="clear-left">
                                        <p>comma-separated <i>e.g. "word1,word2,word3"</i></p>
                                        <p>Search results with no words from this list will be ignored.</p>
                                    </div>
                                </span>
                            </label>
                        </div>
                        <div class="field-pair">
                            <label for="SceneName">
                                <span class="component-title">Scene Exception</span>
                                <span class="component-desc">
                                    <select-list v-if="series.config.aliases" :list-items="series.config.aliases" @change="onChangeAliases"></select-list>
                                    
                                    <!-- <input type="text" id="SceneName" class="form-control form-control-inline input-sm input200"/><input class="btn btn-inline" type="button" value="Add" id="addSceneName" /><br><br>
                                    <div class="pull-left">
                                        <select id="exceptions_list" name="exceptions_list" multiple="multiple" style="min-width:200px;height:99px;">
                                            <option v-for="exception in exceptions" :value="exception.series_name">
                                                {{exception.series_name}} ({{exception.episode_search_template}})
                                            </option>
                                        </select>
                                        <div><input id="removeSceneName" value="Remove" class="btn float-left" type="button" style="margin-top: 10px;"/></div>
                                    </div> -->
                                    <div class="clear-left"><p>This will affect episode search on NZB and torrent providers. This list appends to the original show name.</p></div>
                                </span>
                            </label>
                        </div>
                    </fieldset>
                </div>
            </div>
        </div>
        <br>
        <input id="submit" type="submit" value="Save Changes" class="btn pull-left config_submitter button">
        </form>
    </div>
</div>

</%block>
<%block name="scripts">
    <script type="text/javascript" src="js/quality-chooser.js?${sbPID}"></script>
    <script type="text/javascript" src="js/edit-show.js"></script>
<script src="js/lib/vue.js"></script>
<%include file="/vue-components/selectListUi.mako"/>
<%include file="/vue-components/anidbReleaseGroupUi.mako"/>
<script>
let eventBus = null;
const startVue = function() {
    const app = new Vue({
        el: '#vue-wrap',
        data() {
            // Python conversions
            // JS only
            const exceptions = [];
            return {
                seriesSlug: $('#series-slug').attr('value'),
                seriesId: $('#series-id').attr('value'),
                indexerName: $('#indexer-name').attr('value'),
                config: MEDUSA.config,
                exceptions: exceptions,
                series: {
                    config: {
                        dvdOrder: false,
                        flattenFolders: false,
                        anime: false,
                        scene: false,
                        sports: false,
                        paused: false,
                        location: '',
                        airByDate: false,
                        subtitlesEnabled: false,
                        release: {
                            requiredWords: null,
                            ignoredWords: null,
                            blacklist: [],
                            whitelist: [],
                            allgroups: []
                        }
                    },
                    language: ''
                },
                defaultEpisodeStatusOptions: [
                    {text: 'Wanted', value: 'Wanted'},
                    {text: 'Skipped', value: 'Skipped'},
                    {text: 'Ignored', value: 'Ignored'}
                ],
                saveStatus: '',
                seriesLoaded: false,
                location: ''
            }
        },
        async mounted() {
            const seriesSlug = $('#series-slug').attr('value');
            const url = 'series/' + seriesSlug;
            try {
                const response = await api.get('series/' + this.seriesSlug);
                this.series = response.data;
                this.location = this.series.config.location;
            } catch (error) {
                console.debug('Could not get series info for: '+ seriesSlug);
            }

            // Add the Browse.. button after the show location input.
            $('#location').fileBrowser({
	            title: 'Select Show Location'
            });
            
            // Mount an event bus
            $.eventBus = new Vue({parent: this});
            $.eventBus.$on('locationEvt', function(value) {
                this.$parent.saveLocation(value);
            });
        },
        methods: {
            anonRedirect: function(e) {
                e.preventDefault();
                window.open(MEDUSA.info.anonRedirect + e.target.href, '_blank');
            },
            prettyPrintJSON: function(x) {
                return JSON.stringify(x, undefined, 4)
            },
            saveSeries: async function(subject) {
                if (['series', 'all'].includes(subject)) {
                    const data = {
                        config: {
                            aliases: this.series.config.aliases,
                            dvdOrder: this.series.config.dvdOrder,
                            flattenFolders: this.series.config.flattenFolders,
                            anime: this.series.config.anime,
                            scene: this.series.config.scene,
                            sports: this.series.config.sports,
                            paused: this.series.config.paused,
                            location: this.series.config.location,
                            airByDate: this.series.config.airByDate,
                            subtitlesEnabled: this.series.config.subtitlesEnabled,
                            release: {
                                requiredWords: this.series.config.release.requiredWords,
                                ignoredWords: this.series.config.release.ignoredWords,
                                blacklist: this.series.config.release.blacklist,
                                whitelist: this.series.config.release.whitelist
                            }
                        }
                    };
                    try {
                        const response = await api.patch('series/' + this.seriesSlug, data);
                        this.saveStatus = 'Successfully patched series';
                    } catch (error) {
                        this.saveStatus = 'Problem trying to save series with error' + error + ', sending data: ' + data;
                    }
                };
            },
            onChangeIgnoredWords: function(items) {
		        console.debug('Event from child component emitted', items);
                this.series.config.release.ignoredWords = items.map(item => item.value);
            },
            onChangeRequiredWords: function(items) {
		        console.debug('Event from child component emitted', items);
                this.series.config.release.requiredWords = items.map(item => item.value);
            },
            onChangeAliases: function(items) {
		        console.debug('Event from child component emitted', items);
                this.series.config.aliases = items.map(item => item.value);
            },
            onChangeReleaseGroupsAnime: function(items) {
                this.series.config.release.whitelist = items.filter(item => item.memberOf === 'whitelist');
                this.series.config.release.blacklist = items.filter(item => item.memberOf === 'blacklist');
                this.series.config.release.allgroups = items.filter(item => item.memberOf === 'releasegroups');

            },
            saveLocation: function(value) {
                this.series.config.location = value;
            }
        },
        computed: {
            availableLanguages: function() {
                if (this.config.indexers.config.main.validLanguages) {
                    return this.config.indexers.config.main.validLanguages.join(',');
                }
            },
            location: function() {
                return this.series.config.location;
            }
        }
    });
};
</script>
</%block><|MERGE_RESOLUTION|>--- conflicted
+++ resolved
@@ -13,245 +13,14 @@
 <%block name="metas">
 <meta data-var="show.is_anime" data-content="${show.is_anime}">
 </%block>
-<<<<<<< HEAD
 <link rel="stylesheet" type="text/css" href="css/vue/editshow.css?${sbPID}" />
-=======
 <%block name="scripts">
-    <script type="text/javascript" src="js/quality-chooser.js?${sbPID}"></script>
-    <script type="text/javascript" src="js/edit-show.js"></script>
-% if show.is_anime:
-    <script type="text/javascript" src="js/blackwhite.js?${sbPID}"></script>
-% endif
+<script type="text/javascript" src="js/quality-chooser.js?${sbPID}"></script>
+<script type="text/javascript" src="js/edit-show.js"></script>
+<%include file="/vue-components/select-list-ui.mako"/>
+<%include file="/vue-components/anidb-release-group-ui.mako"/>
 <script>
-let app;
 const startVue = () => {
-    app = new Vue({
-        el: '#vue-wrap',
-        data() {
-            return {};
-        }
-    });
-};
-</script>
-</%block>
->>>>>>> 527c2326
-<%block name="content">
-<input type="hidden" id="indexer-name" value="${show.indexer_name}" />
-<input type="hidden" id="series-id" value="${show.indexerid}" />
-<input type="hidden" id="series-slug" value="${show.slug}" />
-% if not header is UNDEFINED:
-    <h1 class="header">${header}</h1>
-% else:
-    <h1 class="title">${title}</h1>
-% endif
-<div id="config-content">
-    <div id="config" :class="{ summaryFanArt: config.fanartBackground }">
-        <form @submit.prevent="saveSeries('all')">
-        <div id="config-components">
-            <ul>
-                <li><app-link href="#core-component-group1">Main</app-link></li>
-                <li><app-link href="#core-component-group2">Format</app-link></li>
-                <li><app-link href="#core-component-group3">Advanced</app-link></li>
-            </ul>
-            <div id="core-component-group1">
-                <div class="component-group">
-                    <h3>Main Settings</h3>
-                    <fieldset class="component-group-list">
-                        <div class="field-pair">
-                            <label for="location">
-                                <span class="component-title">Show Location</span>
-                                <span class="component-desc">
-                                    <input type="hidden" name="indexername" id="form-indexername" :value="indexerName" />
-                                    <input type="hidden" name="seriesid" id="form-seriesid" :value="seriesId"/>
-                                    <input type="text" name="location" ref="locationBtn" id="location" v-model="location" class="form-control form-control-inline input-sm input350"/>
-                                </span>
-                            </label>
-                        </div>
-                        <div class="field-pair">
-                            <label for="qualityPreset">
-                                <span class="component-title">Preferred Quality</span>
-                                <!-- TODO: replace these with a vue component -->
-                                <span class="component-desc">
-                                    <% allowed_qualities, preferred_qualities = common.Quality.split_quality(int(show.quality)) %>
-                                    <%include file="/inc_qualityChooser.mako"/>
-                                </span>
-                            </label>
-                        </div>
-                        <div class="field-pair">
-                            <label for="defaultEpStatusSelect">
-                                <span class="component-title">Default Episode Status</span>
-                                <span class="component-desc">
-                                    <select name="defaultEpStatus" id="defaultEpStatusSelect" class="form-control form-control-inline input-sm" 
-                                        v-model="series.config.defaultEpisodeStatus"  @change="saveSeries('series')"/>
-                                        <option v-for="option in defaultEpisodeStatusOptions" :value="option.value">{{ option.text }}</option>
-                                    </select>
-                                    <div class="clear-left"><p>This will set the status for future episodes.</p></div>
-                                </span>
-                            </label>
-                        </div>
-                        <div class="field-pair">
-                            <label for="indexerLangSelect">
-                                <span class="component-title">Info Language</span>
-                                <span class="component-desc">
-                                    <select name="indexer_lang" id="indexerLangSelect" class="form-control form-control-inline input-sm bfh-languages" 
-                                        data-blank="false" :data-language="series.language" :data-available="availableLanguages" @change="saveSeries('series')">
-                                    </select>
-                                    <div class="clear-left"><p>This only applies to episode filenames and the contents of metadata files.</p></div>
-                                </span>
-                            </label>
-                        </div>
-                        <div class="field-pair">
-                            <label for="subtitles">
-                                <span class="component-title">Subtitles</span>
-                                <span class="component-desc">
-                                    <input type="checkbox" id="subtitles" name="subtitles" v-model="series.config.subtitlesEnabled" @change="saveSeries('series')"/> search for subtitles
-                                </span>
-                            </label>
-                        </div>
-                        <div class="field-pair">
-                            <label for="paused">
-                                <span class="component-title">Paused</span>
-                                <span class="component-desc">
-                                    <input type="checkbox" id="paused" name="paused" v-model="series.config.paused" @change="saveSeries('series')"/> pause this show (Medusa will not download episodes)
-                                </span>
-                            </label>
-                        </div>
-                    </fieldset>
-                </div>
-            </div>
-            <div id="core-component-group2">
-                <div class="component-group">
-                    <h3>Format Settings</h3>
-                    <fieldset class="component-group-list">
-                        <div class="field-pair">
-                            <label for="airbydate">
-                                <span class="component-title">Air by date</span>
-                                <span class="component-desc">
-                                    <input type="checkbox" id="airbydate" name="air_by_date" v-model="series.config.paused" @change="saveSeries('series')" /> check if the show is released as Show.03.02.2010 rather than Show.S02E03.<br>
-                                    <span style="color:rgb(255, 0, 0);">In case of an air date conflict between regular and special episodes, the later will be ignored.</span>
-                                </span>
-                            </label>
-                        </div>
-                        <div class="field-pair">
-                            <label for="anime">
-                                <span class="component-title">Anime</span>
-                                <span class="component-desc">
-                                    <input type="checkbox" id="anime" name="anime" v-model="series.config.anime" @change="saveSeries('series')"> check if the show is Anime and episodes are released as Show.265 rather than Show.S02E03<br>
-                                </span>
-                            </label>
-                        </div>
-                        
-                        <div v-if="series.config.anime" class="field-pair">
-                            <span class="component-title">Release Groups</span>
-                            <span class="component-desc">
-                                <anidb-release-group-ui :series="seriesSlug" :blacklist="series.config.release.blacklist" :whitelist="series.config.release.whitelist" :all-groups="series.config.release.allgroups" @change="onChangeReleaseGroupsAnime"></anidb-release-group-ui>
-                            </span>
-                        </div>
-
-                        <div class="field-pair">
-                            <label for="sports">
-                                <span class="component-title">Sports</span>
-                                <span class="component-desc">
-                                    <input type="checkbox" id="sports" name="sports" v-model="series.config.sports" @change="saveSeries('series')"/> check if the show is a sporting or MMA event released as Show.03.02.2010 rather than Show.S02E03<br>
-                                    <span style="color:rgb(255, 0, 0);">In case of an air date conflict between regular and special episodes, the later will be ignored.</span>
-                                </span>
-                            </label>
-                        </div>
-                        <div class="field-pair">
-                            <label for="season_folders">
-                                <span class="component-title">Season folders</span>
-                                <span class="component-desc">
-                                    <input type="checkbox" id="season_folders" name="flatten_folders" v-model="series.config.flattenFolders" @change="saveSeries('series')"/> group episodes by season folder (uncheck to store in a single folder)
-                                </span>
-                            </label>
-                        </div>
-                        <div class="field-pair">
-                            <label for="scene">
-                                <span class="component-title">Scene Numbering</span>
-                                <span class="component-desc">
-                                    <input type="checkbox" id="scene" name="scene" v-model="series.config.scene" @change="saveSeries('series')"/> search by scene numbering (uncheck to search by indexer numbering)
-                                </span>
-                            </label>
-                        </div>
-                        <div class="field-pair">
-                            <label for="dvdorder">
-                                <span class="component-title">DVD Order</span>
-                                <span class="component-desc">
-                                    <input type="checkbox" id="dvdorder" name="dvd_order" v-model="series.config.dvdOrder" @change="saveSeries('series')"/> use the DVD order instead of the air order<br>
-                                    <div class="clear-left"><p>A "Force Full Update" is necessary, and if you have existing episodes you need to sort them manually.</p></div>
-                                </span>
-                            </label>
-                        </div>
-                    </fieldset>
-                </div>
-            </div>
-            <div id="core-component-group3">
-                <div class="component-group">
-                    <h3>Advanced Settings</h3>
-                    <fieldset class="component-group-list">
-                        <div class="field-pair">
-                            <label for="rls_ignore_words">
-                                <span class="component-title">Ignored Words</span>
-                                <span class="component-desc">
-                                    <select-list v-if="series.config.release.ignoredWords !== null" :list-items="series.config.release.ignoredWords" @change="onChangeIgnoredWords"></select-list>
-                                    <div class="clear-left">
-                                        <p>comma-separated <i>e.g. "word1,word2,word3"</i></p>
-                                        <p>Search results with one or more words from this list will be ignored.</p>
-                                    </div>
-                                </span>
-                            </label>
-                        </div>
-                        <div class="field-pair">
-                            <label for="rls_require_words">
-                                <span class="component-title">Required Words</span>
-                                <span class="component-desc">
-                                    <select-list v-if="series.config.release.requiredWords !== null" :list-items="series.config.release.requiredWords" @change="onChangeRequiredWords"></select-list>
-                                    <div class="clear-left">
-                                        <p>comma-separated <i>e.g. "word1,word2,word3"</i></p>
-                                        <p>Search results with no words from this list will be ignored.</p>
-                                    </div>
-                                </span>
-                            </label>
-                        </div>
-                        <div class="field-pair">
-                            <label for="SceneName">
-                                <span class="component-title">Scene Exception</span>
-                                <span class="component-desc">
-                                    <select-list v-if="series.config.aliases" :list-items="series.config.aliases" @change="onChangeAliases"></select-list>
-                                    
-                                    <!-- <input type="text" id="SceneName" class="form-control form-control-inline input-sm input200"/><input class="btn btn-inline" type="button" value="Add" id="addSceneName" /><br><br>
-                                    <div class="pull-left">
-                                        <select id="exceptions_list" name="exceptions_list" multiple="multiple" style="min-width:200px;height:99px;">
-                                            <option v-for="exception in exceptions" :value="exception.series_name">
-                                                {{exception.series_name}} ({{exception.episode_search_template}})
-                                            </option>
-                                        </select>
-                                        <div><input id="removeSceneName" value="Remove" class="btn float-left" type="button" style="margin-top: 10px;"/></div>
-                                    </div> -->
-                                    <div class="clear-left"><p>This will affect episode search on NZB and torrent providers. This list appends to the original show name.</p></div>
-                                </span>
-                            </label>
-                        </div>
-                    </fieldset>
-                </div>
-            </div>
-        </div>
-        <br>
-        <input id="submit" type="submit" value="Save Changes" class="btn pull-left config_submitter button">
-        </form>
-    </div>
-</div>
-
-</%block>
-<%block name="scripts">
-    <script type="text/javascript" src="js/quality-chooser.js?${sbPID}"></script>
-    <script type="text/javascript" src="js/edit-show.js"></script>
-<script src="js/lib/vue.js"></script>
-<%include file="/vue-components/selectListUi.mako"/>
-<%include file="/vue-components/anidbReleaseGroupUi.mako"/>
-<script>
-let eventBus = null;
-const startVue = function() {
     const app = new Vue({
         el: '#vue-wrap',
         data() {
@@ -310,12 +79,7 @@
             $('#location').fileBrowser({
 	            title: 'Select Show Location'
             });
-            
-            // Mount an event bus
-            $.eventBus = new Vue({parent: this});
-            $.eventBus.$on('locationEvt', function(value) {
-                this.$parent.saveLocation(value);
-            });
+
         },
         methods: {
             anonRedirect: function(e) {
@@ -390,4 +154,211 @@
     });
 };
 </script>
+</%block>
+<%block name="content">
+<input type="hidden" id="indexer-name" value="${show.indexer_name}" />
+<input type="hidden" id="series-id" value="${show.indexerid}" />
+<input type="hidden" id="series-slug" value="${show.slug}" />
+% if not header is UNDEFINED:
+    <h1 class="header">${header}</h1>
+% else:
+    <h1 class="title">${title}</h1>
+% endif
+<div id="config-content">
+    <div id="config" :class="{ summaryFanArt: config.fanartBackground }">
+        <form @submit.prevent="saveSeries('all')">
+        <div id="config-components">
+            <ul>
+                <li><app-link href="#core-component-group1">Main</app-link></li>
+                <li><app-link href="#core-component-group2">Format</app-link></li>
+                <li><app-link href="#core-component-group3">Advanced</app-link></li>
+            </ul>
+            <div id="core-component-group1">
+                <div class="component-group">
+                    <h3>Main Settings</h3>
+                    <fieldset class="component-group-list">
+                        <div class="field-pair">
+                            <label for="location">
+                                <span class="component-title">Show Location</span>
+                                <span class="component-desc">
+                                    <input type="hidden" name="indexername" id="form-indexername" :value="indexerName" />
+                                    <input type="hidden" name="seriesid" id="form-seriesid" :value="seriesId" />
+                                    <file-browser name="location" ref="locationBtn" id="location" v-model="location" class="form-control form-control-inline input-sm input350"></file-browser>
+                                </span>
+                            </label>
+                        </div>
+                        <div class="field-pair">
+                            <label for="qualityPreset">
+                                <span class="component-title">Preferred Quality</span>
+                                <!-- TODO: replace these with a vue component -->
+                                <span class="component-desc">
+                                    <% allowed_qualities, preferred_qualities = common.Quality.split_quality(int(show.quality)) %>
+                                    <%include file="/inc_qualityChooser.mako"/>
+                                </span>
+                            </label>
+                        </div>
+                        <div class="field-pair">
+                            <label for="defaultEpStatusSelect">
+                                <span class="component-title">Default Episode Status</span>
+                                <span class="component-desc">
+                                    <select name="defaultEpStatus" id="defaultEpStatusSelect" class="form-control form-control-inline input-sm"
+                                        v-model="series.config.defaultEpisodeStatus"  @change="saveSeries('series')"/>
+                                        <option v-for="option in defaultEpisodeStatusOptions" :value="option.value">{{ option.text }}</option>
+                                    </select>
+                                    <div class="clear-left"><p>This will set the status for future episodes.</p></div>
+                                </span>
+                            </label>
+                        </div>
+                        <div class="field-pair">
+                            <label for="indexerLangSelect">
+                                <span class="component-title">Info Language</span>
+                                <span class="component-desc">
+                                    <select name="indexer_lang" id="indexerLangSelect" class="form-control form-control-inline input-sm bfh-languages"
+                                        data-blank="false" :data-language="series.language" :data-available="availableLanguages" @change="saveSeries('series')">
+                                    </select>
+                                    <div class="clear-left"><p>This only applies to episode filenames and the contents of metadata files.</p></div>
+                                </span>
+                            </label>
+                        </div>
+                        <div class="field-pair">
+                            <label for="subtitles">
+                                <span class="component-title">Subtitles</span>
+                                <span class="component-desc">
+                                    <input type="checkbox" id="subtitles" name="subtitles" v-model="series.config.subtitlesEnabled" @change="saveSeries('series')"/> search for subtitles
+                                </span>
+                            </label>
+                        </div>
+                        <div class="field-pair">
+                            <label for="paused">
+                                <span class="component-title">Paused</span>
+                                <span class="component-desc">
+                                    <input type="checkbox" id="paused" name="paused" v-model="series.config.paused" @change="saveSeries('series')"/> pause this show (Medusa will not download episodes)
+                                </span>
+                            </label>
+                        </div>
+                    </fieldset>
+                </div>
+            </div>
+            <div id="core-component-group2">
+                <div class="component-group">
+                    <h3>Format Settings</h3>
+                    <fieldset class="component-group-list">
+                        <div class="field-pair">
+                            <label for="airbydate">
+                                <span class="component-title">Air by date</span>
+                                <span class="component-desc">
+                                    <input type="checkbox" id="airbydate" name="air_by_date" v-model="series.config.paused" @change="saveSeries('series')" /> check if the show is released as Show.03.02.2010 rather than Show.S02E03.<br>
+                                    <span style="color:rgb(255, 0, 0);">In case of an air date conflict between regular and special episodes, the later will be ignored.</span>
+                                </span>
+                            </label>
+                        </div>
+                        <div class="field-pair">
+                            <label for="anime">
+                                <span class="component-title">Anime</span>
+                                <span class="component-desc">
+                                    <input type="checkbox" id="anime" name="anime" v-model="series.config.anime" @change="saveSeries('series')"> check if the show is Anime and episodes are released as Show.265 rather than Show.S02E03<br>
+                                </span>
+                            </label>
+                        </div>
+
+                        <div v-if="series.config.anime" class="field-pair">
+                            <span class="component-title">Release Groups</span>
+                            <span class="component-desc">
+                                <anidb-release-group-ui :series="seriesSlug" :blacklist="series.config.release.blacklist" :whitelist="series.config.release.whitelist" :all-groups="series.config.release.allgroups" @change="onChangeReleaseGroupsAnime"></anidb-release-group-ui>
+                            </span>
+                        </div>
+
+                        <div class="field-pair">
+                            <label for="sports">
+                                <span class="component-title">Sports</span>
+                                <span class="component-desc">
+                                    <input type="checkbox" id="sports" name="sports" v-model="series.config.sports" @change="saveSeries('series')"/> check if the show is a sporting or MMA event released as Show.03.02.2010 rather than Show.S02E03<br>
+                                    <span style="color:rgb(255, 0, 0);">In case of an air date conflict between regular and special episodes, the later will be ignored.</span>
+                                </span>
+                            </label>
+                        </div>
+                        <div class="field-pair">
+                            <label for="season_folders">
+                                <span class="component-title">Season folders</span>
+                                <span class="component-desc">
+                                    <input type="checkbox" id="season_folders" name="flatten_folders" v-model="series.config.flattenFolders" @change="saveSeries('series')"/> group episodes by season folder (uncheck to store in a single folder)
+                                </span>
+                            </label>
+                        </div>
+                        <div class="field-pair">
+                            <label for="scene">
+                                <span class="component-title">Scene Numbering</span>
+                                <span class="component-desc">
+                                    <input type="checkbox" id="scene" name="scene" v-model="series.config.scene" @change="saveSeries('series')"/> search by scene numbering (uncheck to search by indexer numbering)
+                                </span>
+                            </label>
+                        </div>
+                        <div class="field-pair">
+                            <label for="dvdorder">
+                                <span class="component-title">DVD Order</span>
+                                <span class="component-desc">
+                                    <input type="checkbox" id="dvdorder" name="dvd_order" v-model="series.config.dvdOrder" @change="saveSeries('series')"/> use the DVD order instead of the air order<br>
+                                    <div class="clear-left"><p>A "Force Full Update" is necessary, and if you have existing episodes you need to sort them manually.</p></div>
+                                </span>
+                            </label>
+                        </div>
+                    </fieldset>
+                </div>
+            </div>
+            <div id="core-component-group3">
+                <div class="component-group">
+                    <h3>Advanced Settings</h3>
+                    <fieldset class="component-group-list">
+                        <div class="field-pair">
+                            <label for="rls_ignore_words">
+                                <span class="component-title">Ignored Words</span>
+                                <span class="component-desc">
+                                    <select-list v-if="series.config.release.ignoredWords !== null" :list-items="series.config.release.ignoredWords" @change="onChangeIgnoredWords"></select-list>
+                                    <div class="clear-left">
+                                        <p>comma-separated <i>e.g. "word1,word2,word3"</i></p>
+                                        <p>Search results with one or more words from this list will be ignored.</p>
+                                    </div>
+                                </span>
+                            </label>
+                        </div>
+                        <div class="field-pair">
+                            <label for="rls_require_words">
+                                <span class="component-title">Required Words</span>
+                                <span class="component-desc">
+                                    <select-list v-if="series.config.release.requiredWords !== null" :list-items="series.config.release.requiredWords" @change="onChangeRequiredWords"></select-list>
+                                    <div class="clear-left">
+                                        <p>comma-separated <i>e.g. "word1,word2,word3"</i></p>
+                                        <p>Search results with no words from this list will be ignored.</p>
+                                    </div>
+                                </span>
+                            </label>
+                        </div>
+                        <div class="field-pair">
+                            <label for="SceneName">
+                                <span class="component-title">Scene Exception</span>
+                                <span class="component-desc">
+                                    <select-list v-if="series.config.aliases" :list-items="series.config.aliases" @change="onChangeAliases"></select-list>
+
+                                    <!-- <input type="text" id="SceneName" class="form-control form-control-inline input-sm input200"/><input class="btn btn-inline" type="button" value="Add" id="addSceneName" /><br><br>
+                                    <div class="pull-left">
+                                        <select id="exceptions_list" name="exceptions_list" multiple="multiple" style="min-width:200px;height:99px;">
+                                            <option v-for="exception in exceptions" :value="exception.series_name">
+                                                {{exception.series_name}} ({{exception.episode_search_template}})
+                                            </option>
+                                        </select>
+                                        <div><input id="removeSceneName" value="Remove" class="btn float-left" type="button" style="margin-top: 10px;"/></div>
+                                    </div> -->
+                                    <div class="clear-left"><p>This will affect episode search on NZB and torrent providers. This list appends to the original show name.</p></div>
+                                </span>
+                            </label>
+                        </div>
+                    </fieldset>
+                </div>
+            </div>
+        </div>
+        <br>
+        <input id="submit" type="submit" value="Save Changes" class="btn pull-left config_submitter button">
+        </form>
+    </div>
+</div>
 </%block>