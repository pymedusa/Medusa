--- conflicted
+++ resolved
@@ -18,15 +18,9 @@
 <%include file="/vue-components/select-list-ui.mako"/>
 <%include file="/vue-components/anidb-release-group-ui.mako"/>
 <script>
-<<<<<<< HEAD
-let app;
-const startVue = () => {
-    app = new Vue({
-=======
 window.app = {};
 const startVue = () => {
     window.app = new Vue({
->>>>>>> b9b50470
         el: '#vue-wrap',
         data() {
             // Python conversions
