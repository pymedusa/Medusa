--- conflicted
+++ resolved
@@ -118,15 +118,11 @@
         <script src="js/lib/vue-router.min.js"></script>
         <script src="js/lib/vue-meta.min.js"></script>
         <script src="js/lib/vue-snotify.min.js"></script>
-<<<<<<< HEAD
         <script src="js/lib/vue-js-toggle-button.js"></script>
-
-=======
         <script src="js/lib/puex.js"></script>
         <script src="js/lib/vue-native-websocket-2.0.7.js"></script>
         <script src="js/notifications.js"></script>
         <script src="js/store.js"></script>
->>>>>>> 86449ed4
         <%include file="/vue-components/app-link.mako"/>
         <%include file="/vue-components/asset.mako"/>
         <%include file="/vue-components/file-browser.mako"/>
