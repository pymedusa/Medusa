<%inherit file="/layouts/main.mako"/>
<%!
    import json
    from medusa import app
    from medusa.common import SKIPPED, WANTED, IGNORED, statusStrings
    from medusa.common import Quality, qualityPresets, qualityPresetStrings
    from medusa.helper import exceptions
%>
<%block name="scripts">
<<<<<<< HEAD
<%
    if quality_value is not None:
        initial_quality = int(quality_value)
    else:
        initial_quality = common.SD
    allowed_qualities, preferred_qualities = common.Quality.split_quality(initial_quality)
%>
=======
>>>>>>> fe18151d
<script>
let app;
const startVue = () => {
    app = new Vue({
        el: '#vue-wrap',
        metaInfo: {
            title: 'Mass Edit'
        },
        mounted() {
            function findDirIndex(which) {
                const dirParts = which.split('_');
                return dirParts[dirParts.length - 1];
            }

            function editRootDir(path, options) {
                $('#new_root_dir_' + options.whichId).val(path);
                $('#new_root_dir_' + options.whichId).change();
            }

            $('.new_root_dir').on('change', function() {
                const curIndex = findDirIndex($(this).attr('id'));
                $('#display_new_root_dir_' + curIndex).html('<b>' + $(this).val() + '</b>');
            });

            $('.edit_root_dir').on('click', function(event) {
                event.preventDefault();
                const curIndex = findDirIndex($(this).attr('id'));
                const initialDir = $('#new_root_dir_' + curIndex).val();
                $(this).nFileBrowser(editRootDir, {
                    initialDir,
                    whichId: curIndex,
                    title: 'Select Show Location'
                });
            });

            $('.delete_root_dir').on('click', function() {
                const curIndex = findDirIndex($(this).attr('id'));
                $('#new_root_dir_' + curIndex).val(null);
                $('#display_new_root_dir_' + curIndex).html('<b>DELETED</b>');
            });
        }
    });
};
</script>
</%block>

<%block name="content">
<div class="row">
    <div class="col-md-12">
        <div id="config">
            <div id="config-content">
                <form action="manage/massEditSubmit" method="post">
                    <input type="hidden" name="toEdit" value="${showList}" />
                    <div id="config-components">
                        <ul><li><app-link href="#core-component-group1">Main</app-link></li></ul>
                        <div id="core-component-group1">
                            <div class="component-group">
                                <h3>Main Settings</h3>
                                <em class="note">NOTE: Changing any settings marked with (<span class="separator">*</span>) will force a refresh of the selected shows.</em><br>
                                <br>
                                <fieldset class="component-group-list">
                                <div class="field-pair">
                                    <label for="shows">
                                        <span class="component-title">Selected Shows</span>
                                        <span class="component-desc">
                                            <span style="font-size: 14px;">${', '.join(sorted(showNames))}</span><br>
                                        </span>
                                    </label>
                                </div>
                                <div class="field-pair">
                                    <label for="edit_root_dir_0">
                                        <span class="component-title">Root Directories (<span class="separator">*</span>)</span>
                                        <span class="component-desc">
                                            <table class="defaultTable" cellspacing="1" cellpadding="0" border="0">
                                                <thead>
                                                    <tr>
                                                        <th class="nowrap tablesorter-header">Current</th>
                                                        <th class="nowrap tablesorter-header">New</th>
                                                        <th class="nowrap tablesorter-header" style="width: 140px;">-</th>
                                                    </tr>
                                                </thead>
                                                <tbody>
                                                % for cur_dir in root_dir_list:
                                                    <% cur_index = root_dir_list.index(cur_dir) %>
                                                    <tr class="listing-default">
                                                        <td align="center">${cur_dir}</td>
                                                        <td align="center" id="display_new_root_dir_${cur_index}">${cur_dir}</td>
                                                        <td>
                                                            <app-link href="#" class="btn edit_root_dir" class="edit_root_dir" id="edit_root_dir_${cur_index}">Edit</app-link>
                                                            <app-link href="#" class="btn delete_root_dir" class="delete_root_dir" id="delete_root_dir_${cur_index}">Delete</app-link>
                                                            <input type="hidden" name="orig_root_dir_${cur_index}" value="${cur_dir}" />
                                                            <input type="text" style="display: none;" name="new_root_dir_${cur_index}" id="new_root_dir_${cur_index}" class="new_root_dir" value="${cur_dir}"/>
                                                        </td>
                                                    </tr>
                                                % endfor
                                                </tbody>
                                            </table>
                                        </span>
                                    </label>
                                </div>
                                <div class="field-pair">
                                    <label for="qualityPreset">
                                        <span class="component-title">Preferred Quality</span>
                                        <span class="component-desc">
                                            <%
                                                ## quality_value is None when the qualities of the edited shows differ
                                                if quality_value is not None:
                                                    initial_quality = int(quality_value)
                                                else:
                                                    initial_quality = int(app.QUALITY_DEFAULT)
                                                allowed_qualities, preferred_qualities = Quality.split_quality(initial_quality)
                                                overall_quality = Quality.combine_qualities(allowed_qualities, preferred_qualities)
                                            %>
                                            <quality-chooser ${('', 'keep')[quality_value is None]}
                                                             :overall-quality.number="${overall_quality}" />
                                        </span>
                                    </label>
                                </div>
                                <div class="field-pair">
                                    <label for="edit_flatten_folders">
                                        <span class="component-title">Season folders (<span class="separator">*</span>)</span>
                                        <span class="component-desc">
                                            <select id="" name="flatten_folders" class="form-control form-control-inline input-sm">
                                                <option value="keep" ${'selected="selected"' if flatten_folders_value is None else ''}>&lt; Keep &gt;</option>
                                                <option value="enable" ${'selected="selected"' if flatten_folders_value == 0 else ''}>Yes</option>
                                                <option value="disable" ${'selected="selected"' if flatten_folders_value == 1 else ''}>No</option>
                                            </select><br>
                                            Group episodes by season folder (set to "No" to store in a single folder).
                                        </span>
                                    </label>
                                </div>
                                <div class="field-pair">
                                    <label for="edit_paused">
                                        <span class="component-title">Paused</span>
                                        <span class="component-desc">
                                            <select id="edit_paused" name="paused" class="form-control form-control-inline input-sm">
                                                <option value="keep" ${'selected="selected"' if paused_value is None else ''}>&lt; Keep &gt;</option>
                                                <option value="enable" ${'selected="selected"' if paused_value == 1 else ''}>Yes</option>
                                                <option value="disable" ${'selected="selected"' if paused_value == 0 else ''}>No</option>
                                            </select><br>
                                            Pause these shows (Medusa will not download episodes).
                                        </span>
                                    </label>
                                </div>
                                <div class="field-pair">
                                    <label for="edit_default_ep_status">
                                        <span class="component-title">Default Episode Status</span>
                                        <span class="component-desc">
                                            <select id="edit_default_ep_status" name="default_ep_status" class="form-control form-control-inline input-sm">
                                                <option value="keep">&lt; Keep &gt;</option>
                                                % for cur_status in [WANTED, SKIPPED, IGNORED]:
                                                <option value="${cur_status}" ${'selected="selected"' if cur_status == default_ep_status_value else ''}>${statusStrings[cur_status]}</option>
                                                % endfor
                                            </select><br>
                                            This will set the status for future episodes.
                                        </span>
                                    </label>
                                </div>
                                <div class="field-pair">
                                    <label for="edit_scene">
                                        <span class="component-title">Scene Numbering</span>
                                        <span class="component-desc">
                                            <select id="edit_scene" name="scene" class="form-control form-control-inline input-sm">
                                                <option value="keep" ${'selected="selected"' if scene_value is None else ''}>&lt; Keep &gt;</option>
                                                <option value="enable" ${'selected="selected"' if scene_value == 1 else ''}>Yes</option>
                                                <option value="disable" ${'selected="selected"' if scene_value == 0 else ''}>No</option>
                                            </select><br>
                                            Search by scene numbering (set to "No" to search by indexer numbering).
                                        </span>
                                    </label>
                                </div>
                                <div class="field-pair">
                                    <label for="edit_anime">
                                        <span class="component-title">Anime</span>
                                        <span class="component-desc">
                                            <select id="edit_anime" name="anime" class="form-control form-control-inline input-sm">
                                                <option value="keep" ${'selected="selected"' if anime_value is None else ''}>&lt; Keep &gt;</option>
                                                <option value="enable" ${'selected="selected"' if anime_value == 1 else ''}>Yes</option>
                                                <option value="disable" ${'selected="selected"' if anime_value == 0 else ''}>No</option>
                                            </select><br>
                                            Set if these shows are Anime and episodes are released as Show.265 rather than Show.S02E03
                                        </span>
                                    </label>
                                </div>
                                <div class="field-pair">
                                    <label for="edit_sports">
                                        <span class="component-title">Sports</span>
                                        <span class="component-desc">
                                            <select id="edit_sports" name="sports" class="form-control form-control-inline input-sm">
                                                <option value="keep" ${'selected="selected"' if sports_value is None else ''}>&lt; Keep &gt;</option>
                                                <option value="enable" ${'selected="selected"' if sports_value == 1 else ''}>Yes</option>
                                                <option value="disable" ${'selected="selected"' if sports_value == 0 else ''}>No</option>
                                            </select><br>
                                            Set if these shows are sporting or MMA events released as Show.03.02.2010 rather than Show.S02E03.<br>
                                            <span style="color:rgb(255, 0, 0);">In case of an air date conflict between regular and special episodes, the later will be ignored.</span>
                                        </span>
                                    </label>
                                </div>
                                <div class="field-pair">
                                    <label for="edit_air_by_date">
                                        <span class="component-title">Air by date</span>
                                        <span class="component-desc">
                                            <select id="edit_air_by_date" name="air_by_date" class="form-control form-control-inline input-sm">
                                                <option value="keep" ${'selected="selected"' if air_by_date_value is None else ''}>&lt; Keep &gt;</option>
                                                <option value="enable" ${'selected="selected"' if air_by_date_value == 1 else ''}>Yes</option>
                                                <option value="disable" ${'selected="selected"' if air_by_date_value == 0 else ''}>No</option>
                                            </select><br>
                                            Set if these shows are released as Show.03.02.2010 rather than Show.S02E03.<br>
                                            <span style="color:rgb(255, 0, 0);">In case of an air date conflict between regular and special episodes, the later will be ignored.</span>
                                        </span>
                                    </label>
                                </div>
                                <div class="field-pair">
                                    <label for="edit_dvd_order">
                                        <span class="component-title">DVD Order</span>
                                        <span class="component-desc">
                                            <select id="edit_dvd_order" name="dvd_order" class="form-control form-control-inline input-sm">
                                                <option value="keep" ${'selected="selected"' if dvd_order_value is None else ''}>&lt; Keep &gt;</option>
                                                <option value="enable" ${'selected="selected"' if dvd_order_value == 1 else ''}>Yes</option>
                                                <option value="disable" ${'selected="selected"' if dvd_order_value == 0 else ''}>No</option>
                                            </select><br>
                                            use the DVD order instead of the air order<br>
                                            <span>A "Force Full Update" is necessary, and if you have existing episodes you need to sort them manually.</span>
                                        </span>
                                    </label>
                                </div>
                                <div class="field-pair">
                                    <label for="edit_subtitles">
                                        <span class="component-title">Subtitles</span>
                                        <span class="component-desc">
                                            <select id="edit_subtitles" name="subtitles" class="form-control form-control-inline input-sm">
                                                <option value="keep" ${'selected="selected"' if subtitles_value is None else ''}>&lt; Keep &gt;</option>
                                                <option value="enable" ${'selected="selected"' if subtitles_value == 1 else ''}>Yes</option>
                                                <option value="disable" ${'selected="selected"' if subtitles_value == 0 else ''}>No</option>
                                            </select><br>
                                            Search for subtitles.
                                        </span>
                                    </label>
                                </div>
                                </fieldset>
                            </div>
                        </div>
                    </div>
                    <input id="submit" type="submit" value="Save Changes" class="btn pull-left config_submitter button">
                </form>
            </div>
        </div>
    </div> <!-- end of col -->
</div> <!-- end of row -->

</%block><|MERGE_RESOLUTION|>--- conflicted
+++ resolved
@@ -7,16 +7,6 @@
     from medusa.helper import exceptions
 %>
 <%block name="scripts">
-<<<<<<< HEAD
-<%
-    if quality_value is not None:
-        initial_quality = int(quality_value)
-    else:
-        initial_quality = common.SD
-    allowed_qualities, preferred_qualities = common.Quality.split_quality(initial_quality)
-%>
-=======
->>>>>>> fe18151d
 <script>
 let app;
 const startVue = () => {
