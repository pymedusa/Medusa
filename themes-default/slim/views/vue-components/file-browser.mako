--- conflicted
+++ resolved
@@ -1,8 +1,7 @@
 <script type="text/x-template" id="file-browser-template">
     <div>
-<<<<<<< HEAD
         <div class="input-group">
-            <input v-model="currentPath" ref="locationInput" :name="name" @keyup.enter.prevent="" type="text" class="form-control fileBrowserField"/>
+            <input v-model="currentPath" ref="locationInput" :name="name" type="text" class="input-sm form-control fileBrowserField"/>
             <div class="input-group-btn fileBrowserButton">
                 <div style="font-size: 14px" class="btn-medusa btn-default">
                     <i class="glyphicon glyphicon-open"></i>
@@ -11,10 +10,6 @@
         </div>
         
         <!-- <input v-if="showBrowseButton" type="button" :value="'Browse\u2026'" class="btn-medusa fileBrowserButton"/> -->
-=======
-        <input v-model="currentPath" ref="locationInput" :name="name" type="text" class="input-sm form-control fileBrowserField" style="width: 70%;" />
-        <input v-if="showBrowseButton" type="button" :value="'Browse\u2026'" class="btn fileBrowserButton"/>
->>>>>>> 6148669b
         <div class="fileBrowserDialog" style="display: none;"></div>
         <!-- <file-list files="files"></file-list> -->
         <input @keyup.enter="browse($event.target.value)" :value="currentPath" type="text" class="form-control input-sm fileBrowserSearchBox" style="display: none;"/>
@@ -281,18 +276,12 @@
             return resultField;
         };
 
-<<<<<<< HEAD
         const { title, localStorageKey } = this;
         $(this.$refs.locationInput).fileBrowser({
             title: title,
             localStorageKey: localStorageKey
-=======
-        $(this.$refs.locationInput).fileBrowser({
-            title: this.title,
-            localStorageKey: this.localStorageKey
         }).on('autocompleteselect', (e, ui) => {
             this.currentPath = ui.item.value;
->>>>>>> 6148669b
         });
     },
     watch: {
@@ -301,12 +290,6 @@
          * @TODO: Maybe we can remove this in the future.
          */
         initialDir(newValue, oldValue) {
-<<<<<<< HEAD
-            this.currentPath = this.currentPath || newValue;
-        },
-        currentPath(newValue, oldValue) {
-            this.$emit('update:location', this.currentPath);
-=======
             this.lock = true;
             this.currentPath = this.currentPath || newValue;
             this.$nextTick(() => this.lock = false);
@@ -315,7 +298,6 @@
             if (!this.lock) {
                 this.$emit('update:location', this.currentPath);
             }
->>>>>>> 6148669b
         }
     }
 });
