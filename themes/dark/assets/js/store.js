--- conflicted
+++ resolved
@@ -291,7 +291,8 @@
             os: null,
             anonRedirect: null,
             logDir: null,
-<<<<<<< HEAD
+            recentShows: [],
+            logDir: null,
             postProcessing: {
                 naming: {
                     pattern: null,
@@ -328,9 +329,6 @@
                 extraScriptsUrl: null
             },
             metadata: {}
-=======
-            recentShows: []
->>>>>>> 516ec378
         },
         // Loaded show list
         // New shows can be added via
@@ -492,24 +490,15 @@
             });
         },
         setConfig(context, { section, config }) {
-<<<<<<< HEAD
-            const { dispatch } = context;
-
             if (section !== 'main') {
                 return;
             }
             config = Object.keys(config).length ? config : store.state.config;
 
-            return api.patch('config/' + section, config).then(setTimeout(() => dispatch('getConfig'), 500));
-=======
-            if (section !== 'main') {
-                return;
-            }
             return api.patch('config/' + section, config);
         },
         updateConfig(context, { section, config }) {
             return store.commit(ADD_CONFIG, { section, config });
->>>>>>> 516ec378
         },
         getShow(context, { indexer, id }) {
             const { commit } = context;
@@ -562,4 +551,4 @@
     reconnectionDelay: 1000 // (Number) how long to initially wait before attempting a new (1000)
 });
 
-window.store = store;+window.store = store;
