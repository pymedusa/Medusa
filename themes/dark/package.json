--- conflicted
+++ resolved
@@ -1,148 +1,5 @@
 {
   "name": "dark",
-<<<<<<< HEAD
-  "author": "p0psicles",
-  "scripts": {
-    "gulp": "gulp",
-    "lint": "gulp lint",
-    "build": "cross-env NODE_ENV=production gulp build",
-    "install": "yarn run lint"
-  },
-  "config": {
-    "cssThemes": {
-      "light": {
-        "name": "light",
-        "css": "light.css",
-        "dest": "../../themes/light"
-      },
-      "dark": {
-        "name": "dark",
-        "css": "dark.css",
-        "dest": "../../themes/dark"
-      }
-    }
-  },
-  "devDependencies": {
-    "autoprefixer": "^7.1.6",
-    "ava": "^0.23.0",
-    "axios": "^0.17.1",
-    "babel-core": "^6.26.0",
-    "babelify": "^8.0.0",
-    "browserify": "^14.5.0",
-    "concurrently": "^3.5.0",
-    "cross-env": "^5.1.3",
-    "cssnano": "^3.10.0",
-    "eslint": "^4.16.0",
-    "eslint-config-xo": "^0.19.0",
-    "event-stream": "^3.3.4",
-    "glob": "^7.1.2",
-    "gulp": "^3.9.1",
-    "gulp-changed": "^3.2.0",
-    "gulp-changed-in-place": "^2.3.0",
-    "gulp-if": "^2.0.2",
-    "gulp-imagemin": "^3.4.0",
-    "gulp-livereload": "^3.8.1",
-    "gulp-postcss": "^7.0.0",
-    "gulp-rename": "^1.2.2",
-    "gulp-rev": "^8.1.0",
-    "gulp-sass": "^3.1.0",
-    "gulp-sourcemaps": "^2.6.1",
-    "gulp-swagger-js-codegen": "^1.0.0",
-    "gulp-uglify-es": "^0.1.4",
-    "gulp-util": "^3.0.8",
-    "gulp-xo": "^0.16.1",
-    "imagemin-pngquant": "^5.0.1",
-    "jquery": "^3.2.1",
-    "nyc": "^11.3.0",
-    "postcss-reporter": "^5.0.0",
-    "run-sequence": "^2.2.0",
-    "snyk": "^1.9.1",
-    "url-parse": "^1.2.0",
-    "vinyl-buffer": "^1.0.0",
-    "vinyl-source-stream": "^1.1.0",
-    "vue": "^2.5.5",
-    "xo": "^0.20.0",
-    "yargs": "^11.0.0"
-  },
-  "xo": {
-    "space": 4,
-    "rules": {
-      "object-curly-spacing": [
-        "error",
-        "always"
-      ],
-      "space-before-function-paren": [
-        "error",
-        "never"
-      ]
-    },
-    "envs": [
-      "browser",
-      "node"
-    ],
-    "globals": [
-      "PNotify",
-      "LazyLoad",
-      "_",
-      "log",
-      "s",
-      "$",
-      "MEDUSA",
-      "api",
-      "jQuery",
-      "axios",
-      "apiRoot",
-      "apiKey"
-    ],
-    "ignores": [
-      "static/js/lib/**",
-      "static/js/*.min.js",
-      "static/js/vender.js",
-      "/**/*.spec.js",
-      "build/**"
-    ],
-    "esnext": true
-  },
-  "stylelint": {
-    "extends": "stylelint-config-standard",
-    "rules": {
-      "indentation": [
-        4,
-        {
-          "ignore": [
-            "inside-parens"
-          ],
-          "message": "Please use 4 spaces for indentation. Tabs make OmgImAlexis sad.",
-          "severity": "error"
-        }
-      ]
-    },
-    "ignoreFiles": [
-      "static/css/lib/**",
-      "static/css/*.min.css",
-      "gulpfile.js"
-    ]
-  },
-  "dependencies": {
-    "stylelint": "^7.9.0"
-  },
-  "ava": {
-    "files": [
-      "vue/test/**/*.js"
-    ],
-    "source": [
-      "vue/src/**/*.{js,jsx}",
-      "!dist/**/*"
-    ],
-    "concurrency": 5,
-    "failFast": true,
-    "failWithoutAssertions": false,
-    "tap": true,
-    "powerAssert": false,
-    "babel": "inherit"
-  }
-=======
   "version": "0.1.0",
   "author": "p0psicles"
->>>>>>> 9b6680f6
 }