--- conflicted
+++ resolved
@@ -20,21 +20,9 @@
         };
     },
     // TODO: Replace with Object spread (`...mapState`)
-<<<<<<< HEAD
-    computed: Object.assign(mapState([
-        'config' // Used by `inc_addShowOptions.mako`
-    ]), {
-
-    })
-    },
-    mounted() {
-        $('.recommended-show-url').each(obj, index => {})
-    }
-=======
     computed: Object.assign(mapState({
         config: state => state.config.general // Used by `inc_addShowOptions.mako`
     }))
->>>>>>> df888834
 });
 </script>
 </%block>
