--- conflicted
+++ resolved
@@ -1,195 +1,19 @@
 <%inherit file="/layouts/main.mako"/>
-<%namespace name="inc_defs" file="/inc_defs.mako"/>
 <%!
-    from medusa.common import MULTI_EP_STRINGS
+    import os.path
+    import datetime
+    import pkgutil
+    from medusa import app
+    from medusa.common import SKIPPED, WANTED, UNAIRED, ARCHIVED, IGNORED, SNATCHED, SNATCHED_PROPER, SNATCHED_BEST, FAILED
+    from medusa.common import Quality, qualityPresets, statusStrings, qualityPresetStrings, cpu_presets, MULTI_EP_STRINGS
+    from medusa import config
+    from medusa import metadata
+    from medusa.metadata.generic import GenericMetadata
+    from medusa import naming
 %>
-
 <%block name="scripts">
 <script>
-
 window.app = {};
-<<<<<<< HEAD
-const startVue = () => {
-    window.app = new Vue({
-        store,
-        el: '#vue-wrap',
-        store,
-        metaInfo: {
-            title: 'Config - Post Processing'
-        },
-        data() {
-            // FIXME: replace with MEUDSA.config.
-            const multiEpStrings = ${inc_defs.convert([{'value': str(x), 'text': y} for x, y in MULTI_EP_STRINGS.items()])};
-            
-            const processMethods = [
-                { value: 'copy', text: 'Copy'},
-                { value: 'move', text: 'Move'},
-                { value: 'hardlink', text: 'Hard Link'},
-                { value: 'symlink', text: 'Symbolic Link'}                
-            ];
-
-            const timezoneOptions = [
-                { value: 'local', text: 'Local'},
-                { value: 'network', text: 'Network'}
-            ]
-
-            let defaultMetadataProviders = [];
-            const getFirstEnabledMetadataProvider = () => {
-                defaultMetadataProviders.forEach(provider => {
-                    if (provider.show_metadata || provider.episode_metadata) {
-                        return provider
-                    }
-                });
-                return 'kodi'
-            }
-
-            return {
-                configLoaded: false,
-
-                header: 'Post Processing',
-                presets: [
-                    '%SN - %Sx%0E - %EN',
-                    '%S.N.S%0SE%0E.%E.N',
-                    '%Sx%0E - %EN',
-                    'S%0SE%0E - %EN',
-                    'Season %0S/%S.N.S%0SE%0E.%Q.N-%RG'
-                ],
-                processMethods: processMethods,
-                multiEpStrings: multiEpStrings,
-                animeMultiEpStrings: multiEpStrings,
-                timezoneOptions: timezoneOptions,
-                postProcessing: {
-                    naming: {
-                        pattern: null,
-                        enableCustomNamingSports: null,
-                        enableCustomNamingAirByDate: null,
-                        patternSports: null,
-                        patternAirByDate: null,
-                        enableCustomNamingAnime: null,
-                        patternAnime: null,
-                        animeMultiEp: null,
-                        animeNamingType: null,
-                        stripYear: null
-                    },
-                    seriesDownloadDir: null,
-                    processAutomatically: null,
-                    processMethod: null,
-                    deleteRarContent: null,
-                    unpack: null,
-                    noDelete: null,
-                    reflinkAvailable: null,
-                    postponeIfSyncFiles: null,
-                    autoPostprocessorFrequency: 10,
-                    airdateEpisodes: null,
-                    moveAssociatedFiles: null,
-                    allowedExtensions: [],
-                    addShowsWithoutDir: null,
-                    createMissingShowDirs: null,
-                    renameEpisodes: null,
-                    postponeIfNoSubs: null,
-                    nfoRename: null,
-                    syncFiles: [],
-                    fileTimestampTimezone: 'local',
-                    extraScripts: [],
-                    extraScriptsUrl: null,
-                },
-                metadataProviders: defaultMetadataProviders,
-                metadataProviderSelected: getFirstEnabledMetadataProvider()
-            };
-        },
-        methods: {
-            saveNaming(values) {
-                if (!this.configLoaded) {
-                    return
-                }
-                this.postProcessing.naming.pattern = values.pattern;
-                this.postProcessing.naming.multiEpStyle = values.multiEpStyle;
-            },
-            saveNamingSports(values) {
-                if (!this.configLoaded) {
-                    return
-                }
-                this.postProcessing.naming.patternSports = values.pattern;
-                this.postProcessing.naming.enableCustomNamingSports = values.enabled;
-            },
-            saveNamingAbd(values) {
-                if (!this.configLoaded) {
-                    return
-                }
-                this.postProcessing.naming.patternAirByDate = values.pattern;
-                this.postProcessing.naming.enableCustomNamingAirByDate = values.enabled;
-            },
-            saveNamingAnime(values) {
-                if (!this.configLoaded) {
-                    return
-                }
-                this.postProcessing.naming.patternAnime = values.pattern;
-                this.postProcessing.naming.animeMultiEp = values.multiEpStyle;
-                this.postProcessing.naming.animeNamingType = values.animeNamingType;
-                this.postProcessing.naming.enableCustomNamingAnime = values.enabled;
-            },
-            save() {
-                const { $store } = this;
-                // We want to wait until the page has been fully loaded, before starting to save stuff.
-                if (!this.configLoaded) {
-                    return
-                }
-                // Disable the save button until we're done.
-                this.saving = true;
-
-                let config = {
-                    postProcessing: this.postProcessing,
-                    metadata: {
-                        metadataProviders: this.metadataProviders
-                    }
-                };
-
-                $store.dispatch('setConfig', {section: 'main', config: config}).then(() => {
-                    this.$snotify.success('Saved postprocessing config', 'Saved', { timeout: 5000 });
-                }).catch(error => {
-                    this.$snotify.error(
-                        'Error while trying to save postprocessing config',
-                        'Error'
-                    );
-                });
-            },
-            processMethodDescription(processMethod) {
-                return this.processMethods.get(processMethod)
-            }
-        },
-        computed: {
-            availableMetadataProviders() {
-                let providers = [];
-                for (provider of this.metadataProviders) {
-                    providers.push(provider);
-                }
-                return providers; 
-            }
-        },
-        async mounted() {
-            const { $store } = this;
-            const vm = this;
-
-            $store.dispatch('getConfig', 'main').then(() => {
-                vm.configLoaded = true;
-                // Map the state values to local data.
-                vm.postProcessing = $store.state.config.postProcessing;
-            }).catch(error => {
-                console.debug(error);
-            });
-
-            // Get metadata config
-            $store.dispatch('getConfig', 'metadata').then(() => {
-                // Map the state values to local data
-                vm.metadataProviders = $store.state.metadata.metadataProviders;
-            }).catch(error => {
-                console.debug(error);
-            });
-
-        }
-    });
-};
-=======
 window.app = new Vue({
     store,
     el: '#vue-wrap',
@@ -726,16 +550,14 @@
         });
     }
 });
->>>>>>> 1ae2ee90
 </script>
 </%block>
 <%block name="content">
-<vue-snotify></vue-snotify>
 <div id="content960">
     <h1 class="header">{{header}}</h1>
     <div id="config">
         <div id="config-content">
-            <form id="configForm" class="form-horizontal" @submit.prevent="save()">
+            <form id="configForm" action="config/postProcessing/savePostProcessing" method="post">
                 <div id="config-components">
                     <ul>
                         <li><app-link href="#post-processing">Post Processing</app-link></li>
@@ -743,340 +565,1083 @@
                         <li><app-link href="#metadata">Metadata</app-link></li>
                     </ul>
                     <div id="post-processing" class="component-group">
-                        <div class="row">
-                            <div class="component-group-desc col-xs-12 col-md-2">
-                                    <h3>Post-Processing</h3>
-                                    <p>Settings that dictate how Medusa should process completed downloads.</p>
-                            </div>
-                        
-                            <div class="col-xs-12 col-md-10">
-                                <fieldset class="component-group-list">
-                                    <div class="form-group">
-                                        <label for="process_automatically" class="col-sm-2 control-label">
-                                            <span>Enable</span>
+                        <div class="component-group-desc">
+                            <h3>Post-Processing</h3>
+                            <p>Settings that dictate how Medusa should process completed downloads.</p>
+                        </div>
+                        <fieldset class="component-group-list">
+                            <div class="field-pair">
+                                <input type="checkbox" name="process_automatically" id="process_automatically" ${'checked="checked"' if app.PROCESS_AUTOMATICALLY else ''}/>
+                                <label for="process_automatically">
+                                    <span class="component-title">Enable</span>
+                                    <span class="component-desc">Enable the automatic post processor to scan and process any files in your <i>Post Processing Dir</i>?</span>
+                                </label>
+                                <label class="nocheck" for="process_automatically">
+                                    <span class="component-title">&nbsp;</span>
+                                    <span class="component-desc"><b>NOTE:</b> Do not use if you use an external Post Processing script</span>
+                                </label>
+                            </div>
+                            <div class="field-pair">
+                                <label class="nocheck" for="tv_download_dir">
+                                    <span class="component-title">Post Processing Dir</span>
+                                    <input type="text" name="tv_download_dir" id="tv_download_dir" value="${app.TV_DOWNLOAD_DIR}" class="form-control input-sm input350"/>
+                                </label>
+                                <label class="nocheck">
+                                    <span class="component-title">&nbsp;</span>
+                                    <span class="component-desc">The folder where your download client puts the completed TV downloads.</span>
+                                </label>
+                                <label class="nocheck">
+                                    <span class="component-title">&nbsp;</span>
+                                    <span class="component-desc"><b>NOTE:</b> Please use seperate downloading and completed folders in your download client if possible.</span>
+                                </label>
+                            </div>
+                            <div class="field-pair">
+                                <label class="nocheck" for="process_method">
+                                    <span class="component-title">Processing Method:</span>
+                                    <span class="component-desc">
+                                        <select name="process_method" id="process_method" class="form-control input-sm">
+                                            % if pkgutil.find_loader('reflink') is not None:
+                                                <% process_method_text = {'copy': "Copy", 'move': "Move", 'hardlink': "Hard Link", 'symlink' : "Symbolic Link", 'reflink': "Reference Link"} %>
+                                                % for cur_action in ('copy', 'move', 'hardlink', 'symlink', 'reflink'):
+                                                    <option value="${cur_action}" ${'selected="selected"' if app.PROCESS_METHOD == cur_action else ''}>${process_method_text[cur_action]}</option>
+                                                % endfor
+                                            % else:
+                                                <% process_method_text = {'copy': "Copy", 'move': "Move", 'hardlink': "Hard Link", 'symlink' : "Symbolic Link"} %>
+                                                % for cur_action in ('copy', 'move', 'hardlink', 'symlink'):
+                                                    <option value="${cur_action}" ${'selected="selected"' if app.PROCESS_METHOD == cur_action else ''}>${process_method_text[cur_action]}</option>
+                                                % endfor
+                                            % endif
+                                        </select>
+                                    </span>
+                                </label>
+                                <label class="nocheck">
+                                    <span class="component-title">&nbsp;</span>
+                                    <span class="component-desc">What method should be used to put files into the library?</span>
+                                </label>
+                                <label class="nocheck">
+                                    <span class="component-title">&nbsp;</span>
+                                    <span class="component-desc"><b>NOTE:</b> If you keep seeding torrents after they finish, please avoid the 'move' processing method to prevent errors.</span>
+                                    <span class="component-desc">To use reference linking, the <app-link href="http://www.dereferer.org/?https://pypi.python.org/pypi/reflink/0.1.4">reflink package</app-link> needs to be installed.</span>
+                                </label>
+                            </div>
+                            <div class="field-pair">
+                                <label class="nocheck">
+                                    <span class="component-title">Auto Post-Processing Frequency</span>
+                                    <input type="number" min="10" step="1" name="autopostprocessor_frequency" id="autopostprocessor_frequency" value="${app.AUTOPOSTPROCESSOR_FREQUENCY}" class="form-control input-sm input75" />
+                                </label>
+                                <label class="nocheck">
+                                    <span class="component-title">&nbsp;</span>
+                                    <span class="component-desc">Time in minutes to check for new files to auto post-process (min 10)</span>
+                                </label>
+                            </div>
+                            <div class="field-pair">
+                                <input type="checkbox" name="postpone_if_sync_files" id="postpone_if_sync_files" ${'checked="checked"' if app.POSTPONE_IF_SYNC_FILES else ''}/>
+                                <label for="postpone_if_sync_files">
+                                    <span class="component-title">Postpone post processing</span>
+                                    <span class="component-desc">Wait to process a folder if sync files are present.</span>
+                                </label>
+                            </div>
+                            <div class="field-pair">
+                                <label class="nocheck">
+                                    <span class="component-title">Sync File Extensions</span>
+                                    <input type="text" name="sync_files" id="sync_files" value="${', '.join(app.SYNC_FILES)}" class="form-control input-sm input350"/>
+                                </label>
+                                <label class="nocheck">
+                                    <span class="component-title">&nbsp;</span>
+                                    <span class="component-desc">comma seperated list of extensions or filename globs Medusa ignores when Post Processing</span>
+                                </label>
+                            </div>
+                            <div class="field-pair">
+                                <input type="checkbox" name="postpone_if_no_subs" id="postpone_if_no_subs" ${'checked="checked"' if app.POSTPONE_IF_NO_SUBS else ''}/>
+                                <label for="postpone_if_no_subs">
+                                    <span class="component-title">Postpone if no subtitle</span>
+                                    <span class="component-desc">Wait to process a file until subtitles are present</span>
+                                    <span class="component-desc">Language names are allowed in subtitle filename (en.srt, pt-br.srt, ita.srt, etc.)</span>
+                                    <span class="component-desc">&nbsp;</span>
+                                    <span class="component-desc"><b>NOTE:</b> Automatic post processor should be disabled to avoid files with pending subtitles being processed over and over.</span>
+                                    <span class="component-desc">If you have any active show with subtitle search disabled, you must enable Automatic post processor.</span>
+                                </label>
+                            </div>
+                            <div class="field-pair">
+                                <input type="checkbox" name="rename_episodes" id="rename_episodes" ${'checked="checked"' if app.RENAME_EPISODES else ''}/>
+                                <label for="rename_episodes">
+                                    <span class="component-title">Rename Episodes</span>
+                                    <span class="component-desc">Rename episode using the Episode Naming settings?</span>
+                                </label>
+                            </div>
+                            <div class="field-pair">
+                                <input type="checkbox" name="create_missing_show_dirs" id="create_missing_show_dirs" ${'checked="checked"' if app.CREATE_MISSING_SHOW_DIRS else ''}/>
+                                <label for="create_missing_show_dirs">
+                                    <span class="component-title">Create missing show directories</span>
+                                    <span class="component-desc">Create missing show directories when they get deleted</span>
+                                </label>
+                            </div>
+                            <div class="field-pair">
+                                <input type="checkbox" name="add_shows_wo_dir" id="add_shows_wo_dir" ${'checked="checked"' if app.ADD_SHOWS_WO_DIR else ''}/>
+                                <label for="add_shows_wo_dir">
+                                    <span class="component-title">Add shows without directory</span>
+                                    <span class="component-desc">Add shows without creating a directory (not recommended)</span>
+                                </label>
+                            </div>
+                            <div class="field-pair">
+                                <input type="checkbox" name="move_associated_files" id="move_associated_files" ${'checked="checked"' if app.MOVE_ASSOCIATED_FILES else ''}/>
+                                <label for="move_associated_files">
+                                    <span class="component-title">Delete associated files</span>
+                                    <span class="component-desc">Delete srt/srr/sfv/etc files while post processing?</span>
+                                </label>
+                            </div>
+                            <div class="field-pair">
+                                <label class="nocheck">
+                                    <span class="component-title">Keep associated file extensions</span>
+                                    <input type="text" name="allowed_extensions" id="allowed_extensions" value="${', '.join(app.ALLOWED_EXTENSIONS)}" class="form-control input-sm input350"/>
+                                </label>
+                                <label class="nocheck">
+                                    <span class="component-title">&nbsp;</span>
+                                    <span class="component-desc">Comma seperated list of associated file extensions Medusa should keep while post processing. Leaving it empty means all associated files will be deleted</span>
+                                </label>
+                            </div>
+                            <div class="field-pair">
+                                <input type="checkbox" name="nfo_rename" id="nfo_rename" ${'checked="checked"' if app.NFO_RENAME else ''}/>
+                                <label for="nfo_rename">
+                                    <span class="component-title">Rename .nfo file</span>
+                                    <span class="component-desc">Rename the original .nfo file to .nfo-orig to avoid conflicts?</span>
+                                </label>
+                            </div>
+                            <div class="field-pair">
+                                <input type="checkbox" name="airdate_episodes" id="airdate_episodes" ${'checked="checked"' if app.AIRDATE_EPISODES else ''}/>
+                                <label for="airdate_episodes">
+                                    <span class="component-title">Change File Date</span>
+                                    <span class="component-desc">Set last modified filedate to the date that the episode aired?</span>
+                                </label>
+                                <label class="nocheck">
+                                    <span class="component-title">&nbsp;</span>
+                                    <span class="component-desc"><b>NOTE:</b> Some systems may ignore this feature.</span>
+                                </label>
+                            </div>
+                            <div class="field-pair">
+                                <label class="nocheck" for="file_timestamp_timezone">
+                                    <span class="component-title">Timezone for File Date:</span>
+                                    <span class="component-desc">
+                                        <select name="file_timestamp_timezone" id="file_timestamp_timezone" class="form-control input-sm">
+                                            % for curTimezone in ('local','network'):
+                                            <option value="${curTimezone}" ${'selected="selected"' if app.FILE_TIMESTAMP_TIMEZONE == curTimezone else ''}>${curTimezone}</option>
+                                            % endfor
+                                        </select>
+                                    </span>
+                                </label>
+                                <label class="nocheck">
+                                    <span class="component-title">&nbsp;</span>
+                                    <span class="component-desc">What timezone should be used to change File Date?</span>
+                                </label>
+                            </div>
+                            <div class="field-pair">
+                                <input id="unpack" type="checkbox" name="unpack" ${'checked="checked"' if app.UNPACK else ''} />
+                                <label for="unpack">
+                                    <span class="component-title">Unpack</span>
+                                    <span class="component-desc">Unpack any TV releases in your <i>TV Download Dir</i>?</span>
+                                </label>
+                                <label class="nocheck" for="unpack">
+                                    <span class="component-title">&nbsp;</span>
+                                    <span class="component-desc"><b>NOTE:</b> Only working with RAR archive</span>
+                                </label>
+                            </div>
+                            <div class="field-pair">
+                                <input type="checkbox" name="del_rar_contents" id="del_rar_contents" ${'checked="checked"' if app.DELRARCONTENTS else ''}/>
+                                <label for="del_rar_contents">
+                                    <span class="component-title">Delete RAR contents</span>
+                                    <span class="component-desc">Delete content of RAR files, even if Process Method not set to move?</span>
+                                </label>
+                            </div>
+                            <div class="field-pair">
+                                <input type="checkbox" name="no_delete" id="no_delete" ${'checked="checked"' if app.NO_DELETE else ''}/>
+                                <label for="no_delete">
+                                    <span class="component-title">Don't delete empty folders</span>
+                                    <span class="component-desc">Leave empty folders when Post Processing?</span>
+                                </label>
+                                <label class="nocheck" for="no_delete">
+                                    <span class="component-title">&nbsp;</span>
+                                    <span class="component-desc"><b>NOTE:</b> Can be overridden using manual Post Processing</span>
+                                </label>
+                            </div>
+                            <div class="field-pair">
+                                <label class="nocheck">
+                                    <span class="component-title">Extra Scripts</span>
+                                    <input type="text" name="extra_scripts" value="${'|'.join(app.EXTRA_SCRIPTS)}" class="form-control input-sm input350"/>
+                                </label>
+                                <label class="nocheck">
+                                    <span class="component-title">&nbsp;</span>
+                                    <span class="component-desc">See <app-link href="${app.EXTRA_SCRIPTS_URL}" class="wikie"><strong>Wiki</strong></app-link> for script arguments description and usage.</span>
+                                </label>
+                            </div>
+                            <input type="submit" class="btn-medusa config_submitter" value="Save Changes" /><br>
+                        </fieldset>
+                    </div><!-- /component-group1 //-->
+                    <div id="episode-naming" class="component-group">
+                        <div class="component-group-desc">
+                            <h3>Episode Naming</h3>
+                            <p>How Medusa will name and sort your episodes.</p>
+                        </div>
+                        <fieldset class="component-group-list">
+                            <div class="field-pair">
+                                <label class="nocheck" for="name_presets">
+                                    <span class="component-title">Name Pattern:</span>
+                                    <span class="component-desc">
+                                        <select id="name_presets" class="form-control input-sm">
+                                            <% is_custom = True %>
+                                            % for cur_preset in naming.name_presets:
+                                                <% tmp = naming.test_name(cur_preset, anime_type=3) %>
+                                                % if cur_preset == app.NAMING_PATTERN:
+                                                    <% is_custom = False %>
+                                                % endif
+                                                <option id="${cur_preset}" ${'selected="selected"' if app.NAMING_PATTERN == cur_preset else ''}>${os.path.join(tmp['dir'], tmp['name'])}</option>
+                                            % endfor
+                                            <option id="${app.NAMING_PATTERN}" ${'selected="selected"' if is_custom else ''}>Custom...</option>
+                                        </select>
+                                    </span>
+                                </label>
+                            </div>
+                            <div id="naming_custom">
+                                <div class="field-pair" style="padding-top: 0;">
+                                    <label class="nocheck">
+                                        <span class="component-title">
+                                            &nbsp;
+                                        </span>
+                                        <span class="component-desc">
+                                            <input type="text" name="naming_pattern" id="naming_pattern" value="${app.NAMING_PATTERN}" class="form-control input-sm input350"/>
+                                            <img src="images/legend16.png" width="16" height="16" alt="[Toggle Key]" id="show_naming_key" title="Toggle Naming Legend" class="legend" class="legend" />
+                                        </span>
+                                    </label>
+                                </div>
+                                <div id="naming_key" class="nocheck" style="display: none;">
+                                      <table class="Key">
+                                        <thead>
+                                            <tr>
+                                              <th class="align-right">Meaning</th>
+                                              <th>Pattern</th>
+                                              <th width="60%">Result</th>
+                                            </tr>
+                                        </thead>
+                                        <tfoot>
+                                            <tr>
+                                              <th colspan="3">Use lower case if you want lower case names (eg. %sn, %e.n, %q_n etc)</th>
+                                            </tr>
+                                        </tfoot>
+                                        <tbody>
+                                            <tr>
+                                              <td class="align-right"><b>Show Name:</b></td>
+                                              <td>%SN</td>
+                                              <td>Show Name</td>
+                                            </tr>
+                                            <tr class="even">
+                                              <td>&nbsp;</td>
+                                              <td>%S.N</td>
+                                              <td>Show.Name</td>
+                                            </tr>
+                                            <tr>
+                                              <td>&nbsp;</td>
+                                              <td>%S_N</td>
+                                              <td>Show_Name</td>
+                                            </tr>
+                                            <tr class="even">
+                                              <td class="align-right"><b>Season Number:</b></td>
+                                              <td>%S</td>
+                                              <td>2</td>
+                                            </tr>
+                                            <tr>
+                                              <td>&nbsp;</td>
+                                              <td>%0S</td>
+                                              <td>02</td>
+                                            </tr>
+                                            <tr class="even">
+                                              <td class="align-right"><b>XEM Season Number:</b></td>
+                                              <td>%XS</td>
+                                              <td>2</td>
+                                            </tr>
+                                            <tr>
+                                              <td>&nbsp;</td>
+                                              <td>%0XS</td>
+                                              <td>02</td>
+                                            </tr>
+                                            <tr class="even">
+                                              <td class="align-right"><b>Episode Number:</b></td>
+                                              <td>%E</td>
+                                              <td>3</td>
+                                            </tr>
+                                            <tr>
+                                              <td>&nbsp;</td>
+                                              <td>%0E</td>
+                                              <td>03</td>
+                                            </tr>
+                                            <tr class="even">
+                                              <td class="align-right"><b>XEM Episode Number:</b></td>
+                                              <td>%XE</td>
+                                              <td>3</td>
+                                            </tr>
+                                            <tr>
+                                              <td>&nbsp;</td>
+                                              <td>%0XE</td>
+                                              <td>03</td>
+                                            </tr>
+                                            <tr class="even">
+                                              <td class="align-right"><b>Episode Name:</b></td>
+                                              <td>%EN</td>
+                                              <td>Episode Name</td>
+                                            </tr>
+                                            <tr>
+                                              <td>&nbsp;</td>
+                                              <td>%E.N</td>
+                                              <td>Episode.Name</td>
+                                            </tr>
+                                            <tr class="even">
+                                              <td>&nbsp;</td>
+                                              <td>%E_N</td>
+                                              <td>Episode_Name</td>
+                                            </tr>
+                                            <tr>
+                                              <td class="align-right"><b>Air Date:</b></td>
+                                              <td>%M</td>
+                                              <td>${datetime.date.today().month}</td>
+                                            </tr>
+                                            <tr class="even">
+                                              <td>&nbsp;</td>
+                                              <td>%D</td>
+                                              <td>${datetime.date.today().day}</td>
+                                            </tr>
+                                            <tr>
+                                              <td>&nbsp;</td>
+                                              <td>%Y</td>
+                                              <td>${datetime.date.today().year}</td>
+                                            </tr>
+                                            <tr>
+                                              <td class="align-right"><b>Post-Processing Date:</b></td>
+                                              <td>%CM</td>
+                                              <td>${datetime.date.today().month}</td>
+                                            </tr>
+                                            <tr class="even">
+                                              <td>&nbsp;</td>
+                                              <td>%CD</td>
+                                              <td>${datetime.date.today().day}</td>
+                                            </tr>
+                                            <tr>
+                                              <td>&nbsp;</td>
+                                              <td>%CY</td>
+                                              <td>${datetime.date.today().year}</td>
+                                            </tr>
+                                            <tr>
+                                              <td class="align-right"><b>Quality:</b></td>
+                                              <td>%QN</td>
+                                              <td>720p BluRay</td>
+                                            </tr>
+                                            <tr class="even">
+                                              <td>&nbsp;</td>
+                                              <td>%Q.N</td>
+                                              <td>720p.BluRay</td>
+                                            </tr>
+                                            <tr>
+                                              <td>&nbsp;</td>
+                                              <td>%Q_N</td>
+                                              <td>720p_BluRay</td>
+                                            </tr>
+                                            <tr>
+                                              <td class="align-right"><b>Scene Quality:</b></td>
+                                              <td>%SQN</td>
+                                              <td>720p HDTV x264</td>
+                                            </tr>
+                                            <tr class="even">
+                                              <td>&nbsp;</td>
+                                              <td>%SQ.N</td>
+                                              <td>720p.HDTV.x264</td>
+                                            </tr>
+                                            <tr>
+                                              <td>&nbsp;</td>
+                                              <td>%SQ_N</td>
+                                              <td>720p_HDTV_x264</td>
+                                            </tr>
+                                            <tr class="even">
+                                              <td class="align-right"><i class="glyphicon glyphicon-info-sign" title="Multi-EP style is ignored"></i> <b>Release Name:</b></td>
+                                              <td>%RN</td>
+                                              <td>Show.Name.S02E03.HDTV.x264-RLSGROUP</td>
+                                            </tr>
+                                            <tr>
+                                              <td class="align-right"><i class="glyphicon glyphicon-info-sign" title="'${app.UNKNOWN_RELEASE_GROUP}' is used in place of RLSGROUP if it could not be properly detected"></i> <b>Release Group:</b></td>
+                                              <td>%RG</td>
+                                              <td>RLSGROUP</td>
+                                            </tr>
+                                            <tr class="even">
+                                              <td class="align-right"><i class="glyphicon glyphicon-info-sign" title="If episode is proper/repack add 'proper' to name."></i> <b>Release Type:</b></td>
+                                              <td>%RT</td>
+                                              <td>PROPER</td>
+                                            </tr>
+                                        </tbody>
+                                      </table>
+                                      <br>
+                                </div>
+                            </div>
+                            <div class="field-pair">
+                                <label class="nocheck" for="naming_multi_ep">
+                                    <span class="component-title">Multi-Episode Style:</span>
+                                    <span class="component-desc">
+                                        <select id="naming_multi_ep" name="naming_multi_ep" class="form-control input-sm">
+                                        % for cur_multi_ep in sorted(MULTI_EP_STRINGS.iteritems(), key=lambda x: x[1]):
+                                            <option value="${cur_multi_ep[0]}" ${('', 'selected="selected"')[cur_multi_ep[0] == app.NAMING_MULTI_EP]}>${cur_multi_ep[1]}</option>
+                                        % endfor
+                                        </select>
+                                    </span>
+                                </label>
+                            </div>
+                            <div id="naming_example_div">
+                                <h3>Single-EP Sample:</h3>
+                                <div class="example">
+                                    <span class="jumbo" id="naming_example">&nbsp;</span>
+                                </div>
+                                <br>
+                            </div>
+                            <div id="naming_example_multi_div">
+                                <h3>Multi-EP sample:</h3>
+                                <div class="example">
+                                    <span class="jumbo" id="naming_example_multi">&nbsp;</span>
+                                </div>
+                                <br>
+                            </div>
+                            <div class="field-pair">
+                                <input type="checkbox" id="naming_strip_year"  name="naming_strip_year" ${'checked="checked"' if app.NAMING_STRIP_YEAR else ''}/>
+                                <label for="naming_strip_year">
+                                    <span class="component-title">Strip Show Year</span>
+                                    <span class="component-desc">Remove the TV show's year when renaming the file?</span>
+                                </label>
+                                <label class="nocheck">
+                                    <span class="component-title">&nbsp;</span>
+                                    <span class="component-desc">Only applies to shows that have year inside parentheses</span>
+                                </label>
+                            </div>
+                            <div class="field-pair">
+                                <input type="checkbox" class="enabler" id="naming_custom_abd" name="naming_custom_abd" ${'checked="checked"' if app.NAMING_CUSTOM_ABD else ''}/>
+                                <label for="naming_custom_abd">
+                                    <span class="component-title">Custom Air-By-Date</span>
+                                    <span class="component-desc">Name Air-By-Date shows differently than regular shows?</span>
+                                </label>
+                            </div>
+                            <div id="content_naming_custom_abd">
+                                <div class="field-pair">
+                                    <label class="nocheck" for="name_abd_presets">
+                                        <span class="component-title">Name Pattern:</span>
+                                        <span class="component-desc">
+                                            <select id="name_abd_presets" class="form-control input-sm">
+                                                <% is_abd_custom = True %>
+                                                % for cur_preset in naming.name_abd_presets:
+                                                    <% tmp = naming.test_name(cur_preset) %>
+                                                    % if cur_preset == app.NAMING_ABD_PATTERN:
+                                                        <% is_abd_custom = False %>
+                                                    % endif
+                                                    <option id="${cur_preset}" ${'selected="selected"' if app.NAMING_ABD_PATTERN == cur_preset else ''}>${os.path.join(tmp['dir'], tmp['name'])}</option>
+                                                % endfor
+                                                <option id="${app.NAMING_ABD_PATTERN}" ${'selected="selected"' if is_abd_custom else ''}>Custom...</option>
+                                            </select>
+                                        </span>
+                                    </label>
+                                </div>
+                                <div id="naming_abd_custom">
+                                    <div class="field-pair">
+                                        <label class="nocheck">
+                                            <span class="component-title">
+                                                &nbsp;
+                                            </span>
+                                            <span class="component-desc">
+                                                <input type="text" name="naming_abd_pattern" id="naming_abd_pattern" value="${app.NAMING_ABD_PATTERN}" class="form-control input-sm input350"/>
+                                                <img src="images/legend16.png" width="16" height="16" alt="[Toggle Key]" id="show_naming_abd_key" title="Toggle ABD Naming Legend" class="legend" />
+                                            </span>
                                         </label>
-                                        <div class="col-sm-10 content">
-                                            <toggle-button :width="45" :height="22" id="process_automatically" name="process_automatically" v-model="postProcessing.processAutomatically" sync></toggle-button>
-                                            <p>Enable the automatic post processor to scan and process any files in your <i>Post Processing Dir</i>?</p>
-                                            <div class="clear-left"><p><b>NOTE:</b> Do not use if you use an external Post Processing script</p></div>
-                                        </div>
                                     </div>
-                                
-                                    <div v-show="postProcessing.processAutomatically" id="post-process-toggle-wrapper">   
-                                        
-                                        <div class="form-group">
-                                            <label for="tv_download_dir" class="col-sm-2 control-label">
-                                                <span>Post Processing Dir</span>
-                                            </label>
-                                            <div class="col-sm-10 content">
-                                                <file-browser id="tv_download_dir" name="tv_download_dir" title="Select series download location" :initial-dir="postProcessing.seriesDownloadDir" @update="postProcessing.seriesDownloadDir = $event"></file-browser>
-                                                <span class="clear-left">The folder where your download client puts the completed TV downloads.</span>
-                                                <div class="clear-left"><p><b>NOTE:</b> Please use seperate downloading and completed folders in your download client if possible.</p></div>
-                                            </div>
-                                        </div>
-
-                                        <div class="form-group">
-                                            <label for="process_method" class="col-sm-2 control-label">
-                                                <span>Processing Method:</span>
-                                            </label>
-                                            <div class="col-sm-10 content">
-                                                <select id="naming_multi_ep" name="naming_multi_ep" v-model="postProcessing.processMethod" class="form-control input-sm">
-                                                    <option :value="option.value" v-for="option in processMethods">{{ option.text }}</option>
-                                                </select>
-                                                <span>What method should be used to put files into the library?</span>
-                                                <p><b>NOTE:</b> If you keep seeding torrents after they finish, please avoid the 'move' processing method to prevent errors.</p>
-                                                <p v-if="postProcessing.processMethod == 'reflink'">To use reference linking, the <app-link href="http://www.dereferer.org/?https://pypi.python.org/pypi/reflink/0.1.4">reflink package</app-link> needs to be installed.</p>
-                                            </div>
-                                        </div>
-
-                                        <div class="form-group">
-                                            <label for="autopostprocessor_frequency" class="col-sm-2 control-label">
-                                                <span>Auto Post-Processing Frequency</span>                                          
-                                            </label>
-                                            <div class="col-sm-10 content">
-                                                <input type="number" min="10" step="1" name="autopostprocessor_frequency" id="autopostprocessor_frequency" v-model="postProcessing.autoPostprocessorFrequency || 10" class="form-control input-sm input75" />
-                                                <span>Time in minutes to check for new files to auto post-process (min 10)</span>
-                                            </div>
-                                        </div>
-
-                                        <div class="form-group">
-                                            <label for="postpone_if_sync_files" class="col-sm-2 control-label">
-                                                <span>Postpone post processing</span>
-                                            </label>
-                                            <div class="col-sm-10 content">
-                                                <toggle-button :width="45" :height="22" id="postpone_if_sync_files" name="postpone_if_sync_files" v-model="postProcessing.postponeIfSyncFiles" sync></toggle-button>
-                                                <span>Wait to process a folder if sync files are present.</span>
-                                            </div>
-                                        </div>
-
-                                        <div class="form-group">
-                                            <label for="sync_files" class="col-sm-2 control-label">
-                                                <span>Sync File Extensions</span>
-                                            </label>
-                                            <div class="col-sm-10 content">
-                                                <select-list name="sync_files" id="sync_files" csv-enabled :list-items="postProcessing.syncFiles" @change="postProcessing.syncFiles = $event"></select-list>
-                                                <span>comma seperated list of extensions or filename globs Medusa ignores when Post Processing</span>
-                                            </div>
-                                        </div>
-
-                                        <div class="form-group">
-                                            <label for="postpone_if_no_subs" class="col-sm-2 control-label">
-                                                <span>Postpone if no subtitle</span>
-                                            </label>
-                                            <div class="col-sm-10 content">
-                                                    <toggle-button :width="45" :height="22" id="postpone_if_no_subs" name="postpone_if_no_subs" v-model="postProcessing.postponeIfNoSubs" sync></toggle-button>
-                                                    <span>Wait to process a file until subtitles are present</span>
-                                                    <span>Language names are allowed in subtitle filename (en.srt, pt-br.srt, ita.srt, etc.)</span>
-                                                    <span>&nbsp;</span>
-                                                    <span><b>NOTE:</b> Automatic post processor should be disabled to avoid files with pending subtitles being processed over and over.</span>
-                                                    <span>If you have any active show with subtitle search disabled, you must enable Automatic post processor.</span>    
-                                            </div>
-                                        </div>
-
-                                        <div class="form-group">
-                                            <label for="rename_episodes" class="col-sm-2 control-label">
-                                                <span>Rename Episodes</span>
-                                            </label>
-                                            <div class="col-sm-10 content">
-                                                <toggle-button :width="45" :height="22" id="rename_episodes" name="rename_episodes" v-model="postProcessing.renameEpisodes" sync></toggle-button>
-                                                <span>Rename episode using the Episode Naming settings?</span>
-                                            </div>
-                                        </div>
-
-                                        <div class="form-group">
-                                            <label for="create_missing_show_dirs" class="col-sm-2 control-label">
-                                                <span>Create missing show directories</span>
-                                            </label>
-                                            <div class="col-sm-10 content">
-                                                <toggle-button :width="45" :height="22" id="create_missing_show_dirs" name="create_missing_show_dirs" v-model="postProcessing.createMissingShowDirs" sync></toggle-button>
-                                                <span >Create missing show directories when they get deleted</span>
-                                            </div>
-                                        </div>
-
-                                        <div class="form-group">
-                                            <label for="add_shows_wo_dir" class="col-sm-2 control-label">
-                                                <span>Add shows without directory</span>
-                                            </label>
-                                            <div class="col-sm-10 content">
-                                                <toggle-button :width="45" :height="22" id="add_shows_wo_dir" name="add_shows_wo_dir" v-model="postProcessing.addShowsWithoutDir" sync></toggle-button>
-                                                <span>Add shows without creating a directory (not recommended)</span>
-                                            </div>
-                                        </div>
-                                        
-                                        <div class="form-group">
-                                            <label for="move_associated_files" class="col-sm-2 control-label">
-                                                <span>Delete associated files</span>
-                                            </label>
-                                            <div class="col-sm-10 content">
-                                                <toggle-button :width="45" :height="22" id="move_associated_files" name="move_associated_files" v-model="postProcessing.moveAssociatedFiles" sync></toggle-button>
-                                                <span>Delete srt/srr/sfv/etc files while post processing?</span>
-                                            </div>
-                                        </div>
-
-                                        <div class="form-group">
-                                            <label class="col-sm-2 control-label">
-                                                <span>Keep associated file extensions</span>
-                                            </label>
-                                            <div class="col-sm-10 content">
-                                                <select-list name="allowed_extensions" id="allowed_extensions" csv-enabled :list-items="postProcessing.allowedExtensions" @change="postProcessing.allowedExtensions = $event"></select-list>
-                                                <span>Comma seperated list of associated file extensions Medusa should keep while post processing. Leaving it empty means all associated files will be deleted</span>
-                                            </div>
-                                        </div>
-                                        
-                                        <div class="form-group">
-                                            <label for="nfo_rename" class="col-sm-2 control-label">
-                                                <span>Rename .nfo file</span>
-                                            </label>
-                                            <div class="col-sm-10 content">
-                                                <toggle-button :width="45" :height="22" id="nfo_rename" name="nfo_rename" v-model="postProcessing.nfoRename" sync></toggle-button>
-                                                <span >Rename the original .nfo file to .nfo-orig to avoid conflicts?</span>
-                                            </div>
-                                        </div>
-
-                                        <div class="form-group">
-                                            <label for="airdate_episodes" class="col-sm-2 control-label">
-                                                <span>Change File Date</span>
-                                            </label>
-                                            <div class="col-sm-10 content">
-                                                <toggle-button :width="45" :height="22" id="airdate_episodes" name="airdate_episodes" v-model="postProcessing.airdateEpisodes" sync></toggle-button>
-                                                <span >Set last modified filedate to the date that the episode aired?</span>                                            
-                                            </div>
-                                        </div>
-
-                                        <div class="form-group">
-                                            <label for="file_timestamp_timezone" class="col-sm-2 control-label">
-                                                <span>Timezone for File Date:</span>
-                                            </label>
-                                            <div class="col-sm-10 content">
-                                                <select id="file_timestamp_timezone" name="file_timestamp_timezone" v-model="postProcessing.fileTimestampTimezone" class="form-control input-sm">
-                                                    <option :value="option.value" v-for="option in timezoneOptions">{{ option.text }}</option>
-                                                </select>     
-                                                <span >What timezone should be used to change File Date?</span>
-                                            </div>
-                                        </div>
-
-                                        <div class="form-group">
-                                            <label for="unpack" class="col-sm-2 control-label">
-                                                <span>Unpack</span>
-                                                <span >Unpack any TV releases in your <i>TV Download Dir</i>?</span>
-                                            </label>
-                                            <div class="col-sm-10 content">
-                                                <toggle-button :width="45" :height="22" id="unpack" name="unpack" v-model="postProcessing.unpack" sync></toggle-button>
-                                                <span ><b>NOTE:</b> Only working with RAR archive</span>
-                                            </div>
-                                        </div>
-
-                                        <div class="form-group">
-                                            <label for="del_rar_contents" class="col-sm-2 control-label">
-                                                <span>Delete RAR contents</span>
-                                            </label>
-                                            <div class="col-sm-10 content">
-                                                <toggle-button :width="45" :height="22" id="del_rar_contents" name="del_rar_contents" v-model="postProcessing.deleteRarContent" sync></toggle-button>
-                                                <span>Delete content of RAR files, even if Process Method not set to move?</span>
-                                            </div>
-                                        </div>
-
-                                        <div class="form-group">
-                                            <label for="no_delete" class="col-sm-2 control-label">
-                                                <span>Don't delete empty folders</span>
-                                            </label>
-                                            <div class="col-sm-10 content">
-                                                <toggle-button :width="45" :height="22" id="no_delete" name="no_delete" v-model="postProcessing.noDelete" sync></toggle-button>
-                                                <span><b>NOTE:</b> Can be overridden using manual Post Processing</span>
-                                                <span>Leave empty folders when Post Processing?</span>
-                                            </div>
-                                        </div>
-
-                                        <div class="form-group">
-                                            <label class="col-sm-2 control-label">
-                                                <span>Extra Scripts</span>
-                                            </label>
-                                            <div class="col-sm-10 content">
-                                                <select-list name="extra_scripts" id="extra_scripts" csv-enabled :list-items="postProcessing.extraScripts" @change="postProcessing.extraScripts = $event"></select-list>
-                                                <span>See <app-link :href="postProcessing.extraScriptsUrl" class="wikie"><strong>Wiki</strong></app-link> for script arguments description and usage.</span>
-                                            </div>
-                                        </div>
-
-                                    </div> <!-- End of content wrapper -->
-                                </fieldset>
-                            </div> <!-- /col -->
-                            </div> <!-- /row -->
-                            <input type="submit" class="btn-medusa config_submitter" value="Save Changes" />
-                    </div><!-- /component-group1 //-->
-
-                    <div id="episode-naming" class="component-group">
-                        <div class="row">
-                            <div class="component-group-desc col-xs-12 col-md-2">
-                                <h3>Episode Naming</h3>
-                                <p>How Medusa will name and sort your episodes.</p>
-                            </div>
-
-                            <div class="col-xs-12 col-md-10">
-                                <fieldset class="component-group-list">
-                                    
-                                    <!-- default name-pattern component -->
-                                    <name-pattern class="component-group" :naming-pattern="postProcessing.naming.pattern" 
-                                        :naming-presets="presets" :multi-ep-style="postProcessing.naming.multiEp" 
-                                        :multi-ep-styles="multiEpStrings" @change="saveNaming" :flag-loaded="configLoaded">
-                                    </name-pattern>
-        
-                                    <!-- default sports name-pattern component -->
-                                    <name-pattern class="component-group" :enabled="postProcessing.naming.enableCustomNamingSports" 
-                                        :naming-pattern="postProcessing.naming.patternSports" :naming-presets="presets" type="sports" 
-                                        :enabled-naming-custom="postProcessing.naming.enableCustomNamingSports" @change="saveNamingSports" :flag-loaded="configLoaded">
-                                    </name-pattern>
-        
-                                    <!-- default airs by date name-pattern component -->
-                                    <name-pattern class="component-group" :enabled="postProcessing.naming.enableCustomNamingAirByDate" 
-                                        :naming-pattern="postProcessing.naming.patternAirByDate" :naming-presets="presets" type="airs by date" 
-                                        :enabled-naming-custom="postProcessing.naming.enableCustomNamingAirByDate" @change="saveNamingAbd" :flag-loaded="configLoaded">
-                                    </name-pattern>
-        
-                                    <!-- default anime name-pattern component -->
-                                    <name-pattern class="component-group" :enabled="postProcessing.naming.enableCustomNamingAnime" 
-                                        :naming-pattern="postProcessing.naming.patternAnime" :naming-presets="presets" type="anime" :multi-ep-style="postProcessing.naming.animeMultiEp" 
-                                        :multi-ep-styles="animeMultiEpStrings" :anime-naming-type="postProcessing.naming.animeNamingType" 
-                                        :enabled-naming-custom="postProcessing.naming.enableCustomNamingAnime" @change="saveNamingAnime" :flag-loaded="configLoaded">
-                                    </name-pattern>
-        
-                                    <div class="form-group component-group">
-                                        <label for="naming_strip_year" class="col-sm-2 control-label">
-                                            <span>Strip Show Year</span>
+                                    <div id="naming_abd_key" class="nocheck" style="display: none;">
+                                          <table class="Key">
+                                            <thead>
+                                                <tr>
+                                                  <th class="align-right">Meaning</th>
+                                                  <th>Pattern</th>
+                                                  <th width="60%">Result</th>
+                                                </tr>
+                                            </thead>
+                                            <tfoot>
+                                                <tr>
+                                                  <th colspan="3">Use lower case if you want lower case names (eg. %sn, %e.n, %q_n etc)</th>
+                                                </tr>
+                                            </tfoot>
+                                            <tbody>
+                                                <tr>
+                                                  <td class="align-right"><b>Show Name:</b></td>
+                                                  <td>%SN</td>
+                                                  <td>Show Name</td>
+                                                </tr>
+                                                <tr class="even">
+                                                  <td>&nbsp;</td>
+                                                  <td>%S.N</td>
+                                                  <td>Show.Name</td>
+                                                </tr>
+                                                <tr>
+                                                  <td>&nbsp;</td>
+                                                  <td>%S_N</td>
+                                                  <td>Show_Name</td>
+                                                </tr>
+                                                <tr class="even">
+                                                  <td class="align-right"><b>Regular Air Date:</b></td>
+                                                  <td>%AD</td>
+                                                  <td>2010 03 09</td>
+                                                </tr>
+                                                <tr>
+                                                  <td>&nbsp;</td>
+                                                  <td>%A.D</td>
+                                                  <td>2010.03.09</td>
+                                                </tr>
+                                                <tr class="even">
+                                                  <td>&nbsp;</td>
+                                                  <td>%A_D</td>
+                                                  <td>2010_03_09</td>
+                                                </tr>
+                                                <tr>
+                                                  <td>&nbsp;</td>
+                                                  <td>%A-D</td>
+                                                  <td>2010-03-09</td>
+                                                </tr>
+                                                <tr class="even">
+                                                  <td class="align-right"><b>Episode Name:</b></td>
+                                                  <td>%EN</td>
+                                                  <td>Episode Name</td>
+                                                </tr>
+                                                <tr>
+                                                  <td>&nbsp;</td>
+                                                  <td>%E.N</td>
+                                                  <td>Episode.Name</td>
+                                                </tr>
+                                                <tr class="even">
+                                                  <td>&nbsp;</td>
+                                                  <td>%E_N</td>
+                                                  <td>Episode_Name</td>
+                                                </tr>
+                                                <tr>
+                                                  <td class="align-right"><b>Quality:</b></td>
+                                                  <td>%QN</td>
+                                                  <td>720p BluRay</td>
+                                                </tr>
+                                                <tr class="even">
+                                                  <td>&nbsp;</td>
+                                                  <td>%Q.N</td>
+                                                  <td>720p.BluRay</td>
+                                                </tr>
+                                                <tr>
+                                                  <td>&nbsp;</td>
+                                                  <td>%Q_N</td>
+                                                  <td>720p_BluRay</td>
+                                                </tr>
+                                                <tr class="even">
+                                                  <td class="align-right"><b>Year:</b></td>
+                                                  <td>%Y</td>
+                                                  <td>2010</td>
+                                                </tr>
+                                                <tr>
+                                                  <td class="align-right"><b>Month:</b></td>
+                                                  <td>%M</td>
+                                                  <td>3</td>
+                                                </tr>
+                                                <tr class="even">
+                                                  <td class="align-right">&nbsp;</td>
+                                                  <td>%0M</td>
+                                                  <td>03</td>
+                                                </tr>
+                                                <tr>
+                                                  <td class="align-right"><b>Day:</b></td>
+                                                  <td>%D</td>
+                                                  <td>9</td>
+                                                </tr>
+                                                <tr class="even">
+                                                  <td class="align-right">&nbsp;</td>
+                                                  <td>%0D</td>
+                                                  <td>09</td>
+                                                </tr>
+                                                <tr>
+                                                  <td class="align-right"><i class="glyphicon glyphicon-info-sign" title="Multi-EP style is ignored"></i> <b>Release Name:</b></td>
+                                                  <td>%RN</td>
+                                                  <td>Show.Name.2010.03.09.HDTV.x264-RLSGROUP</td>
+                                                </tr>
+                                                <tr class="even">
+                                                  <td class="align-right"><i class="glyphicon glyphicon-info-sign" title="'${app.UNKNOWN_RELEASE_GROUP}' is used in place of RLSGROUP if it could not be properly detected"></i> <b>Release Group:</b></td>
+                                                  <td>%RG</td>
+                                                  <td>RLSGROUP</td>
+                                                </tr>
+                                                <tr>
+                                                  <td class="align-right"><i class="glyphicon glyphicon-info-sign" title="If episode is proper/repack add 'proper' to name."></i> <b>Release Type:</b></td>
+                                                  <td>%RT</td>
+                                                  <td>PROPER</td>
+                                                </tr>
+                                            </tbody>
+                                          </table>
+                                          <br>
+                                    </div>
+                                </div><!-- /naming_abd_custom -->
+                                <div id="naming_abd_example_div">
+                                    <h3>Sample:</h3>
+                                    <div class="example">
+                                        <span class="jumbo" id="naming_abd_example">&nbsp;</span>
+                                    </div>
+                                    <br>
+                                </div>
+                            </div><!-- /naming_abd_different -->
+                            <div class="field-pair">
+                                <input type="checkbox" class="enabler" id="naming_custom_sports" name="naming_custom_sports" ${'checked="checked"' if app.NAMING_CUSTOM_SPORTS else ''}/>
+                                <label for="naming_custom_sports">
+                                    <span class="component-title">Custom Sports</span>
+                                    <span class="component-desc">Name Sports shows differently than regular shows?</span>
+                                </label>
+                            </div>
+                            <div id="content_naming_custom_sports">
+                                <div class="field-pair">
+                                    <label class="nocheck" for="name_sports_presets">
+                                        <span class="component-title">Name Pattern:</span>
+                                        <span class="component-desc">
+                                            <select id="name_sports_presets" class="form-control input-sm">
+                                                <% is_sports_custom = True %>
+                                                % for cur_preset in naming.name_sports_presets:
+                                                    <% tmp = naming.test_name(cur_preset) %>
+                                                    % if cur_preset == app.NAMING_SPORTS_PATTERN:
+                                                        <% is_sports_custom = False %>
+                                                    % endif
+                                                    <option id="${cur_preset}" ${'selected="selected"' if app.NAMING_SPORTS_PATTERN == cur_preset else ''}>${os.path.join(tmp['dir'], tmp['name'])}</option>
+                                                % endfor
+                                                <option id="${app.NAMING_SPORTS_PATTERN}" ${'selected="selected"' if is_sports_custom else ''}>Custom...</option>
+                                            </select>
+                                        </span>
+                                    </label>
+                                </div>
+                                <div id="naming_sports_custom">
+                                    <div class="field-pair" style="padding-top: 0;">
+                                        <label class="nocheck">
+                                            <span class="component-title">
+                                                &nbsp;
+                                            </span>
+                                            <span class="component-desc">
+                                                <input type="text" name="naming_sports_pattern" id="naming_sports_pattern" value="${app.NAMING_SPORTS_PATTERN}" class="form-control input-sm input350"/>
+                                                <img src="images/legend16.png" width="16" height="16" alt="[Toggle Key]" id="show_naming_sports_key" title="Toggle Sports Naming Legend" class="legend" />
+                                            </span>
                                         </label>
-                                        <div class="col-sm-10 content">
-                                            <toggle-button :width="45" :height="22" id="naming_strip_year" name="naming_strip_year" 
-                                                v-model="postProcessing.naming.stripYear" sync>
-                                            </toggle-button>
-                                            <span>Remove the TV show's year when renaming the file?</span>
-                                            <p>Only applies to shows that have year inside parentheses</p>
-                                        </div>
                                     </div>
-
-                                </fieldset>
-                            </div>
-                        </div>
-                    </div>
-
-
+                                    <div id="naming_sports_key" class="nocheck" style="display: none;">
+                                          <table class="Key">
+                                            <thead>
+                                                <tr>
+                                                  <th class="align-right">Meaning</th>
+                                                  <th>Pattern</th>
+                                                  <th width="60%">Result</th>
+                                                </tr>
+                                            </thead>
+                                            <tfoot>
+                                                <tr>
+                                                  <th colspan="3">Use lower case if you want lower case names (eg. %sn, %e.n, %q_n etc)</th>
+                                                </tr>
+                                            </tfoot>
+                                            <tbody>
+                                                <tr>
+                                                  <td class="align-right"><b>Show Name:</b></td>
+                                                  <td>%SN</td>
+                                                  <td>Show Name</td>
+                                                </tr>
+                                                <tr class="even">
+                                                  <td>&nbsp;</td>
+                                                  <td>%S.N</td>
+                                                  <td>Show.Name</td>
+                                                </tr>
+                                                <tr>
+                                                  <td>&nbsp;</td>
+                                                  <td>%S_N</td>
+                                                  <td>Show_Name</td>
+                                                </tr>
+                                                <tr class="even">
+                                                  <td class="align-right"><b>Sports Air Date:</b></td>
+                                                  <td>%AD</td>
+                                                  <td>9 Mar 2011</td>
+                                                </tr>
+                                                <tr>
+                                                  <td>&nbsp;</td>
+                                                  <td>%A.D</td>
+                                                  <td>9.Mar.2011</td>
+                                                </tr>
+                                                <tr class="even">
+                                                  <td>&nbsp;</td>
+                                                  <td>%A_D</td>
+                                                  <td>9_Mar_2011</td>
+                                                </tr>
+                                                <tr>
+                                                  <td>&nbsp;</td>
+                                                  <td>%A-D</td>
+                                                  <td>9-Mar-2011</td>
+                                                </tr>
+                                                <tr class="even">
+                                                  <td class="align-right"><b>Episode Name:</b></td>
+                                                  <td>%EN</td>
+                                                  <td>Episode Name</td>
+                                                </tr>
+                                                <tr>
+                                                  <td>&nbsp;</td>
+                                                  <td>%E.N</td>
+                                                  <td>Episode.Name</td>
+                                                </tr>
+                                                <tr class="even">
+                                                  <td>&nbsp;</td>
+                                                  <td>%E_N</td>
+                                                  <td>Episode_Name</td>
+                                                </tr>
+                                                <tr>
+                                                  <td class="align-right"><b>Quality:</b></td>
+                                                  <td>%QN</td>
+                                                  <td>720p BluRay</td>
+                                                </tr>
+                                                <tr class="even">
+                                                  <td>&nbsp;</td>
+                                                  <td>%Q.N</td>
+                                                  <td>720p.BluRay</td>
+                                                </tr>
+                                                <tr>
+                                                  <td>&nbsp;</td>
+                                                  <td>%Q_N</td>
+                                                  <td>720p_BluRay</td>
+                                                </tr>
+                                                <tr class="even">
+                                                  <td class="align-right"><b>Year:</b></td>
+                                                  <td>%Y</td>
+                                                  <td>2010</td>
+                                                </tr>
+                                                <tr>
+                                                  <td class="align-right"><b>Month:</b></td>
+                                                  <td>%M</td>
+                                                  <td>3</td>
+                                                </tr>
+                                                <tr class="even">
+                                                  <td class="align-right">&nbsp;</td>
+                                                  <td>%0M</td>
+                                                  <td>03</td>
+                                                </tr>
+                                                <tr>
+                                                  <td class="align-right"><b>Day:</b></td>
+                                                  <td>%D</td>
+                                                  <td>9</td>
+                                                </tr>
+                                                <tr class="even">
+                                                  <td class="align-right">&nbsp;</td>
+                                                  <td>%0D</td>
+                                                  <td>09</td>
+                                                </tr>
+                                                <tr>
+                                                  <td class="align-right"><i class="glyphicon glyphicon-info-sign" title="Multi-EP style is ignored"></i> <b>Release Name:</b></td>
+                                                  <td>%RN</td>
+                                                  <td>Show.Name.9th.Mar.2011.HDTV.x264-RLSGROUP</td>
+                                                </tr>
+                                                <tr class="even">
+                                                  <td class="align-right"><i class="glyphicon glyphicon-info-sign" title="'${app.UNKNOWN_RELEASE_GROUP}' is used in place of RLSGROUP if it could not be properly detected"></i> <b>Release Group:</b></td>
+                                                  <td>%RG</td>
+                                                  <td>RLSGROUP</td>
+                                                </tr>
+                                                <tr>
+                                                  <td class="align-right"><i class="glyphicon glyphicon-info-sign" title="If episode is proper/repack add 'proper' to name."></i> <b>Release Type:</b></td>
+                                                  <td>%RT</td>
+                                                  <td>PROPER</td>
+                                                </tr>
+                                            </tbody>
+                                          </table>
+                                          <br>
+                                    </div>
+                                </div><!-- /naming_sports_custom -->
+                                <div id="naming_sports_example_div">
+                                    <h3>Sample:</h3>
+                                    <div class="example">
+                                        <span class="jumbo" id="naming_sports_example">&nbsp;</span>
+                                    </div>
+                                    <br>
+                                </div>
+                            </div><!-- /naming_sports_different -->
+                            <!-- naming_anime_custom -->
+                            <div class="field-pair">
+                                <input type="checkbox" class="enabler" id="naming_custom_anime" name="naming_custom_anime" ${'checked="checked"' if app.NAMING_CUSTOM_ANIME else ''}/>
+                                <label for="naming_custom_anime">
+                                    <span class="component-title">Custom Anime</span>
+                                    <span class="component-desc">Name Anime shows differently than regular shows?</span>
+                                </label>
+                            </div>
+                            <div id="content_naming_custom_anime">
+                                <div class="field-pair">
+                                    <label class="nocheck" for="name_anime_presets">
+                                        <span class="component-title">Name Pattern:</span>
+                                        <span class="component-desc">
+                                            <select id="name_anime_presets" class="form-control input-sm">
+                                                <% is_anime_custom = True %>
+                                                % for cur_preset in naming.name_anime_presets:
+                                                    <% tmp = naming.test_name(cur_preset) %>
+                                                    % if cur_preset == app.NAMING_ANIME_PATTERN:
+                                                        <% is_anime_custom = False %>
+                                                    % endif
+                                                    <option id="${cur_preset}" ${'selected="selected"' if cur_preset == app.NAMING_ANIME_PATTERN else ''}>${os.path.join(tmp['dir'], tmp['name'])}</option>
+                                                % endfor
+                                                <option id="${app.NAMING_ANIME_PATTERN}" ${'selected="selected"' if is_anime_custom else ''}>Custom...</option>
+                                            </select>
+                                        </span>
+                                    </label>
+                                </div>
+                                <div id="naming_anime_custom">
+                                    <div class="field-pair" style="padding-top: 0;">
+                                        <label class="nocheck">
+                                            <span class="component-title">
+                                                &nbsp;
+                                            </span>
+                                            <span class="component-desc">
+                                                <input type="text" name="naming_anime_pattern" id="naming_anime_pattern" value="${app.NAMING_ANIME_PATTERN}" class="form-control input-sm input350"/>
+                                                <img src="images/legend16.png" width="16" height="16" alt="[Toggle Key]" id="show_naming_anime_key" title="Toggle Anime Naming Legend" class="legend" />
+                                            </span>
+                                        </label>
+                                    </div>
+                                    <div id="naming_anime_key" class="nocheck" style="display: none;">
+                                          <table class="Key">
+                                            <thead>
+                                                <tr>
+                                                  <th class="align-right">Meaning</th>
+                                                  <th>Pattern</th>
+                                                  <th width="60%">Result</th>
+                                                </tr>
+                                            </thead>
+                                            <tfoot>
+                                                <tr>
+                                                  <th colspan="3">Use lower case if you want lower case names (eg. %sn, %e.n, %q_n etc)</th>
+                                                </tr>
+                                            </tfoot>
+                                            <tbody>
+                                                <tr>
+                                                  <td class="align-right"><b>Show Name:</b></td>
+                                                  <td>%SN</td>
+                                                  <td>Show Name</td>
+                                                </tr>
+                                                <tr class="even">
+                                                  <td>&nbsp;</td>
+                                                  <td>%S.N</td>
+                                                  <td>Show.Name</td>
+                                                </tr>
+                                                <tr>
+                                                  <td>&nbsp;</td>
+                                                  <td>%S_N</td>
+                                                  <td>Show_Name</td>
+                                                </tr>
+                                                <tr class="even">
+                                                  <td class="align-right"><b>Season Number:</b></td>
+                                                  <td>%S</td>
+                                                  <td>2</td>
+                                                </tr>
+                                                <tr>
+                                                  <td>&nbsp;</td>
+                                                  <td>%0S</td>
+                                                  <td>02</td>
+                                                </tr>
+                                                <tr class="even">
+                                                  <td class="align-right"><b>XEM Season Number:</b></td>
+                                                  <td>%XS</td>
+                                                  <td>2</td>
+                                                </tr>
+                                                <tr>
+                                                  <td>&nbsp;</td>
+                                                  <td>%0XS</td>
+                                                  <td>02</td>
+                                                </tr>
+                                                <tr class="even">
+                                                  <td class="align-right"><b>Episode Number:</b></td>
+                                                  <td>%E</td>
+                                                  <td>3</td>
+                                                </tr>
+                                                <tr>
+                                                  <td>&nbsp;</td>
+                                                  <td>%0E</td>
+                                                  <td>03</td>
+                                                </tr>
+                                                <tr class="even">
+                                                  <td class="align-right"><b>XEM Episode Number:</b></td>
+                                                  <td>%XE</td>
+                                                  <td>3</td>
+                                                </tr>
+                                                <tr>
+                                                  <td>&nbsp;</td>
+                                                  <td>%0XE</td>
+                                                  <td>03</td>
+                                                </tr>
+                                                <tr class="even">
+                                                  <td class="align-right"><b>Episode Name:</b></td>
+                                                  <td>%EN</td>
+                                                  <td>Episode Name</td>
+                                                </tr>
+                                                <tr>
+                                                  <td>&nbsp;</td>
+                                                  <td>%E.N</td>
+                                                  <td>Episode.Name</td>
+                                                </tr>
+                                                <tr class="even">
+                                                  <td>&nbsp;</td>
+                                                  <td>%E_N</td>
+                                                  <td>Episode_Name</td>
+                                                </tr>
+                                                <tr>
+                                                  <td class="align-right"><b>Quality:</b></td>
+                                                  <td>%QN</td>
+                                                  <td>720p BluRay</td>
+                                                </tr>
+                                                <tr class="even">
+                                                  <td>&nbsp;</td>
+                                                  <td>%Q.N</td>
+                                                  <td>720p.BluRay</td>
+                                                </tr>
+                                                <tr>
+                                                  <td>&nbsp;</td>
+                                                  <td>%Q_N</td>
+                                                  <td>720p_BluRay</td>
+                                                </tr>
+                                                <tr class="even">
+                                                  <td class="align-right"><i class="glyphicon glyphicon-info-sign" title="Multi-EP style is ignored"></i> <b>Release Name:</b></td>
+                                                  <td>%RN</td>
+                                                  <td>Show.Name.S02E03.HDTV.x264-RLSGROUP</td>
+                                                </tr>
+                                                <tr>
+                                                  <td class="align-right"><i class="glyphicon glyphicon-info-sign" title="'${app.UNKNOWN_RELEASE_GROUP}' is used in place of RLSGROUP if it could not be properly detected"></i> <b>Release Group:</b></td>
+                                                  <td>%RG</td>
+                                                  <td>RLSGROUP</td>
+                                                </tr>
+                                                <tr class="even">
+                                                  <td class="align-right"><i class="glyphicon glyphicon-info-sign" title="If episode is proper/repack add 'proper' to name."></i> <b>Release Type:</b></td>
+                                                  <td>%RT</td>
+                                                  <td>PROPER</td>
+                                                </tr>
+                                            </tbody>
+                                          </table>
+                                          <br>
+                                    </div>
+                                </div><!-- /naming_anime_custom -->
+                                <div class="field-pair">
+                                    <label class="nocheck" for="naming_anime_multi_ep">
+                                        <span class="component-title">Multi-Episode Style:</span>
+                                        <span class="component-desc">
+                                            <select id="naming_anime_multi_ep" name="naming_anime_multi_ep" class="form-control input-sm">
+                                            % for cur_multi_ep in sorted(MULTI_EP_STRINGS.iteritems(), key=lambda x: x[1]):
+                                                <option value="${cur_multi_ep[0]}" ${('', 'selected="selected" class="selected"')[cur_multi_ep[0] == app.NAMING_ANIME_MULTI_EP]}>${cur_multi_ep[1]}</option>
+                                            % endfor
+                                            </select>
+                                        </span>
+                                    </label>
+                                </div>
+                                <div id="naming_example_anime_div">
+                                    <h3>Single-EP Anime Sample:</h3>
+                                    <div class="example">
+                                        <span class="jumbo" id="naming_example_anime">&nbsp;</span>
+                                    </div>
+                                    <br>
+                                </div>
+                                <div id="naming_example_multi_anime_div">
+                                    <h3>Multi-EP Anime sample:</h3>
+                                    <div class="example">
+                                        <span class="jumbo" id="naming_example_multi_anime">&nbsp;</span>
+                                    </div>
+                                    <br>
+                                </div>
+                                <div class="field-pair">
+                                    <input type="radio" name="naming_anime" id="naming_anime" value="1" ${'checked="checked"' if app.NAMING_ANIME == 1 else ''}/>
+                                    <label for="naming_anime">
+                                        <span class="component-title">Add Absolute Number</span>
+                                        <span class="component-desc">Add the absolute number to the season/episode format?</span>
+                                    </label>
+                                    <label class="nocheck">
+                                        <span class="component-title">&nbsp;</span>
+                                        <span class="component-desc">Only applies to animes. (eg. S15E45 - 310 vs S15E45)</span>
+                                    </label>
+                                </div>
+                                <div class="field-pair">
+                                    <input type="radio" name="naming_anime" id="naming_anime_only" value="2" ${'checked="checked"' if app.NAMING_ANIME == 2 else ''}/>
+                                    <label for="naming_anime_only">
+                                        <span class="component-title">Only Absolute Number</span>
+                                        <span class="component-desc">Replace season/episode format with absolute number</span>
+                                    </label>
+                                    <label class="nocheck">
+                                        <span class="component-title">&nbsp;</span>
+                                        <span class="component-desc">Only applies to animes.</span>
+                                    </label>
+                                </div>
+                                <div class="field-pair">
+                                    <input type="radio" name="naming_anime" id="naming_anime_none" value="3" ${'checked="checked"' if app.NAMING_ANIME == 3 else ''}/>
+                                    <label for="naming_anime_none">
+                                        <span class="component-title">No Absolute Number</span>
+                                        <span class="component-desc">Dont include the absolute number</span>
+                                    </label>
+                                    <label class="nocheck">
+                                        <span class="component-title">&nbsp;</span>
+                                        <span class="component-desc">Only applies to animes.</span>
+                                    </label>
+                                </div>
+                            </div><!-- /naming_anime_different -->
+                            <input type="submit" class="btn-medusa config_submitter" value="Save Changes" /><br>
+                        </fieldset>
+                    </div><!-- /component-group2 //-->
                     <div id="metadata" class="component-group">
                         <div class="component-group-desc">
                             <h3>Metadata</h3>
                             <p>The data associated to the data. These are files associated to a TV show in the form of images and text that, when supported, will enhance the viewing experience.</p>
                         </div>
                         <fieldset class="component-group-list">
-                            <div class="form-group">
+                            <div class="field-pair">
                                 <label>
-                                    <span>Metadata Type:</span>
-                                    <span>
-                                        <select id="metadataType" name="metadataType" v-model="metadataProviderSelected" class="form-control input-sm">
-                                            <option :value="option.id" v-for="option in metadataProviders">{{ option.name }}</option>
+                                    <span class="component-title">Metadata Type:</span>
+                                    <span class="component-desc">
+                                        <% m_dict = metadata.get_metadata_generator_dict() %>
+                                        <select id="metadataType" class="form-control input-sm">
+                                        % for (cur_name, cur_generator) in sorted(m_dict.iteritems()):
+                                            <option value="${cur_generator.get_id()}">${cur_name}</option>
+                                        % endfor
                                         </select>
-
                                     </span>
                                 </label>
                                 <span>Toggle the metadata options that you wish to be created. <b>Multiple targets may be used.</b></span>
                             </div>
-
-                            <div class="metadataDiv" v-show="provider.id === metadataProviderSelected" v-for="provider in metadataProviders" id="provider.id">
+                            % for (cur_name, cur_generator) in m_dict.iteritems():
+                            <% cur_metadata_inst = app.metadata_provider_dict[cur_generator.name] %>
+                            <% cur_id = cur_generator.get_id() %>
+                            <div class="metadataDiv" id="${cur_id}">
                                 <div class="metadata_options_wrapper">
                                     <h4>Create:</h4>
                                     <div class="metadata_options">
-                                        <label :for="provider.id + '_show_metadata'"><input type="checkbox" class="metadata_checkbox" :id="provider.id + '_show_metadata'" v-model="provider.showMetadata"/>&nbsp;Show Metadata</label>
-                                        <label :for="provider.id + '_episode_metadata'"><input type="checkbox" class="metadata_checkbox" :id="provider.id + '_episode_metadata'" v-model="provider.episodeMetadata" :disabled="provider.example.episodeMetadata.includes('not supported')"/>&nbsp;Episode Metadata</label>
-                                        <label :for="provider.id + '_fanart'"><input type="checkbox" class="float-left metadata_checkbox" :id="provider.id + '_fanart'" v-model="provider.fanart" :disabled="provider.example.fanart.includes('not supported')"/>&nbsp;Show Fanart</label>
-                                        <label :for="provider.id + '_poster'"><input type="checkbox" class="float-left metadata_checkbox" :id="provider.id + '_poster'" v-model="provider.poster" :disabled="provider.example.poster.includes('not supported')"/>&nbsp;Show Poster</label>
-                                        <label :for="provider.id + '_banner'"><input type="checkbox" class="float-left metadata_checkbox" :id="provider.id + '_banner'" v-model="provider.banner" :disabled="provider.example.banner.includes('not supported')"/>&nbsp;Show Banner</label>
-                                        <label :for="provider.id + '_episode_thumbnails'"><input type="checkbox" class="float-left metadata_checkbox" :id="provider.id + '_episode_thumbnails'" v-model="provider.episodeThumbnails" :disabled="provider.example.episodeThumbnails.includes('not supported')"/>&nbsp;Episode Thumbnails</label>
-                                        <label :for="provider.id + '_season_posters'"><input type="checkbox" class="float-left metadata_checkbox" :id="provider.id + '_season_posters'" v-model="provider.seasonPosters" :disabled="provider.example.seasonPosters.includes('not supported')"/>&nbsp;Season Posters</label>
-                                        <label :for="provider.id + '_season_banners'"><input type="checkbox" class="float-left metadata_checkbox" :id="provider.id + '_season_banners'" v-model="provider.seasonBanners" :disabled="provider.example.seasonBanners.includes('not supported')"/>&nbsp;Season Banners</label>
-                                        <label :for="provider.id + '_season_all_poster'"><input type="checkbox" class="float-left metadata_checkbox" :id="provider.id + '_season_all_poster'" v-model="provider.seasonAllPoster" :disabled="provider.example.seasonAllPoster.includes('not supported')"/>&nbsp;Season All Poster</label>
-                                        <label :for="provider.id + '_season_all_banner'"><input type="checkbox" class="float-left metadata_checkbox" :id="provider.id + '_season_all_banner'" v-model="provider.seasonAllBanner" :disabled="provider.example.seasonAllBanner.includes('not supported')"/>&nbsp;Season All Banner</label>
+                                        <label for="${cur_id}_show_metadata"><input type="checkbox" class="metadata_checkbox" id="${cur_id}_show_metadata" ${'checked="checked"' if cur_metadata_inst.show_metadata else ''}/>&nbsp;Show Metadata</label>
+                                        <label for="${cur_id}_episode_metadata"><input type="checkbox" class="metadata_checkbox" id="${cur_id}_episode_metadata" ${'checked="checked"' if cur_metadata_inst.episode_metadata else ''}/>&nbsp;Episode Metadata</label>
+                                        <label for="${cur_id}_fanart"><input type="checkbox" class="float-left metadata_checkbox" id="${cur_id}_fanart" ${'checked="checked"' if cur_metadata_inst.fanart else ''}/>&nbsp;Show Fanart</label>
+                                        <label for="${cur_id}_poster"><input type="checkbox" class="float-left metadata_checkbox" id="${cur_id}_poster" ${'checked="checked"' if cur_metadata_inst.poster else ''}/>&nbsp;Show Poster</label>
+                                        <label for="${cur_id}_banner"><input type="checkbox" class="float-left metadata_checkbox" id="${cur_id}_banner" ${'checked="checked"' if cur_metadata_inst.banner else ''}/>&nbsp;Show Banner</label>
+                                        <label for="${cur_id}_episode_thumbnails"><input type="checkbox" class="float-left metadata_checkbox" id="${cur_id}_episode_thumbnails" ${'checked="checked"' if cur_metadata_inst.episode_thumbnails else ''}/>&nbsp;Episode Thumbnails</label>
+                                        <label for="${cur_id}_season_posters"><input type="checkbox" class="float-left metadata_checkbox" id="${cur_id}_season_posters" ${'checked="checked"' if cur_metadata_inst.season_posters else ''}/>&nbsp;Season Posters</label>
+                                        <label for="${cur_id}_season_banners"><input type="checkbox" class="float-left metadata_checkbox" id="${cur_id}_season_banners" ${'checked="checked"' if cur_metadata_inst.season_banners else ''}/>&nbsp;Season Banners</label>
+                                        <label for="${cur_id}_season_all_poster"><input type="checkbox" class="float-left metadata_checkbox" id="${cur_id}_season_all_poster" ${'checked="checked"' if cur_metadata_inst.season_all_poster else ''}/>&nbsp;Season All Poster</label>
+                                        <label for="${cur_id}_season_all_banner"><input type="checkbox" class="float-left metadata_checkbox" id="${cur_id}_season_all_banner" ${'checked="checked"' if cur_metadata_inst.season_all_banner else ''}/>&nbsp;Season All Banner</label>
                                     </div>
                                 </div>
                                 <div class="metadata_example_wrapper">
                                     <h4>Results:</h4>
                                     <div class="metadata_example">
-                                        <label :for="provider.id + '_show_metadata'"><span :id="provider.id + '_eg_show_metadata'" :class="{disabled: !provider.showMetadata}"><span v-html="'<span>' + provider.example.showMetadata + '</span>'"></span></span></label>
-                                        <label :for="provider.id + '_episode_metadata'"><span :id="provider.id + '_eg_episode_metadata'" :class="{disabled: !provider.episodeMetadata}"><span v-html="'<span>' + provider.example.episodeMetadata + '</span>'"></span></span></label>
-                                        <label :for="provider.id + '_fanart'"><span :id="provider.id + '_eg_fanart'" :class="{disabled: !provider.fanart}"><span v-html="'<span>' + provider.example.fanart + '</span>'"></span></span></label>
-                                        <label :for="provider.id + '_poster'"><span :id="provider.id + '_eg_poster'" :class="{disabled: !provider.poster}"><span v-html="'<span>' + provider.example.poster + '</span>'"></span></span></label>
-                                        <label :for="provider.id + '_banner'"><span :id="provider.id + '_eg_banner'" :class="{disabled: !provider.banner}"><span v-html="'<span>' + provider.example.banner + '</span>'"></span></span></label>
-                                        <label :for="provider.id + '_episode_thumbnails'"><span :id="provider.id + '_eg_episode_thumbnails'" :class="{disabled: !provider.EpisodeThumbnails}"><span v-html="'<span>' + provider.example.EpisodeThumbnails + '</span>'"></span></span></label>
-                                        <label :for="provider.id + '_season_posters'"><span :id="provider.id + '_eg_season_posters'" :class="{disabled: !provider.seasonPosters}"><span v-html="'<span>' + provider.example.seasonPosters + '</span>'"></span></span></label>
-                                        <label :for="provider.id + '_season_banners'"><span :id="provider.id + '_eg_season_banners'" :class="{disabled: !provider.seasonBanners}"><span v-html="'<span>' + provider.example.seasonBanners + '</span>'"></span></span></label>
-                                        <label :for="provider.id + '_season_all_poster'"><span :id="provider.id + '_eg_season_all_poster'" :class="{disabled: !provider.seasonAllPoster}"><span v-html="'<span>' + provider.example.seasonAllPoster + '</span>'"></span></span></label>
-                                        <label :for="provider.id + '_season_all_banner'"><span :id="provider.id + '_eg_season_all_banner'" :class="{disabled: !provider.seasonAllBanner}"><span v-html="'<span>' + provider.example.seasonAllBanner + '</span>'"></span></span></label>
+                                        <label for="${cur_id}_show_metadata"><span id="${cur_id}_eg_show_metadata">${cur_metadata_inst.eg_show_metadata}</span></label>
+                                        <label for="${cur_id}_episode_metadata"><span id="${cur_id}_eg_episode_metadata">${cur_metadata_inst.eg_episode_metadata}</span></label>
+                                        <label for="${cur_id}_fanart"><span id="${cur_id}_eg_fanart">${cur_metadata_inst.eg_fanart}</span></label>
+                                        <label for="${cur_id}_poster"><span id="${cur_id}_eg_poster">${cur_metadata_inst.eg_poster}</span></label>
+                                        <label for="${cur_id}_banner"><span id="${cur_id}_eg_banner">${cur_metadata_inst.eg_banner}</span></label>
+                                        <label for="${cur_id}_episode_thumbnails"><span id="${cur_id}_eg_episode_thumbnails">${cur_metadata_inst.eg_episode_thumbnails}</span></label>
+                                        <label for="${cur_id}_season_posters"><span id="${cur_id}_eg_season_posters">${cur_metadata_inst.eg_season_posters}</span></label>
+                                        <label for="${cur_id}_season_banners"><span id="${cur_id}_eg_season_banners">${cur_metadata_inst.eg_season_banners}</span></label>
+                                        <label for="${cur_id}_season_all_poster"><span id="${cur_id}_eg_season_all_poster">${cur_metadata_inst.eg_season_all_poster}</span></label>
+                                        <label for="${cur_id}_season_all_banner"><span id="${cur_id}_eg_season_all_banner">${cur_metadata_inst.eg_season_all_banner}</span></label>
                                     </div>
                                 </div>
-                            </div>
-                            <!-- % endfor -->
+                                <input type="hidden" name="${cur_id}_data" id="${cur_id}_data" value="${cur_metadata_inst.get_config()}" />
+                            </div>
+                            % endfor
                             <div class="clearfix"></div><br>
                             <input type="submit" class="btn-medusa config_submitter" value="Save Changes" /><br>
                         </fieldset>
                     </div><!-- /component-group3 //-->
                     <br>
-                    <h6 class="pull-right"><b>All non-absolute folder locations are relative to <span class="path"></span></b> </h6>
-                    <input type="submit" class="btn-medusa pull-left config_submitter button" value="Save Changes"/>
+                    <h6 class="pull-right"><b>All non-absolute folder locations are relative to <span class="path">${app.DATA_DIR}</span></b> </h6>
+                    <input type="submit" class="btn-medusa pull-left config_submitter button" value="Save Changes" />
                 </div><!--/config-components//-->
             </form>
         </div><!--/config-content//-->
