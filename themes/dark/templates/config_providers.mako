<%inherit file="/layouts/main.mako"/>
<%!
    from medusa import app
    from medusa.providers import sorted_provider_list
    from medusa.providers.generic_provider import GenericProvider
    from medusa.providers.torrent.torznab.torznab import TorznabProvider
%>
<%block name="scripts">
<script type="text/javascript" src="js/config-providers.js"></script>
<script type="text/javascript">
$(document).ready(function(){
    // @TODO: This needs to be moved to an API function
    % if app.USE_NZBS:
        % for cur_newznab_provider in app.newznabProviderList:
            $(this).addNewznabProvider('${cur_newznab_provider.get_id()}', '${cur_newznab_provider.name}', '${cur_newznab_provider.url}', '${cur_newznab_provider.api_key}', '${",".join(cur_newznab_provider.cat_ids)}', ${int(cur_newznab_provider.default)});
        % endfor
    % endif
    % if app.USE_TORRENTS:
        % for cur_torrent_rss_provider in app.torrentRssProviderList:
            $(this).addTorrentRssProvider('${cur_torrent_rss_provider.get_id()}', '${cur_torrent_rss_provider.name}', '${cur_torrent_rss_provider.url}', '${cur_torrent_rss_provider.cookies}', '${cur_torrent_rss_provider.title_tag}');
        % endfor
        % for torznab_provider in app.torznab_providers_list:
            $(this).addTorznabProvider('${torznab_provider.get_id()}', '${torznab_provider.name}', '${torznab_provider.url}', '${torznab_provider.api_key}', '${",".join(torznab_provider.cat_ids)}', '${",".join(torznab_provider.cap_tv_search)}');
        % endfor
    % endif
});
$('#config-components').tabs();
</script>
<script>
let app;
const startVue = () => {
    app = new Vue({
        el: '#vue-wrap',
        data() {
            return {};
        }
    });
};
</script>
</%block>
<%block name="content">
% if not header is UNDEFINED:
    <h1 class="header">${header}</h1>
% else:
    <h1 class="title">${title}</h1>
% endif
<div id="config">
    <div id="config-content">
        <form id="configForm" action="config/providers/saveProviders" method="post">
            <div id="config-components">
                <ul>
                    <li><app-link href="#provider-priorities">Provider Priorities</app-link></li>
                    <li><app-link href="#provider-options">Provider Options</app-link></li>
                  % if app.USE_NZBS:
                    <li><app-link href="#custom-newznab">Configure Custom Newznab Providers</app-link></li>
                  % endif
                  % if app.USE_TORRENTS:
<<<<<<< HEAD
                    <li><a href="${full_url}#custom-torrent">Configure Custom Torrent Providers</a></li>
                    <li><a href="${full_url}#custom-torznab">Configure Jackett Providers</a></li>
=======
                    <li><app-link href="config/providers/#custom-torrent">Configure Custom Torrent Providers</app-link></li>
>>>>>>> fc7ca7f2
                  % endif
                </ul>
                <div id="provider-priorities" class="component-group" style='min-height: 550px;'>
                    <div class="component-group-desc">
                        <h3>Provider Priorities</h3>
                        <p>Check off and drag the providers into the order you want them to be used.</p>
                        <p>At least one provider is required but two are recommended.</p>
                        % if not app.USE_NZBS or not app.USE_TORRENTS:
                        <blockquote style="margin: 20px 0;">NZB/Torrent providers can be toggled in <b><app-link href="config/search">Search Settings</app-link></b></blockquote>
                        % else:
                        <br>
                        % endif
                        <div>
                            <p class="note"><span class="red-text">*</span> Provider does not support backlog searches at this time.</p>
                            <p class="note"><span class="red-text">!</span> Provider is <b>NOT WORKING</b>.</p>
                        </div>
                    </div>
                    <fieldset class="component-group-list">
                        <ul id="provider_order_list">
                        % for cur_provider in sorted_provider_list():
                            <%
                                ## These will show the '!' not saying they are broken
                                if cur_provider.provider_type == GenericProvider.NZB and not app.USE_NZBS:
                                    continue
                                elif cur_provider.provider_type == GenericProvider.TORRENT and not app.USE_TORRENTS:
                                    continue
                                curName = cur_provider.get_id()
                                if hasattr(cur_provider, 'custom_url'):
                                    curURL = cur_provider.custom_url or cur_provider.url
                                else:
                                    curURL = cur_provider.url
                            %>
                            <li class="ui-state-default ${('nzb-provider', 'torrent-provider')[bool(cur_provider.provider_type == GenericProvider.TORRENT)]}" id="${curName}">
                                <input type="checkbox" id="enable_${curName}" class="provider_enabler" ${'checked="checked"' if cur_provider.is_enabled() is True and cur_provider.get_id() not in app.BROKEN_PROVIDERS else ''}/>
                                <app-link href="${curURL}" class="imgLink" rel="noreferrer" onclick="window.open(this.href, '_blank'); return false;"><img src="images/providers/${cur_provider.image_name()}" alt="${cur_provider.name}" title="${cur_provider.name}" width="16" height="16" style="vertical-align:middle;"/></app-link>
                                <span style="vertical-align:middle;">${cur_provider.name}</span>
                                ${('<span class="red-text">*</span>', '')[bool(cur_provider.supports_backlog)]}
                                ${('<span class="red-text">!</span>', '')[bool(cur_provider.get_id() not in app.BROKEN_PROVIDERS)]}
                                <span class="ui-icon ui-icon-arrowthick-2-n-s pull-right" style="vertical-align:middle;" title="Re-order provider"></span>
                                <span class="ui-icon ${('ui-icon-locked','ui-icon-unlocked')[bool(cur_provider.public)]} pull-right" style="vertical-align:middle;" title="Public or Private"></span>
                                <span class="${('','ui-icon enable-manual-search-icon pull-right')[bool(cur_provider.enable_manualsearch)]}" style="vertical-align:middle;" title="Enabled for 'Manual Search' feature"></span>
                                <span class="${('','ui-icon enable-backlog-search-icon pull-right')[bool(cur_provider.enable_backlog)]}" style="vertical-align:middle;" title="Enabled for Backlog Searches"></span>
                                <span class="${('','ui-icon enable-daily-search-icon pull-right')[bool(cur_provider.enable_daily)]}" style="vertical-align:middle;" title="Enabled for Daily Searches"></span>
                            </li>
                        % endfor
                        </ul>
                        <input type="hidden" name="provider_order" id="provider_order" value="${" ".join([x.get_id()+':'+str(int(x.is_enabled())) for x in sorted_provider_list()])}"/>
                        <br><input type="submit" class="btn config_submitter" value="Save Changes" /><br>
                    </fieldset>
                </div><!-- /component-group1 //-->
                <div id="provider-options" class="component-group">
                    <div class="component-group-desc">
                        <h3>Provider Options</h3>
                        <p>Configure individual provider settings here.</p>
                        <p>Check with provider's website on how to obtain an API key if needed.</p>
                    </div>
                    <fieldset class="component-group-list">
                        <div class="field-pair">
                            <label for="editAProvider" id="provider-list">
                                <span class="component-title">Configure provider:</span>
                                <span class="component-desc">
                                    <%
                                        provider_config_list = []
                                        for cur_provider in sorted_provider_list():
                                            if cur_provider.provider_type == GenericProvider.NZB and (not app.USE_NZBS or not cur_provider.is_enabled()):
                                                continue
                                            elif cur_provider.provider_type == GenericProvider.TORRENT and (not app.USE_TORRENTS or not cur_provider.is_enabled()):
                                                continue
                                            provider_config_list.append(cur_provider)
                                    %>
                                    % if provider_config_list:
                                        <select id="editAProvider" class="form-control input-sm">
                                            % for cur_provider in provider_config_list:
                                                <option value="${cur_provider.get_id()}">${cur_provider.name}</option>
                                            % endfor
                                        </select>
                                    % else:
                                        No providers available to configure.
                                    % endif
                                </span>
                            </label>
                        </div>
                    <!-- start div for editing providers //-->
                    % for cur_newznab_provider in [cur_provider for cur_provider in app.newznabProviderList]:
                    <div class="providerDiv" id="${cur_newznab_provider.get_id()}Div">
                        % if cur_newznab_provider.default and cur_newznab_provider.needs_auth:
                        <div class="field-pair">
                            <label for="${cur_newznab_provider.get_id()}_url">
                                <span class="component-title">URL:</span>
                                <span class="component-desc">
                                    <input type="text" id="${cur_newznab_provider.get_id()}_url" value="${cur_newznab_provider.url}" class="form-control input-sm input350" disabled/>
                                </span>
                            </label>
                        </div>
                        <div class="field-pair">
                            <label for="${cur_newznab_provider.get_id()}_hash">
                                <span class="component-title">API key:</span>
                                <span class="component-desc">
                                    <input type="password" id="${cur_newznab_provider.get_id()}_hash" value="${cur_newznab_provider.api_key}" newznab_name="${cur_newznab_provider.get_id()}_hash" class="newznab_api_key form-control input-sm input350"/>
                                </span>
                            </label>
                        </div>
                        % endif
                        % if hasattr(cur_newznab_provider, 'enable_daily'):
                        <div class="field-pair">
                            <label for="${cur_newznab_provider.get_id()}_enable_daily">
                                <span class="component-title">Enable daily searches</span>
                                <span class="component-desc">
                                    <input type="checkbox" name="${cur_newznab_provider.get_id()}_enable_daily" id="${cur_newznab_provider.get_id()}_enable_daily" ${'checked="checked"' if cur_newznab_provider.enable_daily else ''}/>
                                    <p>enable provider to perform daily searches.</p>
                                </span>
                            </label>
                        </div>
                        % endif
                        % if hasattr(cur_newznab_provider, 'enable_manualsearch'):
                        <div class="field-pair${(' hidden', '')[cur_newznab_provider.supports_backlog]}">
                            <label for="${cur_newznab_provider.get_id()}_enable_manualsearch">
                                <span class="component-title">Enable for 'Manual search' feature</span>
                                <span class="component-desc">
                                    <input type="checkbox" name="${cur_newznab_provider.get_id()}_enable_manualsearch" id="${cur_newznab_provider.get_id()}_enable_manualsearch" ${'checked="checked"' if cur_newznab_provider.enable_manualsearch  and cur_newznab_provider.supports_backlog else ''}/>
                                    <p>enable provider to be used in 'Manual Search' feature.</p>
                                </span>
                            </label>
                        </div>
                        % endif
                        % if hasattr(cur_newznab_provider, 'enable_backlog'):
                        <div class="field-pair${(' hidden', '')[cur_newznab_provider.supports_backlog]}">
                            <label for="${cur_newznab_provider.get_id()}_enable_backlog">
                                <span class="component-title">Enable backlog searches</span>
                                <span class="component-desc">
                                    <input type="checkbox" name="${cur_newznab_provider.get_id()}_enable_backlog" id="${cur_newznab_provider.get_id()}_enable_backlog" ${'checked="checked"' if cur_newznab_provider.enable_backlog and cur_newznab_provider.supports_backlog else ''}/>
                                    <p>enable provider to perform backlog searches.</p>
                                </span>
                            </label>
                        </div>
                        % endif
                        % if hasattr(cur_newznab_provider, 'search_mode'):
                        <div class="field-pair">
                            <label>
                                <span class="component-title">Season search mode</span>
                                <span class="component-desc">
                                    <p>when searching for complete seasons you can choose to have it look for season packs only, or choose to have it build a complete season from just single episodes.</p>
                                </span>
                            </label>
                            <label>
                                <span class="component-title"></span>
                                <span class="component-desc">
                                    <input type="radio" name="${cur_newznab_provider.get_id()}_search_mode" id="${cur_newznab_provider.get_id()}_search_mode_sponly" value="sponly" ${'checked="checked"' if cur_newznab_provider.search_mode=="sponly" else ''}/>season packs only.
                                </span>
                            </label>
                            <label>
                                <span class="component-title"></span>
                                <span class="component-desc">
                                    <input type="radio" name="${cur_newznab_provider.get_id()}_search_mode" id="${cur_newznab_provider.get_id()}_search_mode_eponly" value="eponly" ${'checked="checked"' if cur_newznab_provider.search_mode=="eponly" else ''}/>episodes only.
                                </span>
                            </label>
                        </div>
                        % endif
                        % if hasattr(cur_newznab_provider, 'search_fallback'):
                        <div class="field-pair">
                            <label for="${cur_newznab_provider.get_id()}_search_fallback">
                                <span class="component-title">Enable fallback</span>
                                <span class="component-desc">
                                    <input type="checkbox" name="${cur_newznab_provider.get_id()}_search_fallback" id="${cur_newznab_provider.get_id()}_search_fallback" ${'checked="checked"' if cur_newznab_provider.search_fallback else ''}/>
                                    <p>when searching for a complete season depending on search mode you may return no results, this helps by restarting the search using the opposite search mode.</p>
                                </span>
                            </label>
                        </div>
                        % endif
                        % if hasattr(cur_newznab_provider, 'enable_search_delay'):
                        <div class="field-pair">
                            <label for="${cur_newznab_provider.get_id()}_enable_search_delay">
                                <span class="component-title">Enable search delay</span>
                                <span class="component-desc">
                                    <input type="checkbox" name="${cur_newznab_provider.get_id()}_enable_search_delay" id="${cur_newznab_provider.get_id()}_enable_search_delay" ${'checked="checked"' if cur_newznab_provider.enable_search_delay else ''}/>
                                    <p>Enable to delay downloads for this provider for an x amount of hours. The provider will start snatching results for a specific episode after a delay has expired, compared to when it first got a result for the specific episode.</p>
                                    <p>Searches for PROPER releases are exempted from the delay.</p>
                                </span>
                            </label>
                        </div>
                        % endif
                        % if hasattr(cur_newznab_provider, 'search_delay'):
                        <div class="field-pair">
                            <label for="${cur_newznab_provider.get_id()}_ratio">
                                <span class="component-title" id="${cur_newznab_provider.get_id()}_search_delay">Search delay (hours):</span>
                                <span class="component-desc">
                                    <input type="number" min="0.5" step="0.5" name="${cur_newznab_provider.get_id()}_search_delay" id="${cur_newznab_provider.get_id()}_search_delay" value="${8 if cur_newznab_provider.search_delay is None else round(cur_newznab_provider.search_delay / 60, 1)}" class="form-control input-sm input75" />
                                </span>
                            </label>
                            <label>
                                <span class="component-title">&nbsp;</span>
                                <span class="component-desc">
                                    <p>Amount of hours to wait for downloading a result compared to the first result for a specific episode.</p>
                                </span>
                            </label>
                        </div>
                        % endif
                    </div>
                    % endfor
                    % for cur_nzb_provider in [cur_provider for cur_provider in sorted_provider_list() if cur_provider.provider_type == GenericProvider.NZB and cur_provider not in app.newznabProviderList]:
                    <div class="providerDiv" id="${cur_nzb_provider.get_id()}Div">
                        % if hasattr(cur_nzb_provider, 'username'):
                        <div class="field-pair">
                            <label for="${cur_nzb_provider.get_id()}_username">
                                <span class="component-title">Username:</span>
                                <span class="component-desc">
                                    <input type="text" name="${cur_nzb_provider.get_id()}_username" value="${cur_nzb_provider.username}" class="form-control input-sm input350"
                                           autocomplete="no" />
                                </span>
                            </label>
                        </div>
                        % endif
                        % if hasattr(cur_nzb_provider, 'api_key'):
                        <div class="field-pair">
                            <label for="${cur_nzb_provider.get_id()}_api_key">
                                <span class="component-title">API key:</span>
                                <span class="component-desc">
                                    <input type="password" name="${cur_nzb_provider.get_id()}_api_key" value="${cur_nzb_provider.api_key}" class="form-control input-sm input350"/>
                                </span>
                            </label>
                        </div>
                        % endif
                        % if hasattr(cur_nzb_provider, 'enable_daily'):
                        <div class="field-pair">
                            <label for="${cur_nzb_provider.get_id()}_enable_daily">
                                <span class="component-title">Enable daily searches</span>
                                <span class="component-desc">
                                    <input type="checkbox" name="${cur_nzb_provider.get_id()}_enable_daily" id="${cur_nzb_provider.get_id()}_enable_daily" ${'checked="checked"' if cur_nzb_provider.enable_daily else ''}/>
                                    <p>enable provider to perform daily searches.</p>
                                </span>
                            </label>
                        </div>
                        % endif
                        % if hasattr(cur_nzb_provider, 'enable_manualsearch'):
                        <div class="field-pair${(' hidden', '')[cur_nzb_provider.supports_backlog]}">
                            <label for="${cur_nzb_provider.get_id()}_enable_manualsearch">
                                <span class="component-title">Enable 'Manual Search' feature</span>
                                <span class="component-desc">
                                    <input type="checkbox" name="${cur_nzb_provider.get_id()}_enable_manualsearch" id="${cur_nzb_provider.get_id()}_enable_manualsearch" ${'checked="checked"' if cur_nzb_provider.enable_manualsearch and cur_nzb_provider.supports_backlog else ''}/>
                                     <p>enable provider to be used in 'Manual Search' feature.</p>
                                </span>
                            </label>
                        </div>
                        % endif
                        % if hasattr(cur_nzb_provider, 'enable_backlog'):
                        <div class="field-pair${(' hidden', '')[cur_nzb_provider.supports_backlog]}">
                            <label for="${cur_nzb_provider.get_id()}_enable_backlog">
                                <span class="component-title">Enable backlog searches</span>
                                <span class="component-desc">
                                    <input type="checkbox" name="${cur_nzb_provider.get_id()}_enable_backlog" id="${cur_nzb_provider.get_id()}_enable_backlog" ${'checked="checked"' if cur_nzb_provider.enable_backlog and cur_nzb_provider.supports_backlog else ''}/>
                                    <p>enable provider to perform backlog searches.</p>
                                </span>
                            </label>
                        </div>
                        % endif
                        % if hasattr(cur_nzb_provider, 'search_mode'):
                        <div class="field-pair">
                            <label>
                                <span class="component-title">Season search mode</span>
                                <span class="component-desc">
                                    <p>when searching for complete seasons you can choose to have it look for season packs only, or choose to have it build a complete season from just single episodes.</p>
                                </span>
                            </label>
                            <label>
                                <span class="component-title"></span>
                                <span class="component-desc">
                                    <input type="radio" name="${cur_nzb_provider.get_id()}_search_mode" id="${cur_nzb_provider.get_id()}_search_mode_sponly" value="sponly" ${'checked="checked"' if cur_nzb_provider.search_mode=="sponly" else ''}/>season packs only.
                                </span>
                            </label>
                            <label>
                                <span class="component-title"></span>
                                <span class="component-desc">
                                    <input type="radio" name="${cur_nzb_provider.get_id()}_search_mode" id="${cur_nzb_provider.get_id()}_search_mode_eponly" value="eponly" ${'checked="checked"' if cur_nzb_provider.search_mode=="eponly" else ''}/>episodes only.
                                </span>
                            </label>
                        </div>
                        % endif
                        % if hasattr(cur_nzb_provider, 'search_fallback'):
                        <div class="field-pair">
                            <label for="${cur_nzb_provider.get_id()}_search_fallback">
                                <span class="component-title">Enable fallback</span>
                                <span class="component-desc">
                                    <input type="checkbox" name="${cur_nzb_provider.get_id()}_search_fallback" id="${cur_nzb_provider.get_id()}_search_fallback" ${'checked="checked"' if cur_nzb_provider.search_fallback else ''}/>
                                    <p>when searching for a complete season depending on search mode you may return no results, this helps by restarting the search using the opposite search mode.</p>
                                </span>
                            </label>
                        </div>
                        % endif
                        % if hasattr(cur_nzb_provider, 'enable_search_delay'):
                        <div class="field-pair">
                            <label for="${cur_nzb_provider.get_id()}_enable_search_delay">
                                <span class="component-title">Enable search delay</span>
                                <span class="component-desc">
                                    <input type="checkbox" name="${cur_nzb_provider.get_id()}_enable_search_delay" id="${cur_nzb_provider.get_id()}_enable_search_delay" ${'checked="checked"' if cur_nzb_provider.enable_search_delay else ''}/>
                                    <p>Enable to delay downloads for this provider for an x amount of hours. The provider will start snatching results for a specific episode after a delay has expired, compared to when it first got a result for the specific episode.</p>
                                    <p>Searches for PROPER releases are exempted from the delay.</p>
                                </span>
                            </label>
                        </div>
                        % endif
                        % if hasattr(cur_nzb_provider, 'search_delay'):
                        <div class="field-pair">
                            <label for="${cur_nzb_provider.get_id()}_ratio">
                                <span class="component-title" id="${cur_nzb_provider.get_id()}_search_delay">Search delay (hours):</span>
                                <span class="component-desc">
                                    <input type="number" min="0.5" step="0.5" name="${cur_nzb_provider.get_id()}_search_delay" id="${cur_nzb_provider.get_id()}_search_delay" value="${8 if cur_nzb_provider.search_delay is None else round(cur_nzb_provider.search_delay / 60, 1)}" class="form-control input-sm input75" />
                                </span>
                            </label>
                            <label>
                                <span class="component-title">&nbsp;</span>
                                <span class="component-desc">
                                    <p>Amount of hours to wait for downloading a result compared to the first result for a specific episode.</p>
                                </span>
                            </label>
                        </div>
                        % endif
                    </div>
                    % endfor
                    % for cur_torrent_provider in [cur_provider for cur_provider in sorted_provider_list() if cur_provider.provider_type == GenericProvider.TORRENT]:
                    <div class="providerDiv" id="${cur_torrent_provider.get_id()}Div">
                        % if hasattr(cur_torrent_provider, 'custom_url'):
                        <div class="field-pair">
                            <label for="${cur_torrent_provider.get_id()}_custom_url">
                                <span class="component-title">Custom URL:</span>
                                <span class="component-desc">
                                    <input type="text" name="${cur_torrent_provider.get_id()}_custom_url" id="${cur_torrent_provider.get_id()}_custom_url" value="${cur_torrent_provider.custom_url}" class="form-control input-sm input350"/>
                                </span>
                            </label>
                            <label>
                                <span class="component-title">&nbsp;</span>
                                <span class="component-desc">
                                    <p>The URL should include the protocol (and port if applicable).  Examples:  http://192.168.1.4/ or http://localhost:3000/</p>
                                </span>
                            </label>
                        </div>
                        % endif
                        % if hasattr(cur_torrent_provider, 'api_key') and not isinstance(cur_torrent_provider, TorznabProvider):
                        <div class="field-pair">
                            <label for="${cur_torrent_provider.get_id()}_api_key">
                                <span class="component-title">Api key:</span>
                                <span class="component-desc">
                                    <input type="password" name="${cur_torrent_provider.get_id()}_api_key" id="${cur_torrent_provider.get_id()}_api_key" value="${cur_torrent_provider.api_key}" class="form-control input-sm input350"/>
                                </span>
                            </label>
                        </div>
                        % endif
                        % if hasattr(cur_torrent_provider, 'digest'):
                        <div class="field-pair">
                            <label for="${cur_torrent_provider.get_id()}_digest">
                                <span class="component-title">Digest:</span>
                                <span class="component-desc">
                                    <input type="text" name="${cur_torrent_provider.get_id()}_digest" id="${cur_torrent_provider.get_id()}_digest" value="${cur_torrent_provider.digest}" class="form-control input-sm input350"/>
                                </span>
                            </label>
                        </div>
                        % endif
                        % if hasattr(cur_torrent_provider, 'hash'):
                        <div class="field-pair">
                            <label for="${cur_torrent_provider.get_id()}_hash">
                                <span class="component-title">Hash:</span>
                                <span class="component-desc">
                                    <input type="text" name="${cur_torrent_provider.get_id()}_hash" id="${cur_torrent_provider.get_id()}_hash" value="${cur_torrent_provider.hash}" class="form-control input-sm input350"/>
                                </span>
                            </label>
                        </div>
                        % endif
                        % if hasattr(cur_torrent_provider, 'username'):
                        <div class="field-pair">
                            <label for="${cur_torrent_provider.get_id()}_username">
                                <span class="component-title">Username:</span>
                                <span class="component-desc">
                                    <input type="text" name="${cur_torrent_provider.get_id()}_username" id="${cur_torrent_provider.get_id()}_username" value="${cur_torrent_provider.username}" class="form-control input-sm input350"
                                           autocomplete="no" />
                                </span>
                            </label>
                        </div>
                        % endif
                        % if hasattr(cur_torrent_provider, 'password'):
                        <div class="field-pair">
                            <label for="${cur_torrent_provider.get_id()}_password">
                                <span class="component-title">Password:</span>
                                <span class="component-desc">
                                    <input type="password" name="${cur_torrent_provider.get_id()}_password" id="${cur_torrent_provider.get_id()}_password" value="${cur_torrent_provider.password | h}" class="form-control input-sm input350" autocomplete="no"/>
                                </span>
                            </label>
                        </div>
                        % endif

                        % if cur_torrent_provider.enable_cookies or cur_torrent_provider in app.torrentRssProviderList:
                        <div class="field-pair">
                            <label for="${cur_torrent_provider.get_id()}_cookies">
                                <span class="component-title">Cookies:</span>
                                <span class="component-desc">
                                    <input type="text" name="${cur_torrent_provider.get_id()}_cookies" id="${cur_torrent_provider.get_id()}_cookies" value="${cur_torrent_provider.cookies}" class="form-control input-sm input350" autocapitalize="off" autocomplete="no" />
                                </span>
                            </label>
                            <label>
                                <span class="component-title">&nbsp;</span>
                                <span class="component-desc">
                                    % if hasattr(cur_torrent_provider, 'required_cookies'):
                                        <p>eg. ${'=xx;'.join(cur_torrent_provider.required_cookies) + '=xx'}</p>
                                        <p>This provider requires the following cookies: ${', '.join(cur_torrent_provider.required_cookies)}. <br/>For a step by step guide please follow the link to our <app-link href="https://github.com/pymedusa/Medusa/wiki/Configure-Providers-with-captcha-protection">WIKI</app-link></p>
                                    % endif
                                </span>
                            </label>
                        </div>
                        % endif
                        % if hasattr(cur_torrent_provider, 'passkey'):
                        <div class="field-pair">
                            <label for="${cur_torrent_provider.get_id()}_passkey">
                                <span class="component-title">Passkey:</span>
                                <span class="component-desc">
                                    <input type="text" name="${cur_torrent_provider.get_id()}_passkey" id="${cur_torrent_provider.get_id()}_passkey" value="${cur_torrent_provider.passkey}" class="form-control input-sm input350"/>
                                </span>
                            </label>
                        </div>
                        % endif
                        % if hasattr(cur_torrent_provider, 'pin'):
                        <div class="field-pair">
                            <label for="${cur_torrent_provider.get_id()}_pin">
                                <span class="component-title">Pin:</span>
                                <span class="component-desc">
                                    <input type="password" name="${cur_torrent_provider.get_id()}_pin" id="${cur_torrent_provider.get_id()}_pin" value="${cur_torrent_provider.pin}" class="form-control input-sm input100" autocomplete="no"/>
                                </span>
                            </label>
                        </div>
                        % endif
                        % if hasattr(cur_torrent_provider, 'ratio'):
                        <div class="field-pair">
                            <label for="${cur_torrent_provider.get_id()}_ratio">
                                <span class="component-title" id="${cur_torrent_provider.get_id()}_ratio_desc">Seed ratio:</span>
                                <span class="component-desc">
                                    <input type="number" min="-1" step="0.1" name="${cur_torrent_provider.get_id()}_ratio" id="${cur_torrent_provider.get_id()}_ratio" value="${cur_torrent_provider.ratio}" class="form-control input-sm input75" />
                                </span>
                            </label>
                            <label>
                                <span class="component-title">&nbsp;</span>
                                <span class="component-desc">
                                    <p>stop transfer when ratio is reached<br>(-1 Medusa default to seed forever, or leave blank for downloader default)</p>
                                </span>
                            </label>
                        </div>
                        % endif
                        % if hasattr(cur_torrent_provider, 'minseed'):
                        <div class="field-pair">
                            <label for="${cur_torrent_provider.get_id()}_minseed">
                                <span class="component-title" id="${cur_torrent_provider.get_id()}_minseed_desc">Minimum seeders:</span>
                                <span class="component-desc">
                                    <input type="number" min="0" step="1" name="${cur_torrent_provider.get_id()}_minseed" id="${cur_torrent_provider.get_id()}_minseed" value="${cur_torrent_provider.minseed}" class="form-control input-sm input75" />
                                </span>
                            </label>
                        </div>
                        % endif
                        % if hasattr(cur_torrent_provider, 'minleech'):
                        <div class="field-pair">
                            <label for="${cur_torrent_provider.get_id()}_minleech">
                                <span class="component-title" id="${cur_torrent_provider.get_id()}_minleech_desc">Minimum leechers:</span>
                                <span class="component-desc">
                                    <input type="number" min="0" step="1" name="${cur_torrent_provider.get_id()}_minleech" id="${cur_torrent_provider.get_id()}_minleech" value="${cur_torrent_provider.minleech}" class="form-control input-sm input75" />
                                </span>
                            </label>
                        </div>
                        % endif
                        % if hasattr(cur_torrent_provider, 'confirmed'):
                        <div class="field-pair">
                            <label for="${cur_torrent_provider.get_id()}_confirmed">
                                <span class="component-title">Confirmed download</span>
                                <span class="component-desc">
                                    <input type="checkbox" name="${cur_torrent_provider.get_id()}_confirmed" id="${cur_torrent_provider.get_id()}_confirmed" ${'checked="checked"' if cur_torrent_provider.confirmed else ''}/>
                                    <p>only download torrents from trusted or verified uploaders ?</p>
                                </span>
                            </label>
                        </div>
                        % endif
                        % if hasattr(cur_torrent_provider, 'ranked'):
                        <div class="field-pair">
                            <label for="${cur_torrent_provider.get_id()}_ranked">
                                <span class="component-title">Ranked torrents</span>
                                <span class="component-desc">
                                    <input type="checkbox" name="${cur_torrent_provider.get_id()}_ranked" id="${cur_torrent_provider.get_id()}_ranked" ${'checked="checked"' if cur_torrent_provider.ranked else ''} />
                                    <p>only download ranked torrents (trusted releases)</p>
                                </span>
                            </label>
                        </div>
                        % endif
                        % if hasattr(cur_torrent_provider, 'engrelease'):
                        <div class="field-pair">
                            <label for="${cur_torrent_provider.get_id()}_engrelease">
                                <span class="component-title">English torrents</span>
                                <span class="component-desc">
                                    <input type="checkbox" name="${cur_torrent_provider.get_id()}_engrelease" id="${cur_torrent_provider.get_id()}_engrelease" ${'checked="checked"' if cur_torrent_provider.engrelease else ''} />
                                    <p>only download english torrents, or torrents containing english subtitles</p>
                                </span>
                            </label>
                        </div>
                        % endif
                        % if hasattr(cur_torrent_provider, 'onlyspasearch'):
                        <div class="field-pair">
                            <label for="${cur_torrent_provider.get_id()}_onlyspasearch">
                                <span class="component-title">For Spanish torrents</span>
                                <span class="component-desc">
                                    <input type="checkbox" name="${cur_torrent_provider.get_id()}_onlyspasearch" id="${cur_torrent_provider.get_id()}_onlyspasearch" ${'checked="checked"' if cur_torrent_provider.onlyspasearch else ''} />
                                    <p>ONLY search on this provider if show info is defined as "Spanish" (avoid provider's use for VOS shows)</p>
                                </span>
                            </label>
                        </div>
                        % endif
                        % if hasattr(cur_torrent_provider, 'sorting'):
                        <div class="field-pair">
                            <label for="${cur_torrent_provider.get_id()}_sorting">
                                <span class="component-title">Sorting results by</span>
                                <span class="component-desc">
                                    <select name="${cur_torrent_provider.get_id()}_sorting" id="${cur_torrent_provider.get_id()}_sorting" class="form-control input-sm">
                                    % for cur_action in ('last', 'seeders', 'leechers'):
                                    <option value="${cur_action}" ${'selected="selected"' if cur_action == cur_torrent_provider.sorting else ''}>${cur_action}</option>
                                    % endfor
                                    </select>
                                </span>
                            </label>
                        </div>
                        % endif
                        % if hasattr(cur_torrent_provider, 'freeleech'):
                        <div class="field-pair">
                            <label for="${cur_torrent_provider.get_id()}_freeleech">
                                <span class="component-title">Freeleech</span>
                                <span class="component-desc">
                                    <input type="checkbox" name="${cur_torrent_provider.get_id()}_freeleech" id="${cur_torrent_provider.get_id()}_freeleech" ${'checked="checked"' if cur_torrent_provider.freeleech else ''}/>
                                    <p>only download <b>"FreeLeech"</b> torrents.</p>
                                </span>
                            </label>
                        </div>
                        % endif
                        % if hasattr(cur_torrent_provider, 'enable_daily'):
                        <div class="field-pair">
                            <label for="${cur_torrent_provider.get_id()}_enable_daily">
                                <span class="component-title">Enable daily searches</span>
                                <span class="component-desc">
                                    <input type="checkbox" name="${cur_torrent_provider.get_id()}_enable_daily" id="${cur_torrent_provider.get_id()}_enable_daily" ${'checked="checked"' if cur_torrent_provider.enable_daily else ''}/>
                                    <p>enable provider to perform daily searches.</p>
                                </span>
                            </label>
                        </div>
                        % endif
                        % if hasattr(cur_torrent_provider, 'enable_manualsearch'):
                        <div class="field-pair${(' hidden', '')[cur_torrent_provider.supports_backlog]}">
                            <label for="${cur_torrent_provider.get_id()}_enable_manualsearch">
                                <span class="component-title">Enable 'Manual Search' feature</span>
                                <span class="component-desc">
                                    <input type="checkbox" name="${cur_torrent_provider.get_id()}_enable_manualsearch" id="${cur_torrent_provider.get_id()}_enable_manualsearch" ${'checked="checked"' if cur_torrent_provider.enable_manualsearch and cur_torrent_provider.supports_backlog else ''}/>
                                    <p>enable provider to be used in 'Manual Search' feature.</p>
                                </span>
                            </label>
                        </div>
                        % endif
                        % if hasattr(cur_torrent_provider, 'enable_backlog'):
                        <div class="field-pair${(' hidden', '')[cur_torrent_provider.supports_backlog]}">
                            <label for="${cur_torrent_provider.get_id()}_enable_backlog">
                                <span class="component-title">Enable backlog searches</span>
                                <span class="component-desc">
                                    <input type="checkbox" name="${cur_torrent_provider.get_id()}_enable_backlog" id="${cur_torrent_provider.get_id()}_enable_backlog" ${'checked="checked"' if cur_torrent_provider.enable_backlog and cur_torrent_provider.supports_backlog else ''}/>
                                    <p>enable provider to perform backlog searches.</p>
                                </span>
                            </label>
                        </div>
                        % endif
                        % if hasattr(cur_torrent_provider, 'search_mode'):
                        <div class="field-pair">
                            <label>
                                <span class="component-title">Season search mode</span>
                                <span class="component-desc">
                                    <p>when searching for complete seasons you can choose to have it look for season packs only, or choose to have it build a complete season from just single episodes.</p>
                                </span>
                            </label>
                            <label>
                                <span class="component-title"></span>
                                <span class="component-desc">
                                    <input type="radio" name="${cur_torrent_provider.get_id()}_search_mode" id="${cur_torrent_provider.get_id()}_search_mode_sponly" value="sponly" ${'checked="checked"' if cur_torrent_provider.search_mode=="sponly" else ''}/>season packs only.
                                </span>
                            </label>
                            <label>
                                <span class="component-title"></span>
                                <span class="component-desc">
                                    <input type="radio" name="${cur_torrent_provider.get_id()}_search_mode" id="${cur_torrent_provider.get_id()}_search_mode_eponly" value="eponly" ${'checked="checked"' if cur_torrent_provider.search_mode=="eponly" else ''}/>episodes only.
                                </span>
                            </label>
                        </div>
                        % endif
                        % if hasattr(cur_torrent_provider, 'search_fallback'):
                        <div class="field-pair">
                            <label for="${cur_torrent_provider.get_id()}_search_fallback">
                                <span class="component-title">Enable fallback</span>
                                <span class="component-desc">
                                    <input type="checkbox" name="${cur_torrent_provider.get_id()}_search_fallback" id="${cur_torrent_provider.get_id()}_search_fallback" ${'checked="checked"' if cur_torrent_provider.search_fallback else ''}/>
                                    <p>when searching for a complete season depending on search mode you may return no results, this helps by restarting the search using the opposite search mode.</p>
                                </span>
                            </label>
                        </div>
                        % endif
                        % if hasattr(cur_torrent_provider, 'cat') and cur_torrent_provider.get_id() == 'tntvillage':
                        <div class="field-pair">
                            <label for="${cur_torrent_provider.get_id()}_cat">
                                <span class="component-title">Category:</span>
                                <span class="component-desc">
                                    <select name="${cur_torrent_provider.get_id()}_cat" id="${cur_torrent_provider.get_id()}_cat" class="form-control input-sm">
                                        % for i in cur_torrent_provider.category_dict.keys():
                                        <option value="${cur_torrent_provider.category_dict[i]}" ${('', 'selected="selected"')[cur_torrent_provider.category_dict[i] == cur_torrent_provider.cat]}>${i}</option>
                                        % endfor
                                    </select>
                                </span>
                           </label>
                        </div>
                        % endif
                        % if hasattr(cur_torrent_provider, 'subtitle') and cur_torrent_provider.get_id() == 'tntvillage':
                        <div class="field-pair">
                            <label for="${cur_torrent_provider.get_id()}_subtitle">
                                <span class="component-title">Subtitled</span>
                                <span class="component-desc">
                                    <input type="checkbox" name="${cur_torrent_provider.get_id()}_subtitle" id="${cur_torrent_provider.get_id()}_subtitle" ${'checked="checked"' if cur_torrent_provider.subtitle else ''}/>
                                    <p>select torrent with Italian subtitle</p>
                                </span>
                            </label>
                        </div>
                        % endif
                        % if hasattr(cur_torrent_provider, 'enable_search_delay'):
                        <div class="field-pair">
                            <label for="${cur_torrent_provider.get_id()}_enable_search_delay">
                                <span class="component-title">Enable search delay</span>
                                <span class="component-desc">
                                    <input type="checkbox" name="${cur_torrent_provider.get_id()}_enable_search_delay" id="${cur_torrent_provider.get_id()}_enable_search_delay" ${'checked="checked"' if cur_torrent_provider.enable_search_delay else ''}/>
                                    <p>Enable to delay downloads for this provider for an x amount of hours. The provider will start snatching results for a specific episode after a delay has expired, compared to when it first got a result for the specific episode.</p>
                                    <p>Searches for PROPER releases are exempted from the delay.</p>
                                </span>
                            </label>
                        </div>
                        % endif
                        % if hasattr(cur_torrent_provider, 'search_delay'):
                        <div class="field-pair">
                            <label for="${cur_torrent_provider.get_id()}_ratio">
                                <span class="component-title" id="${cur_torrent_provider.get_id()}_search_delay">Search delay (hours):</span>
                                <span class="component-desc">
                                    <input type="number" min="0.5" step="0.5" name="${cur_torrent_provider.get_id()}_search_delay" id="${cur_torrent_provider.get_id()}_search_delay" value="${8 if cur_torrent_provider.search_delay is None else round(cur_torrent_provider.search_delay / 60, 1)}" class="form-control input-sm input75" />
                                </span>
                            </label>
                            <label>
                                <span class="component-title">&nbsp;</span>
                                <span class="component-desc">
                                    <p>Amount of hours to wait for downloading a result compared to the first result for a specific episode.</p>
                                </span>
                            </label>
                        </div>
                        % endif
                    </div>
                    % endfor
                    <!-- end div for editing providers -->
                    <input type="submit" class="btn config_submitter" value="Save Changes" /><br>
                    </fieldset>
                </div><!-- /component-group2 //-->
                % if app.USE_NZBS:
                <div id="custom-newznab" class="component-group">
                    <div class="component-group-desc">
                        <h3>Configure Custom Newznab Providers</h3>
                        <p>Add and setup or remove custom Newznab providers.</p>
                    </div>
                    <fieldset class="component-group-list">
                        <div class="field-pair">
                            <label for="newznab_string">
                                <span class="component-title">Select provider:</span>
                                <span class="component-desc">
                                    <input type="hidden" name="newznab_string" id="newznab_string" />
                                    <select id="editANewznabProvider" class="form-control input-sm">
                                        <option value="addNewznab">-- add new provider --</option>
                                    </select>
                                </span>
                            </label>
                        </div>
                        <div class="newznabProviderDiv" id="addNewznab">
                            <div class="field-pair">
                                <label for="newznab_name">
                                    <span class="component-title">Provider name:</span>
                                    <input type="text" id="newznab_name" class="form-control input-sm input200"/>
                                </label>
                            </div>
                            <div class="field-pair">
                                <label for="newznab_url">
                                    <span class="component-title">Site URL:</span>
                                    <input type="text" id="newznab_url" class="form-control input-sm input350"/>
                                </label>
                            </div>
                            <div class="field-pair">
                                <label for="newznab_api_key">
                                    <span class="component-title">API key:</span>
                                    <input type="password" id="newznab_api_key" class="form-control input-sm input350"/>
                                </label>
                                <label>
                                    <span class="component-title">&nbsp;</span>
                                    <span class="component-desc">(if not required, type 0)</span>
                                </label>
                            </div>
                            <div class="field-pair" id="newznabcapdiv" style="display: none;">
                                <label>
                                    <span class="component-title">Newznab search categories:</span>
                                    <select id="newznab_cap" multiple="multiple" style="min-width:10em;" ></select>
                                    <select id="newznab_cat" multiple="multiple" style="min-width:10em;" ></select>
                                </label>
                                <label>
                                    <span class="component-title">&nbsp;</span>
                                    <span class="component-desc">(select your Newznab categories on the left, and click the "update categories" button to use them for searching.) <b>don't forget to to save the form!</b></span>
                                </label>
                                <label>
                                    <span class="component-title">&nbsp;</span>
                                    <span class="component-desc">
                                        <input class="btn" type="button" class="newznab_cat_update" id="newznab_cat_update" value="Update Categories" />
                                        <input class="btn" type="button" class="newznab_cat_select" id="newznab_cat_select" value="Select Categories" />
                                        <span class="updating_categories"></span>
                                    </span>
                                </label>
                            </div>
                            <div id="newznab_add_div">
                                <input class="btn" type="button" class="newznab_save" id="newznab_add" value="Add" />
                            </div>
                            <div id="newznab_update_div" style="display: none;">
                                <input class="btn btn-danger newznab_delete" type="button" class="newznab_delete" id="newznab_delete" value="Delete" />
                            </div>
                        </div>
                    </fieldset>
                </div><!-- /component-group3 //-->
                % endif
                % if app.USE_TORRENTS:
                <div id="custom-torrent" class="component-group">
<<<<<<< HEAD
                    <div class="component-group-desc">
                        <h3>Configure Custom Torrent Providers</h3>
                        <p>Add and setup or remove custom RSS providers.</p>
=======
                <div class="component-group-desc">
                    <h3>Configure Custom Torrent Providers</h3>
                    <p>Add and setup or remove custom RSS providers.</p>
                </div>
                <fieldset class="component-group-list">
                    <div class="field-pair">
                        <label for="torrentrss_string">
                            <span class="component-title">Select provider:</span>
                            <span class="component-desc">
                            <input type="hidden" name="torrentrss_string" id="torrentrss_string" />
                                <select id="editATorrentRssProvider" class="form-control input-sm">
                                    <option value="addTorrentRss">-- add new provider --</option>
                                </select>
                            </span>
                        </label>
                        <label>
                            <span class="component-desc">Note: Jackett must be configured as custom Newznab providers: <app-link target="_blank" href="https://github.com/pymedusa/Medusa/wiki/Using-Jackett-with-Medusa"><font color="blue">Wiki</font></app-link></span>
                        </label>
>>>>>>> fc7ca7f2
                    </div>
                    <fieldset class="component-group-list">
                        <div class="field-pair">
                            <label for="torrentrss_string">
                                <span class="component-title">Select provider:</span>
                                <span class="component-desc">
                                <input type="hidden" name="torrentrss_string" id="torrentrss_string" />
                                    <select id="editATorrentRssProvider" class="form-control input-sm">
                                        <option value="addTorrentRss">-- add new provider --</option>
                                    </select>
                                </span>
                            </label>
                        </div>
                        <div class="torrentRssProviderDiv" id="addTorrentRss">
                            <div class="field-pair">
                                <label for="torrentrss_name">
                                    <span class="component-title">Provider name:</span>
                                    <input type="text" id="torrentrss_name" class="form-control input-sm input200"/>
                                </label>
                            </div>
                            <div class="field-pair">
                                <label for="torrentrss_url">
                                    <span class="component-title">RSS URL:</span>
                                    <input type="text" id="torrentrss_url" class="form-control input-sm input350"/>
                                </label>
                            </div>
                            <div class="field-pair">
                                <label for="torrentrss_cookies">
                                    <span class="component-title">Cookies (optional):</span>
                                    <input type="text" id="torrentrss_cookies" class="form-control input-sm input350" />
                                </label>
                                <label>
                                    <span class="component-title">&nbsp;</span>
                                    <span class="component-desc">eg. uid=xx;pass=yy, please use "Provider options" to reconfigure!</span>
                                </label>
                            </div>
                            <div class="field-pair">
                                <label for="torrentrss_title_tag">
                                    <span class="component-title">Search element:</span>
                                    <input type="text" id="torrentrss_title_tag" class="form-control input-sm input200" value="title"/>
                                </label>
                                <label>
                                    <span class="component-title">&nbsp;</span>
                                    <span class="component-desc">eg: title</span>
                                </label>
                            </div>
                            <div id="torrentrss_add_div">
                                <input type="button" class="btn torrentrss_save" id="torrentrss_add" value="Add" />
                            </div>
                            <div id="torrentrss_update_div" style="display: none;">
                                <input type="button" class="btn btn-danger torrentrss_delete" id="torrentrss_delete" value="Delete" />
                            </div>
                        </div>
                    </fieldset>
                </div><!-- /component-group4 //-->
                <div id="custom-torznab" class="component-group">
                    <div class="component-group-desc">
                        <h3>Configure Custom Jackett Providers</h3>
                        <p>Add and setup or remove custom Jackett providers.</p>
                    </div>
                    <fieldset class="component-group-list">
                        <div class="field-pair">
                            <label for="torznab_string">
                                <span class="component-title">Select provider:</span>
                                <span class="component-desc">
                                    <input type="hidden" name="torznab_string" id="torznab_string" />
                                    <select id="editATorznabProvider" class="form-control input-sm">
                                        <option value="addTorznab">-- add new provider --</option>
                                    </select>
                                </span>
                            </label>
                        </div>
                        <div class="torznabProviderDiv" id="addTorznab">
                            <div class="field-pair">
                                <label for="torznab_name">
                                    <span class="component-title">Provider name:</span>
                                    <input type="text" id="torznab_name" class="form-control input-sm input200"/>
                                </label>
                            </div>
                            <div class="field-pair">
                                <label for="torznab_url">
                                    <span class="component-title">Site URL:</span>
                                    <input type="text" id="torznab_url" class="form-control input-sm input350"/>
                                </label>
                            </div>
                            <div class="field-pair">
                                <label for="torznab_api_key">
                                    <span class="component-title">API key:</span>
                                    <input type="password" id="torznab_api_key" class="form-control input-sm input350"/>
                                </label>
                            </div>
                            <div class="field-pair" id="torznabcapsdiv" style="display: none;">
                                <label for="torznab_caps">
                                    <span class="component-title">Supported params:</span>
                                    <input type="text" id="torznab_caps" class="form-control input-sm input350" disabled/>
                                </label>
                            </div>
                            <div class="field-pair" id="torznabcapdiv" style="display: none;">
                                <label>
                                    <span class="component-title">Torznab search categories:</span>
                                    <select id="torznab_cap" multiple="multiple" style="min-width:10em;" ></select>
                                    <select id="torznab_cat" multiple="multiple" style="min-width:10em;" ></select>
                                </label>
                                <label>
                                    <span class="component-title">&nbsp;</span>
                                    <span class="component-desc">(select your Newznab categories on the left, and click the "update categories" button to use them for searching.) <b>don't forget to to save the form!</b></span>
                                </label>
                                <label>
                                    <span class="component-title">&nbsp;</span>
                                    <span class="component-desc">
                                        <input class="btn" type="button" class="torznab_cat_update" id="torznab_cat_update" value="Update Categories" />
                                        <input class="btn" type="button" class="torznab_cat_select" id="torznab_cat_select" value="Select Categories" />
                                        <span class="updating_categories"></span>
                                    </span>
                                </label>
                            </div>
                            <div id="torznab_add_div">
                                <input class="btn" type="button" class="torznab_save" id="torznab_add" value="Add" />
                            </div>
                            <div id="torznab_update_div" style="display: none;">
                                <input class="btn btn-danger torznab_delete" type="button" class="torznab_delete" id="torznab_delete" value="Delete" />
                            </div>
                        </div>
                    </fieldset>
                </div><!-- /component-group5 //-->
                % endif
                <br><input type="submit" class="btn config_submitter_refresh" value="Save Changes" /><br>
            </div><!-- /config-components //-->
        </form>
    </div>
</div>
</%block><|MERGE_RESOLUTION|>--- conflicted
+++ resolved
@@ -55,12 +55,7 @@
                     <li><app-link href="#custom-newznab">Configure Custom Newznab Providers</app-link></li>
                   % endif
                   % if app.USE_TORRENTS:
-<<<<<<< HEAD
-                    <li><a href="${full_url}#custom-torrent">Configure Custom Torrent Providers</a></li>
-                    <li><a href="${full_url}#custom-torznab">Configure Jackett Providers</a></li>
-=======
                     <li><app-link href="config/providers/#custom-torrent">Configure Custom Torrent Providers</app-link></li>
->>>>>>> fc7ca7f2
                   % endif
                 </ul>
                 <div id="provider-priorities" class="component-group" style='min-height: 550px;'>
@@ -790,30 +785,9 @@
                 % endif
                 % if app.USE_TORRENTS:
                 <div id="custom-torrent" class="component-group">
-<<<<<<< HEAD
                     <div class="component-group-desc">
                         <h3>Configure Custom Torrent Providers</h3>
                         <p>Add and setup or remove custom RSS providers.</p>
-=======
-                <div class="component-group-desc">
-                    <h3>Configure Custom Torrent Providers</h3>
-                    <p>Add and setup or remove custom RSS providers.</p>
-                </div>
-                <fieldset class="component-group-list">
-                    <div class="field-pair">
-                        <label for="torrentrss_string">
-                            <span class="component-title">Select provider:</span>
-                            <span class="component-desc">
-                            <input type="hidden" name="torrentrss_string" id="torrentrss_string" />
-                                <select id="editATorrentRssProvider" class="form-control input-sm">
-                                    <option value="addTorrentRss">-- add new provider --</option>
-                                </select>
-                            </span>
-                        </label>
-                        <label>
-                            <span class="component-desc">Note: Jackett must be configured as custom Newznab providers: <app-link target="_blank" href="https://github.com/pymedusa/Medusa/wiki/Using-Jackett-with-Medusa"><font color="blue">Wiki</font></app-link></span>
-                        </label>
->>>>>>> fc7ca7f2
                     </div>
                     <fieldset class="component-group-list">
                         <div class="field-pair">
