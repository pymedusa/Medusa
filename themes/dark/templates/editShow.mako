--- conflicted
+++ resolved
@@ -1,11 +1,4 @@
 <%inherit file="/layouts/main.mako"/>
-<<<<<<< HEAD
-<%!
-    from medusa import common
-%>
-<%block name="metas">
-<meta data-var="show.is_anime" data-content="${show.is_anime}">
-=======
 <link rel="stylesheet" type="text/css" href="css/vue/editshow.css?${sbPID}" />
 <%block name="scripts">
 <%include file="/vue-components/select-list-ui.mako"/>
@@ -163,19 +156,11 @@
     });
 };
 </script>
->>>>>>> d63285f9
 </%block>
 <%block name="content">
 <input type="hidden" id="indexer-name" value="${show.indexer_name}" />
 <input type="hidden" id="series-id" value="${show.indexerid}" />
 <input type="hidden" id="series-slug" value="${show.slug}" />
-<<<<<<< HEAD
-<h1 v-if="header" class="header">{{header}}</h1>
-<h1 v-else class="title">{{title}}</h1>
-<div id="config-content">
-    <div id="config" v-bind:class="{ summaryFanArt: config.fanartBackground }">
-        <form @submit.prevent="storeConfig('all')">
-=======
 <h1 class="header">
     Edit Show
     <span v-show="series.title"> - <app-link :href="displayShowUrl">{{series.title}}</app-link></span>
@@ -184,7 +169,6 @@
 <div id="config-content">
     <div id="config" :class="{ summaryFanArt: config.fanartBackground }">
         <form @submit.prevent="saveSeries('all')" class="form-horizontal">
->>>>>>> d63285f9
         <div id="config-components">
             <ul>
                 <li><app-link href="#core-component-group1">Main</app-link></li>
@@ -195,64 +179,6 @@
                 <div class="component-group">
                     <h3>Main Settings</h3>
                     <fieldset class="component-group-list">
-<<<<<<< HEAD
-                        <div class="field-pair">
-                            <label for="location">
-                                <span class="component-title">Show Location</span>
-                                <span class="component-desc">
-                                    <input type="hidden" name="indexername" id="form-indexername" :value="indexerName" />
-                                    <input type="hidden" name="seriesid" id="form-seriesid" :value="seriesId"/>
-                                    <input type="text" name="location" id="location" :value="series.config.location" class="form-control form-control-inline input-sm input350" @change="storeConfig()"/>
-                                </span>
-                            </label>
-                        </div>
-                        <div class="field-pair">
-                            <label for="qualityPreset">
-                                <span class="component-title">Preferred Quality</span>
-                                <!-- TODO: replace these with a vue component -->
-                                <span class="component-desc">
-                                    <% allowed_qualities, preferred_qualities = common.Quality.split_quality(int(show.quality)) %>
-                                    <%include file="/inc_qualityChooser.mako"/>
-                                </span>
-                            </label>
-                        </div>
-                        <div class="field-pair">
-                            <label for="defaultEpStatusSelect">
-                                <span class="component-title">Default Episode Status</span>
-                                <span class="component-desc">
-                                    <select name="defaultEpStatus" id="defaultEpStatusSelect" class="form-control form-control-inline input-sm" v-model="series.config.defaultEpisodeStatus"  @change="storeConfig('series')">
-                                        <option v-for="option in defaultEpisodeStatusOptions" :value="option.value">{{ option.text }}</option>
-                                    </select>
-                                    <div class="clear-left"><p>This will set the status for future episodes.</p></div>
-                                </span>
-                            </label>
-                        </div>
-                        <div class="field-pair">
-                            <label for="indexerLangSelect">
-                                <span class="component-title">Info Language</span>
-                                <span class="component-desc">
-                                    <select name="indexer_lang" id="indexerLangSelect" class="form-control form-control-inline input-sm bfh-languages" data-blank="false" :data-language="series.language" :data-available="availableLanguages" @change="storeConfig('series')">
-                                    </select>
-                                    <div class="clear-left"><p>This only applies to episode filenames and the contents of metadata files.</p></div>
-                                </span>
-                            </label>
-                        </div>
-                        <div class="field-pair">
-                            <label for="subtitles">
-                                <span class="component-title">Subtitles</span>
-                                <span class="component-desc">
-                                    <input type="checkbox" id="subtitles" name="subtitles" v-model="series.config.subtitlesEnabled" @change="storeConfig('series')"/> search for subtitles
-                                </span>
-                            </label>
-                        </div>
-                        <div class="field-pair">
-                            <label for="paused">
-                                <span class="component-title">Paused</span>
-                                <span class="component-desc">
-                                    <input type="checkbox" id="paused" name="paused" v-model="series.config.paused" @change="storeConfig('series')"/> pause this show (Medusa will not download episodes)
-                                </span>
-                            </label>
-=======
                         <div class="form-group">
                             <label for="location" class="col-sm-2 control-label">Show Location</label>
                             <div class="col-sm-10 content">
@@ -300,7 +226,6 @@
                             <div class="col-sm-10 content">
                                 <input type="checkbox" id="paused" name="paused" v-model="series.config.paused" @change="saveSeries('series')"/> pause this show (Medusa will not download episodes)
                             </div>
->>>>>>> d63285f9
                         </div>
                     </fieldset>
                 </div>
@@ -309,66 +234,6 @@
                 <div class="component-group">
                     <h3>Format Settings</h3>
                     <fieldset class="component-group-list">
-<<<<<<< HEAD
-                        <div class="field-pair">
-                            <label for="airbydate">
-                                <span class="component-title">Air by date</span>
-                                <span class="component-desc">
-                                    <input type="checkbox" id="airbydate" name="air_by_date" v-model="series.config.paused" @change="storeConfig('series')" /> check if the show is released as Show.03.02.2010 rather than Show.S02E03.<br>
-                                    <span style="color:rgb(255, 0, 0);">In case of an air date conflict between regular and special episodes, the later will be ignored.</span>
-                                </span>
-                            </label>
-                        </div>
-                        <div class="field-pair">
-                            <label for="anime">
-                                <span class="component-title">Anime</span>
-                                <span class="component-desc">
-                                    <input type="checkbox" id="anime" name="anime" v-model="series.config.anime" @change="storeConfig('series')"> check if the show is Anime and episodes are released as Show.265 rather than Show.S02E03<br>
-                                </span>
-                            </label>
-                        </div>
-
-                        <div v-if="series.config.anime" class="field-pair">
-                            <span class="component-title">Release Groups</span>
-                            <span class="component-desc">
-                                <anidb-release-group-ui :series="seriesSlug" :blacklist="series.config.release.blacklist" :whitelist="series.config.release.whitelist" :all-groups="['group1', 'group2']"></anidb-release-group-ui>
-                            </span>
-                        </div>
-
-                        <div class="field-pair">
-                            <label for="sports">
-                                <span class="component-title">Sports</span>
-                                <span class="component-desc">
-                                    <input type="checkbox" id="sports" name="sports" v-model="series.config.sports" @change="storeConfig('series')"/> check if the show is a sporting or MMA event released as Show.03.02.2010 rather than Show.S02E03<br>
-                                    <span style="color:rgb(255, 0, 0);">In case of an air date conflict between regular and special episodes, the later will be ignored.</span>
-                                </span>
-                            </label>
-                        </div>
-                        <div class="field-pair">
-                            <label for="season_folders">
-                                <span class="component-title">Season folders</span>
-                                <span class="component-desc">
-                                    <input type="checkbox" id="season_folders" name="flatten_folders" v-model="series.config.flattenFolders" @change="storeConfig('series')"/> group episodes by season folder (uncheck to store in a single folder)
-                                </span>
-                            </label>
-                        </div>
-                        <div class="field-pair">
-                            <label for="scene">
-                                <span class="component-title">Scene Numbering</span>
-                                <span class="component-desc">
-                                    <input type="checkbox" id="scene" name="scene" v-model="series.config.scene" @change="storeConfig('series')"/> search by scene numbering (uncheck to search by indexer numbering)
-                                </span>
-                            </label>
-                        </div>
-                        <div class="field-pair">
-                            <label for="dvdorder">
-                                <span class="component-title">DVD Order</span>
-                                <span class="component-desc">
-                                    <input type="checkbox" id="dvdorder" name="dvd_order" v-model="series.config.dvdOrder" @change="storeConfig('series')"/> use the DVD order instead of the air order<br>
-                                    <div class="clear-left"><p>A "Force Full Update" is necessary, and if you have existing episodes you need to sort them manually.</p></div>
-                                </span>
-                            </label>
-=======
 
                         <div class="form-group">
                             <label for="airbydate" class="col-sm-2 control-label">Air by date</label>
@@ -420,7 +285,6 @@
                                 <input type="checkbox" id="dvdorder" name="dvd_order" v-model="series.config.dvdOrder" @change="saveSeries('series')"/> use the DVD order instead of the air order<br>
                                 <div class="clear-left"><p>A "Force Full Update" is necessary, and if you have existing episodes you need to sort them manually.</p></div>
                             </div>
->>>>>>> d63285f9
                         </div>
                     </fieldset>
                 </div>
@@ -429,48 +293,6 @@
                 <div class="component-group">
                     <h3>Advanced Settings</h3>
                     <fieldset class="component-group-list">
-<<<<<<< HEAD
-                        <div class="field-pair">
-                            <label for="rls_ignore_words">
-                                <span class="component-title">Ignored Words</span>
-                                <span class="component-desc">
-                                    <select-list v-if="ignoredWords" :list-items="ignoredWords" @change="onChangeIgnoredWords"></select-list>
-                                    <div class="clear-left">
-                                        <p>comma-separated <i>e.g. "word1,word2,word3"</i></p>
-                                        <p>Search results with one or more words from this list will be ignored.</p>
-                                    </div>
-                                </span>
-                            </label>
-                        </div>
-                        <div class="field-pair">
-                            <label for="rls_require_words">
-                                <span class="component-title">Required Words</span>
-                                <span class="component-desc">
-                                    <select-list v-if="requiredWords" :list-items="requiredWords" @change="onChangeRequiredWords"></select-list>
-                                    <div class="clear-left">
-                                        <p>comma-separated <i>e.g. "word1,word2,word3"</i></p>
-                                        <p>Search results with no words from this list will be ignored.</p>
-                                    </div>
-                                </span>
-                            </label>
-                        </div>
-                        <div class="field-pair">
-                            <label for="SceneName">
-                                <span class="component-title">Scene Exception</span>
-                                <span class="component-desc">
-                                    <input type="text" id="SceneName" class="form-control form-control-inline input-sm input200"/><input class="btn btn-inline" type="button" value="Add" id="addSceneName" /><br><br>
-                                    <div class="pull-left">
-                                        <select id="exceptions_list" name="exceptions_list" multiple="multiple" style="min-width:200px;height:99px;">
-                                            <option v-for="exception in exceptions" :value="exception.series_name">
-                                                {{exception.series_name}} ({{exception.episode_search_template}})
-                                            </option>
-                                        </select>
-                                        <div><input id="removeSceneName" value="Remove" class="btn float-left" type="button" style="margin-top: 10px;"/></div>
-                                    </div>
-                                    <div class="clear-left"><p>This will affect episode search on NZB and torrent providers. This list appends to the original show name.</p></div>
-                                </span>
-                            </label>
-=======
 
                         <div class="form-group">
                             <label for="rls_ignore_words" class="col-sm-2 control-label">Ignored words</label>
@@ -500,7 +322,6 @@
                                     <p>This will affect episode search on NZB and torrent providers. This list appends to the original show name.</p>
                                 </div>
                             </div>
->>>>>>> d63285f9
                         </div>
 
                     </fieldset>
@@ -512,134 +333,4 @@
         </form>
     </div>
 </div>
-
-</%block>
-<%block name="scripts">
-<script type="text/javascript" src="js/quality-chooser.js?${sbPID}"></script>
-<script type="text/javascript" src="js/edit-show.js"></script>
-<script src="js/lib/vue.js"></script>
-<%include file="/vue-components/selectListUi.mako"/>
-<%include file="/vue-components/anidbReleaseGroupUi.mako"/>
-<script>
-var startVue = function() {
-    const app = new Vue({
-        el: '#vue-wrap',
-        data() {
-            return {
-                // Python
-                header: '${header}',
-                title: '${title}',
-                // JS
-                seriesSlug: $('#series-slug').attr('value'),
-                seriesId: $('#series-id').attr('value'),
-                indexerName: $('#indexer-name').attr('value'),
-                config: MEDUSA.config,
-                exceptions: [],
-                series: {
-                    config: {
-                        dvdOrder: false,
-                        flattenFolders: false,
-                        anime: false,
-                        scene: false,
-                        sports: false,
-                        paused: false,
-                        location: '',
-                        airByDate: false,
-                        subtitlesEnabled: false,
-                        release: {
-                            requiredWords: null,
-                            ignoredWords: null,
-                            blacklist: [],
-                            whitelist: []
-                        }
-                    },
-                    language: ''
-                },
-                defaultEpisodeStatusOptions: [
-                    {text: 'Wanted', value: 'Wanted'},
-                    {text: 'Skipped', value: 'Skipped'},
-                    {text: 'Ignored', value: 'Ignored'}
-                ],
-                saveStatus: ''
-            }
-        },
-        async mounted() {
-            const url = 'series/' + $('#series-slug').attr('value');
-            const {data} = await api.get('series/' + this.seriesSlug);
-            this.series.config = data.config;
-        },
-        methods: {
-            anonRedirect(e) {
-                e.preventDefault();
-                window.open(MEDUSA.info.anonRedirect + e.target.href, '_blank');
-            },
-            prettyPrintJSON(x) {
-                return JSON.stringify(x, undefined, 4)
-            },
-            storeConfig: async function(subject) {
-                if (['series', 'all'].includes(subject)) {
-                    const {
-                        dvdOrder,
-                        flattenFolders,
-                        anime,
-                        scene,
-                        sports,
-                        paused,
-                        location,
-                        airByDate,
-                        subtitlesEnabled
-                    } = this.series.config;
-                    const {requiredWords, ignoredWords} = series.config.release;
-                    const data = {
-                        config: {
-                            dvdOrder,
-                            flattenFolders,
-                            anime,
-                            scene,
-                            sports,
-                            paused,
-                            location,
-                            airByDate,
-                            subtitlesEnabled,
-                            release: {
-                                requiredWords,
-                                ignoredWords,
-                                // blacklist: this.series.config.release.blacklist,
-                                // whitelist: this.series.config.release.whitelist
-                            }
-                        }
-                    };
-                    const response = await api.patch('series/' + this.seriesSlug, data);
-                    if (response.status === 200) {
-                        this.saveStatus = 'Successfully patched series';
-                    } else {
-                        this.saveStatus = 'Problem trying to archive using payload: ' + data;
-                    }
-                };
-            },
-            onChangeIgnoredWords(items) {
-                this.series.config.release.ignoredWords = items.map(item => item.value);
-            },
-            onChangeRequiredWords(items) {
-                this.series.config.release.requiredWords = items.map(item => item.value);
-            },
-            transformToIndexedObject: (arrayOfStrings) => (arrayOfStrings || []).map((string, index) => ({id: index, value: string}))
-        },
-        computed: {
-            availableLanguages() {
-                const {validLanguages} = this.config.indexers.config.main;
-                if (validLanguages){
-                    return validLanguages.join(',');
-                }
-            },
-            ignoredWords() {
-                return this.transformToIndexedObject(this.series.config.release.ignoredWords);
-            },
-            requiredWords() {
-                return this.transformToIndexedObject(this.series.config.release.requiredWords);
-            }
-        }
-    });
-};
-</script>
 </%block>