--- conflicted
+++ resolved
@@ -125,13 +125,9 @@
         <%include file="/vue-components/app-link.mako"/>
         <%include file="/vue-components/asset.mako"/>
         <%include file="/vue-components/file-browser.mako"/>
-<<<<<<< HEAD
+        <%include file="/vue-components/plot-info.mako"/>
         <%include file="/vue-components/saved-message.mako"/>
         <%include file="/vue-components/language-select.mako"/>
-=======
-        <%include file="/vue-components/plot-info.mako"/>
-        <%include file="/vue-components/saved-message.mako"/>
->>>>>>> b7962ea6
         <%block name="scripts" />
     </body>
 </html>