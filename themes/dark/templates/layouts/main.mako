<%!
    import json

    from medusa import app
%>
<!DOCTYPE html>
<html>
    <head>
        <meta charset="utf-8">
        <meta name="robots" content="noindex, nofollow">
        <meta http-equiv="X-UA-Compatible" content="IE=edge">
        <meta name="viewport" content="width=device-width, initial-scale=1.0">
        <!-- These values come from css/dark.css and css/light.css -->
        % if app.THEME_NAME == "dark":
        <meta name="theme-color" content="#333333">
        % elif app.THEME_NAME == "light":
        <meta name="theme-color" content="#333333">
        % endif
        <title>Medusa${(' - ' + title) if title != 'FixME' else ''}</title>
        <base href="${base_url}">
        <%block name="metas" />
        <link rel="shortcut icon" href="images/ico/favicon.ico?v=2">
        <link rel="icon" sizes="16x16 32x32 64x64" href="images/ico/favicon.ico">
        <link rel="icon" type="image/png" sizes="196x196" href="images/ico/favicon-196.png">
        <link rel="icon" type="image/png" sizes="160x160" href="images/ico/favicon-160.png">
        <link rel="icon" type="image/png" sizes="96x96" href="images/ico/favicon-96.png">
        <link rel="icon" type="image/png" sizes="64x64" href="images/ico/favicon-64.png">
        <link rel="icon" type="image/png" sizes="32x32" href="images/ico/favicon-32.png">
        <link rel="icon" type="image/png" sizes="16x16" href="images/ico/favicon-16.png">
        <link rel="apple-touch-icon" sizes="152x152" href="images/ico/favicon-152.png">
        <link rel="apple-touch-icon" sizes="144x144" href="images/ico/favicon-144.png">
        <link rel="apple-touch-icon" sizes="120x120" href="images/ico/favicon-120.png">
        <link rel="apple-touch-icon" sizes="114x114" href="images/ico/favicon-114.png">
        <link rel="apple-touch-icon" sizes="76x76" href="images/ico/favicon-76.png">
        <link rel="apple-touch-icon" sizes="72x72" href="images/ico/favicon-72.png">
        <link rel="apple-touch-icon" href="images/ico/favicon-57.png">
        <style>
        [v-cloak] {
            display: none !important;
        }
        </style>
        <link rel="stylesheet" type="text/css" href="css/vender.min.css?${sbPID}"/>
        <link rel="stylesheet" type="text/css" href="css/bootstrap-formhelpers.min.css?${sbPID}"/>
        <link rel="stylesheet" type="text/css" href="css/browser.css?${sbPID}" />
        <link rel="stylesheet" type="text/css" href="css/lib/jquery-ui-1.10.4.custom.min.css?${sbPID}" />
        <link rel="stylesheet" type="text/css" href="css/lib/jquery.qtip-2.2.1.min.css?${sbPID}"/>
        <link rel="stylesheet" type="text/css" href="css/style.css?${sbPID}"/>
        <link rel="stylesheet" type="text/css" href="css/themed.css?${sbPID}" />
        <link rel="stylesheet" type="text/css" href="css/print.css?${sbPID}" />
        <link rel="stylesheet" type="text/css" href="css/country-flags.css?${sbPID}"/>
        <link rel="stylesheet" type="text/css" href="css/lib/vue-snotify-material.css?${sbPID}"/>
        <%block name="css" />
    </head>
    <% attributes = 'data-controller="' + controller + '" data-action="' + action + '" api-key="' + app.API_KEY + '"' %>
    <body ${('', attributes)[bool(loggedIn)]} web-root="${app.WEB_ROOT}">
        <div v-cloak id="vue-wrap" class="container-fluid">

            <!-- These are placeholders used by the displayShow template. As they transform to full width divs, they need to be located outside the template. -->
            <div id="summaryBackground" class="shadow" style="display: none"></div>
            <div id="checkboxControlsBackground" class="shadow" style="display: none"></div>

            <app-header></app-header>
            % if submenu:
            <sub-menu></sub-menu>
            % endif
            <%include file="/partials/alerts.mako"/>
               <div id="content-row" class="row">
                    <div v-if="globalLoading" class="text-center ${'col-lg-10 col-lg-offset-1 col-md-10 col-md-offset-1' if not app.LAYOUT_WIDE else 'col-lg-12 col-md-12'} col-sm-12 col-xs-12">
                        <h3>Loading....</h3>
                        If this is taking too long,<br>
                        <i style="cursor: pointer;" @click="globalLoading = false;">click here</i> to show the page.
                    </div>
                    <div :style="globalLoading ? { opacity: '0 !important' } : undefined" id="content-col" class="${'col-lg-10 col-lg-offset-1 col-md-10 col-md-offset-1' if not app.LAYOUT_WIDE else 'col-lg-12 col-md-12'} col-sm-12 col-xs-12">
                        <%block name="content" />
                    </div>
               </div><!-- /content -->
            <%include file="/partials/footer.mako" />
            <scroll-buttons></scroll-buttons>
        </div>
        <%block name="load_main_app" />
        <script type="text/javascript" src="js/vender${('.min', '')[app.DEVELOPER]}.js?${sbPID}"></script>
        <script type="text/javascript" src="js/lib/bootstrap-formhelpers.min.js?${sbPID}"></script>
        <script type="text/javascript" src="js/lib/fix-broken-ie.js?${sbPID}"></script>
        <script type="text/javascript" src="js/lib/formwizard.js?${sbPID}"></script>
        <script type="text/javascript" src="js/lib/lazyload.js?${sbPID}"></script>
        <script type="text/javascript" src="js/lib/date_fns.min.js?${sbPID}"></script>

        <script type="text/javascript" src="js/parsers.js?${sbPID}"></script>
        <script type="text/javascript" src="js/index.js"></script>
        <script type="text/javascript" src="js/core.js?${sbPID}"></script>

        <script type="text/javascript" src="js/config/index.js?${sbPID}"></script>
        <script type="text/javascript" src="js/config/init.js?${sbPID}"></script>
        <script type="text/javascript" src="js/config/notifications.js?${sbPID}"></script>

        <script type="text/javascript" src="js/add-shows/init.js?${sbPID}"></script>
        <script type="text/javascript" src="js/add-shows/popular-shows.js?${sbPID}"></script>
        <script type="text/javascript" src="js/add-shows/recommended-shows.js?${sbPID}"></script>
        <script type="text/javascript" src="js/add-shows/trending-shows.js?${sbPID}"></script>

        <script type="text/javascript" src="js/common/init.js?${sbPID}"></script>

        <script type="text/javascript" src="js/home/index.js?${sbPID}"></script>
        <script type="text/javascript" src="js/home/post-process.js?${sbPID}"></script>
        <script type="text/javascript" src="js/home/restart.js?${sbPID}"></script>
        <script type="text/javascript" src="js/home/snatch-selection.js?${sbPID}"></script>
        <script type="text/javascript" src="js/home/status.js?${sbPID}"></script>

        <script type="text/javascript" src="js/manage/failed-downloads.js?${sbPID}"></script>
        <script type="text/javascript" src="js/manage/index.js?${sbPID}"></script>
        <script type="text/javascript" src="js/manage/init.js?${sbPID}"></script>
        <script type="text/javascript" src="js/manage/subtitle-missed.js?${sbPID}"></script>

        <script type="text/javascript" src="js/browser.js?${sbPID}"></script>

        <script type="text/javascript" src="js/lib/vue-snotify.min.js"></script>
        <script type="text/javascript" src="js/notifications.js"></script>
        <script>
<<<<<<< HEAD
            // Used to get mako vue components to the app.js
            window.components = [];
            // Used to get username to the app.js and header
            % if app.WEB_USERNAME and app.WEB_PASSWORD:
            window.username = ${json.dumps(app.WEB_USERNAME)};
            % else:
            window.username = '';
            % endif
=======
            Vue.component('app-header', httpVueLoader('js/templates/app-header.vue'));
            Vue.component('scroll-buttons', httpVueLoader('js/templates/scroll-buttons.vue'));
            Vue.component('app-link', httpVueLoader('js/templates/app-link.vue'));
            Vue.component('asset', httpVueLoader('js/templates/asset.vue'));
            Vue.component('file-browser', httpVueLoader('js/templates/file-browser.vue'));
            Vue.component('plot-info', httpVueLoader('js/templates/plot-info.vue'));
>>>>>>> 6e9cfd2a
        </script>
        <%include file="/vue-components/sub-menu.mako"/>
        <%include file="/vue-components/quality-chooser.mako"/>
        <script>
<<<<<<< HEAD
=======
            Vue.component('language-select', httpVueLoader('js/templates/language-select.vue'));
            Vue.component('root-dirs', httpVueLoader('js/templates/root-dirs.vue'));
            Vue.component('backstretch', httpVueLoader('js/templates/backstretch.vue'));

            Vue.use(window['vue-js-toggle-button'].default);

>>>>>>> 6e9cfd2a
            Vue.mixin({
                created() {
                    if (this.$root === this) {
                        this.$options.sockets.onmessage = messageEvent => {
                            const { store } = window;
                            const message = JSON.parse(messageEvent.data);
                            const { data, event } = message;

                            // Show the notification to the user
                            if (event === 'notification') {
                                const { body, hash, type, title } = data;
                                displayNotification(type, title, body, hash);
                            } else if (event === 'configUpdated') {
                                store.dispatch('updateConfig', data);
                            } else {
                                displayNotification('info', event, data);
                            }
                        };
                    }
                }
            });

            // @TODO: Remove this before v1.0.0
            Vue.mixin({
                data() {
                    return {
                        globalLoading: true
                    };
                },
                mounted() {
                    if (this.$root === this && !document.location.pathname.endsWith('/login/')) {
                        const { store, username } = window;
                        /* This is used by the `app-header` component
                           to only show the logout button if a username is set */
                        store.dispatch('login', { username });
                        store.dispatch('getConfig').then(() => this.$emit('loaded'));
                    }

                    this.$once('loaded', () => {
                        this.globalLoading = false;
                    });
                },
                // Make auth and config accessible to all components
                computed: Vuex.mapState(['auth', 'config'])
            });

            window.routes = [];
            if ('${bool(app.DEVELOPER)}' === 'True') {
                Vue.config.devtools = true;
                Vue.config.performance = true;
            }
        </script>
        <script>
            if (!window.loadMainApp) {
                console.debug('Loading local Vue');
                Vue.use(Vuex);
                Vue.use(VueRouter);

                // Global components
                Vue.component('toggle-button', VueToggleButton);
                Vue.component('app-header', httpVueLoader('js/templates/app-header.vue'));
                Vue.component('scroll-buttons', httpVueLoader('js/templates/scroll-buttons.vue'));
            }
        </script>
        <%block name="scripts" />
    </body>
</html><|MERGE_RESOLUTION|>--- conflicted
+++ resolved
@@ -116,7 +116,6 @@
         <script type="text/javascript" src="js/lib/vue-snotify.min.js"></script>
         <script type="text/javascript" src="js/notifications.js"></script>
         <script>
-<<<<<<< HEAD
             // Used to get mako vue components to the app.js
             window.components = [];
             // Used to get username to the app.js and header
@@ -125,27 +124,10 @@
             % else:
             window.username = '';
             % endif
-=======
-            Vue.component('app-header', httpVueLoader('js/templates/app-header.vue'));
-            Vue.component('scroll-buttons', httpVueLoader('js/templates/scroll-buttons.vue'));
-            Vue.component('app-link', httpVueLoader('js/templates/app-link.vue'));
-            Vue.component('asset', httpVueLoader('js/templates/asset.vue'));
-            Vue.component('file-browser', httpVueLoader('js/templates/file-browser.vue'));
-            Vue.component('plot-info', httpVueLoader('js/templates/plot-info.vue'));
->>>>>>> 6e9cfd2a
         </script>
         <%include file="/vue-components/sub-menu.mako"/>
         <%include file="/vue-components/quality-chooser.mako"/>
         <script>
-<<<<<<< HEAD
-=======
-            Vue.component('language-select', httpVueLoader('js/templates/language-select.vue'));
-            Vue.component('root-dirs', httpVueLoader('js/templates/root-dirs.vue'));
-            Vue.component('backstretch', httpVueLoader('js/templates/backstretch.vue'));
-
-            Vue.use(window['vue-js-toggle-button'].default);
-
->>>>>>> 6e9cfd2a
             Vue.mixin({
                 created() {
                     if (this.$root === this) {
@@ -208,6 +190,13 @@
                 Vue.component('toggle-button', VueToggleButton);
                 Vue.component('app-header', httpVueLoader('js/templates/app-header.vue'));
                 Vue.component('scroll-buttons', httpVueLoader('js/templates/scroll-buttons.vue'));
+                Vue.component('app-link', httpVueLoader('js/templates/app-link.vue'));
+                Vue.component('asset', httpVueLoader('js/templates/asset.vue'));
+                Vue.component('file-browser', httpVueLoader('js/templates/file-browser.vue'));
+                Vue.component('plot-info', httpVueLoader('js/templates/plot-info.vue'));
+                Vue.component('language-select', httpVueLoader('js/templates/language-select.vue'));
+                Vue.component('root-dirs', httpVueLoader('js/templates/root-dirs.vue'));
+                Vue.component('backstretch', httpVueLoader('js/templates/backstretch.vue'));
             }
         </script>
         <%block name="scripts" />
