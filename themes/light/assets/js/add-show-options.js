--- conflicted
+++ resolved
@@ -2,10 +2,10 @@
     $(document.body).on('click', '#saveDefaultsButton', event => {
         const anyQualArray = [];
         const bestQualArray = [];
-        $('select[name="allowed_qualities"] option:selected').each((i, d) => {
+        $('#allowed_qualities option:selected').each((i, d) => {
             anyQualArray.push($(d).val());
         });
-        $('select[name="preferred_qualities"] option:selected').each((i, d) => {
+        $('#preferred_qualities option:selected').each((i, d) => {
             bestQualArray.push($(d).val());
         });
 
@@ -31,15 +31,11 @@
         });
     });
 
-<<<<<<< HEAD
-    $(document.body).on('change', '#statusSelect, select[name="quality_preset"], #flatten_folders, select[name="allowed_qualities"], select[name="preferred_qualities"], #subtitles, #scene, #anime, #statusSelectAfter', () => {
-=======
     $(document.body).on('change', '#statusSelect, #qualityPreset, #season_folders, #allowed_qualities, #preferred_qualities, #subtitles, #scene, #anime, #statusSelectAfter', () => {
->>>>>>> 8eaaa1a4
         $('#saveDefaultsButton').prop('disabled', false);
     });
 
-    $(document.body).on('change', 'select[name="quality_preset"]', () => {
+    $(document.body).on('change', '#qualityPreset', () => {
         // Fix issue #181 - force re-render to correct the height of the outer div
         $('span.prev').click();
         $('span.next').click();
