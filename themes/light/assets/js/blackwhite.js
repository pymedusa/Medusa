function generateBlackWhiteList() { // eslint-disable-line no-unused-vars
    let realvalues = [];

    $('#white option').each((i, selected) => {
        realvalues[i] = $(selected).val();
    });
    $('#whitelist').val(realvalues.join(','));

    realvalues = [];
    $('#black option').each((i, selected) => {
        realvalues[i] = $(selected).val();
    });
    $('#blacklist').val(realvalues.join(','));
}

function updateBlackWhiteList(showName) { // eslint-disable-line no-unused-vars
    $('#pool').children().remove();

    $('#blackwhitelist').show();
    if (showName) {
        $.getJSON('home/fetch_releasegroups', {
            show_name: showName // eslint-disable-line camelcase
        }, data => {
            if (data.result === 'success') {
                $.each(data.groups, (i, group) => {
                    const option = $('<option>');
                    option.prop('value', group.name);
                    option.html(group.name + ' | ' + group.rating + ' | ' + group.range);
                    option.appendTo('#pool');
                });
            }
        });
    }
}

<<<<<<< HEAD
$('#removeW').on('click', () => {
    !$('#white option:selected').remove().appendTo('#pool'); // eslint-disable-line no-unused-expressions
});

$('#addW').on('click', () => {
    !$('#pool option:selected').remove().appendTo('#white'); // eslint-disable-line no-unused-expressions
});

$('#addB').on('click', () => {
    !$('#pool option:selected').remove().appendTo('#black'); // eslint-disable-line no-unused-expressions
});

$('#removeP').on('click', () => {
    !$('#pool option:selected').remove(); // eslint-disable-line no-unused-expressions
});

$('#removeB').on('click', () => {
    !$('#black option:selected').remove().appendTo('#pool'); // eslint-disable-line no-unused-expressions
});
=======
$(document).ready(() => {
    $('#removeW').on('click', () => {
        !$('#white option:selected').remove().appendTo('#pool');  // eslint-disable-line no-unused-expressions
    });

    $('#addW').on('click', () => {
        !$('#pool option:selected').remove().appendTo('#white');  // eslint-disable-line no-unused-expressions
    });

    $('#addB').on('click', () => {
        !$('#pool option:selected').remove().appendTo('#black');  // eslint-disable-line no-unused-expressions
    });

    $('#removeP').on('click', () => {
        !$('#pool option:selected').remove();  // eslint-disable-line no-unused-expressions
    });

    $('#removeB').on('click', () => {
        !$('#black option:selected').remove().appendTo('#pool');  // eslint-disable-line no-unused-expressions
    });
>>>>>>> 6f436399

    $('#addToWhite').on('click', () => {
        const group = $('#addToPoolText').val();
        if (group !== '') {
            const option = $('<option>');
            option.prop('value', group);
            option.html(group);
            option.appendTo('#white');
            $('#addToPoolText').val('');
        }
    });

    $('#addToBlack').on('click', () => {
        const group = $('#addToPoolText').val();
        if (group !== '') {
            const option = $('<option>');
            option.prop('value', group);
            option.html(group);
            option.appendTo('#black');
            $('#addToPoolText').val('');
        }
    });
});<|MERGE_RESOLUTION|>--- conflicted
+++ resolved
@@ -33,27 +33,6 @@
     }
 }
 
-<<<<<<< HEAD
-$('#removeW').on('click', () => {
-    !$('#white option:selected').remove().appendTo('#pool'); // eslint-disable-line no-unused-expressions
-});
-
-$('#addW').on('click', () => {
-    !$('#pool option:selected').remove().appendTo('#white'); // eslint-disable-line no-unused-expressions
-});
-
-$('#addB').on('click', () => {
-    !$('#pool option:selected').remove().appendTo('#black'); // eslint-disable-line no-unused-expressions
-});
-
-$('#removeP').on('click', () => {
-    !$('#pool option:selected').remove(); // eslint-disable-line no-unused-expressions
-});
-
-$('#removeB').on('click', () => {
-    !$('#black option:selected').remove().appendTo('#pool'); // eslint-disable-line no-unused-expressions
-});
-=======
 $(document).ready(() => {
     $('#removeW').on('click', () => {
         !$('#white option:selected').remove().appendTo('#pool');  // eslint-disable-line no-unused-expressions
@@ -74,7 +53,6 @@
     $('#removeB').on('click', () => {
         !$('#black option:selected').remove().appendTo('#pool');  // eslint-disable-line no-unused-expressions
     });
->>>>>>> 6f436399
 
     $('#addToWhite').on('click', () => {
         const group = $('#addToPoolText').val();
