--- conflicted
+++ resolved
@@ -280,8 +280,6 @@
                 enabled: null,
                 deleteFailed: null
             },
-<<<<<<< HEAD
-=======
             postProcessing: {
                 naming: {
                     pattern: null,
@@ -319,7 +317,6 @@
                 extraScriptsUrl: null,
                 multiEpStrings: null
             },
->>>>>>> 14c6aa38
             sslVersion: null,
             pythonVersion: null,
             comingEpsSort: null,
@@ -330,45 +327,7 @@
             os: null,
             anonRedirect: null,
             logDir: null,
-            recentShows: [],
-            postProcessing: {
-                naming: {
-                    pattern: null,
-                    multiEp: null,
-                    enableCustomNamingSports: null,
-                    enableCustomNamingAirByDate: null,
-                    patternSports: null,
-                    patternAirByDate: null,
-                    enableCustomNamingAnime: null,
-                    patternAnime: null,
-                    animeMultiEp: null,
-                    animeNamingType: null,
-                    stripYear: null
-                },
-                seriesDownloadDir: null,
-                processAutomatically: null,
-                processMethod: null,
-                deleteRarContent: null,
-                unpack: null,
-                noDelete: null,
-                reflinkAvailable: null,
-                postponeIfSyncFiles: null,
-                autoPostprocessorFrequency: 10,
-                airdateEpisodes: null,
-                moveAssociatedFiles: null,
-                allowedExtensions: [],
-                addShowsWithoutDir: null,
-                createMissingShowDirs: null,
-                renameEpisodes: null,
-                postponeIfNoSubs: null,
-                nfoRename: null,
-                syncFiles: [],
-                fileTimestampTimezone: 'local',
-                extraScripts: [],
-                extraScriptsUrl: null,
-                multiEpStrings: null
-            },
-            metadata: {}
+            recentShows: []
         },
         // Loaded show list
         // New shows can be added via
@@ -524,19 +483,11 @@
                     commit(ADD_CONFIG, { section, config });
                     return config;
                 }
-<<<<<<< HEAD
-=======
-
->>>>>>> 14c6aa38
                 const sections = res.data;
                 Object.keys(sections).forEach(section => {
                     const config = sections[section];
                     commit(ADD_CONFIG, { section, config });
                 });
-<<<<<<< HEAD
-
-=======
->>>>>>> 14c6aa38
                 return sections;
             });
         },
@@ -544,13 +495,9 @@
             if (section !== 'main') {
                 return;
             }
-<<<<<<< HEAD
-            config = Object.keys(config).length ? config : store.state.config;
-=======
 
             // If an empty config object was passed, use the current state config
             config = Object.keys(config).length === 0 ? context.state.config : config;
->>>>>>> 14c6aa38
 
             return api.patch('config/' + section, config);
         },
