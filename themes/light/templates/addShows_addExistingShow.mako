<%inherit file="/layouts/main.mako"/>
<%!
    from medusa import app
    from medusa.indexers.indexer_api import indexerApi
    from medusa.indexers.indexer_config import indexerConfig

    from six import iteritems
%>
<%block name="scripts">
<script type="text/javascript" src="js/add-show-options.js?${sbPID}"></script>
<script>
window.app = {};
const startVue = () => {
    window.app = new Vue({
        el: '#vue-wrap',
        metaInfo: {
            title: 'Existing Show'
        },
        data() {
            // @FIXME: Need this before rendering
            <%
                indexers = ["{0}: {{name: '{1}', showUrl: '{2}'}},".format(indexer, values['name'], values['show_url'])
                            for indexer, values in iteritems(indexerConfig)]
            %>
            return {
                indexers: {
                    ${'\n'.join(indexers)}
                },
                defaultIndexer: ${app.INDEXER_DEFAULT},

                dirList: [],
                selectedRootDirs: [],
                selectedSeriesDirs: [],
                isLoading: false,
                header: 'Existing Show',
                lastRootDirTxt: ''
            };
        },
        mounted() {
            // Need to delay that a bit
            this.$nextTick(() => {
                // Hide the black/whitelist, because it can only be used for a single anime show
                $.updateBlackWhiteList(undefined);
            });

            $(document.body).on('change', '#rootDirText', () => {
                if (this.lastRootDirTxt === $('#rootDirText').val()) {
                    return false;
                }
                this.lastRootDirTxt = $('#rootDirText').val();
                this.selectedRootDirs = this.rootDirs;
                this.loadContent();
            });

            // Trigger Root Dirs to update.
            // @FIXME: This is a workaround until root-dirs is a Vue component.
            if ($('#rootDirText').val() === '') {
                $('#rootDirs').click();
            }

            // this.lastRootDirTxt = $('#rootDirText').val();
            // this.selectedRootDirs = this.rootDirs;
            // this.loadContent();
        },
        computed: {
            rootDirs() {
                if (!this.lastRootDirTxt) return [];
                return this.lastRootDirTxt.split('|').slice(1);
            },
            filteredDirList() {
                return this.dirList.filter(dir => !dir.alreadyAdded);
            },
            checkAll: {
                get() {
                    if (!this.selectedSeriesDirs.length) return false;
                    return this.selectedSeriesDirs.length === this.filteredDirList.length;
                },
                set(newValue) {
                    this.selectedSeriesDirs = newValue ? this.filteredDirList.map(dir => dir.dir) : [];
                }
            }
        },
        methods: {
            async loadContent() {
                if (this.isLoading) return;

                this.isLoading = true;
                if (!this.selectedRootDirs.length) {
                    this.dirList = [];
                    this.isLoading = false;
                    return;
                }

                const data = await $.getJSON('addShows/massAddTable/', {
                    jsonData: JSON.stringify(this.selectedRootDirs)
                });
                this.dirList = data.dirList;
                this.selectedSeriesDirs = this.filteredDirList.map(dir => dir.dir);
                this.isLoading = false;

                this.$nextTick(() => {
                    $('#addRootDirTable').tablesorter({
                        // SortList: [[1,0]],
                        widgets: ['zebra'],
                        // This fixes the checkAll checkbox getting unbound because this code changes the innerHTML of the <th>
                        // https://github.com/Mottie/tablesorter/blob/v2.28.1/js/jquery.tablesorter.js#L566
                        headerTemplate: '',
                        headers: {
                            0: { sorter: false },
                            3: { sorter: false }
                        }
                    })
                    // Fixes tablesorter not working after root dirs are refreshed
                    .trigger("updateAll");
                });
            },
            submitSeriesDirs() {
                const dirArr = [];
                $('.seriesDirCheck').each((index, element) => {
                    if (element.checked === true) {
                        const originalIndexer = $(element).attr('data-indexer');
                        let seriesId = '|' + $(element).attr('data-series-id');
                        const seriesName = $(element).attr('data-series-name');
                        const seriesDir = $(element).attr('data-series-dir');

                        const indexer = $(element).closest('tr').find('select').val();
                        if (originalIndexer !== indexer || originalIndexer === '0') {
                            seriesId = '';
                        }
                        dirArr.push(encodeURIComponent(indexer + '|' + seriesDir + seriesId + '|' + seriesName));
                    }
                });

                if (dirArr.length === 0) {
                    return false;
                }

                // @FIXME: Restore functionality!
                //window.location.href = $('base').attr('href') + 'addShows/addExistingShows?promptForSettings=' + ($('#promptForSettings').prop('checked') ? 'on' : 'off') + '&shows_to_add=' + dirArr.join('&shows_to_add=');
                console.log($('base').attr('href') + 'addShows/addExistingShows?promptForSettings=' + ($('#promptForSettings').prop('checked') ? 'on' : 'off') + '&shows_to_add=' + dirArr.join('&shows_to_add='));
            }
        },
        watch: {
            selectedRootDirs() {
                this.loadContent();
            }
        }
    });
};
</script>
</%block>
<%block name="content">
<h1 class="header">{{header}}</h1>
<div id="newShowPortal">
    <div id="config-components">
        <ul><li><app-link href="#core-component-group1">Add Existing Show</app-link></li></ul>
        <div id="core-component-group1" class="tab-pane active component-group">
            <form id="addShowForm" method="post" action="addShows/addExistingShows" accept-charset="utf-8">
                <div id="tabs">
                    <ul>
                        <li><app-link href="addShows/existingShows/#tabs-1">Manage Directories</app-link></li>
                        <li><app-link href="addShows/existingShows/#tabs-2">Customize Options</app-link></li>
                    </ul>
                    <div id="tabs-1" class="existingtabs">
                        <%include file="/inc_rootDirs.mako"/>
                    </div>
                    <div id="tabs-2" class="existingtabs">
                        <%include file="/inc_addShowOptions.mako"/>
                    </div>
                </div>
                <br>
                <p>Medusa can add existing shows, using the current options, by using locally stored NFO/XML metadata to eliminate user interaction.
                If you would rather have Medusa prompt you to customize each show, then use the checkbox below.</p>
                <p><input type="checkbox" name="promptForSettings" id="promptForSettings" /> <label for="promptForSettings">Prompt me to set settings for each show</label></p>
                <hr>
                <p><b>Displaying folders within these directories which aren't already added to Medusa:</b></p>
                <ul id="rootDirStaticList">
                    <li v-for="rootDir in rootDirs" class="ui-state-default ui-corner-all" @click.self=""> <!-- @FIXME -->
                        <input type="checkbox" class="rootDirCheck" v-model="selectedRootDirs" :value="rootDir" style="cursor: pointer;">
                        <label :for="rootDir"><b style="cursor: pointer;">{{rootDir}}</b></label>
                    </li>
                </ul>
                <br>
                <span v-if="isLoading"><img id="searchingAnim" src="images/loading32.gif" height="32" width="32" /> loading folders...</span>
                <span v-if="!isLoading && Object.keys(dirList).length === 0">No folders selected.</span>
                <table v-show="!isLoading && Object.keys(dirList).length !== 0" id="addRootDirTable" class="defaultTable tablesorter">
                    <thead>
                        <tr>
                            <th class="col-checkbox"><input type="checkbox" v-model="checkAll" /></th>
                            <th>Directory</th>
                            <th width="20%">Show Name (tvshow.nfo)</th>
                            <th width="20%">Indexer</th>
                        </tr>
                    </thead>
                    <tbody>
                        <tr v-for="curDir in dirList" v-if="!curDir.alreadyAdded">
                            <td class="col-checkbox">
                                <input type="checkbox" v-model="selectedSeriesDirs" :value="curDir.dir" :data-indexer="curDir.existingInfo.indexer || 0"
                                       :data-series-id="curDir.existingInfo.seriesId || 0" :data-series-dir="curDir.dir"
                                       :data-series-name="curDir.existingInfo.seriesName || ''" class="seriesDirCheck" />
                            </td>
                            <td><label :for="curDir.dir" v-html="curDir.displayDir"></label></td>
                            <td>
                                <app-link v-if="curDir.existingInfo.seriesName && curDir.existingInfo.indexer > 0"
                                          :href="indexers[curDir.existingInfo.indexer].showUrl + curDir.existingInfo.seriesId.toString()">{{curDir.existingInfo.seriesName}}</app-link>
                                <span v-else>?</span>
                            </td>
                            <td align="center">
                                <select name="indexer">
                                    <option v-for="(indexer, indexerId) in indexers" :value="indexerId" :selected="parseInt(indexerId, 10) === curDir.existingInfo.indexer || indexerId == defaultIndexer">{{indexer.name}}</option>
                                </select>
                            </td>
                        </tr>
                    </tbody>
                </table>
                <br>
                <br>
<<<<<<< HEAD
                <input class="btn" type="button" value="Submit" id="submitSeriesDirs" :disabled="isLoading" @click="submitSeriesDirs" />
=======
                <input class="btn-medusa" type="button" value="Submit" id="submitShowDirs" @click="submitShowDirs" />
>>>>>>> 4253dbaa
            </form>
        </div>
    </div>
</div>
</%block><|MERGE_RESOLUTION|>--- conflicted
+++ resolved
@@ -215,11 +215,7 @@
                 </table>
                 <br>
                 <br>
-<<<<<<< HEAD
-                <input class="btn" type="button" value="Submit" id="submitSeriesDirs" :disabled="isLoading" @click="submitSeriesDirs" />
-=======
-                <input class="btn-medusa" type="button" value="Submit" id="submitShowDirs" @click="submitShowDirs" />
->>>>>>> 4253dbaa
+                <input class="btn-medusa" type="button" value="Submit" id="submitSeriesDirs" :disabled="isLoading" @click="submitSeriesDirs" />
             </form>
         </div>
     </div>
