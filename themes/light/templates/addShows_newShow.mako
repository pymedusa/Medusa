--- conflicted
+++ resolved
@@ -4,14 +4,9 @@
     from medusa.indexers.indexer_api import indexerApi
 %>
 <%block name="scripts">
+<script type="text/javascript" src="js/quality-chooser.js?${sbPID}"></script>
 <script type="text/javascript" src="js/add-show-options.js?${sbPID}"></script>
 <script type="text/javascript" src="js/blackwhite.js?${sbPID}"></script>
-<script src="js/lib/vue.js"></script>
-<script src="js/lib/vue-async-computed@3.3.0.js"></script>
-<script src="js/lib/Frisbee.min.js"></script>
-<script src="js/lib/vue-frisbee.min.js"></script>
-<script src="js/vue-submit-form.js"></script>
-<%include file="/vue-components/quality-chooser.mako"/>
 <script>
 let app;
 const startVue = () => {
@@ -21,16 +16,9 @@
             title: 'New Show'
         },
         data() {
-<<<<<<< HEAD
-            return {};
-        },
-        methods: {
-            vueSubmitForm
-=======
             return {
                 header: 'New Show'
             };
->>>>>>> b7962ea6
         }
     });
 };
@@ -44,7 +32,7 @@
         <div id="core-component-group1" class="tab-pane active component-group">
             <div id="displayText"></div>
             <br>
-            <form id="addShowForm" method="post" action="addShows/addNewShow" redirect="/" accept-charset="utf-8">
+            <form id="addShowForm" method="post" action="addShows/addNewShow" accept-charset="utf-8">
                 <fieldset class="sectionwrap">
                     <legend class="legendStep">Find a show on selected indexer(s)</legend>
                     <div class="stepDiv">
@@ -102,7 +90,7 @@
             </form>
             <br>
             <div style="width: 100%; text-align: center;">
-                <input @click.prevent="vueSubmitForm('addShowForm')" id="addShowButton" class="btn" type="button" value="Add Show" disabled="disabled" />
+                <input class="btn" type="button" id="addShowButton" value="Add Show" disabled="disabled" />
                 % if provided_show_dir:
                 <input class="btn" type="button" id="skipShowButton" value="Skip Show" />
                 % endif
