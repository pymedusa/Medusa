<%inherit file="/layouts/main.mako"/>
<%!
    from medusa import app
    from medusa.indexers.indexer_api import indexerApi
%>
<%block name="scripts">
<script type="text/javascript" src="js/add-show-options.js?${sbPID}"></script>
<script type="text/javascript" src="js/blackwhite.js?${sbPID}"></script>
<<<<<<< HEAD
=======
<script src="js/lib/vue.js"></script>
<script src="js/lib/vue-async-computed@3.3.0.js"></script>
<script src="js/lib/Frisbee.min.js"></script>
<script src="js/lib/vue-frisbee.min.js"></script>
<script src="js/vue-submit-form.js"></script>
<%include file="/vue-components/quality-chooser.mako"/>
>>>>>>> 897128fe
<script>
let app;
const startVue = () => {
    app = new Vue({
        el: '#vue-wrap',
        data() {
            return {};
<<<<<<< HEAD
=======
        },
        methods: {
            vueSubmitForm
>>>>>>> 897128fe
        }
    });
};
</script>
</%block>
<%block name="content">
% if not header is UNDEFINED:
    <h1 class="header">${header}</h1>
% else:
    <h1 class="title">${title}</h1>
% endif
<div id="newShowPortal">
    <div id="config-components">
        <ul><li><app-link href="#core-component-group1">Add New Show</app-link></li></ul>
        <div id="core-component-group1" class="tab-pane active component-group">
            <div id="displayText"></div>
            <br>
            <form id="addShowForm" method="post" action="addShows/addNewShow" redirect="/" accept-charset="utf-8">
                <fieldset class="sectionwrap">
                    <legend class="legendStep">Find a show on selected indexer(s)</legend>
                    <div class="stepDiv">
                        <input type="hidden" id="indexer_timeout" value="${app.INDEXER_TIMEOUT}" />
                        % if use_provided_info:
                            Show retrieved from existing metadata: <app-link href="${indexerApi(provided_indexer).config['show_url']}${provided_indexer_id}">${provided_indexer_name}</app-link>
                            <input type="hidden" id="indexer_lang" name="indexer_lang" value="en" />
                            <input type="hidden" id="whichSeries" name="whichSeries" value="${provided_indexer_id}" />
                            <input type="hidden" id="providedIndexer" name="providedIndexer" value="${provided_indexer}" />
                            <input type="hidden" id="providedName" value="${provided_indexer_name}" />
                        % else:
                            <input type="text" id="nameToSearch" value="${default_show_name}" class="form-control form-control-inline input-sm input350"/>
                            &nbsp;&nbsp;
                            <select name="indexer_lang" id="indexerLangSelect" class="form-control form-control-inline input-sm bfh-languages" data-blank="false" data-language="${app.INDEXER_DEFAULT_LANGUAGE}" data-available="${','.join(indexerApi().config['valid_languages'])}">
                            </select><b>*</b>
                            &nbsp;
                            <select name="providedIndexer" id="providedIndexer" class="form-control form-control-inline input-sm">
                                <option value="0" ${'' if provided_indexer else 'selected="selected"'}>All Indexers</option>
                                % for indexer in indexers:
                                    <option value="${indexer}" ${'selected="selected"' if provided_indexer == indexer else ''}>
                                        ${indexers[indexer]}
                                    </option>
                                % endfor
                            </select>
                            &nbsp;
                            <input class="btn btn-inline" type="button" id="searchName" value="Search" />
                            <br><br>
                            <b>*</b> This will only affect the language of the retrieved metadata file contents and episode filenames.<br>
                            This <b>DOES NOT</b> allow Medusa to download non-english TV episodes!<br><br>
                            <div id="searchResults" style="height: 100%;"><br></div>
                        % endif
                    </div>
                </fieldset>
                <fieldset class="sectionwrap">
                    <legend class="legendStep">Pick the parent folder</legend>
                    <div class="stepDiv">
                        % if provided_show_dir:
                            Pre-chosen Destination Folder: <b>${provided_show_dir}</b> <br>
                            <input type="hidden" id="fullShowPath" name="fullShowPath" value="${provided_show_dir}" /><br>
                        % else:
                            <%include file="/inc_rootDirs.mako"/>
                        % endif
                    </div>
                </fieldset>
                <fieldset class="sectionwrap">
                    <legend class="legendStep">Customize options</legend>
                    <div class="stepDiv">
                        <%include file="/inc_addShowOptions.mako"/>
                    </div>
                </fieldset>
                % for curNextDir in other_shows:
                <input type="hidden" name="other_shows" value="${curNextDir}" />
                % endfor
                <input type="hidden" name="skipShow" id="skipShow" value="" />
            </form>
            <br>
            <div style="width: 100%; text-align: center;">
                <input @click.prevent="vueSubmitForm('addShowForm')" id="addShowButton" class="btn" type="button" value="Add Show" disabled="disabled" />
                % if provided_show_dir:
                <input class="btn" type="button" id="skipShowButton" value="Skip Show" />
                % endif
            </div>
        </div>
    </div>
</div>
</%block><|MERGE_RESOLUTION|>--- conflicted
+++ resolved
@@ -6,15 +6,12 @@
 <%block name="scripts">
 <script type="text/javascript" src="js/add-show-options.js?${sbPID}"></script>
 <script type="text/javascript" src="js/blackwhite.js?${sbPID}"></script>
-<<<<<<< HEAD
-=======
 <script src="js/lib/vue.js"></script>
 <script src="js/lib/vue-async-computed@3.3.0.js"></script>
 <script src="js/lib/Frisbee.min.js"></script>
 <script src="js/lib/vue-frisbee.min.js"></script>
 <script src="js/vue-submit-form.js"></script>
 <%include file="/vue-components/quality-chooser.mako"/>
->>>>>>> 897128fe
 <script>
 let app;
 const startVue = () => {
@@ -22,12 +19,9 @@
         el: '#vue-wrap',
         data() {
             return {};
-<<<<<<< HEAD
-=======
         },
         methods: {
             vueSubmitForm
->>>>>>> 897128fe
         }
     });
 };
