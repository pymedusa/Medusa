--- conflicted
+++ resolved
@@ -1,7 +1,6 @@
 <%inherit file="/layouts/main.mako"/>
 <%!
     import adba
-    import json
     from medusa import app, common
     from medusa.common import SKIPPED, WANTED, UNAIRED, ARCHIVED, IGNORED, SNATCHED, SNATCHED_PROPER, SNATCHED_BEST, FAILED
     from medusa.common import statusStrings
@@ -13,178 +12,24 @@
 <%block name="metas">
 <meta data-var="show.is_anime" data-content="${show.is_anime}">
 </%block>
-<link rel="stylesheet" type="text/css" href="css/vue/editshow.css?${sbPID}" />
 <%block name="scripts">
-<%include file="/vue-components/quality-chooser.mako"/>
-<%include file="/vue-components/select-list-ui.mako"/>
-<%include file="/vue-components/anidb-release-group-ui.mako"/>
-
+    <script type="text/javascript" src="js/quality-chooser.js?${sbPID}"></script>
+    <script type="text/javascript" src="js/edit-show.js"></script>
+% if show.is_anime:
+    <script type="text/javascript" src="js/blackwhite.js?${sbPID}"></script>
+% endif
 <script>
+let app;
 const startVue = () => {
-    const app = new Vue({
+    app = new Vue({
         el: '#vue-wrap',
         data() {
-            // Python conversions
-            // JS only
-            const exceptions = [];
-            return {
-                seriesSlug: $('#series-slug').attr('value'),
-                seriesId: $('#series-id').attr('value'),
-                indexerName: $('#indexer-name').attr('value'),
-                config: MEDUSA.config,
-                exceptions: exceptions,
-                series: {
-                    config: {
-                        dvdOrder: false,
-                        flattenFolders: false,
-                        anime: false,
-                        scene: false,
-                        sports: false,
-                        paused: false,
-                        location: '',
-                        airByDate: false,
-                        subtitlesEnabled: false,
-                        release: {
-                            requiredWords: null,
-                            ignoredWords: null,
-                            blacklist: [],
-                            whitelist: [],
-                            allgroups: []
-                        },
-                        qualities: {
-                            preferred: [],
-                            allowed: []
-                        }
-                    },
-                    language: 'en'
-                },
-                defaultEpisodeStatusOptions: [
-                    {text: 'Wanted', value: 'Wanted'},
-                    {text: 'Skipped', value: 'Skipped'},
-                    {text: 'Ignored', value: 'Ignored'}
-                ],
-                seriesLoaded: false,
-                location: '',
-                saveMessage: '',
-                saveError: '',
-                mounted: false
-            }
+            return {};
         },
-        async mounted() {
-            const seriesSlug = $('#series-slug').attr('value');
-            const url = 'series/' + seriesSlug;
-            try {
-                const response = await api.get('series/' + this.seriesSlug);
-                this.series = Object.assign({}, this.series, response.data);
-                this.series.language = response.data.language;
-                this.location = this.series.config.location;
-            } catch (error) {
-                console.debug('Could not get series info for: '+ seriesSlug);
-            }
-
-            // Add the Browse.. button after the show location input.
+        mounted() {
             $('#location').fileBrowser({
-	            title: 'Select Show Location'
+                title: 'Select Show Location'
             });
-            this.mounted = true;
-        },
-        methods: {
-            anonRedirect: function(e) {
-                e.preventDefault();
-                window.open(MEDUSA.info.anonRedirect + e.target.href, '_blank');
-            },
-            prettyPrintJSON: function(x) {
-                return JSON.stringify(x, undefined, 4)
-            },
-            saveSeries: async function(subject) {
-                // We want to wait until the page has been fully loaded, before starting to save stuff.
-                if (!this.mounted) {
-                    return;
-                }
-
-                if (['series', 'all'].includes(subject)) {
-                    const data = {
-                        config: {
-                            aliases: this.series.config.aliases,
-                            dvdOrder: this.series.config.dvdOrder,
-                            flattenFolders: this.series.config.flattenFolders,
-                            anime: this.series.config.anime,
-                            scene: this.series.config.scene,
-                            sports: this.series.config.sports,
-                            paused: this.series.config.paused,
-                            location: this.series.config.location,
-                            airByDate: this.series.config.airByDate,
-                            subtitlesEnabled: this.series.config.subtitlesEnabled,
-                            release: {
-                                requiredWords: this.series.config.release.requiredWords,
-                                ignoredWords: this.series.config.release.ignoredWords,
-                                blacklist: this.series.config.release.blacklist,
-                                whitelist: this.series.config.release.whitelist
-                            },
-                            qualities: {
-                                preferred: this.series.config.qualities.preferred,
-                                allowed: this.series.config.qualities.allowed,
-                                combined: this.combineQualities()
-                            }
-                        },
-                        language: this.series.language
-                    };
-                    try {
-                        this.saveMessage = 'saving';
-                        const response = await api.patch('series/' + this.seriesSlug, data);
-                        this.saveMessage = 'saved';
-
-                    } catch (error) {
-                        this.saveError = 'Problem trying to save the config: ' + error.message || '';
-                    }
-                };
-            },
-            onChangeIgnoredWords: function(items) {
-		        console.debug('Event from child component emitted', items);
-                this.series.config.release.ignoredWords = items.map(item => item.value);
-            },
-            onChangeRequiredWords: function(items) {
-		        console.debug('Event from child component emitted', items);
-                this.series.config.release.requiredWords = items.map(item => item.value);
-            },
-            onChangeAliases: function(items) {
-		        console.debug('Event from child component emitted', items);
-                this.series.config.aliases = items.map(item => item.value);
-            },
-            onChangeReleaseGroupsAnime: function(items) {
-                this.series.config.release.whitelist = items.filter(item => item.memberOf === 'whitelist');
-                this.series.config.release.blacklist = items.filter(item => item.memberOf === 'blacklist');
-                this.series.config.release.allgroups = items.filter(item => item.memberOf === 'releasegroups');
-
-            },
-            saveLocation: function(value) {
-                this.series.config.location = value;
-            },
-            updateLanguage: function(value) {
-                this.series.language = value;
-            },
-            saveQualities: function(qualities) {
-                this.series.config.qualities.preferred = qualities.preferred;
-                this.series.config.qualities.allowed = qualities.allowed;
-            },
-            combineQualities() {
-                const reducer = (accumulator, currentValue) => accumulator + currentValue;
-                
-                const allowed = this.series.config.qualities.allowed.reduce(reducer, 0);
-                const preferred = this.series.config.qualities.preferred.reduce(reducer, 0);
-
-                return  allowed | preferred << 16
-            }
-        },
-        computed: {
-            availableLanguages: function() {
-                if (this.config.indexers.config.main.validLanguages) {
-                    return this.config.indexers.config.main.validLanguages.join(',');
-                }
-            },
-            location: function() {
-                return this.series.config.location;
-            }
         }
     });
 };
@@ -199,10 +44,9 @@
 % else:
     <h1 class="title">${title}</h1>
 % endif
-<saved-message :state="saveMessage" :error="saveError"></saved-message>
-<div id="config-content">
-    <div id="config" :class="{ summaryFanArt: config.fanartBackground }">
-        <form @submit.prevent="saveSeries('all')">
+<div id="config" ${"class=\"summaryFanArt\"" if app.FANART_BACKGROUND else ""}>
+    <div id="config-content">
+        <form action="home/editShow" method="post">
         <div id="config-components">
             <ul>
                 <li><app-link href="#core-component-group1">Main</app-link></li>
@@ -217,18 +61,18 @@
                             <label for="location">
                                 <span class="component-title">Show Location</span>
                                 <span class="component-desc">
-                                    <input type="hidden" name="indexername" id="form-indexername" :value="indexerName" />
-                                    <input type="hidden" name="seriesid" id="form-seriesid" :value="seriesId" />
-                                    <file-browser name="location" ref="locationBtn" id="location" v-model="location"></file-browser>
+                                    <input type="hidden" name="indexername" id="form-indexername" value="${show.indexer_name}" />
+                                    <input type="hidden" name="seriesid" id="form-seriesid" value="${show.series_id}" />
+                                    <input type="text" name="location" id="location" value="${show._location}" class="form-control form-control-inline input-sm input350"/>
                                 </span>
                             </label>
                         </div>
                         <div class="field-pair">
                             <label for="qualityPreset">
                                 <span class="component-title">Preferred Quality</span>
-                                <!-- TODO: replace these with a vue component -->
-                                <span class="component-desc">
-                                    <quality-chooser @update="saveQualities"></quality-chooser>
+                                <span class="component-desc">
+                                    <% allowed_qualities, preferred_qualities = common.Quality.split_quality(int(show.quality)) %>
+                                    <%include file="/inc_qualityChooser.mako"/>
                                 </span>
                             </label>
                         </div>
@@ -236,9 +80,10 @@
                             <label for="defaultEpStatusSelect">
                                 <span class="component-title">Default Episode Status</span>
                                 <span class="component-desc">
-                                    <select name="defaultEpStatus" id="defaultEpStatusSelect" class="form-control form-control-inline input-sm"
-                                        v-model="series.config.defaultEpisodeStatus"  @change="saveSeries('series')"/>
-                                        <option v-for="option in defaultEpisodeStatusOptions" :value="option.value">{{ option.text }}</option>
+                                    <select name="defaultEpStatus" id="defaultEpStatusSelect" class="form-control form-control-inline input-sm">
+                                        % for cur_status in [WANTED, SKIPPED, IGNORED]:
+                                        <option value="${cur_status}" ${'selected="selected"' if cur_status == show.default_ep_status else ''}>${statusStrings[cur_status]}</option>
+                                        % endfor
                                     </select>
                                     <div class="clear-left"><p>This will set the status for future episodes.</p></div>
                                 </span>
@@ -248,8 +93,7 @@
                             <label for="indexerLangSelect">
                                 <span class="component-title">Info Language</span>
                                 <span class="component-desc">
-                                    <language-select @update-language="updateLanguage" v-if="series.language" :language="series.language" :available="availableLanguages" name="indexer_lang" id="indexerLangSelect" class="form-control form-control-inline input-sm">
-                                    </language-select>
+                                    <select name="indexer_lang" id="indexerLangSelect" class="form-control form-control-inline input-sm bfh-languages" data-blank="false" data-language="${show.lang}" data-available="${','.join(indexerApi().config['valid_languages'])}"></select>
                                     <div class="clear-left"><p>This only applies to episode filenames and the contents of metadata files.</p></div>
                                 </span>
                             </label>
@@ -258,7 +102,7 @@
                             <label for="subtitles">
                                 <span class="component-title">Subtitles</span>
                                 <span class="component-desc">
-                                    <input type="checkbox" id="subtitles" name="subtitles" v-model="series.config.subtitlesEnabled" @change="saveSeries('series')"/> search for subtitles
+                                    <input type="checkbox" id="subtitles" name="subtitles" ${'checked="checked"' if show.subtitles == 1 and app.USE_SUBTITLES is True else ''} ${'' if app.USE_SUBTITLES else 'disabled="disabled"'}/> search for subtitles
                                 </span>
                             </label>
                         </div>
@@ -266,7 +110,7 @@
                             <label for="paused">
                                 <span class="component-title">Paused</span>
                                 <span class="component-desc">
-                                    <input type="checkbox" id="paused" name="paused" v-model="series.config.paused" @change="saveSeries('series')"/> pause this show (Medusa will not download episodes)
+                                    <input type="checkbox" id="paused" name="paused" ${'checked="checked"' if show.paused == 1 else ''} /> pause this show (Medusa will not download episodes)
                                 </span>
                             </label>
                         </div>
@@ -281,7 +125,7 @@
                             <label for="airbydate">
                                 <span class="component-title">Air by date</span>
                                 <span class="component-desc">
-                                    <input type="checkbox" id="airbydate" name="air_by_date" v-model="series.config.paused" @change="saveSeries('series')" /> check if the show is released as Show.03.02.2010 rather than Show.S02E03.<br>
+                                    <input type="checkbox" id="airbydate" name="air_by_date" ${'checked="checked"' if show.air_by_date == 1 else ''} /> check if the show is released as Show.03.02.2010 rather than Show.S02E03.<br>
                                     <span style="color:rgb(255, 0, 0);">In case of an air date conflict between regular and special episodes, the later will be ignored.</span>
                                 </span>
                             </label>
@@ -290,23 +134,18 @@
                             <label for="anime">
                                 <span class="component-title">Anime</span>
                                 <span class="component-desc">
-                                    <input type="checkbox" id="anime" name="anime" v-model="series.config.anime" @change="saveSeries('series')"> check if the show is Anime and episodes are released as Show.265 rather than Show.S02E03<br>
-                                </span>
-                            </label>
-                        </div>
-
-                        <div v-if="series.config.anime" class="field-pair">
-                            <span class="component-title">Release Groups</span>
-                            <span class="component-desc">
-                                <anidb-release-group-ui :series="seriesSlug" :blacklist="series.config.release.blacklist" :whitelist="series.config.release.whitelist" :all-groups="series.config.release.allgroups" @change="onChangeReleaseGroupsAnime"></anidb-release-group-ui>
-                            </span>
-                        </div>
-
+                                    <input type="checkbox" id="anime" name="anime" ${'checked="checked"' if show.is_anime == 1 else ''}> check if the show is Anime and episodes are released as Show.265 rather than Show.S02E03<br>
+                                    % if show.is_anime:
+                                        <%include file="/inc_blackwhitelist.mako"/>
+                                    % endif
+                                </span>
+                            </label>
+                        </div>
                         <div class="field-pair">
                             <label for="sports">
                                 <span class="component-title">Sports</span>
                                 <span class="component-desc">
-                                    <input type="checkbox" id="sports" name="sports" v-model="series.config.sports" @change="saveSeries('series')"/> check if the show is a sporting or MMA event released as Show.03.02.2010 rather than Show.S02E03<br>
+                                    <input type="checkbox" id="sports" name="sports" ${'checked="checked"' if show.sports == 1 else ''}/> check if the show is a sporting or MMA event released as Show.03.02.2010 rather than Show.S02E03<br>
                                     <span style="color:rgb(255, 0, 0);">In case of an air date conflict between regular and special episodes, the later will be ignored.</span>
                                 </span>
                             </label>
@@ -315,11 +154,7 @@
                             <label for="season_folders">
                                 <span class="component-title">Season folders</span>
                                 <span class="component-desc">
-<<<<<<< HEAD
-                                    <input type="checkbox" id="season_folders" name="flatten_folders" v-model="series.config.flattenFolders" @change="saveSeries('series')"/> group episodes by season folder (uncheck to store in a single folder)
-=======
                                     <input type="checkbox" id="season_folders" name="flatten_folders" ${'checked="checked"' if show.flatten_folders == 0 or app.NAMING_FORCE_FOLDERS else ''} ${'disabled="disabled"' if app.NAMING_FORCE_FOLDERS else ''}/> group episodes by season folder (uncheck to store in a single folder)
->>>>>>> 8eaaa1a4
                                 </span>
                             </label>
                         </div>
@@ -327,7 +162,7 @@
                             <label for="scene">
                                 <span class="component-title">Scene Numbering</span>
                                 <span class="component-desc">
-                                    <input type="checkbox" id="scene" name="scene" v-model="series.config.scene" @change="saveSeries('series')"/> search by scene numbering (uncheck to search by indexer numbering)
+                                    <input type="checkbox" id="scene" name="scene" ${'checked="checked"' if show.scene == 1 else ''} /> search by scene numbering (uncheck to search by indexer numbering)
                                 </span>
                             </label>
                         </div>
@@ -335,7 +170,7 @@
                             <label for="dvdorder">
                                 <span class="component-title">DVD Order</span>
                                 <span class="component-desc">
-                                    <input type="checkbox" id="dvdorder" name="dvd_order" v-model="series.config.dvdOrder" @change="saveSeries('series')"/> use the DVD order instead of the air order<br>
+                                    <input type="checkbox" id="dvdorder" name="dvd_order" ${'checked="checked"' if show.dvd_order == 1 else ''} /> use the DVD order instead of the air order<br>
                                     <div class="clear-left"><p>A "Force Full Update" is necessary, and if you have existing episodes you need to sort them manually.</p></div>
                                 </span>
                             </label>
@@ -351,8 +186,9 @@
                             <label for="rls_ignore_words">
                                 <span class="component-title">Ignored Words</span>
                                 <span class="component-desc">
-                                    <select-list v-if="series.config.release.ignoredWords !== null" :list-items="series.config.release.ignoredWords" @change="onChangeIgnoredWords"></select-list>
+                                    <input type="text" id="rls_ignore_words" name="rls_ignore_words" id="rls_ignore_words" value="${show.rls_ignore_words}" class="form-control form-control-inline input-sm input350"/><br>
                                     <div class="clear-left">
+                                        <p>comma-separated <i>e.g. "word1,word2,word3"</i></p>
                                         <p>Search results with one or more words from this list will be ignored.</p>
                                     </div>
                                 </span>
@@ -362,8 +198,9 @@
                             <label for="rls_require_words">
                                 <span class="component-title">Required Words</span>
                                 <span class="component-desc">
-                                    <select-list v-if="series.config.release.requiredWords !== null" :list-items="series.config.release.requiredWords" @change="onChangeRequiredWords"></select-list>
+                                    <input type="text" id="rls_require_words" name="rls_require_words" id="rls_require_words" value="${show.rls_require_words}" class="form-control form-control-inline input-sm input350"/><br>
                                     <div class="clear-left">
+                                        <p>comma-separated <i>e.g. "word1,word2,word3"</i></p>
                                         <p>Search results with no words from this list will be ignored.</p>
                                     </div>
                                 </span>
@@ -373,7 +210,15 @@
                             <label for="SceneName">
                                 <span class="component-title">Scene Exception</span>
                                 <span class="component-desc">
-                                    <select-list v-if="series.config.aliases" :list-items="series.config.aliases" @change="onChangeAliases"></select-list>
+                                    <input type="text" id="SceneName" class="form-control form-control-inline input-sm input200"/><input class="btn btn-inline" type="button" value="Add" id="addSceneName" /><br><br>
+                                    <div class="pull-left">
+                                        <select id="exceptions_list" name="exceptions_list" multiple="multiple" style="min-width:200px;height:99px;">
+                                        % for cur_exception in show.exceptions:
+                                            <option value="${cur_exception}">${cur_exception}</option>
+                                        % endfor
+                                        </select>
+                                        <div><input id="removeSceneName" value="Remove" class="btn float-left" type="button" style="margin-top: 10px;"/></div>
+                                    </div>
                                     <div class="clear-left"><p>This will affect episode search on NZB and torrent providers. This list appends to the original show name.</p></div>
                                 </span>
                             </label>
