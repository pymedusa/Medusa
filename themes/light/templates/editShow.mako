--- conflicted
+++ resolved
@@ -15,7 +15,6 @@
 </%block>
 <link rel="stylesheet" type="text/css" href="css/vue/editshow.css?${sbPID}" />
 <%block name="scripts">
-<<<<<<< HEAD
 <%include file="/vue-components/select-list-ui.mako"/>
 <%include file="/vue-components/anidb-release-group-ui.mako"/>
 <script>
@@ -149,23 +148,6 @@
             location: function() {
                 return this.series.config.location;
             }
-=======
-    <script type="text/javascript" src="js/quality-chooser.js?${sbPID}"></script>
-    <script type="text/javascript" src="js/edit-show.js"></script>
-% if show.is_anime:
-    <script type="text/javascript" src="js/blackwhite.js?${sbPID}"></script>
-% endif
-<script src="js/lib/vue.js"></script>
-<script src="js/lib/vue-async-computed@3.3.0.js"></script>
-<%include file="/vue-components/quality-chooser.mako"/>
-<script>
-let app;
-const startVue = () => {
-    app = new Vue({
-        el: '#vue-wrap',
-        data() {
-            return {};
->>>>>>> 897128fe
         }
     });
 };
