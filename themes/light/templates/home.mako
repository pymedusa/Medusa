--- conflicted
+++ resolved
@@ -5,7 +5,6 @@
     from medusa import sbdatetime
     from medusa import network_timezones
     from medusa.helper.common import pretty_file_size
-    from random import choice
     import re
 %>
 <%block name="metas">
@@ -13,16 +12,9 @@
 </%block>
 <%block name="scripts">
 <script type="text/x-template" id="home-template">
-    <!-- # pick a random series to show as background
-    random_show = choice(app.showList) if app.showList else None -->
-
 <div>
-<<<<<<< HEAD
-    <input type="hidden" id="background-series-slug" value="${getattr(random_show, 'slug', '')}" />
-=======
     <backstretch :slug="config.randomShowSlug"></backstretch>
     <vue-snotify></vue-snotify>
->>>>>>> 8636dc4f
 
     <div class="row" v-if="layout === 'poster'">
         <div class="col-lg-9 col-md-12 col-sm-12 col-xs-12 pull-right">
@@ -31,13 +23,12 @@
                     <input id="filterShowName" class="form-control form-control-inline input-sm input200" type="search" placeholder="Filter Show Name">
                 </div>
                 <div class="show-option pull-right"> Direction:
-                    <select :value.number="config.posterSortdir" id="postersortdirection" class="form-control form-control-inline input-sm">
-                        <option :value="1" data-sort="setPosterSortDir/?direction=1">Ascending</option>
-                        <option :value="0" data-sort="setPosterSortDir/?direction=0">Descending</option>
+                    <select :value.number="stateLayout.posterSortdir" id="postersortdirection" class="form-control form-control-inline input-sm">
+                        <option :value="option.value" v-for="option in postSortDirOptions" :key="option.value" :data-sort="'setPosterSortDir/?direction=' + option.value">{{ option.text }}</option>
                     </select>
                 </div>
                 <div class="show-option pull-right"> Sort By:
-                <select :value="config.posterSortby" id="postersort" class="form-control form-control-inline input-sm">
+                <select :value="stateLayout.posterSortby" id="postersort" class="form-control form-control-inline input-sm">
                     <option value="name" data-sort="setPosterSortBy/?sort=name">Name</option>
                     <option value="date" data-sort="setPosterSortBy/?sort=date">Next Episode</option>
                     <option value="network" data-sort="setPosterSortBy/?sort=network">Network</option>
@@ -77,17 +68,9 @@
                             Filter(s)</button>
                     </span>&nbsp;
                 </template>
-<<<<<<< HEAD
-                Layout: <select v-model="layout" name="layout" class="form-control form-control-inline input-sm show-layout">
-                    <option value="poster">Poster</option>
-                    <option value="small">Small Poster</option>
-                    <option value="banner">Banner</option>
-                    <option value="simple">Simple</option>
-=======
                 Layout:
                 <select v-model="layout" name="layout" class="form-control form-control-inline input-sm show-layout">
                     <option :value="option.value" v-for="option in layoutOptions" :key="option.value">{{ option.text }}</option>
->>>>>>> 8636dc4f
                 </select>
             </div>
         </div>
@@ -96,45 +79,26 @@
     <div class="row">
         <div class="col-md-12">
             <!-- Split in tabs -->
-<<<<<<< HEAD
-            <div id="showTabs" v-if="config.animeSplitHome && config.animeSplitHomeInTabs">
-=======
             <div id="showTabs" v-show="stateLayout.animeSplitHome && stateLayout.animeSplitHomeInTabs">
->>>>>>> 8636dc4f
                 <!-- Nav tabs -->
                 <ul>
-                    <li v-for="(shows, listTitle) in showLists" :key="listTitle">
-                        <%text>
-                        <app-link :href="`#${listTitle}TabContent`" :id="`${listTitle}Tab`">{{ listTitle }}</app-link>
-                        </%text>
-                    </li>
+                % for cur_show_list in show_lists:
+                    <li><app-link href="#${cur_show_list[0].lower()}TabContent" id="${cur_show_list[0].lower()}Tab">${cur_show_list[0]}</app-link></li>
+                % endfor
                 </ul>
                 <!-- Tab panes -->
                 <div id="showTabPanes">
-                    % if not app.HOME_LAYOUT in ['banner', 'simple']:
-                        <%include file="/partials/home/${app.HOME_LAYOUT}.mako"/>
+                    ## Checking with Mako as well, so we don't import the home page layout multiple times.
+                    % if app.ANIME_SPLIT_HOME and app.ANIME_SPLIT_HOME_IN_TABS:
+                    <%include file="/partials/home/${app.HOME_LAYOUT}.mako"/>
                     % endif
-                    <template v-if="['banner', 'simple'].includes(layout)">
-                        <div v-for="showList in showLists" :key="showList.listTitle" :id="`${showList.listTitle}TabContent`">
-                            <show-list v-bind="{ listTitle, layout, shows, header: true, sortArticle: config.sortArticle }"></show-list>
-                        </div> <!-- #...TabContent -->
-                    </template>
                 </div><!-- #showTabPanes -->
             </div> <!-- #showTabs -->
-<<<<<<< HEAD
-            <template v-else>
-                % if not app.HOME_LAYOUT in ['banner', 'simple']:
-                    <%include file="/partials/home/${app.HOME_LAYOUT}.mako"/>
-=======
             <template v-show="!stateLayout.animeSplitHome || !stateLayout.animeSplitHomeInTabs">
                 ## Checking with Mako as well, so we don't import the home page layout multiple times.
                 % if not (app.ANIME_SPLIT_HOME and app.ANIME_SPLIT_HOME_IN_TABS):
                 <%include file="/partials/home/${app.HOME_LAYOUT}.mako"/>
->>>>>>> 8636dc4f
                 % endif
-                <template v-if="['banner', 'simple'].includes(layout)">
-                    <show-list v-for="showList in showLists" :key="showList.listTitle" v-bind="{ showList.listTitle, layout, showList.shows, header: showLists.length > 1, sortArticle: config.sortArticle }"></show-list>
-                </template>
             </template>
         </div>
     </div>
