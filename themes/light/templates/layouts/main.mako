<%!
    from medusa import app
%>
<!DOCTYPE html>
<html>
    <head>
        <meta charset="utf-8">
        <meta name="robots" content="noindex, nofollow">
        <meta http-equiv="X-UA-Compatible" content="IE=edge">
        <meta name="viewport" content="width=device-width, initial-scale=1.0">
        <!-- These values come from css/dark.css and css/light.css -->
        % if app.THEME_NAME == "dark":
        <meta name="theme-color" content="#333333">
        % elif app.THEME_NAME == "light":
        <meta name="theme-color" content="#333333">
        % endif
        <title>Medusa${(' - ' + title) if title != 'FixME' else ''}</title>
        <base href="${base_url}">
        <%block name="metas" />
        <link rel="shortcut icon" href="images/ico/favicon.ico?v=2">
        <link rel="icon" sizes="16x16 32x32 64x64" href="images/ico/favicon.ico">
        <link rel="icon" type="image/png" sizes="196x196" href="images/ico/favicon-196.png">
        <link rel="icon" type="image/png" sizes="160x160" href="images/ico/favicon-160.png">
        <link rel="icon" type="image/png" sizes="96x96" href="images/ico/favicon-96.png">
        <link rel="icon" type="image/png" sizes="64x64" href="images/ico/favicon-64.png">
        <link rel="icon" type="image/png" sizes="32x32" href="images/ico/favicon-32.png">
        <link rel="icon" type="image/png" sizes="16x16" href="images/ico/favicon-16.png">
        <link rel="apple-touch-icon" sizes="152x152" href="images/ico/favicon-152.png">
        <link rel="apple-touch-icon" sizes="144x144" href="images/ico/favicon-144.png">
        <link rel="apple-touch-icon" sizes="120x120" href="images/ico/favicon-120.png">
        <link rel="apple-touch-icon" sizes="114x114" href="images/ico/favicon-114.png">
        <link rel="apple-touch-icon" sizes="76x76" href="images/ico/favicon-76.png">
        <link rel="apple-touch-icon" sizes="72x72" href="images/ico/favicon-72.png">
        <link rel="apple-touch-icon" href="images/ico/favicon-57.png">
        <style>
        [v-cloak] {
            display: none !important;
        }
        </style>
        <link rel="stylesheet" type="text/css" href="css/vender.min.css?${sbPID}"/>
        <link rel="stylesheet" type="text/css" href="css/bootstrap-formhelpers.min.css?${sbPID}"/>
        <link rel="stylesheet" type="text/css" href="css/browser.css?${sbPID}" />
        <link rel="stylesheet" type="text/css" href="css/lib/jquery-ui-1.10.4.custom.min.css?${sbPID}" />
        <link rel="stylesheet" type="text/css" href="css/lib/jquery.qtip-2.2.1.min.css?${sbPID}"/>
        <link rel="stylesheet" type="text/css" href="css/style.css?${sbPID}"/>
        <link rel="stylesheet" type="text/css" href="css/themed.css?${sbPID}" />
        <link rel="stylesheet" type="text/css" href="css/print.css?${sbPID}" />
        <link rel="stylesheet" type="text/css" href="css/country-flags.css?${sbPID}"/>
        <link rel="stylesheet" type="text/css" href="css/lib/vue-snotify-material.css?${sbPID}"/>
        <%block name="css" />
    </head>
    <body ${('data-controller="' + controller + '" data-action="' + action + '" api-key="' + app.API_KEY +'"  api-root="' + app.WEB_ROOT + '/api/v2/"', '')[title == 'Login']}>
        <div v-cloak id="vue-wrap" class="container-fluid">

            <!-- These are placeholders used by the displayShow template. As they transform to full width divs, they need to be located outside the template. -->
            <div id="summaryBackground" class="shadow" style="display: none"></div>
            <div id="checkboxControlsBackground" class="shadow" style="display: none"></div>

            <%include file="/partials/header.mako"/>
            % if submenu:
            <%include file="/partials/submenu.mako"/>
            % endif
            <%include file="/partials/alerts.mako"/>
               <div id="content-row" class="row">
                    <div id="content-col" class="${'col-lg-10 col-lg-offset-1 col-md-10 col-md-offset-1' if not app.LAYOUT_WIDE else 'col-lg-12 col-md-12'} col-sm-12 col-xs-12">
                        <%block name="content" />
                    </div>
               </div><!-- /content -->
            <%include file="/partials/footer.mako" />
        </div>
        <script type="text/javascript" src="js/vender${('.min', '')[app.DEVELOPER]}.js?${sbPID}"></script>
        <script type="text/javascript" src="js/lib/bootstrap-formhelpers.min.js?${sbPID}"></script>
        <script type="text/javascript" src="js/lib/fix-broken-ie.js?${sbPID}"></script>
        <script type="text/javascript" src="js/lib/formwizard.js?${sbPID}"></script>
        <script type="text/javascript" src="js/lib/axios.min.js?${sbPID}"></script>
        <script type="text/javascript" src="js/lib/lazyload.js?${sbPID}"></script>
        <script type="text/javascript" src="js/lib/date_fns.min.js?${sbPID}"></script>

        <script type="text/javascript" src="js/parsers.js?${sbPID}"></script>
        <script type="text/javascript" src="js/api.js?${sbPID}"></script>
        <script type="text/javascript" src="js/core.js?${sbPID}"></script>

        <script type="text/javascript" src="js/config/index.js?${sbPID}"></script>
        <script type="text/javascript" src="js/config/init.js?${sbPID}"></script>
        <script type="text/javascript" src="js/config/notifications.js?${sbPID}"></script>

        <script type="text/javascript" src="js/add-shows/init.js?${sbPID}"></script>
        <script type="text/javascript" src="js/add-shows/popular-shows.js?${sbPID}"></script>
        <script type="text/javascript" src="js/add-shows/recommended-shows.js?${sbPID}"></script>
        <script type="text/javascript" src="js/add-shows/trending-shows.js?${sbPID}"></script>

        <script type="text/javascript" src="js/common/init.js?${sbPID}"></script>

        <script type="text/javascript" src="js/home/display-show.js?${sbPID}"></script>
        <script type="text/javascript" src="js/home/index.js?${sbPID}"></script>
        <script type="text/javascript" src="js/home/post-process.js?${sbPID}"></script>
        <script type="text/javascript" src="js/home/restart.js?${sbPID}"></script>
        <script type="text/javascript" src="js/home/snatch-selection.js?${sbPID}"></script>
        <script type="text/javascript" src="js/home/status.js?${sbPID}"></script>

        <script type="text/javascript" src="js/manage/backlog-overview.js?${sbPID}"></script>
        <script type="text/javascript" src="js/manage/episode-statuses.js?${sbPID}"></script>
        <script type="text/javascript" src="js/manage/failed-downloads.js?${sbPID}"></script>
        <script type="text/javascript" src="js/manage/index.js?${sbPID}"></script>
        <script type="text/javascript" src="js/manage/init.js?${sbPID}"></script>
        <script type="text/javascript" src="js/manage/subtitle-missed.js?${sbPID}"></script>
        <script type="text/javascript" src="js/manage/subtitle-missed-post-process.js?${sbPID}"></script>
        <script type="text/javascript" src="js/manage/manage-searches.js?${sbPID}"></script>

        <script type="text/javascript" src="js/browser.js?${sbPID}"></script>

        <%
            ## Add Vue component x-templates here
            ## @NOTE: These will be usable on all pages
        %>
        <script src="js/lib/vue.js"></script>
        <script src="js/lib/vue-async-computed@3.3.0.js"></script>
        <script src="js/lib/vue-in-viewport-mixin.min.js"></script>
        <script src="js/lib/vue-router.min.js"></script>
        <script src="js/lib/vue-meta.min.js"></script>
        <script src="js/lib/vue-snotify.min.js"></script>
        <script src="js/lib/vue-js-toggle-button.js"></script>
        <script src="js/lib/puex.js"></script>
        <script src="js/lib/vue-native-websocket-2.0.7.js"></script>
        <script src="js/notifications.js"></script>
        <script src="js/store.js"></script>
        <%include file="/vue-components/app-link.mako"/>
        <%include file="/vue-components/asset.mako"/>
        <%include file="/vue-components/file-browser.mako"/>
        <%include file="/vue-components/plot-info.mako"/>
        <%include file="/vue-components/quality-chooser.mako"/>
        <%include file="/vue-components/language-select.mako"/>
        <%include file="/vue-components/root-dirs.mako"/>
<<<<<<< HEAD
        <%include file="/vue-components/select-list-ui.mako"/>
=======
        <%include file="/vue-components/backstretch.mako"/>
>>>>>>> 7abecff9
        <script>
            window.routes = [];
            if ('${bool(app.DEVELOPER)}' === 'True') {
                Vue.config.devtools = true;
                Vue.config.performance = true;
            }
        </script>
        <%block name="scripts" />
        <script>
            if (!window.router) {
                window.router = new vueRouter({
                    base: document.body.getAttribute('api-root').replace('api/v2/', ''),
                    mode: 'history',
                    routes
                });
            }
            Vue.use(window['vue-js-toggle-button'].default);
            if (!window.app) {
                console.info('Loading Vue with router since window.app is missing.');
                window.app = new Vue({
                    el: '#vue-wrap',
                    router
                });
            } else {
                console.info('Loading local Vue since we found a window.app');
            }
        </script>
    </body>
</html><|MERGE_RESOLUTION|>--- conflicted
+++ resolved
@@ -131,11 +131,7 @@
         <%include file="/vue-components/quality-chooser.mako"/>
         <%include file="/vue-components/language-select.mako"/>
         <%include file="/vue-components/root-dirs.mako"/>
-<<<<<<< HEAD
-        <%include file="/vue-components/select-list-ui.mako"/>
-=======
-        <%include file="/vue-components/backstretch.mako"/>
->>>>>>> 7abecff9
+        <%include file="/vue-components/backstretch.mako"/>        <%include file="/vue-components/select-list-ui.mako"/>
         <script>
             window.routes = [];
             if ('${bool(app.DEVELOPER)}' === 'True') {
