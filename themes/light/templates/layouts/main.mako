--- conflicted
+++ resolved
@@ -61,6 +61,7 @@
 
             <app-header></app-header>
             % if submenu:
+            <%include file="/partials/submenu.mako"/>
             <sub-menu></sub-menu>
             % endif
             <%include file="/partials/alerts.mako"/>
@@ -100,6 +101,7 @@
 
         <script type="text/javascript" src="js/common/init.js?${sbPID}"></script>
 
+        <script type="text/javascript" src="js/home/display-show.js?${sbPID}"></script>
         <script type="text/javascript" src="js/home/index.js?${sbPID}"></script>
         <script type="text/javascript" src="js/home/post-process.js?${sbPID}"></script>
         <script type="text/javascript" src="js/home/restart.js?${sbPID}"></script>
@@ -110,9 +112,14 @@
         <script type="text/javascript" src="js/manage/index.js?${sbPID}"></script>
         <script type="text/javascript" src="js/manage/init.js?${sbPID}"></script>
         <script type="text/javascript" src="js/manage/subtitle-missed.js?${sbPID}"></script>
+        <script type="text/javascript" src="js/manage/subtitle-missed-post-process.js?${sbPID}"></script>
 
         <script type="text/javascript" src="js/browser.js?${sbPID}"></script>
 
+        <%
+            ## Add Vue component x-templates here
+            ## @NOTE: These will be usable on all pages
+        %>
         ## Add Vue component x-templates here
         ## @NOTE: These will be usable on all pages
         <script src="js/lib/vue.js"></script>
@@ -137,11 +144,8 @@
             Vue.component('name-pattern', httpVueLoader('js/templates/name-pattern.vue'));
             Vue.component('select-list', httpVueLoader('js/templates/select-list.vue'));
         </script>
-<<<<<<< HEAD
-        <!-- TODO: Replace with htptVueLoader or webpack build bundles -->
-=======
+
         <%include file="/vue-components/sub-menu.mako"/>
->>>>>>> 0360da95
         <%include file="/vue-components/quality-chooser.mako"/>
 
         <script>
