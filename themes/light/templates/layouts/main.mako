--- conflicted
+++ resolved
@@ -189,21 +189,6 @@
                 // Global components
                 Vue.use(ToggleButton);
                 Vue.use(Snotify);
-<<<<<<< HEAD
-                Vue.component('app-header', httpVueLoader('js/templates/app-header.vue'));
-                Vue.component('scroll-buttons', httpVueLoader('js/templates/scroll-buttons.vue'));
-                Vue.component('app-link', httpVueLoader('js/templates/app-link.vue'));
-                Vue.component('asset', httpVueLoader('js/templates/asset.vue'));
-                Vue.component('file-browser', httpVueLoader('js/templates/file-browser.vue'));
-                Vue.component('plot-info', httpVueLoader('js/templates/plot-info.vue'));
-                Vue.component('name-pattern', httpVueLoader('js/templates/name-pattern.vue'));
-                Vue.component('select-list', httpVueLoader('js/templates/select-list.vue'));
-                Vue.component('language-select', httpVueLoader('js/templates/language-select.vue'));
-                Vue.component('root-dirs', httpVueLoader('js/templates/root-dirs.vue'));
-                Vue.component('backstretch', httpVueLoader('js/templates/backstretch.vue'));
-
-=======
->>>>>>> 2d15ecd1
             }
         </script>
         <%block name="scripts" />
