--- conflicted
+++ resolved
@@ -119,7 +119,6 @@
 
         <script type="text/javascript" src="js/notifications.js?${sbPID}"></script>
         <script>
-<<<<<<< HEAD
             // Used to get mako vue components to the app.js
             window.components = [];
             // Used to get username to the app.js and header
@@ -128,15 +127,6 @@
             % else:
             window.username = '';
             % endif
-=======
-            Vue.component('app-header', httpVueLoader('js/templates/app-header.vue'));
-            Vue.component('scroll-buttons', httpVueLoader('js/templates/scroll-buttons.vue'));
-            Vue.component('app-link', httpVueLoader('js/templates/app-link.vue'));
-            Vue.component('asset', httpVueLoader('js/templates/asset.vue'));
-            Vue.component('file-browser', httpVueLoader('js/templates/file-browser.vue'));
-            Vue.component('plot-info', httpVueLoader('js/templates/plot-info.vue'));
-            Vue.component('select-list', httpVueLoader('js/templates/select-list.vue'));
->>>>>>> b7275b89
         </script>
         <%include file="/vue-components/sub-menu.mako"/>
         <%include file="/vue-components/quality-chooser.mako"/>
@@ -216,6 +206,7 @@
                 Vue.component('asset', httpVueLoader('js/templates/asset.vue'));
                 Vue.component('file-browser', httpVueLoader('js/templates/file-browser.vue'));
                 Vue.component('plot-info', httpVueLoader('js/templates/plot-info.vue'));
+                Vue.component('select-list', httpVueLoader('js/templates/select-list.vue'));
                 Vue.component('language-select', httpVueLoader('js/templates/language-select.vue'));
                 Vue.component('root-dirs', httpVueLoader('js/templates/root-dirs.vue'));
                 Vue.component('backstretch', httpVueLoader('js/templates/backstretch.vue'));
