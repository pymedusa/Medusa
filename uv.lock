version = 1
revision = 3
requires-python = ">=3.9"
resolution-markers = [
    "python_full_version >= '3.14' and platform_python_implementation != 'PyPy'",
    "python_full_version >= '3.10' and python_full_version < '3.14' and platform_python_implementation != 'PyPy'",
    "python_full_version >= '3.10' and platform_python_implementation == 'PyPy'",
    "python_full_version < '3.10'",
]

[[package]]
name = "adba"
version = "1.1.0"
source = { url = "https://github.com/pymedusa/adba/archive/37b0c74e76b40b3dbde29e71da75a1808eb121de.zip" }
dependencies = [
    { name = "requests" },
    { name = "six" },
    { name = "ttl-cache" },
]
sdist = { hash = "sha256:874b134714f2c7883a09466a9108d90def79fa4f1697e1895ed06f8229cdd406" }

[package.metadata]
requires-dist = [
    { name = "configparser", marker = "python_full_version < '3'", specifier = ">=3.5.0,<4.0.0" },
    { name = "requests", specifier = ">=1.16.0" },
    { name = "six", specifier = ">=1.9.0" },
    { name = "ttl-cache", specifier = "==1.6" },
]

[[package]]
name = "appdirs"
version = "1.4.4"
source = { registry = "https://pypi.org/simple" }
sdist = { url = "https://files.pythonhosted.org/packages/d7/d8/05696357e0311f5b5c316d7b95f46c669dd9c15aaeecbb48c7d0aeb88c40/appdirs-1.4.4.tar.gz", hash = "sha256:7d5d0167b2b1ba821647616af46a749d1c653740dd0d2415100fe26e27afdf41", size = 13470, upload-time = "2020-05-11T07:59:51.037Z" }
wheels = [
    { url = "https://files.pythonhosted.org/packages/3b/00/2344469e2084fb287c2e0b57b72910309874c3245463acd6cf5e3db69324/appdirs-1.4.4-py2.py3-none-any.whl", hash = "sha256:a841dacd6b99318a741b166adb07e19ee71a274450e68237b4650ca1055ab128", size = 9566, upload-time = "2020-05-11T07:59:49.499Z" },
]

[[package]]
name = "attrs"
version = "25.4.0"
source = { registry = "https://pypi.org/simple" }
sdist = { url = "https://files.pythonhosted.org/packages/6b/5c/685e6633917e101e5dcb62b9dd76946cbb57c26e133bae9e0cd36033c0a9/attrs-25.4.0.tar.gz", hash = "sha256:16d5969b87f0859ef33a48b35d55ac1be6e42ae49d5e853b597db70c35c57e11", size = 934251, upload-time = "2025-10-06T13:54:44.725Z" }
wheels = [
    { url = "https://files.pythonhosted.org/packages/3a/2a/7cc015f5b9f5db42b7d48157e23356022889fc354a2813c15934b7cb5c0e/attrs-25.4.0-py3-none-any.whl", hash = "sha256:adcf7e2a1fb3b36ac48d97835bb6d8ade15b8dcce26aba8bf1d14847b57a3373", size = 67615, upload-time = "2025-10-06T13:54:43.17Z" },
]

[[package]]
name = "babelfish"
version = "0.6.1"
source = { registry = "https://pypi.org/simple" }
dependencies = [
    { name = "importlib-metadata", marker = "python_full_version < '3.10'" },
]
sdist = { url = "https://files.pythonhosted.org/packages/c5/8f/17ff889327f8a1c36a28418e686727dabc06c080ed49c95e3e2424a77aa6/babelfish-0.6.1.tar.gz", hash = "sha256:decb67a4660888d48480ab6998309837174158d0f1aa63bebb1c2e11aab97aab", size = 87706, upload-time = "2024-05-09T21:16:24.357Z" }
wheels = [
    { url = "https://files.pythonhosted.org/packages/95/a1/bd4f759db13cd8beb9c9f68682aced5d966781b9d7380cf514a306f56762/babelfish-0.6.1-py3-none-any.whl", hash = "sha256:512f1501d4c8f7d38f0921f48660be7542de1a7b24abb6a6a65324a670150293", size = 94231, upload-time = "2024-05-09T21:16:22.633Z" },
]

[[package]]
name = "beautifulsoup4"
version = "4.14.2"
source = { registry = "https://pypi.org/simple" }
dependencies = [
    { name = "soupsieve" },
    { name = "typing-extensions" },
]
sdist = { url = "https://files.pythonhosted.org/packages/77/e9/df2358efd7659577435e2177bfa69cba6c33216681af51a707193dec162a/beautifulsoup4-4.14.2.tar.gz", hash = "sha256:2a98ab9f944a11acee9cc848508ec28d9228abfd522ef0fad6a02a72e0ded69e", size = 625822, upload-time = "2025-09-29T10:05:42.613Z" }
wheels = [
    { url = "https://files.pythonhosted.org/packages/94/fe/3aed5d0be4d404d12d36ab97e2f1791424d9ca39c2f754a6285d59a3b01d/beautifulsoup4-4.14.2-py3-none-any.whl", hash = "sha256:5ef6fa3a8cbece8488d66985560f97ed091e22bbc4e9c2338508a9d5de6d4515", size = 106392, upload-time = "2025-09-29T10:05:43.771Z" },
]

[[package]]
name = "bencode-py"
version = "4.0.0"
source = { registry = "https://pypi.org/simple" }
sdist = { url = "https://files.pythonhosted.org/packages/e8/6f/1fc1f714edc73a9a42af816da2bda82bbcadf1d7f6e6cae854e7087f579b/bencode.py-4.0.0.tar.gz", hash = "sha256:2a24ccda1725a51a650893d0b63260138359eaa299bb6e7a09961350a2a6e05c", size = 19842, upload-time = "2020-06-12T04:34:05.734Z" }
wheels = [
    { url = "https://files.pythonhosted.org/packages/15/9f/eabbc8c8a16db698d9c4bd24953763df2594b054237b89afe1ec56d3965e/bencode.py-4.0.0-py2.py3-none-any.whl", hash = "sha256:99c06a55764e85ffe81622fdf9ee78bd737bad3ea61d119784a54bb28860d962", size = 18975, upload-time = "2020-06-12T04:34:03.759Z" },
]

[[package]]
name = "cachecontrol"
version = "0.14.3"
source = { registry = "https://pypi.org/simple" }
dependencies = [
    { name = "msgpack" },
    { name = "requests" },
]
sdist = { url = "https://files.pythonhosted.org/packages/58/3a/0cbeb04ea57d2493f3ec5a069a117ab467f85e4a10017c6d854ddcbff104/cachecontrol-0.14.3.tar.gz", hash = "sha256:73e7efec4b06b20d9267b441c1f733664f989fb8688391b670ca812d70795d11", size = 28985, upload-time = "2025-04-30T16:45:06.135Z" }
wheels = [
    { url = "https://files.pythonhosted.org/packages/81/4c/800b0607b00b3fd20f1087f80ab53d6b4d005515b0f773e4831e37cfa83f/cachecontrol-0.14.3-py3-none-any.whl", hash = "sha256:b35e44a3113f17d2a31c1e6b27b9de6d4405f84ae51baa8c1d3cc5b633010cae", size = 21802, upload-time = "2025-04-30T16:45:03.863Z" },
]

[[package]]
name = "certifi"
version = "2025.10.5"
source = { registry = "https://pypi.org/simple" }
sdist = { url = "https://files.pythonhosted.org/packages/4c/5b/b6ce21586237c77ce67d01dc5507039d444b630dd76611bbca2d8e5dcd91/certifi-2025.10.5.tar.gz", hash = "sha256:47c09d31ccf2acf0be3f701ea53595ee7e0b8fa08801c6624be771df09ae7b43", size = 164519, upload-time = "2025-10-05T04:12:15.808Z" }
wheels = [
    { url = "https://files.pythonhosted.org/packages/e4/37/af0d2ef3967ac0d6113837b44a4f0bfe1328c2b9763bd5b1744520e5cfed/certifi-2025.10.5-py3-none-any.whl", hash = "sha256:0f212c2744a9bb6de0c56639a6f68afe01ecd92d91f14ae897c4fe7bbeeef0de", size = 163286, upload-time = "2025-10-05T04:12:14.03Z" },
]

[[package]]
name = "cffi"
version = "2.0.0"
source = { registry = "https://pypi.org/simple" }
dependencies = [
    { name = "pycparser", marker = "(python_full_version < '3.10' and implementation_name != 'PyPy') or (implementation_name != 'PyPy' and platform_python_implementation != 'PyPy')" },
]
sdist = { url = "https://files.pythonhosted.org/packages/eb/56/b1ba7935a17738ae8453301356628e8147c79dbb825bcbc73dc7401f9846/cffi-2.0.0.tar.gz", hash = "sha256:44d1b5909021139fe36001ae048dbdde8214afa20200eda0f64c068cac5d5529", size = 523588, upload-time = "2025-09-08T23:24:04.541Z" }
wheels = [
    { url = "https://files.pythonhosted.org/packages/93/d7/516d984057745a6cd96575eea814fe1edd6646ee6efd552fb7b0921dec83/cffi-2.0.0-cp310-cp310-macosx_10_13_x86_64.whl", hash = "sha256:0cf2d91ecc3fcc0625c2c530fe004f82c110405f101548512cce44322fa8ac44", size = 184283, upload-time = "2025-09-08T23:22:08.01Z" },
    { url = "https://files.pythonhosted.org/packages/9e/84/ad6a0b408daa859246f57c03efd28e5dd1b33c21737c2db84cae8c237aa5/cffi-2.0.0-cp310-cp310-macosx_11_0_arm64.whl", hash = "sha256:f73b96c41e3b2adedc34a7356e64c8eb96e03a3782b535e043a986276ce12a49", size = 180504, upload-time = "2025-09-08T23:22:10.637Z" },
    { url = "https://files.pythonhosted.org/packages/50/bd/b1a6362b80628111e6653c961f987faa55262b4002fcec42308cad1db680/cffi-2.0.0-cp310-cp310-manylinux1_i686.manylinux2014_i686.manylinux_2_17_i686.manylinux_2_5_i686.whl", hash = "sha256:53f77cbe57044e88bbd5ed26ac1d0514d2acf0591dd6bb02a3ae37f76811b80c", size = 208811, upload-time = "2025-09-08T23:22:12.267Z" },
    { url = "https://files.pythonhosted.org/packages/4f/27/6933a8b2562d7bd1fb595074cf99cc81fc3789f6a6c05cdabb46284a3188/cffi-2.0.0-cp310-cp310-manylinux2014_aarch64.manylinux_2_17_aarch64.whl", hash = "sha256:3e837e369566884707ddaf85fc1744b47575005c0a229de3327f8f9a20f4efeb", size = 216402, upload-time = "2025-09-08T23:22:13.455Z" },
    { url = "https://files.pythonhosted.org/packages/05/eb/b86f2a2645b62adcfff53b0dd97e8dfafb5c8aa864bd0d9a2c2049a0d551/cffi-2.0.0-cp310-cp310-manylinux2014_ppc64le.manylinux_2_17_ppc64le.whl", hash = "sha256:5eda85d6d1879e692d546a078b44251cdd08dd1cfb98dfb77b670c97cee49ea0", size = 203217, upload-time = "2025-09-08T23:22:14.596Z" },
    { url = "https://files.pythonhosted.org/packages/9f/e0/6cbe77a53acf5acc7c08cc186c9928864bd7c005f9efd0d126884858a5fe/cffi-2.0.0-cp310-cp310-manylinux2014_s390x.manylinux_2_17_s390x.whl", hash = "sha256:9332088d75dc3241c702d852d4671613136d90fa6881da7d770a483fd05248b4", size = 203079, upload-time = "2025-09-08T23:22:15.769Z" },
    { url = "https://files.pythonhosted.org/packages/98/29/9b366e70e243eb3d14a5cb488dfd3a0b6b2f1fb001a203f653b93ccfac88/cffi-2.0.0-cp310-cp310-manylinux2014_x86_64.manylinux_2_17_x86_64.whl", hash = "sha256:fc7de24befaeae77ba923797c7c87834c73648a05a4bde34b3b7e5588973a453", size = 216475, upload-time = "2025-09-08T23:22:17.427Z" },
    { url = "https://files.pythonhosted.org/packages/21/7a/13b24e70d2f90a322f2900c5d8e1f14fa7e2a6b3332b7309ba7b2ba51a5a/cffi-2.0.0-cp310-cp310-musllinux_1_2_aarch64.whl", hash = "sha256:cf364028c016c03078a23b503f02058f1814320a56ad535686f90565636a9495", size = 218829, upload-time = "2025-09-08T23:22:19.069Z" },
    { url = "https://files.pythonhosted.org/packages/60/99/c9dc110974c59cc981b1f5b66e1d8af8af764e00f0293266824d9c4254bc/cffi-2.0.0-cp310-cp310-musllinux_1_2_i686.whl", hash = "sha256:e11e82b744887154b182fd3e7e8512418446501191994dbf9c9fc1f32cc8efd5", size = 211211, upload-time = "2025-09-08T23:22:20.588Z" },
    { url = "https://files.pythonhosted.org/packages/49/72/ff2d12dbf21aca1b32a40ed792ee6b40f6dc3a9cf1644bd7ef6e95e0ac5e/cffi-2.0.0-cp310-cp310-musllinux_1_2_x86_64.whl", hash = "sha256:8ea985900c5c95ce9db1745f7933eeef5d314f0565b27625d9a10ec9881e1bfb", size = 218036, upload-time = "2025-09-08T23:22:22.143Z" },
    { url = "https://files.pythonhosted.org/packages/e2/cc/027d7fb82e58c48ea717149b03bcadcbdc293553edb283af792bd4bcbb3f/cffi-2.0.0-cp310-cp310-win32.whl", hash = "sha256:1f72fb8906754ac8a2cc3f9f5aaa298070652a0ffae577e0ea9bd480dc3c931a", size = 172184, upload-time = "2025-09-08T23:22:23.328Z" },
    { url = "https://files.pythonhosted.org/packages/33/fa/072dd15ae27fbb4e06b437eb6e944e75b068deb09e2a2826039e49ee2045/cffi-2.0.0-cp310-cp310-win_amd64.whl", hash = "sha256:b18a3ed7d5b3bd8d9ef7a8cb226502c6bf8308df1525e1cc676c3680e7176739", size = 182790, upload-time = "2025-09-08T23:22:24.752Z" },
    { url = "https://files.pythonhosted.org/packages/12/4a/3dfd5f7850cbf0d06dc84ba9aa00db766b52ca38d8b86e3a38314d52498c/cffi-2.0.0-cp311-cp311-macosx_10_13_x86_64.whl", hash = "sha256:b4c854ef3adc177950a8dfc81a86f5115d2abd545751a304c5bcf2c2c7283cfe", size = 184344, upload-time = "2025-09-08T23:22:26.456Z" },
    { url = "https://files.pythonhosted.org/packages/4f/8b/f0e4c441227ba756aafbe78f117485b25bb26b1c059d01f137fa6d14896b/cffi-2.0.0-cp311-cp311-macosx_11_0_arm64.whl", hash = "sha256:2de9a304e27f7596cd03d16f1b7c72219bd944e99cc52b84d0145aefb07cbd3c", size = 180560, upload-time = "2025-09-08T23:22:28.197Z" },
    { url = "https://files.pythonhosted.org/packages/b1/b7/1200d354378ef52ec227395d95c2576330fd22a869f7a70e88e1447eb234/cffi-2.0.0-cp311-cp311-manylinux1_i686.manylinux2014_i686.manylinux_2_17_i686.manylinux_2_5_i686.whl", hash = "sha256:baf5215e0ab74c16e2dd324e8ec067ef59e41125d3eade2b863d294fd5035c92", size = 209613, upload-time = "2025-09-08T23:22:29.475Z" },
    { url = "https://files.pythonhosted.org/packages/b8/56/6033f5e86e8cc9bb629f0077ba71679508bdf54a9a5e112a3c0b91870332/cffi-2.0.0-cp311-cp311-manylinux2014_aarch64.manylinux_2_17_aarch64.whl", hash = "sha256:730cacb21e1bdff3ce90babf007d0a0917cc3e6492f336c2f0134101e0944f93", size = 216476, upload-time = "2025-09-08T23:22:31.063Z" },
    { url = "https://files.pythonhosted.org/packages/dc/7f/55fecd70f7ece178db2f26128ec41430d8720f2d12ca97bf8f0a628207d5/cffi-2.0.0-cp311-cp311-manylinux2014_ppc64le.manylinux_2_17_ppc64le.whl", hash = "sha256:6824f87845e3396029f3820c206e459ccc91760e8fa24422f8b0c3d1731cbec5", size = 203374, upload-time = "2025-09-08T23:22:32.507Z" },
    { url = "https://files.pythonhosted.org/packages/84/ef/a7b77c8bdc0f77adc3b46888f1ad54be8f3b7821697a7b89126e829e676a/cffi-2.0.0-cp311-cp311-manylinux2014_s390x.manylinux_2_17_s390x.whl", hash = "sha256:9de40a7b0323d889cf8d23d1ef214f565ab154443c42737dfe52ff82cf857664", size = 202597, upload-time = "2025-09-08T23:22:34.132Z" },
    { url = "https://files.pythonhosted.org/packages/d7/91/500d892b2bf36529a75b77958edfcd5ad8e2ce4064ce2ecfeab2125d72d1/cffi-2.0.0-cp311-cp311-manylinux2014_x86_64.manylinux_2_17_x86_64.whl", hash = "sha256:8941aaadaf67246224cee8c3803777eed332a19d909b47e29c9842ef1e79ac26", size = 215574, upload-time = "2025-09-08T23:22:35.443Z" },
    { url = "https://files.pythonhosted.org/packages/44/64/58f6255b62b101093d5df22dcb752596066c7e89dd725e0afaed242a61be/cffi-2.0.0-cp311-cp311-musllinux_1_2_aarch64.whl", hash = "sha256:a05d0c237b3349096d3981b727493e22147f934b20f6f125a3eba8f994bec4a9", size = 218971, upload-time = "2025-09-08T23:22:36.805Z" },
    { url = "https://files.pythonhosted.org/packages/ab/49/fa72cebe2fd8a55fbe14956f9970fe8eb1ac59e5df042f603ef7c8ba0adc/cffi-2.0.0-cp311-cp311-musllinux_1_2_i686.whl", hash = "sha256:94698a9c5f91f9d138526b48fe26a199609544591f859c870d477351dc7b2414", size = 211972, upload-time = "2025-09-08T23:22:38.436Z" },
    { url = "https://files.pythonhosted.org/packages/0b/28/dd0967a76aab36731b6ebfe64dec4e981aff7e0608f60c2d46b46982607d/cffi-2.0.0-cp311-cp311-musllinux_1_2_x86_64.whl", hash = "sha256:5fed36fccc0612a53f1d4d9a816b50a36702c28a2aa880cb8a122b3466638743", size = 217078, upload-time = "2025-09-08T23:22:39.776Z" },
    { url = "https://files.pythonhosted.org/packages/2b/c0/015b25184413d7ab0a410775fdb4a50fca20f5589b5dab1dbbfa3baad8ce/cffi-2.0.0-cp311-cp311-win32.whl", hash = "sha256:c649e3a33450ec82378822b3dad03cc228b8f5963c0c12fc3b1e0ab940f768a5", size = 172076, upload-time = "2025-09-08T23:22:40.95Z" },
    { url = "https://files.pythonhosted.org/packages/ae/8f/dc5531155e7070361eb1b7e4c1a9d896d0cb21c49f807a6c03fd63fc877e/cffi-2.0.0-cp311-cp311-win_amd64.whl", hash = "sha256:66f011380d0e49ed280c789fbd08ff0d40968ee7b665575489afa95c98196ab5", size = 182820, upload-time = "2025-09-08T23:22:42.463Z" },
    { url = "https://files.pythonhosted.org/packages/95/5c/1b493356429f9aecfd56bc171285a4c4ac8697f76e9bbbbb105e537853a1/cffi-2.0.0-cp311-cp311-win_arm64.whl", hash = "sha256:c6638687455baf640e37344fe26d37c404db8b80d037c3d29f58fe8d1c3b194d", size = 177635, upload-time = "2025-09-08T23:22:43.623Z" },
    { url = "https://files.pythonhosted.org/packages/ea/47/4f61023ea636104d4f16ab488e268b93008c3d0bb76893b1b31db1f96802/cffi-2.0.0-cp312-cp312-macosx_10_13_x86_64.whl", hash = "sha256:6d02d6655b0e54f54c4ef0b94eb6be0607b70853c45ce98bd278dc7de718be5d", size = 185271, upload-time = "2025-09-08T23:22:44.795Z" },
    { url = "https://files.pythonhosted.org/packages/df/a2/781b623f57358e360d62cdd7a8c681f074a71d445418a776eef0aadb4ab4/cffi-2.0.0-cp312-cp312-macosx_11_0_arm64.whl", hash = "sha256:8eca2a813c1cb7ad4fb74d368c2ffbbb4789d377ee5bb8df98373c2cc0dee76c", size = 181048, upload-time = "2025-09-08T23:22:45.938Z" },
    { url = "https://files.pythonhosted.org/packages/ff/df/a4f0fbd47331ceeba3d37c2e51e9dfc9722498becbeec2bd8bc856c9538a/cffi-2.0.0-cp312-cp312-manylinux1_i686.manylinux2014_i686.manylinux_2_17_i686.manylinux_2_5_i686.whl", hash = "sha256:21d1152871b019407d8ac3985f6775c079416c282e431a4da6afe7aefd2bccbe", size = 212529, upload-time = "2025-09-08T23:22:47.349Z" },
    { url = "https://files.pythonhosted.org/packages/d5/72/12b5f8d3865bf0f87cf1404d8c374e7487dcf097a1c91c436e72e6badd83/cffi-2.0.0-cp312-cp312-manylinux2014_aarch64.manylinux_2_17_aarch64.whl", hash = "sha256:b21e08af67b8a103c71a250401c78d5e0893beff75e28c53c98f4de42f774062", size = 220097, upload-time = "2025-09-08T23:22:48.677Z" },
    { url = "https://files.pythonhosted.org/packages/c2/95/7a135d52a50dfa7c882ab0ac17e8dc11cec9d55d2c18dda414c051c5e69e/cffi-2.0.0-cp312-cp312-manylinux2014_ppc64le.manylinux_2_17_ppc64le.whl", hash = "sha256:1e3a615586f05fc4065a8b22b8152f0c1b00cdbc60596d187c2a74f9e3036e4e", size = 207983, upload-time = "2025-09-08T23:22:50.06Z" },
    { url = "https://files.pythonhosted.org/packages/3a/c8/15cb9ada8895957ea171c62dc78ff3e99159ee7adb13c0123c001a2546c1/cffi-2.0.0-cp312-cp312-manylinux2014_s390x.manylinux_2_17_s390x.whl", hash = "sha256:81afed14892743bbe14dacb9e36d9e0e504cd204e0b165062c488942b9718037", size = 206519, upload-time = "2025-09-08T23:22:51.364Z" },
    { url = "https://files.pythonhosted.org/packages/78/2d/7fa73dfa841b5ac06c7b8855cfc18622132e365f5b81d02230333ff26e9e/cffi-2.0.0-cp312-cp312-manylinux2014_x86_64.manylinux_2_17_x86_64.whl", hash = "sha256:3e17ed538242334bf70832644a32a7aae3d83b57567f9fd60a26257e992b79ba", size = 219572, upload-time = "2025-09-08T23:22:52.902Z" },
    { url = "https://files.pythonhosted.org/packages/07/e0/267e57e387b4ca276b90f0434ff88b2c2241ad72b16d31836adddfd6031b/cffi-2.0.0-cp312-cp312-musllinux_1_2_aarch64.whl", hash = "sha256:3925dd22fa2b7699ed2617149842d2e6adde22b262fcbfada50e3d195e4b3a94", size = 222963, upload-time = "2025-09-08T23:22:54.518Z" },
    { url = "https://files.pythonhosted.org/packages/b6/75/1f2747525e06f53efbd878f4d03bac5b859cbc11c633d0fb81432d98a795/cffi-2.0.0-cp312-cp312-musllinux_1_2_x86_64.whl", hash = "sha256:2c8f814d84194c9ea681642fd164267891702542f028a15fc97d4674b6206187", size = 221361, upload-time = "2025-09-08T23:22:55.867Z" },
    { url = "https://files.pythonhosted.org/packages/7b/2b/2b6435f76bfeb6bbf055596976da087377ede68df465419d192acf00c437/cffi-2.0.0-cp312-cp312-win32.whl", hash = "sha256:da902562c3e9c550df360bfa53c035b2f241fed6d9aef119048073680ace4a18", size = 172932, upload-time = "2025-09-08T23:22:57.188Z" },
    { url = "https://files.pythonhosted.org/packages/f8/ed/13bd4418627013bec4ed6e54283b1959cf6db888048c7cf4b4c3b5b36002/cffi-2.0.0-cp312-cp312-win_amd64.whl", hash = "sha256:da68248800ad6320861f129cd9c1bf96ca849a2771a59e0344e88681905916f5", size = 183557, upload-time = "2025-09-08T23:22:58.351Z" },
    { url = "https://files.pythonhosted.org/packages/95/31/9f7f93ad2f8eff1dbc1c3656d7ca5bfd8fb52c9d786b4dcf19b2d02217fa/cffi-2.0.0-cp312-cp312-win_arm64.whl", hash = "sha256:4671d9dd5ec934cb9a73e7ee9676f9362aba54f7f34910956b84d727b0d73fb6", size = 177762, upload-time = "2025-09-08T23:22:59.668Z" },
    { url = "https://files.pythonhosted.org/packages/4b/8d/a0a47a0c9e413a658623d014e91e74a50cdd2c423f7ccfd44086ef767f90/cffi-2.0.0-cp313-cp313-macosx_10_13_x86_64.whl", hash = "sha256:00bdf7acc5f795150faa6957054fbbca2439db2f775ce831222b66f192f03beb", size = 185230, upload-time = "2025-09-08T23:23:00.879Z" },
    { url = "https://files.pythonhosted.org/packages/4a/d2/a6c0296814556c68ee32009d9c2ad4f85f2707cdecfd7727951ec228005d/cffi-2.0.0-cp313-cp313-macosx_11_0_arm64.whl", hash = "sha256:45d5e886156860dc35862657e1494b9bae8dfa63bf56796f2fb56e1679fc0bca", size = 181043, upload-time = "2025-09-08T23:23:02.231Z" },
    { url = "https://files.pythonhosted.org/packages/b0/1e/d22cc63332bd59b06481ceaac49d6c507598642e2230f201649058a7e704/cffi-2.0.0-cp313-cp313-manylinux1_i686.manylinux2014_i686.manylinux_2_17_i686.manylinux_2_5_i686.whl", hash = "sha256:07b271772c100085dd28b74fa0cd81c8fb1a3ba18b21e03d7c27f3436a10606b", size = 212446, upload-time = "2025-09-08T23:23:03.472Z" },
    { url = "https://files.pythonhosted.org/packages/a9/f5/a2c23eb03b61a0b8747f211eb716446c826ad66818ddc7810cc2cc19b3f2/cffi-2.0.0-cp313-cp313-manylinux2014_aarch64.manylinux_2_17_aarch64.whl", hash = "sha256:d48a880098c96020b02d5a1f7d9251308510ce8858940e6fa99ece33f610838b", size = 220101, upload-time = "2025-09-08T23:23:04.792Z" },
    { url = "https://files.pythonhosted.org/packages/f2/7f/e6647792fc5850d634695bc0e6ab4111ae88e89981d35ac269956605feba/cffi-2.0.0-cp313-cp313-manylinux2014_ppc64le.manylinux_2_17_ppc64le.whl", hash = "sha256:f93fd8e5c8c0a4aa1f424d6173f14a892044054871c771f8566e4008eaa359d2", size = 207948, upload-time = "2025-09-08T23:23:06.127Z" },
    { url = "https://files.pythonhosted.org/packages/cb/1e/a5a1bd6f1fb30f22573f76533de12a00bf274abcdc55c8edab639078abb6/cffi-2.0.0-cp313-cp313-manylinux2014_s390x.manylinux_2_17_s390x.whl", hash = "sha256:dd4f05f54a52fb558f1ba9f528228066954fee3ebe629fc1660d874d040ae5a3", size = 206422, upload-time = "2025-09-08T23:23:07.753Z" },
    { url = "https://files.pythonhosted.org/packages/98/df/0a1755e750013a2081e863e7cd37e0cdd02664372c754e5560099eb7aa44/cffi-2.0.0-cp313-cp313-manylinux2014_x86_64.manylinux_2_17_x86_64.whl", hash = "sha256:c8d3b5532fc71b7a77c09192b4a5a200ea992702734a2e9279a37f2478236f26", size = 219499, upload-time = "2025-09-08T23:23:09.648Z" },
    { url = "https://files.pythonhosted.org/packages/50/e1/a969e687fcf9ea58e6e2a928ad5e2dd88cc12f6f0ab477e9971f2309b57c/cffi-2.0.0-cp313-cp313-musllinux_1_2_aarch64.whl", hash = "sha256:d9b29c1f0ae438d5ee9acb31cadee00a58c46cc9c0b2f9038c6b0b3470877a8c", size = 222928, upload-time = "2025-09-08T23:23:10.928Z" },
    { url = "https://files.pythonhosted.org/packages/36/54/0362578dd2c9e557a28ac77698ed67323ed5b9775ca9d3fe73fe191bb5d8/cffi-2.0.0-cp313-cp313-musllinux_1_2_x86_64.whl", hash = "sha256:6d50360be4546678fc1b79ffe7a66265e28667840010348dd69a314145807a1b", size = 221302, upload-time = "2025-09-08T23:23:12.42Z" },
    { url = "https://files.pythonhosted.org/packages/eb/6d/bf9bda840d5f1dfdbf0feca87fbdb64a918a69bca42cfa0ba7b137c48cb8/cffi-2.0.0-cp313-cp313-win32.whl", hash = "sha256:74a03b9698e198d47562765773b4a8309919089150a0bb17d829ad7b44b60d27", size = 172909, upload-time = "2025-09-08T23:23:14.32Z" },
    { url = "https://files.pythonhosted.org/packages/37/18/6519e1ee6f5a1e579e04b9ddb6f1676c17368a7aba48299c3759bbc3c8b3/cffi-2.0.0-cp313-cp313-win_amd64.whl", hash = "sha256:19f705ada2530c1167abacb171925dd886168931e0a7b78f5bffcae5c6b5be75", size = 183402, upload-time = "2025-09-08T23:23:15.535Z" },
    { url = "https://files.pythonhosted.org/packages/cb/0e/02ceeec9a7d6ee63bb596121c2c8e9b3a9e150936f4fbef6ca1943e6137c/cffi-2.0.0-cp313-cp313-win_arm64.whl", hash = "sha256:256f80b80ca3853f90c21b23ee78cd008713787b1b1e93eae9f3d6a7134abd91", size = 177780, upload-time = "2025-09-08T23:23:16.761Z" },
    { url = "https://files.pythonhosted.org/packages/92/c4/3ce07396253a83250ee98564f8d7e9789fab8e58858f35d07a9a2c78de9f/cffi-2.0.0-cp314-cp314-macosx_10_13_x86_64.whl", hash = "sha256:fc33c5141b55ed366cfaad382df24fe7dcbc686de5be719b207bb248e3053dc5", size = 185320, upload-time = "2025-09-08T23:23:18.087Z" },
    { url = "https://files.pythonhosted.org/packages/59/dd/27e9fa567a23931c838c6b02d0764611c62290062a6d4e8ff7863daf9730/cffi-2.0.0-cp314-cp314-macosx_11_0_arm64.whl", hash = "sha256:c654de545946e0db659b3400168c9ad31b5d29593291482c43e3564effbcee13", size = 181487, upload-time = "2025-09-08T23:23:19.622Z" },
    { url = "https://files.pythonhosted.org/packages/d6/43/0e822876f87ea8a4ef95442c3d766a06a51fc5298823f884ef87aaad168c/cffi-2.0.0-cp314-cp314-manylinux2014_aarch64.manylinux_2_17_aarch64.whl", hash = "sha256:24b6f81f1983e6df8db3adc38562c83f7d4a0c36162885ec7f7b77c7dcbec97b", size = 220049, upload-time = "2025-09-08T23:23:20.853Z" },
    { url = "https://files.pythonhosted.org/packages/b4/89/76799151d9c2d2d1ead63c2429da9ea9d7aac304603de0c6e8764e6e8e70/cffi-2.0.0-cp314-cp314-manylinux2014_ppc64le.manylinux_2_17_ppc64le.whl", hash = "sha256:12873ca6cb9b0f0d3a0da705d6086fe911591737a59f28b7936bdfed27c0d47c", size = 207793, upload-time = "2025-09-08T23:23:22.08Z" },
    { url = "https://files.pythonhosted.org/packages/bb/dd/3465b14bb9e24ee24cb88c9e3730f6de63111fffe513492bf8c808a3547e/cffi-2.0.0-cp314-cp314-manylinux2014_s390x.manylinux_2_17_s390x.whl", hash = "sha256:d9b97165e8aed9272a6bb17c01e3cc5871a594a446ebedc996e2397a1c1ea8ef", size = 206300, upload-time = "2025-09-08T23:23:23.314Z" },
    { url = "https://files.pythonhosted.org/packages/47/d9/d83e293854571c877a92da46fdec39158f8d7e68da75bf73581225d28e90/cffi-2.0.0-cp314-cp314-manylinux2014_x86_64.manylinux_2_17_x86_64.whl", hash = "sha256:afb8db5439b81cf9c9d0c80404b60c3cc9c3add93e114dcae767f1477cb53775", size = 219244, upload-time = "2025-09-08T23:23:24.541Z" },
    { url = "https://files.pythonhosted.org/packages/2b/0f/1f177e3683aead2bb00f7679a16451d302c436b5cbf2505f0ea8146ef59e/cffi-2.0.0-cp314-cp314-musllinux_1_2_aarch64.whl", hash = "sha256:737fe7d37e1a1bffe70bd5754ea763a62a066dc5913ca57e957824b72a85e205", size = 222828, upload-time = "2025-09-08T23:23:26.143Z" },
    { url = "https://files.pythonhosted.org/packages/c6/0f/cafacebd4b040e3119dcb32fed8bdef8dfe94da653155f9d0b9dc660166e/cffi-2.0.0-cp314-cp314-musllinux_1_2_x86_64.whl", hash = "sha256:38100abb9d1b1435bc4cc340bb4489635dc2f0da7456590877030c9b3d40b0c1", size = 220926, upload-time = "2025-09-08T23:23:27.873Z" },
    { url = "https://files.pythonhosted.org/packages/3e/aa/df335faa45b395396fcbc03de2dfcab242cd61a9900e914fe682a59170b1/cffi-2.0.0-cp314-cp314-win32.whl", hash = "sha256:087067fa8953339c723661eda6b54bc98c5625757ea62e95eb4898ad5e776e9f", size = 175328, upload-time = "2025-09-08T23:23:44.61Z" },
    { url = "https://files.pythonhosted.org/packages/bb/92/882c2d30831744296ce713f0feb4c1cd30f346ef747b530b5318715cc367/cffi-2.0.0-cp314-cp314-win_amd64.whl", hash = "sha256:203a48d1fb583fc7d78a4c6655692963b860a417c0528492a6bc21f1aaefab25", size = 185650, upload-time = "2025-09-08T23:23:45.848Z" },
    { url = "https://files.pythonhosted.org/packages/9f/2c/98ece204b9d35a7366b5b2c6539c350313ca13932143e79dc133ba757104/cffi-2.0.0-cp314-cp314-win_arm64.whl", hash = "sha256:dbd5c7a25a7cb98f5ca55d258b103a2054f859a46ae11aaf23134f9cc0d356ad", size = 180687, upload-time = "2025-09-08T23:23:47.105Z" },
    { url = "https://files.pythonhosted.org/packages/3e/61/c768e4d548bfa607abcda77423448df8c471f25dbe64fb2ef6d555eae006/cffi-2.0.0-cp314-cp314t-macosx_10_13_x86_64.whl", hash = "sha256:9a67fc9e8eb39039280526379fb3a70023d77caec1852002b4da7e8b270c4dd9", size = 188773, upload-time = "2025-09-08T23:23:29.347Z" },
    { url = "https://files.pythonhosted.org/packages/2c/ea/5f76bce7cf6fcd0ab1a1058b5af899bfbef198bea4d5686da88471ea0336/cffi-2.0.0-cp314-cp314t-macosx_11_0_arm64.whl", hash = "sha256:7a66c7204d8869299919db4d5069a82f1561581af12b11b3c9f48c584eb8743d", size = 185013, upload-time = "2025-09-08T23:23:30.63Z" },
    { url = "https://files.pythonhosted.org/packages/be/b4/c56878d0d1755cf9caa54ba71e5d049479c52f9e4afc230f06822162ab2f/cffi-2.0.0-cp314-cp314t-manylinux2014_aarch64.manylinux_2_17_aarch64.whl", hash = "sha256:7cc09976e8b56f8cebd752f7113ad07752461f48a58cbba644139015ac24954c", size = 221593, upload-time = "2025-09-08T23:23:31.91Z" },
    { url = "https://files.pythonhosted.org/packages/e0/0d/eb704606dfe8033e7128df5e90fee946bbcb64a04fcdaa97321309004000/cffi-2.0.0-cp314-cp314t-manylinux2014_ppc64le.manylinux_2_17_ppc64le.whl", hash = "sha256:92b68146a71df78564e4ef48af17551a5ddd142e5190cdf2c5624d0c3ff5b2e8", size = 209354, upload-time = "2025-09-08T23:23:33.214Z" },
    { url = "https://files.pythonhosted.org/packages/d8/19/3c435d727b368ca475fb8742ab97c9cb13a0de600ce86f62eab7fa3eea60/cffi-2.0.0-cp314-cp314t-manylinux2014_s390x.manylinux_2_17_s390x.whl", hash = "sha256:b1e74d11748e7e98e2f426ab176d4ed720a64412b6a15054378afdb71e0f37dc", size = 208480, upload-time = "2025-09-08T23:23:34.495Z" },
    { url = "https://files.pythonhosted.org/packages/d0/44/681604464ed9541673e486521497406fadcc15b5217c3e326b061696899a/cffi-2.0.0-cp314-cp314t-manylinux2014_x86_64.manylinux_2_17_x86_64.whl", hash = "sha256:28a3a209b96630bca57cce802da70c266eb08c6e97e5afd61a75611ee6c64592", size = 221584, upload-time = "2025-09-08T23:23:36.096Z" },
    { url = "https://files.pythonhosted.org/packages/25/8e/342a504ff018a2825d395d44d63a767dd8ebc927ebda557fecdaca3ac33a/cffi-2.0.0-cp314-cp314t-musllinux_1_2_aarch64.whl", hash = "sha256:7553fb2090d71822f02c629afe6042c299edf91ba1bf94951165613553984512", size = 224443, upload-time = "2025-09-08T23:23:37.328Z" },
    { url = "https://files.pythonhosted.org/packages/e1/5e/b666bacbbc60fbf415ba9988324a132c9a7a0448a9a8f125074671c0f2c3/cffi-2.0.0-cp314-cp314t-musllinux_1_2_x86_64.whl", hash = "sha256:6c6c373cfc5c83a975506110d17457138c8c63016b563cc9ed6e056a82f13ce4", size = 223437, upload-time = "2025-09-08T23:23:38.945Z" },
    { url = "https://files.pythonhosted.org/packages/a0/1d/ec1a60bd1a10daa292d3cd6bb0b359a81607154fb8165f3ec95fe003b85c/cffi-2.0.0-cp314-cp314t-win32.whl", hash = "sha256:1fc9ea04857caf665289b7a75923f2c6ed559b8298a1b8c49e59f7dd95c8481e", size = 180487, upload-time = "2025-09-08T23:23:40.423Z" },
    { url = "https://files.pythonhosted.org/packages/bf/41/4c1168c74fac325c0c8156f04b6749c8b6a8f405bbf91413ba088359f60d/cffi-2.0.0-cp314-cp314t-win_amd64.whl", hash = "sha256:d68b6cef7827e8641e8ef16f4494edda8b36104d79773a334beaa1e3521430f6", size = 191726, upload-time = "2025-09-08T23:23:41.742Z" },
    { url = "https://files.pythonhosted.org/packages/ae/3a/dbeec9d1ee0844c679f6bb5d6ad4e9f198b1224f4e7a32825f47f6192b0c/cffi-2.0.0-cp314-cp314t-win_arm64.whl", hash = "sha256:0a1527a803f0a659de1af2e1fd700213caba79377e27e4693648c2923da066f9", size = 184195, upload-time = "2025-09-08T23:23:43.004Z" },
    { url = "https://files.pythonhosted.org/packages/c0/cc/08ed5a43f2996a16b462f64a7055c6e962803534924b9b2f1371d8c00b7b/cffi-2.0.0-cp39-cp39-macosx_10_13_x86_64.whl", hash = "sha256:fe562eb1a64e67dd297ccc4f5addea2501664954f2692b69a76449ec7913ecbf", size = 184288, upload-time = "2025-09-08T23:23:48.404Z" },
    { url = "https://files.pythonhosted.org/packages/3d/de/38d9726324e127f727b4ecc376bc85e505bfe61ef130eaf3f290c6847dd4/cffi-2.0.0-cp39-cp39-macosx_11_0_arm64.whl", hash = "sha256:de8dad4425a6ca6e4e5e297b27b5c824ecc7581910bf9aee86cb6835e6812aa7", size = 180509, upload-time = "2025-09-08T23:23:49.73Z" },
    { url = "https://files.pythonhosted.org/packages/9b/13/c92e36358fbcc39cf0962e83223c9522154ee8630e1df7c0b3a39a8124e2/cffi-2.0.0-cp39-cp39-manylinux1_i686.manylinux2014_i686.manylinux_2_17_i686.manylinux_2_5_i686.whl", hash = "sha256:4647afc2f90d1ddd33441e5b0e85b16b12ddec4fca55f0d9671fef036ecca27c", size = 208813, upload-time = "2025-09-08T23:23:51.263Z" },
    { url = "https://files.pythonhosted.org/packages/15/12/a7a79bd0df4c3bff744b2d7e52cc1b68d5e7e427b384252c42366dc1ecbc/cffi-2.0.0-cp39-cp39-manylinux2014_aarch64.manylinux_2_17_aarch64.whl", hash = "sha256:3f4d46d8b35698056ec29bca21546e1551a205058ae1a181d871e278b0b28165", size = 216498, upload-time = "2025-09-08T23:23:52.494Z" },
    { url = "https://files.pythonhosted.org/packages/a3/ad/5c51c1c7600bdd7ed9a24a203ec255dccdd0ebf4527f7b922a0bde2fb6ed/cffi-2.0.0-cp39-cp39-manylinux2014_ppc64le.manylinux_2_17_ppc64le.whl", hash = "sha256:e6e73b9e02893c764e7e8d5bb5ce277f1a009cd5243f8228f75f842bf937c534", size = 203243, upload-time = "2025-09-08T23:23:53.836Z" },
    { url = "https://files.pythonhosted.org/packages/32/f2/81b63e288295928739d715d00952c8c6034cb6c6a516b17d37e0c8be5600/cffi-2.0.0-cp39-cp39-manylinux2014_s390x.manylinux_2_17_s390x.whl", hash = "sha256:cb527a79772e5ef98fb1d700678fe031e353e765d1ca2d409c92263c6d43e09f", size = 203158, upload-time = "2025-09-08T23:23:55.169Z" },
    { url = "https://files.pythonhosted.org/packages/1f/74/cc4096ce66f5939042ae094e2e96f53426a979864aa1f96a621ad128be27/cffi-2.0.0-cp39-cp39-manylinux2014_x86_64.manylinux_2_17_x86_64.whl", hash = "sha256:61d028e90346df14fedc3d1e5441df818d095f3b87d286825dfcbd6459b7ef63", size = 216548, upload-time = "2025-09-08T23:23:56.506Z" },
    { url = "https://files.pythonhosted.org/packages/e8/be/f6424d1dc46b1091ffcc8964fa7c0ab0cd36839dd2761b49c90481a6ba1b/cffi-2.0.0-cp39-cp39-musllinux_1_2_aarch64.whl", hash = "sha256:0f6084a0ea23d05d20c3edcda20c3d006f9b6f3fefeac38f59262e10cef47ee2", size = 218897, upload-time = "2025-09-08T23:23:57.825Z" },
    { url = "https://files.pythonhosted.org/packages/f7/e0/dda537c2309817edf60109e39265f24f24aa7f050767e22c98c53fe7f48b/cffi-2.0.0-cp39-cp39-musllinux_1_2_i686.whl", hash = "sha256:1cd13c99ce269b3ed80b417dcd591415d3372bcac067009b6e0f59c7d4015e65", size = 211249, upload-time = "2025-09-08T23:23:59.139Z" },
    { url = "https://files.pythonhosted.org/packages/2b/e7/7c769804eb75e4c4b35e658dba01de1640a351a9653c3d49ca89d16ccc91/cffi-2.0.0-cp39-cp39-musllinux_1_2_x86_64.whl", hash = "sha256:89472c9762729b5ae1ad974b777416bfda4ac5642423fa93bd57a09204712322", size = 218041, upload-time = "2025-09-08T23:24:00.496Z" },
    { url = "https://files.pythonhosted.org/packages/aa/d9/6218d78f920dcd7507fc16a766b5ef8f3b913cc7aa938e7fc80b9978d089/cffi-2.0.0-cp39-cp39-win32.whl", hash = "sha256:2081580ebb843f759b9f617314a24ed5738c51d2aee65d31e02f6f7a2b97707a", size = 172138, upload-time = "2025-09-08T23:24:01.7Z" },
    { url = "https://files.pythonhosted.org/packages/54/8f/a1e836f82d8e32a97e6b29cc8f641779181ac7363734f12df27db803ebda/cffi-2.0.0-cp39-cp39-win_amd64.whl", hash = "sha256:b882b3df248017dba09d6b16defe9b5c407fe32fc7c65a9c69798e6175601be9", size = 182794, upload-time = "2025-09-08T23:24:02.943Z" },
]

[[package]]
name = "chardet"
version = "5.2.0"
source = { registry = "https://pypi.org/simple" }
sdist = { url = "https://files.pythonhosted.org/packages/f3/0d/f7b6ab21ec75897ed80c17d79b15951a719226b9fababf1e40ea74d69079/chardet-5.2.0.tar.gz", hash = "sha256:1b3b6ff479a8c414bc3fa2c0852995695c4a026dcd6d0633b2dd092ca39c1cf7", size = 2069618, upload-time = "2023-08-01T19:23:02.662Z" }
wheels = [
    { url = "https://files.pythonhosted.org/packages/38/6f/f5fbc992a329ee4e0f288c1fe0e2ad9485ed064cac731ed2fe47dcc38cbf/chardet-5.2.0-py3-none-any.whl", hash = "sha256:e1cf59446890a00105fe7b7912492ea04b6e6f06d4b742b2c788469e34c82970", size = 199385, upload-time = "2023-08-01T19:23:00.661Z" },
]

[[package]]
name = "charset-normalizer"
version = "3.4.4"
source = { registry = "https://pypi.org/simple" }
sdist = { url = "https://files.pythonhosted.org/packages/13/69/33ddede1939fdd074bce5434295f38fae7136463422fe4fd3e0e89b98062/charset_normalizer-3.4.4.tar.gz", hash = "sha256:94537985111c35f28720e43603b8e7b43a6ecfb2ce1d3058bbe955b73404e21a", size = 129418, upload-time = "2025-10-14T04:42:32.879Z" }
wheels = [
    { url = "https://files.pythonhosted.org/packages/1f/b8/6d51fc1d52cbd52cd4ccedd5b5b2f0f6a11bbf6765c782298b0f3e808541/charset_normalizer-3.4.4-cp310-cp310-macosx_10_9_universal2.whl", hash = "sha256:e824f1492727fa856dd6eda4f7cee25f8518a12f3c4a56a74e8095695089cf6d", size = 209709, upload-time = "2025-10-14T04:40:11.385Z" },
    { url = "https://files.pythonhosted.org/packages/5c/af/1f9d7f7faafe2ddfb6f72a2e07a548a629c61ad510fe60f9630309908fef/charset_normalizer-3.4.4-cp310-cp310-manylinux2014_aarch64.manylinux_2_17_aarch64.manylinux_2_28_aarch64.whl", hash = "sha256:4bd5d4137d500351a30687c2d3971758aac9a19208fc110ccb9d7188fbe709e8", size = 148814, upload-time = "2025-10-14T04:40:13.135Z" },
    { url = "https://files.pythonhosted.org/packages/79/3d/f2e3ac2bbc056ca0c204298ea4e3d9db9b4afe437812638759db2c976b5f/charset_normalizer-3.4.4-cp310-cp310-manylinux2014_armv7l.manylinux_2_17_armv7l.manylinux_2_31_armv7l.whl", hash = "sha256:027f6de494925c0ab2a55eab46ae5129951638a49a34d87f4c3eda90f696b4ad", size = 144467, upload-time = "2025-10-14T04:40:14.728Z" },
    { url = "https://files.pythonhosted.org/packages/ec/85/1bf997003815e60d57de7bd972c57dc6950446a3e4ccac43bc3070721856/charset_normalizer-3.4.4-cp310-cp310-manylinux2014_ppc64le.manylinux_2_17_ppc64le.manylinux_2_28_ppc64le.whl", hash = "sha256:f820802628d2694cb7e56db99213f930856014862f3fd943d290ea8438d07ca8", size = 162280, upload-time = "2025-10-14T04:40:16.14Z" },
    { url = "https://files.pythonhosted.org/packages/3e/8e/6aa1952f56b192f54921c436b87f2aaf7c7a7c3d0d1a765547d64fd83c13/charset_normalizer-3.4.4-cp310-cp310-manylinux2014_s390x.manylinux_2_17_s390x.manylinux_2_28_s390x.whl", hash = "sha256:798d75d81754988d2565bff1b97ba5a44411867c0cf32b77a7e8f8d84796b10d", size = 159454, upload-time = "2025-10-14T04:40:17.567Z" },
    { url = "https://files.pythonhosted.org/packages/36/3b/60cbd1f8e93aa25d1c669c649b7a655b0b5fb4c571858910ea9332678558/charset_normalizer-3.4.4-cp310-cp310-manylinux2014_x86_64.manylinux_2_17_x86_64.manylinux_2_28_x86_64.whl", hash = "sha256:9d1bb833febdff5c8927f922386db610b49db6e0d4f4ee29601d71e7c2694313", size = 153609, upload-time = "2025-10-14T04:40:19.08Z" },
    { url = "https://files.pythonhosted.org/packages/64/91/6a13396948b8fd3c4b4fd5bc74d045f5637d78c9675585e8e9fbe5636554/charset_normalizer-3.4.4-cp310-cp310-manylinux_2_31_riscv64.manylinux_2_39_riscv64.whl", hash = "sha256:9cd98cdc06614a2f768d2b7286d66805f94c48cde050acdbbb7db2600ab3197e", size = 151849, upload-time = "2025-10-14T04:40:20.607Z" },
    { url = "https://files.pythonhosted.org/packages/b7/7a/59482e28b9981d105691e968c544cc0df3b7d6133152fb3dcdc8f135da7a/charset_normalizer-3.4.4-cp310-cp310-musllinux_1_2_aarch64.whl", hash = "sha256:077fbb858e903c73f6c9db43374fd213b0b6a778106bc7032446a8e8b5b38b93", size = 151586, upload-time = "2025-10-14T04:40:21.719Z" },
    { url = "https://files.pythonhosted.org/packages/92/59/f64ef6a1c4bdd2baf892b04cd78792ed8684fbc48d4c2afe467d96b4df57/charset_normalizer-3.4.4-cp310-cp310-musllinux_1_2_armv7l.whl", hash = "sha256:244bfb999c71b35de57821b8ea746b24e863398194a4014e4c76adc2bbdfeff0", size = 145290, upload-time = "2025-10-14T04:40:23.069Z" },
    { url = "https://files.pythonhosted.org/packages/6b/63/3bf9f279ddfa641ffa1962b0db6a57a9c294361cc2f5fcac997049a00e9c/charset_normalizer-3.4.4-cp310-cp310-musllinux_1_2_ppc64le.whl", hash = "sha256:64b55f9dce520635f018f907ff1b0df1fdc31f2795a922fb49dd14fbcdf48c84", size = 163663, upload-time = "2025-10-14T04:40:24.17Z" },
    { url = "https://files.pythonhosted.org/packages/ed/09/c9e38fc8fa9e0849b172b581fd9803bdf6e694041127933934184e19f8c3/charset_normalizer-3.4.4-cp310-cp310-musllinux_1_2_riscv64.whl", hash = "sha256:faa3a41b2b66b6e50f84ae4a68c64fcd0c44355741c6374813a800cd6695db9e", size = 151964, upload-time = "2025-10-14T04:40:25.368Z" },
    { url = "https://files.pythonhosted.org/packages/d2/d1/d28b747e512d0da79d8b6a1ac18b7ab2ecfd81b2944c4c710e166d8dd09c/charset_normalizer-3.4.4-cp310-cp310-musllinux_1_2_s390x.whl", hash = "sha256:6515f3182dbe4ea06ced2d9e8666d97b46ef4c75e326b79bb624110f122551db", size = 161064, upload-time = "2025-10-14T04:40:26.806Z" },
    { url = "https://files.pythonhosted.org/packages/bb/9a/31d62b611d901c3b9e5500c36aab0ff5eb442043fb3a1c254200d3d397d9/charset_normalizer-3.4.4-cp310-cp310-musllinux_1_2_x86_64.whl", hash = "sha256:cc00f04ed596e9dc0da42ed17ac5e596c6ccba999ba6bd92b0e0aef2f170f2d6", size = 155015, upload-time = "2025-10-14T04:40:28.284Z" },
    { url = "https://files.pythonhosted.org/packages/1f/f3/107e008fa2bff0c8b9319584174418e5e5285fef32f79d8ee6a430d0039c/charset_normalizer-3.4.4-cp310-cp310-win32.whl", hash = "sha256:f34be2938726fc13801220747472850852fe6b1ea75869a048d6f896838c896f", size = 99792, upload-time = "2025-10-14T04:40:29.613Z" },
    { url = "https://files.pythonhosted.org/packages/eb/66/e396e8a408843337d7315bab30dbf106c38966f1819f123257f5520f8a96/charset_normalizer-3.4.4-cp310-cp310-win_amd64.whl", hash = "sha256:a61900df84c667873b292c3de315a786dd8dac506704dea57bc957bd31e22c7d", size = 107198, upload-time = "2025-10-14T04:40:30.644Z" },
    { url = "https://files.pythonhosted.org/packages/b5/58/01b4f815bf0312704c267f2ccb6e5d42bcc7752340cd487bc9f8c3710597/charset_normalizer-3.4.4-cp310-cp310-win_arm64.whl", hash = "sha256:cead0978fc57397645f12578bfd2d5ea9138ea0fac82b2f63f7f7c6877986a69", size = 100262, upload-time = "2025-10-14T04:40:32.108Z" },
    { url = "https://files.pythonhosted.org/packages/ed/27/c6491ff4954e58a10f69ad90aca8a1b6fe9c5d3c6f380907af3c37435b59/charset_normalizer-3.4.4-cp311-cp311-macosx_10_9_universal2.whl", hash = "sha256:6e1fcf0720908f200cd21aa4e6750a48ff6ce4afe7ff5a79a90d5ed8a08296f8", size = 206988, upload-time = "2025-10-14T04:40:33.79Z" },
    { url = "https://files.pythonhosted.org/packages/94/59/2e87300fe67ab820b5428580a53cad894272dbb97f38a7a814a2a1ac1011/charset_normalizer-3.4.4-cp311-cp311-manylinux2014_aarch64.manylinux_2_17_aarch64.manylinux_2_28_aarch64.whl", hash = "sha256:5f819d5fe9234f9f82d75bdfa9aef3a3d72c4d24a6e57aeaebba32a704553aa0", size = 147324, upload-time = "2025-10-14T04:40:34.961Z" },
    { url = "https://files.pythonhosted.org/packages/07/fb/0cf61dc84b2b088391830f6274cb57c82e4da8bbc2efeac8c025edb88772/charset_normalizer-3.4.4-cp311-cp311-manylinux2014_armv7l.manylinux_2_17_armv7l.manylinux_2_31_armv7l.whl", hash = "sha256:a59cb51917aa591b1c4e6a43c132f0cdc3c76dbad6155df4e28ee626cc77a0a3", size = 142742, upload-time = "2025-10-14T04:40:36.105Z" },
    { url = "https://files.pythonhosted.org/packages/62/8b/171935adf2312cd745d290ed93cf16cf0dfe320863ab7cbeeae1dcd6535f/charset_normalizer-3.4.4-cp311-cp311-manylinux2014_ppc64le.manylinux_2_17_ppc64le.manylinux_2_28_ppc64le.whl", hash = "sha256:8ef3c867360f88ac904fd3f5e1f902f13307af9052646963ee08ff4f131adafc", size = 160863, upload-time = "2025-10-14T04:40:37.188Z" },
    { url = "https://files.pythonhosted.org/packages/09/73/ad875b192bda14f2173bfc1bc9a55e009808484a4b256748d931b6948442/charset_normalizer-3.4.4-cp311-cp311-manylinux2014_s390x.manylinux_2_17_s390x.manylinux_2_28_s390x.whl", hash = "sha256:d9e45d7faa48ee908174d8fe84854479ef838fc6a705c9315372eacbc2f02897", size = 157837, upload-time = "2025-10-14T04:40:38.435Z" },
    { url = "https://files.pythonhosted.org/packages/6d/fc/de9cce525b2c5b94b47c70a4b4fb19f871b24995c728e957ee68ab1671ea/charset_normalizer-3.4.4-cp311-cp311-manylinux2014_x86_64.manylinux_2_17_x86_64.manylinux_2_28_x86_64.whl", hash = "sha256:840c25fb618a231545cbab0564a799f101b63b9901f2569faecd6b222ac72381", size = 151550, upload-time = "2025-10-14T04:40:40.053Z" },
    { url = "https://files.pythonhosted.org/packages/55/c2/43edd615fdfba8c6f2dfbd459b25a6b3b551f24ea21981e23fb768503ce1/charset_normalizer-3.4.4-cp311-cp311-manylinux_2_31_riscv64.manylinux_2_39_riscv64.whl", hash = "sha256:ca5862d5b3928c4940729dacc329aa9102900382fea192fc5e52eb69d6093815", size = 149162, upload-time = "2025-10-14T04:40:41.163Z" },
    { url = "https://files.pythonhosted.org/packages/03/86/bde4ad8b4d0e9429a4e82c1e8f5c659993a9a863ad62c7df05cf7b678d75/charset_normalizer-3.4.4-cp311-cp311-musllinux_1_2_aarch64.whl", hash = "sha256:d9c7f57c3d666a53421049053eaacdd14bbd0a528e2186fcb2e672effd053bb0", size = 150019, upload-time = "2025-10-14T04:40:42.276Z" },
    { url = "https://files.pythonhosted.org/packages/1f/86/a151eb2af293a7e7bac3a739b81072585ce36ccfb4493039f49f1d3cae8c/charset_normalizer-3.4.4-cp311-cp311-musllinux_1_2_armv7l.whl", hash = "sha256:277e970e750505ed74c832b4bf75dac7476262ee2a013f5574dd49075879e161", size = 143310, upload-time = "2025-10-14T04:40:43.439Z" },
    { url = "https://files.pythonhosted.org/packages/b5/fe/43dae6144a7e07b87478fdfc4dbe9efd5defb0e7ec29f5f58a55aeef7bf7/charset_normalizer-3.4.4-cp311-cp311-musllinux_1_2_ppc64le.whl", hash = "sha256:31fd66405eaf47bb62e8cd575dc621c56c668f27d46a61d975a249930dd5e2a4", size = 162022, upload-time = "2025-10-14T04:40:44.547Z" },
    { url = "https://files.pythonhosted.org/packages/80/e6/7aab83774f5d2bca81f42ac58d04caf44f0cc2b65fc6db2b3b2e8a05f3b3/charset_normalizer-3.4.4-cp311-cp311-musllinux_1_2_riscv64.whl", hash = "sha256:0d3d8f15c07f86e9ff82319b3d9ef6f4bf907608f53fe9d92b28ea9ae3d1fd89", size = 149383, upload-time = "2025-10-14T04:40:46.018Z" },
    { url = "https://files.pythonhosted.org/packages/4f/e8/b289173b4edae05c0dde07f69f8db476a0b511eac556dfe0d6bda3c43384/charset_normalizer-3.4.4-cp311-cp311-musllinux_1_2_s390x.whl", hash = "sha256:9f7fcd74d410a36883701fafa2482a6af2ff5ba96b9a620e9e0721e28ead5569", size = 159098, upload-time = "2025-10-14T04:40:47.081Z" },
    { url = "https://files.pythonhosted.org/packages/d8/df/fe699727754cae3f8478493c7f45f777b17c3ef0600e28abfec8619eb49c/charset_normalizer-3.4.4-cp311-cp311-musllinux_1_2_x86_64.whl", hash = "sha256:ebf3e58c7ec8a8bed6d66a75d7fb37b55e5015b03ceae72a8e7c74495551e224", size = 152991, upload-time = "2025-10-14T04:40:48.246Z" },
    { url = "https://files.pythonhosted.org/packages/1a/86/584869fe4ddb6ffa3bd9f491b87a01568797fb9bd8933f557dba9771beaf/charset_normalizer-3.4.4-cp311-cp311-win32.whl", hash = "sha256:eecbc200c7fd5ddb9a7f16c7decb07b566c29fa2161a16cf67b8d068bd21690a", size = 99456, upload-time = "2025-10-14T04:40:49.376Z" },
    { url = "https://files.pythonhosted.org/packages/65/f6/62fdd5feb60530f50f7e38b4f6a1d5203f4d16ff4f9f0952962c044e919a/charset_normalizer-3.4.4-cp311-cp311-win_amd64.whl", hash = "sha256:5ae497466c7901d54b639cf42d5b8c1b6a4fead55215500d2f486d34db48d016", size = 106978, upload-time = "2025-10-14T04:40:50.844Z" },
    { url = "https://files.pythonhosted.org/packages/7a/9d/0710916e6c82948b3be62d9d398cb4fcf4e97b56d6a6aeccd66c4b2f2bd5/charset_normalizer-3.4.4-cp311-cp311-win_arm64.whl", hash = "sha256:65e2befcd84bc6f37095f5961e68a6f077bf44946771354a28ad434c2cce0ae1", size = 99969, upload-time = "2025-10-14T04:40:52.272Z" },
    { url = "https://files.pythonhosted.org/packages/f3/85/1637cd4af66fa687396e757dec650f28025f2a2f5a5531a3208dc0ec43f2/charset_normalizer-3.4.4-cp312-cp312-macosx_10_13_universal2.whl", hash = "sha256:0a98e6759f854bd25a58a73fa88833fba3b7c491169f86ce1180c948ab3fd394", size = 208425, upload-time = "2025-10-14T04:40:53.353Z" },
    { url = "https://files.pythonhosted.org/packages/9d/6a/04130023fef2a0d9c62d0bae2649b69f7b7d8d24ea5536feef50551029df/charset_normalizer-3.4.4-cp312-cp312-manylinux2014_aarch64.manylinux_2_17_aarch64.manylinux_2_28_aarch64.whl", hash = "sha256:b5b290ccc2a263e8d185130284f8501e3e36c5e02750fc6b6bdeb2e9e96f1e25", size = 148162, upload-time = "2025-10-14T04:40:54.558Z" },
    { url = "https://files.pythonhosted.org/packages/78/29/62328d79aa60da22c9e0b9a66539feae06ca0f5a4171ac4f7dc285b83688/charset_normalizer-3.4.4-cp312-cp312-manylinux2014_armv7l.manylinux_2_17_armv7l.manylinux_2_31_armv7l.whl", hash = "sha256:74bb723680f9f7a6234dcf67aea57e708ec1fbdf5699fb91dfd6f511b0a320ef", size = 144558, upload-time = "2025-10-14T04:40:55.677Z" },
    { url = "https://files.pythonhosted.org/packages/86/bb/b32194a4bf15b88403537c2e120b817c61cd4ecffa9b6876e941c3ee38fe/charset_normalizer-3.4.4-cp312-cp312-manylinux2014_ppc64le.manylinux_2_17_ppc64le.manylinux_2_28_ppc64le.whl", hash = "sha256:f1e34719c6ed0b92f418c7c780480b26b5d9c50349e9a9af7d76bf757530350d", size = 161497, upload-time = "2025-10-14T04:40:57.217Z" },
    { url = "https://files.pythonhosted.org/packages/19/89/a54c82b253d5b9b111dc74aca196ba5ccfcca8242d0fb64146d4d3183ff1/charset_normalizer-3.4.4-cp312-cp312-manylinux2014_s390x.manylinux_2_17_s390x.manylinux_2_28_s390x.whl", hash = "sha256:2437418e20515acec67d86e12bf70056a33abdacb5cb1655042f6538d6b085a8", size = 159240, upload-time = "2025-10-14T04:40:58.358Z" },
    { url = "https://files.pythonhosted.org/packages/c0/10/d20b513afe03acc89ec33948320a5544d31f21b05368436d580dec4e234d/charset_normalizer-3.4.4-cp312-cp312-manylinux2014_x86_64.manylinux_2_17_x86_64.manylinux_2_28_x86_64.whl", hash = "sha256:11d694519d7f29d6cd09f6ac70028dba10f92f6cdd059096db198c283794ac86", size = 153471, upload-time = "2025-10-14T04:40:59.468Z" },
    { url = "https://files.pythonhosted.org/packages/61/fa/fbf177b55bdd727010f9c0a3c49eefa1d10f960e5f09d1d887bf93c2e698/charset_normalizer-3.4.4-cp312-cp312-manylinux_2_31_riscv64.manylinux_2_39_riscv64.whl", hash = "sha256:ac1c4a689edcc530fc9d9aa11f5774b9e2f33f9a0c6a57864e90908f5208d30a", size = 150864, upload-time = "2025-10-14T04:41:00.623Z" },
    { url = "https://files.pythonhosted.org/packages/05/12/9fbc6a4d39c0198adeebbde20b619790e9236557ca59fc40e0e3cebe6f40/charset_normalizer-3.4.4-cp312-cp312-musllinux_1_2_aarch64.whl", hash = "sha256:21d142cc6c0ec30d2efee5068ca36c128a30b0f2c53c1c07bd78cb6bc1d3be5f", size = 150647, upload-time = "2025-10-14T04:41:01.754Z" },
    { url = "https://files.pythonhosted.org/packages/ad/1f/6a9a593d52e3e8c5d2b167daf8c6b968808efb57ef4c210acb907c365bc4/charset_normalizer-3.4.4-cp312-cp312-musllinux_1_2_armv7l.whl", hash = "sha256:5dbe56a36425d26d6cfb40ce79c314a2e4dd6211d51d6d2191c00bed34f354cc", size = 145110, upload-time = "2025-10-14T04:41:03.231Z" },
    { url = "https://files.pythonhosted.org/packages/30/42/9a52c609e72471b0fc54386dc63c3781a387bb4fe61c20231a4ebcd58bdd/charset_normalizer-3.4.4-cp312-cp312-musllinux_1_2_ppc64le.whl", hash = "sha256:5bfbb1b9acf3334612667b61bd3002196fe2a1eb4dd74d247e0f2a4d50ec9bbf", size = 162839, upload-time = "2025-10-14T04:41:04.715Z" },
    { url = "https://files.pythonhosted.org/packages/c4/5b/c0682bbf9f11597073052628ddd38344a3d673fda35a36773f7d19344b23/charset_normalizer-3.4.4-cp312-cp312-musllinux_1_2_riscv64.whl", hash = "sha256:d055ec1e26e441f6187acf818b73564e6e6282709e9bcb5b63f5b23068356a15", size = 150667, upload-time = "2025-10-14T04:41:05.827Z" },
    { url = "https://files.pythonhosted.org/packages/e4/24/a41afeab6f990cf2daf6cb8c67419b63b48cf518e4f56022230840c9bfb2/charset_normalizer-3.4.4-cp312-cp312-musllinux_1_2_s390x.whl", hash = "sha256:af2d8c67d8e573d6de5bc30cdb27e9b95e49115cd9baad5ddbd1a6207aaa82a9", size = 160535, upload-time = "2025-10-14T04:41:06.938Z" },
    { url = "https://files.pythonhosted.org/packages/2a/e5/6a4ce77ed243c4a50a1fecca6aaaab419628c818a49434be428fe24c9957/charset_normalizer-3.4.4-cp312-cp312-musllinux_1_2_x86_64.whl", hash = "sha256:780236ac706e66881f3b7f2f32dfe90507a09e67d1d454c762cf642e6e1586e0", size = 154816, upload-time = "2025-10-14T04:41:08.101Z" },
    { url = "https://files.pythonhosted.org/packages/a8/ef/89297262b8092b312d29cdb2517cb1237e51db8ecef2e9af5edbe7b683b1/charset_normalizer-3.4.4-cp312-cp312-win32.whl", hash = "sha256:5833d2c39d8896e4e19b689ffc198f08ea58116bee26dea51e362ecc7cd3ed26", size = 99694, upload-time = "2025-10-14T04:41:09.23Z" },
    { url = "https://files.pythonhosted.org/packages/3d/2d/1e5ed9dd3b3803994c155cd9aacb60c82c331bad84daf75bcb9c91b3295e/charset_normalizer-3.4.4-cp312-cp312-win_amd64.whl", hash = "sha256:a79cfe37875f822425b89a82333404539ae63dbdddf97f84dcbc3d339aae9525", size = 107131, upload-time = "2025-10-14T04:41:10.467Z" },
    { url = "https://files.pythonhosted.org/packages/d0/d9/0ed4c7098a861482a7b6a95603edce4c0d9db2311af23da1fb2b75ec26fc/charset_normalizer-3.4.4-cp312-cp312-win_arm64.whl", hash = "sha256:376bec83a63b8021bb5c8ea75e21c4ccb86e7e45ca4eb81146091b56599b80c3", size = 100390, upload-time = "2025-10-14T04:41:11.915Z" },
    { url = "https://files.pythonhosted.org/packages/97/45/4b3a1239bbacd321068ea6e7ac28875b03ab8bc0aa0966452db17cd36714/charset_normalizer-3.4.4-cp313-cp313-macosx_10_13_universal2.whl", hash = "sha256:e1f185f86a6f3403aa2420e815904c67b2f9ebc443f045edd0de921108345794", size = 208091, upload-time = "2025-10-14T04:41:13.346Z" },
    { url = "https://files.pythonhosted.org/packages/7d/62/73a6d7450829655a35bb88a88fca7d736f9882a27eacdca2c6d505b57e2e/charset_normalizer-3.4.4-cp313-cp313-manylinux2014_aarch64.manylinux_2_17_aarch64.manylinux_2_28_aarch64.whl", hash = "sha256:6b39f987ae8ccdf0d2642338faf2abb1862340facc796048b604ef14919e55ed", size = 147936, upload-time = "2025-10-14T04:41:14.461Z" },
    { url = "https://files.pythonhosted.org/packages/89/c5/adb8c8b3d6625bef6d88b251bbb0d95f8205831b987631ab0c8bb5d937c2/charset_normalizer-3.4.4-cp313-cp313-manylinux2014_armv7l.manylinux_2_17_armv7l.manylinux_2_31_armv7l.whl", hash = "sha256:3162d5d8ce1bb98dd51af660f2121c55d0fa541b46dff7bb9b9f86ea1d87de72", size = 144180, upload-time = "2025-10-14T04:41:15.588Z" },
    { url = "https://files.pythonhosted.org/packages/91/ed/9706e4070682d1cc219050b6048bfd293ccf67b3d4f5a4f39207453d4b99/charset_normalizer-3.4.4-cp313-cp313-manylinux2014_ppc64le.manylinux_2_17_ppc64le.manylinux_2_28_ppc64le.whl", hash = "sha256:81d5eb2a312700f4ecaa977a8235b634ce853200e828fbadf3a9c50bab278328", size = 161346, upload-time = "2025-10-14T04:41:16.738Z" },
    { url = "https://files.pythonhosted.org/packages/d5/0d/031f0d95e4972901a2f6f09ef055751805ff541511dc1252ba3ca1f80cf5/charset_normalizer-3.4.4-cp313-cp313-manylinux2014_s390x.manylinux_2_17_s390x.manylinux_2_28_s390x.whl", hash = "sha256:5bd2293095d766545ec1a8f612559f6b40abc0eb18bb2f5d1171872d34036ede", size = 158874, upload-time = "2025-10-14T04:41:17.923Z" },
    { url = "https://files.pythonhosted.org/packages/f5/83/6ab5883f57c9c801ce5e5677242328aa45592be8a00644310a008d04f922/charset_normalizer-3.4.4-cp313-cp313-manylinux2014_x86_64.manylinux_2_17_x86_64.manylinux_2_28_x86_64.whl", hash = "sha256:a8a8b89589086a25749f471e6a900d3f662d1d3b6e2e59dcecf787b1cc3a1894", size = 153076, upload-time = "2025-10-14T04:41:19.106Z" },
    { url = "https://files.pythonhosted.org/packages/75/1e/5ff781ddf5260e387d6419959ee89ef13878229732732ee73cdae01800f2/charset_normalizer-3.4.4-cp313-cp313-manylinux_2_31_riscv64.manylinux_2_39_riscv64.whl", hash = "sha256:bc7637e2f80d8530ee4a78e878bce464f70087ce73cf7c1caf142416923b98f1", size = 150601, upload-time = "2025-10-14T04:41:20.245Z" },
    { url = "https://files.pythonhosted.org/packages/d7/57/71be810965493d3510a6ca79b90c19e48696fb1ff964da319334b12677f0/charset_normalizer-3.4.4-cp313-cp313-musllinux_1_2_aarch64.whl", hash = "sha256:f8bf04158c6b607d747e93949aa60618b61312fe647a6369f88ce2ff16043490", size = 150376, upload-time = "2025-10-14T04:41:21.398Z" },
    { url = "https://files.pythonhosted.org/packages/e5/d5/c3d057a78c181d007014feb7e9f2e65905a6c4ef182c0ddf0de2924edd65/charset_normalizer-3.4.4-cp313-cp313-musllinux_1_2_armv7l.whl", hash = "sha256:554af85e960429cf30784dd47447d5125aaa3b99a6f0683589dbd27e2f45da44", size = 144825, upload-time = "2025-10-14T04:41:22.583Z" },
    { url = "https://files.pythonhosted.org/packages/e6/8c/d0406294828d4976f275ffbe66f00266c4b3136b7506941d87c00cab5272/charset_normalizer-3.4.4-cp313-cp313-musllinux_1_2_ppc64le.whl", hash = "sha256:74018750915ee7ad843a774364e13a3db91682f26142baddf775342c3f5b1133", size = 162583, upload-time = "2025-10-14T04:41:23.754Z" },
    { url = "https://files.pythonhosted.org/packages/d7/24/e2aa1f18c8f15c4c0e932d9287b8609dd30ad56dbe41d926bd846e22fb8d/charset_normalizer-3.4.4-cp313-cp313-musllinux_1_2_riscv64.whl", hash = "sha256:c0463276121fdee9c49b98908b3a89c39be45d86d1dbaa22957e38f6321d4ce3", size = 150366, upload-time = "2025-10-14T04:41:25.27Z" },
    { url = "https://files.pythonhosted.org/packages/e4/5b/1e6160c7739aad1e2df054300cc618b06bf784a7a164b0f238360721ab86/charset_normalizer-3.4.4-cp313-cp313-musllinux_1_2_s390x.whl", hash = "sha256:362d61fd13843997c1c446760ef36f240cf81d3ebf74ac62652aebaf7838561e", size = 160300, upload-time = "2025-10-14T04:41:26.725Z" },
    { url = "https://files.pythonhosted.org/packages/7a/10/f882167cd207fbdd743e55534d5d9620e095089d176d55cb22d5322f2afd/charset_normalizer-3.4.4-cp313-cp313-musllinux_1_2_x86_64.whl", hash = "sha256:9a26f18905b8dd5d685d6d07b0cdf98a79f3c7a918906af7cc143ea2e164c8bc", size = 154465, upload-time = "2025-10-14T04:41:28.322Z" },
    { url = "https://files.pythonhosted.org/packages/89/66/c7a9e1b7429be72123441bfdbaf2bc13faab3f90b933f664db506dea5915/charset_normalizer-3.4.4-cp313-cp313-win32.whl", hash = "sha256:9b35f4c90079ff2e2edc5b26c0c77925e5d2d255c42c74fdb70fb49b172726ac", size = 99404, upload-time = "2025-10-14T04:41:29.95Z" },
    { url = "https://files.pythonhosted.org/packages/c4/26/b9924fa27db384bdcd97ab83b4f0a8058d96ad9626ead570674d5e737d90/charset_normalizer-3.4.4-cp313-cp313-win_amd64.whl", hash = "sha256:b435cba5f4f750aa6c0a0d92c541fb79f69a387c91e61f1795227e4ed9cece14", size = 107092, upload-time = "2025-10-14T04:41:31.188Z" },
    { url = "https://files.pythonhosted.org/packages/af/8f/3ed4bfa0c0c72a7ca17f0380cd9e4dd842b09f664e780c13cff1dcf2ef1b/charset_normalizer-3.4.4-cp313-cp313-win_arm64.whl", hash = "sha256:542d2cee80be6f80247095cc36c418f7bddd14f4a6de45af91dfad36d817bba2", size = 100408, upload-time = "2025-10-14T04:41:32.624Z" },
    { url = "https://files.pythonhosted.org/packages/2a/35/7051599bd493e62411d6ede36fd5af83a38f37c4767b92884df7301db25d/charset_normalizer-3.4.4-cp314-cp314-macosx_10_13_universal2.whl", hash = "sha256:da3326d9e65ef63a817ecbcc0df6e94463713b754fe293eaa03da99befb9a5bd", size = 207746, upload-time = "2025-10-14T04:41:33.773Z" },
    { url = "https://files.pythonhosted.org/packages/10/9a/97c8d48ef10d6cd4fcead2415523221624bf58bcf68a802721a6bc807c8f/charset_normalizer-3.4.4-cp314-cp314-manylinux2014_aarch64.manylinux_2_17_aarch64.manylinux_2_28_aarch64.whl", hash = "sha256:8af65f14dc14a79b924524b1e7fffe304517b2bff5a58bf64f30b98bbc5079eb", size = 147889, upload-time = "2025-10-14T04:41:34.897Z" },
    { url = "https://files.pythonhosted.org/packages/10/bf/979224a919a1b606c82bd2c5fa49b5c6d5727aa47b4312bb27b1734f53cd/charset_normalizer-3.4.4-cp314-cp314-manylinux2014_armv7l.manylinux_2_17_armv7l.manylinux_2_31_armv7l.whl", hash = "sha256:74664978bb272435107de04e36db5a9735e78232b85b77d45cfb38f758efd33e", size = 143641, upload-time = "2025-10-14T04:41:36.116Z" },
    { url = "https://files.pythonhosted.org/packages/ba/33/0ad65587441fc730dc7bd90e9716b30b4702dc7b617e6ba4997dc8651495/charset_normalizer-3.4.4-cp314-cp314-manylinux2014_ppc64le.manylinux_2_17_ppc64le.manylinux_2_28_ppc64le.whl", hash = "sha256:752944c7ffbfdd10c074dc58ec2d5a8a4cd9493b314d367c14d24c17684ddd14", size = 160779, upload-time = "2025-10-14T04:41:37.229Z" },
    { url = "https://files.pythonhosted.org/packages/67/ed/331d6b249259ee71ddea93f6f2f0a56cfebd46938bde6fcc6f7b9a3d0e09/charset_normalizer-3.4.4-cp314-cp314-manylinux2014_s390x.manylinux_2_17_s390x.manylinux_2_28_s390x.whl", hash = "sha256:d1f13550535ad8cff21b8d757a3257963e951d96e20ec82ab44bc64aeb62a191", size = 159035, upload-time = "2025-10-14T04:41:38.368Z" },
    { url = "https://files.pythonhosted.org/packages/67/ff/f6b948ca32e4f2a4576aa129d8bed61f2e0543bf9f5f2b7fc3758ed005c9/charset_normalizer-3.4.4-cp314-cp314-manylinux2014_x86_64.manylinux_2_17_x86_64.manylinux_2_28_x86_64.whl", hash = "sha256:ecaae4149d99b1c9e7b88bb03e3221956f68fd6d50be2ef061b2381b61d20838", size = 152542, upload-time = "2025-10-14T04:41:39.862Z" },
    { url = "https://files.pythonhosted.org/packages/16/85/276033dcbcc369eb176594de22728541a925b2632f9716428c851b149e83/charset_normalizer-3.4.4-cp314-cp314-manylinux_2_31_riscv64.manylinux_2_39_riscv64.whl", hash = "sha256:cb6254dc36b47a990e59e1068afacdcd02958bdcce30bb50cc1700a8b9d624a6", size = 149524, upload-time = "2025-10-14T04:41:41.319Z" },
    { url = "https://files.pythonhosted.org/packages/9e/f2/6a2a1f722b6aba37050e626530a46a68f74e63683947a8acff92569f979a/charset_normalizer-3.4.4-cp314-cp314-musllinux_1_2_aarch64.whl", hash = "sha256:c8ae8a0f02f57a6e61203a31428fa1d677cbe50c93622b4149d5c0f319c1d19e", size = 150395, upload-time = "2025-10-14T04:41:42.539Z" },
    { url = "https://files.pythonhosted.org/packages/60/bb/2186cb2f2bbaea6338cad15ce23a67f9b0672929744381e28b0592676824/charset_normalizer-3.4.4-cp314-cp314-musllinux_1_2_armv7l.whl", hash = "sha256:47cc91b2f4dd2833fddaedd2893006b0106129d4b94fdb6af1f4ce5a9965577c", size = 143680, upload-time = "2025-10-14T04:41:43.661Z" },
    { url = "https://files.pythonhosted.org/packages/7d/a5/bf6f13b772fbb2a90360eb620d52ed8f796f3c5caee8398c3b2eb7b1c60d/charset_normalizer-3.4.4-cp314-cp314-musllinux_1_2_ppc64le.whl", hash = "sha256:82004af6c302b5d3ab2cfc4cc5f29db16123b1a8417f2e25f9066f91d4411090", size = 162045, upload-time = "2025-10-14T04:41:44.821Z" },
    { url = "https://files.pythonhosted.org/packages/df/c5/d1be898bf0dc3ef9030c3825e5d3b83f2c528d207d246cbabe245966808d/charset_normalizer-3.4.4-cp314-cp314-musllinux_1_2_riscv64.whl", hash = "sha256:2b7d8f6c26245217bd2ad053761201e9f9680f8ce52f0fcd8d0755aeae5b2152", size = 149687, upload-time = "2025-10-14T04:41:46.442Z" },
    { url = "https://files.pythonhosted.org/packages/a5/42/90c1f7b9341eef50c8a1cb3f098ac43b0508413f33affd762855f67a410e/charset_normalizer-3.4.4-cp314-cp314-musllinux_1_2_s390x.whl", hash = "sha256:799a7a5e4fb2d5898c60b640fd4981d6a25f1c11790935a44ce38c54e985f828", size = 160014, upload-time = "2025-10-14T04:41:47.631Z" },
    { url = "https://files.pythonhosted.org/packages/76/be/4d3ee471e8145d12795ab655ece37baed0929462a86e72372fd25859047c/charset_normalizer-3.4.4-cp314-cp314-musllinux_1_2_x86_64.whl", hash = "sha256:99ae2cffebb06e6c22bdc25801d7b30f503cc87dbd283479e7b606f70aff57ec", size = 154044, upload-time = "2025-10-14T04:41:48.81Z" },
    { url = "https://files.pythonhosted.org/packages/b0/6f/8f7af07237c34a1defe7defc565a9bc1807762f672c0fde711a4b22bf9c0/charset_normalizer-3.4.4-cp314-cp314-win32.whl", hash = "sha256:f9d332f8c2a2fcbffe1378594431458ddbef721c1769d78e2cbc06280d8155f9", size = 99940, upload-time = "2025-10-14T04:41:49.946Z" },
    { url = "https://files.pythonhosted.org/packages/4b/51/8ade005e5ca5b0d80fb4aff72a3775b325bdc3d27408c8113811a7cbe640/charset_normalizer-3.4.4-cp314-cp314-win_amd64.whl", hash = "sha256:8a6562c3700cce886c5be75ade4a5db4214fda19fede41d9792d100288d8f94c", size = 107104, upload-time = "2025-10-14T04:41:51.051Z" },
    { url = "https://files.pythonhosted.org/packages/da/5f/6b8f83a55bb8278772c5ae54a577f3099025f9ade59d0136ac24a0df4bde/charset_normalizer-3.4.4-cp314-cp314-win_arm64.whl", hash = "sha256:de00632ca48df9daf77a2c65a484531649261ec9f25489917f09e455cb09ddb2", size = 100743, upload-time = "2025-10-14T04:41:52.122Z" },
    { url = "https://files.pythonhosted.org/packages/46/7c/0c4760bccf082737ca7ab84a4c2034fcc06b1f21cf3032ea98bd6feb1725/charset_normalizer-3.4.4-cp39-cp39-macosx_10_9_universal2.whl", hash = "sha256:a9768c477b9d7bd54bc0c86dbaebdec6f03306675526c9927c0e8a04e8f94af9", size = 209609, upload-time = "2025-10-14T04:42:10.922Z" },
    { url = "https://files.pythonhosted.org/packages/bb/a4/69719daef2f3d7f1819de60c9a6be981b8eeead7542d5ec4440f3c80e111/charset_normalizer-3.4.4-cp39-cp39-manylinux2014_aarch64.manylinux_2_17_aarch64.manylinux_2_28_aarch64.whl", hash = "sha256:1bee1e43c28aa63cb16e5c14e582580546b08e535299b8b6158a7c9c768a1f3d", size = 149029, upload-time = "2025-10-14T04:42:12.38Z" },
    { url = "https://files.pythonhosted.org/packages/e6/21/8d4e1d6c1e6070d3672908b8e4533a71b5b53e71d16828cc24d0efec564c/charset_normalizer-3.4.4-cp39-cp39-manylinux2014_armv7l.manylinux_2_17_armv7l.manylinux_2_31_armv7l.whl", hash = "sha256:fd44c878ea55ba351104cb93cc85e74916eb8fa440ca7903e57575e97394f608", size = 144580, upload-time = "2025-10-14T04:42:13.549Z" },
    { url = "https://files.pythonhosted.org/packages/a7/0a/a616d001b3f25647a9068e0b9199f697ce507ec898cacb06a0d5a1617c99/charset_normalizer-3.4.4-cp39-cp39-manylinux2014_ppc64le.manylinux_2_17_ppc64le.manylinux_2_28_ppc64le.whl", hash = "sha256:0f04b14ffe5fdc8c4933862d8306109a2c51e0704acfa35d51598eb45a1e89fc", size = 162340, upload-time = "2025-10-14T04:42:14.892Z" },
    { url = "https://files.pythonhosted.org/packages/85/93/060b52deb249a5450460e0585c88a904a83aec474ab8e7aba787f45e79f2/charset_normalizer-3.4.4-cp39-cp39-manylinux2014_s390x.manylinux_2_17_s390x.manylinux_2_28_s390x.whl", hash = "sha256:cd09d08005f958f370f539f186d10aec3377d55b9eeb0d796025d4886119d76e", size = 159619, upload-time = "2025-10-14T04:42:16.676Z" },
    { url = "https://files.pythonhosted.org/packages/dd/21/0274deb1cc0632cd587a9a0ec6b4674d9108e461cb4cd40d457adaeb0564/charset_normalizer-3.4.4-cp39-cp39-manylinux2014_x86_64.manylinux_2_17_x86_64.manylinux_2_28_x86_64.whl", hash = "sha256:4fe7859a4e3e8457458e2ff592f15ccb02f3da787fcd31e0183879c3ad4692a1", size = 153980, upload-time = "2025-10-14T04:42:17.917Z" },
    { url = "https://files.pythonhosted.org/packages/28/2b/e3d7d982858dccc11b31906976323d790dded2017a0572f093ff982d692f/charset_normalizer-3.4.4-cp39-cp39-manylinux_2_31_riscv64.manylinux_2_39_riscv64.whl", hash = "sha256:fa09f53c465e532f4d3db095e0c55b615f010ad81803d383195b6b5ca6cbf5f3", size = 152174, upload-time = "2025-10-14T04:42:19.018Z" },
    { url = "https://files.pythonhosted.org/packages/6e/ff/4a269f8e35f1e58b2df52c131a1fa019acb7ef3f8697b7d464b07e9b492d/charset_normalizer-3.4.4-cp39-cp39-musllinux_1_2_aarch64.whl", hash = "sha256:7fa17817dc5625de8a027cb8b26d9fefa3ea28c8253929b8d6649e705d2835b6", size = 151666, upload-time = "2025-10-14T04:42:20.171Z" },
    { url = "https://files.pythonhosted.org/packages/da/c9/ec39870f0b330d58486001dd8e532c6b9a905f5765f58a6f8204926b4a93/charset_normalizer-3.4.4-cp39-cp39-musllinux_1_2_armv7l.whl", hash = "sha256:5947809c8a2417be3267efc979c47d76a079758166f7d43ef5ae8e9f92751f88", size = 145550, upload-time = "2025-10-14T04:42:21.324Z" },
    { url = "https://files.pythonhosted.org/packages/75/8f/d186ab99e40e0ed9f82f033d6e49001701c81244d01905dd4a6924191a30/charset_normalizer-3.4.4-cp39-cp39-musllinux_1_2_ppc64le.whl", hash = "sha256:4902828217069c3c5c71094537a8e623f5d097858ac6ca8252f7b4d10b7560f1", size = 163721, upload-time = "2025-10-14T04:42:22.46Z" },
    { url = "https://files.pythonhosted.org/packages/96/b1/6047663b9744df26a7e479ac1e77af7134b1fcf9026243bb48ee2d18810f/charset_normalizer-3.4.4-cp39-cp39-musllinux_1_2_riscv64.whl", hash = "sha256:7c308f7e26e4363d79df40ca5b2be1c6ba9f02bdbccfed5abddb7859a6ce72cf", size = 152127, upload-time = "2025-10-14T04:42:23.712Z" },
    { url = "https://files.pythonhosted.org/packages/59/78/e5a6eac9179f24f704d1be67d08704c3c6ab9f00963963524be27c18ed87/charset_normalizer-3.4.4-cp39-cp39-musllinux_1_2_s390x.whl", hash = "sha256:2c9d3c380143a1fedbff95a312aa798578371eb29da42106a29019368a475318", size = 161175, upload-time = "2025-10-14T04:42:24.87Z" },
    { url = "https://files.pythonhosted.org/packages/e5/43/0e626e42d54dd2f8dd6fc5e1c5ff00f05fbca17cb699bedead2cae69c62f/charset_normalizer-3.4.4-cp39-cp39-musllinux_1_2_x86_64.whl", hash = "sha256:cb01158d8b88ee68f15949894ccc6712278243d95f344770fa7593fa2d94410c", size = 155375, upload-time = "2025-10-14T04:42:27.246Z" },
    { url = "https://files.pythonhosted.org/packages/e9/91/d9615bf2e06f35e4997616ff31248c3657ed649c5ab9d35ea12fce54e380/charset_normalizer-3.4.4-cp39-cp39-win32.whl", hash = "sha256:2677acec1a2f8ef614c6888b5b4ae4060cc184174a938ed4e8ef690e15d3e505", size = 99692, upload-time = "2025-10-14T04:42:28.425Z" },
    { url = "https://files.pythonhosted.org/packages/d1/a9/6c040053909d9d1ef4fcab45fddec083aedc9052c10078339b47c8573ea8/charset_normalizer-3.4.4-cp39-cp39-win_amd64.whl", hash = "sha256:f8e160feb2aed042cd657a72acc0b481212ed28b1b9a95c0cee1621b524e1966", size = 107192, upload-time = "2025-10-14T04:42:29.482Z" },
    { url = "https://files.pythonhosted.org/packages/f0/c6/4fa536b2c0cd3edfb7ccf8469fa0f363ea67b7213a842b90909ca33dd851/charset_normalizer-3.4.4-cp39-cp39-win_arm64.whl", hash = "sha256:b5d84d37db046c5ca74ee7bb47dd6cbc13f80665fdde3e8040bdd3fb015ecb50", size = 100220, upload-time = "2025-10-14T04:42:30.632Z" },
    { url = "https://files.pythonhosted.org/packages/0a/4c/925909008ed5a988ccbb72dcc897407e5d6d3bd72410d69e051fc0c14647/charset_normalizer-3.4.4-py3-none-any.whl", hash = "sha256:7a32c560861a02ff789ad905a2fe94e3f840803362c84fecf1851cb4cf3dc37f", size = 53402, upload-time = "2025-10-14T04:42:31.76Z" },
]

[[package]]
name = "click"
version = "8.1.8"
source = { registry = "https://pypi.org/simple" }
resolution-markers = [
    "python_full_version < '3.10'",
]
dependencies = [
    { name = "colorama", marker = "python_full_version < '3.10' and sys_platform == 'win32'" },
]
sdist = { url = "https://files.pythonhosted.org/packages/b9/2e/0090cbf739cee7d23781ad4b89a9894a41538e4fcf4c31dcdd705b78eb8b/click-8.1.8.tar.gz", hash = "sha256:ed53c9d8990d83c2a27deae68e4ee337473f6330c040a31d4225c9574d16096a", size = 226593, upload-time = "2024-12-21T18:38:44.339Z" }
wheels = [
    { url = "https://files.pythonhosted.org/packages/7e/d4/7ebdbd03970677812aac39c869717059dbb71a4cfc033ca6e5221787892c/click-8.1.8-py3-none-any.whl", hash = "sha256:63c132bbbed01578a06712a2d1f497bb62d9c1c0d329b7903a866228027263b2", size = 98188, upload-time = "2024-12-21T18:38:41.666Z" },
]

[[package]]
name = "click"
version = "8.3.0"
source = { registry = "https://pypi.org/simple" }
resolution-markers = [
    "python_full_version >= '3.14' and platform_python_implementation != 'PyPy'",
    "python_full_version >= '3.10' and python_full_version < '3.14' and platform_python_implementation != 'PyPy'",
    "python_full_version >= '3.10' and platform_python_implementation == 'PyPy'",
]
dependencies = [
    { name = "colorama", marker = "python_full_version >= '3.10' and sys_platform == 'win32'" },
]
sdist = { url = "https://files.pythonhosted.org/packages/46/61/de6cd827efad202d7057d93e0fed9294b96952e188f7384832791c7b2254/click-8.3.0.tar.gz", hash = "sha256:e7b8232224eba16f4ebe410c25ced9f7875cb5f3263ffc93cc3e8da705e229c4", size = 276943, upload-time = "2025-09-18T17:32:23.696Z" }
wheels = [
    { url = "https://files.pythonhosted.org/packages/db/d3/9dcc0f5797f070ec8edf30fbadfb200e71d9db6b84d211e3b2085a7589a0/click-8.3.0-py3-none-any.whl", hash = "sha256:9b9f285302c6e3064f4330c05f05b81945b2a39544279343e6e7c5f27a9baddc", size = 107295, upload-time = "2025-09-18T17:32:22.42Z" },
]

[[package]]
name = "click-option-group"
version = "0.5.9"
source = { registry = "https://pypi.org/simple" }
dependencies = [
    { name = "click", version = "8.1.8", source = { registry = "https://pypi.org/simple" }, marker = "python_full_version < '3.10'" },
    { name = "click", version = "8.3.0", source = { registry = "https://pypi.org/simple" }, marker = "python_full_version >= '3.10'" },
]
sdist = { url = "https://files.pythonhosted.org/packages/ef/ff/d291d66595b30b83d1cb9e314b2c9be7cfc7327d4a0d40a15da2416ea97b/click_option_group-0.5.9.tar.gz", hash = "sha256:f94ed2bc4cf69052e0f29592bd1e771a1789bd7bfc482dd0bc482134aff95823", size = 22222, upload-time = "2025-10-09T09:38:01.474Z" }
wheels = [
    { url = "https://files.pythonhosted.org/packages/75/45/54bb2d8d4138964a94bef6e9afe48b0be4705ba66ac442ae7d8a8dc4ffef/click_option_group-0.5.9-py3-none-any.whl", hash = "sha256:ad2599248bd373e2e19bec5407967c3eec1d0d4fc4a5e77b08a0481e75991080", size = 11553, upload-time = "2025-10-09T09:38:00.066Z" },
]

[[package]]
name = "cloudscraper"
version = "1.2.71"
source = { registry = "https://pypi.org/simple" }
dependencies = [
    { name = "pyparsing" },
    { name = "requests" },
    { name = "requests-toolbelt" },
]
sdist = { url = "https://files.pythonhosted.org/packages/ac/25/6d0481860583f44953bd791de0b7c4f6d7ead7223f8a17e776247b34a5b4/cloudscraper-1.2.71.tar.gz", hash = "sha256:429c6e8aa6916d5bad5c8a5eac50f3ea53c9ac22616f6cb21b18dcc71517d0d3", size = 93261, upload-time = "2023-04-25T23:20:19.467Z" }
wheels = [
    { url = "https://files.pythonhosted.org/packages/81/97/fc88803a451029688dffd7eb446dc1b529657577aec13aceff1cc9628c5d/cloudscraper-1.2.71-py2.py3-none-any.whl", hash = "sha256:76f50ca529ed2279e220837befdec892626f9511708e200d48d5bb76ded679b0", size = 99652, upload-time = "2023-04-25T23:20:15.974Z" },
]

[[package]]
name = "colorama"
version = "0.4.6"
source = { registry = "https://pypi.org/simple" }
sdist = { url = "https://files.pythonhosted.org/packages/d8/53/6f443c9a4a8358a93a6792e2acffb9d9d5cb0a5cfd8802644b7b1c9a02e4/colorama-0.4.6.tar.gz", hash = "sha256:08695f5cb7ed6e0531a20572697297273c47b8cae5a63ffc6d6ed5c201be6e44", size = 27697, upload-time = "2022-10-25T02:36:22.414Z" }
wheels = [
    { url = "https://files.pythonhosted.org/packages/d1/d6/3965ed04c63042e047cb6a3e6ed1a63a35087b6a609aa3a15ed8ac56c221/colorama-0.4.6-py2.py3-none-any.whl", hash = "sha256:4f1d9991f5acc0ca119f9d443620b77f9d6b33703e51011c16baf57afb285fc6", size = 25335, upload-time = "2022-10-25T02:36:20.889Z" },
]

[[package]]
name = "configobj"
version = "5.0.9"
source = { registry = "https://pypi.org/simple" }
sdist = { url = "https://files.pythonhosted.org/packages/f5/c4/c7f9e41bc2e5f8eeae4a08a01c91b2aea3dfab40a3e14b25e87e7db8d501/configobj-5.0.9.tar.gz", hash = "sha256:03c881bbf23aa07bccf1b837005975993c4ab4427ba57f959afdd9d1a2386848", size = 101518, upload-time = "2024-09-21T12:47:46.315Z" }
wheels = [
    { url = "https://files.pythonhosted.org/packages/a6/c4/0679472c60052c27efa612b4cd3ddd2a23e885dcdc73461781d2c802d39e/configobj-5.0.9-py2.py3-none-any.whl", hash = "sha256:1ba10c5b6ee16229c79a05047aeda2b55eb4e80d7c7d8ecf17ec1ca600c79882", size = 35615, upload-time = "2024-11-26T14:03:32.972Z" },
]

[[package]]
name = "contextlib2"
version = "21.6.0"
source = { registry = "https://pypi.org/simple" }
sdist = { url = "https://files.pythonhosted.org/packages/c7/13/37ea7805ae3057992e96ecb1cffa2fa35c2ef4498543b846f90dd2348d8f/contextlib2-21.6.0.tar.gz", hash = "sha256:ab1e2bfe1d01d968e1b7e8d9023bc51ef3509bba217bb730cee3827e1ee82869", size = 43795, upload-time = "2021-06-27T06:54:40.841Z" }
wheels = [
    { url = "https://files.pythonhosted.org/packages/76/56/6d6872f79d14c0cb02f1646cbb4592eef935857c0951a105874b7b62a0c3/contextlib2-21.6.0-py2.py3-none-any.whl", hash = "sha256:3fbdb64466afd23abaf6c977627b75b6139a5a3e8ce38405c5b413aed7a0471f", size = 13277, upload-time = "2021-06-27T06:54:20.972Z" },
]

[[package]]
name = "cryptography"
version = "46.0.3"
source = { registry = "https://pypi.org/simple" }
dependencies = [
    { name = "cffi", marker = "platform_python_implementation != 'PyPy'" },
    { name = "typing-extensions", marker = "python_full_version < '3.11'" },
]
sdist = { url = "https://files.pythonhosted.org/packages/9f/33/c00162f49c0e2fe8064a62cb92b93e50c74a72bc370ab92f86112b33ff62/cryptography-46.0.3.tar.gz", hash = "sha256:a8b17438104fed022ce745b362294d9ce35b4c2e45c1d958ad4a4b019285f4a1", size = 749258, upload-time = "2025-10-15T23:18:31.74Z" }
wheels = [
    { url = "https://files.pythonhosted.org/packages/1d/42/9c391dd801d6cf0d561b5890549d4b27bafcc53b39c31a817e69d87c625b/cryptography-46.0.3-cp311-abi3-macosx_10_9_universal2.whl", hash = "sha256:109d4ddfadf17e8e7779c39f9b18111a09efb969a301a31e987416a0191ed93a", size = 7225004, upload-time = "2025-10-15T23:16:52.239Z" },
    { url = "https://files.pythonhosted.org/packages/1c/67/38769ca6b65f07461eb200e85fc1639b438bdc667be02cf7f2cd6a64601c/cryptography-46.0.3-cp311-abi3-manylinux2014_aarch64.manylinux_2_17_aarch64.whl", hash = "sha256:09859af8466b69bc3c27bdf4f5d84a665e0f7ab5088412e9e2ec49758eca5cbc", size = 4296667, upload-time = "2025-10-15T23:16:54.369Z" },
    { url = "https://files.pythonhosted.org/packages/5c/49/498c86566a1d80e978b42f0d702795f69887005548c041636df6ae1ca64c/cryptography-46.0.3-cp311-abi3-manylinux2014_x86_64.manylinux_2_17_x86_64.whl", hash = "sha256:01ca9ff2885f3acc98c29f1860552e37f6d7c7d013d7334ff2a9de43a449315d", size = 4450807, upload-time = "2025-10-15T23:16:56.414Z" },
    { url = "https://files.pythonhosted.org/packages/4b/0a/863a3604112174c8624a2ac3c038662d9e59970c7f926acdcfaed8d61142/cryptography-46.0.3-cp311-abi3-manylinux_2_28_aarch64.whl", hash = "sha256:6eae65d4c3d33da080cff9c4ab1f711b15c1d9760809dad6ea763f3812d254cb", size = 4299615, upload-time = "2025-10-15T23:16:58.442Z" },
    { url = "https://files.pythonhosted.org/packages/64/02/b73a533f6b64a69f3cd3872acb6ebc12aef924d8d103133bb3ea750dc703/cryptography-46.0.3-cp311-abi3-manylinux_2_28_armv7l.manylinux_2_31_armv7l.whl", hash = "sha256:e5bf0ed4490068a2e72ac03d786693adeb909981cc596425d09032d372bcc849", size = 4016800, upload-time = "2025-10-15T23:17:00.378Z" },
    { url = "https://files.pythonhosted.org/packages/25/d5/16e41afbfa450cde85a3b7ec599bebefaef16b5c6ba4ec49a3532336ed72/cryptography-46.0.3-cp311-abi3-manylinux_2_28_ppc64le.whl", hash = "sha256:5ecfccd2329e37e9b7112a888e76d9feca2347f12f37918facbb893d7bb88ee8", size = 4984707, upload-time = "2025-10-15T23:17:01.98Z" },
    { url = "https://files.pythonhosted.org/packages/c9/56/e7e69b427c3878352c2fb9b450bd0e19ed552753491d39d7d0a2f5226d41/cryptography-46.0.3-cp311-abi3-manylinux_2_28_x86_64.whl", hash = "sha256:a2c0cd47381a3229c403062f764160d57d4d175e022c1df84e168c6251a22eec", size = 4482541, upload-time = "2025-10-15T23:17:04.078Z" },
    { url = "https://files.pythonhosted.org/packages/78/f6/50736d40d97e8483172f1bb6e698895b92a223dba513b0ca6f06b2365339/cryptography-46.0.3-cp311-abi3-manylinux_2_34_aarch64.whl", hash = "sha256:549e234ff32571b1f4076ac269fcce7a808d3bf98b76c8dd560e42dbc66d7d91", size = 4299464, upload-time = "2025-10-15T23:17:05.483Z" },
    { url = "https://files.pythonhosted.org/packages/00/de/d8e26b1a855f19d9994a19c702fa2e93b0456beccbcfe437eda00e0701f2/cryptography-46.0.3-cp311-abi3-manylinux_2_34_ppc64le.whl", hash = "sha256:c0a7bb1a68a5d3471880e264621346c48665b3bf1c3759d682fc0864c540bd9e", size = 4950838, upload-time = "2025-10-15T23:17:07.425Z" },
    { url = "https://files.pythonhosted.org/packages/8f/29/798fc4ec461a1c9e9f735f2fc58741b0daae30688f41b2497dcbc9ed1355/cryptography-46.0.3-cp311-abi3-manylinux_2_34_x86_64.whl", hash = "sha256:10b01676fc208c3e6feeb25a8b83d81767e8059e1fe86e1dc62d10a3018fa926", size = 4481596, upload-time = "2025-10-15T23:17:09.343Z" },
    { url = "https://files.pythonhosted.org/packages/15/8d/03cd48b20a573adfff7652b76271078e3045b9f49387920e7f1f631d125e/cryptography-46.0.3-cp311-abi3-musllinux_1_2_aarch64.whl", hash = "sha256:0abf1ffd6e57c67e92af68330d05760b7b7efb243aab8377e583284dbab72c71", size = 4426782, upload-time = "2025-10-15T23:17:11.22Z" },
    { url = "https://files.pythonhosted.org/packages/fa/b1/ebacbfe53317d55cf33165bda24c86523497a6881f339f9aae5c2e13e57b/cryptography-46.0.3-cp311-abi3-musllinux_1_2_x86_64.whl", hash = "sha256:a04bee9ab6a4da801eb9b51f1b708a1b5b5c9eb48c03f74198464c66f0d344ac", size = 4698381, upload-time = "2025-10-15T23:17:12.829Z" },
    { url = "https://files.pythonhosted.org/packages/96/92/8a6a9525893325fc057a01f654d7efc2c64b9de90413adcf605a85744ff4/cryptography-46.0.3-cp311-abi3-win32.whl", hash = "sha256:f260d0d41e9b4da1ed1e0f1ce571f97fe370b152ab18778e9e8f67d6af432018", size = 3055988, upload-time = "2025-10-15T23:17:14.65Z" },
    { url = "https://files.pythonhosted.org/packages/7e/bf/80fbf45253ea585a1e492a6a17efcb93467701fa79e71550a430c5e60df0/cryptography-46.0.3-cp311-abi3-win_amd64.whl", hash = "sha256:a9a3008438615669153eb86b26b61e09993921ebdd75385ddd748702c5adfddb", size = 3514451, upload-time = "2025-10-15T23:17:16.142Z" },
    { url = "https://files.pythonhosted.org/packages/2e/af/9b302da4c87b0beb9db4e756386a7c6c5b8003cd0e742277888d352ae91d/cryptography-46.0.3-cp311-abi3-win_arm64.whl", hash = "sha256:5d7f93296ee28f68447397bf5198428c9aeeab45705a55d53a6343455dcb2c3c", size = 2928007, upload-time = "2025-10-15T23:17:18.04Z" },
    { url = "https://files.pythonhosted.org/packages/f5/e2/a510aa736755bffa9d2f75029c229111a1d02f8ecd5de03078f4c18d91a3/cryptography-46.0.3-cp314-cp314t-macosx_10_9_universal2.whl", hash = "sha256:00a5e7e87938e5ff9ff5447ab086a5706a957137e6e433841e9d24f38a065217", size = 7158012, upload-time = "2025-10-15T23:17:19.982Z" },
    { url = "https://files.pythonhosted.org/packages/73/dc/9aa866fbdbb95b02e7f9d086f1fccfeebf8953509b87e3f28fff927ff8a0/cryptography-46.0.3-cp314-cp314t-manylinux2014_aarch64.manylinux_2_17_aarch64.whl", hash = "sha256:c8daeb2d2174beb4575b77482320303f3d39b8e81153da4f0fb08eb5fe86a6c5", size = 4288728, upload-time = "2025-10-15T23:17:21.527Z" },
    { url = "https://files.pythonhosted.org/packages/c5/fd/bc1daf8230eaa075184cbbf5f8cd00ba9db4fd32d63fb83da4671b72ed8a/cryptography-46.0.3-cp314-cp314t-manylinux2014_x86_64.manylinux_2_17_x86_64.whl", hash = "sha256:39b6755623145ad5eff1dab323f4eae2a32a77a7abef2c5089a04a3d04366715", size = 4435078, upload-time = "2025-10-15T23:17:23.042Z" },
    { url = "https://files.pythonhosted.org/packages/82/98/d3bd5407ce4c60017f8ff9e63ffee4200ab3e23fe05b765cab805a7db008/cryptography-46.0.3-cp314-cp314t-manylinux_2_28_aarch64.whl", hash = "sha256:db391fa7c66df6762ee3f00c95a89e6d428f4d60e7abc8328f4fe155b5ac6e54", size = 4293460, upload-time = "2025-10-15T23:17:24.885Z" },
    { url = "https://files.pythonhosted.org/packages/26/e9/e23e7900983c2b8af7a08098db406cf989d7f09caea7897e347598d4cd5b/cryptography-46.0.3-cp314-cp314t-manylinux_2_28_armv7l.manylinux_2_31_armv7l.whl", hash = "sha256:78a97cf6a8839a48c49271cdcbd5cf37ca2c1d6b7fdd86cc864f302b5e9bf459", size = 3995237, upload-time = "2025-10-15T23:17:26.449Z" },
    { url = "https://files.pythonhosted.org/packages/91/15/af68c509d4a138cfe299d0d7ddb14afba15233223ebd933b4bbdbc7155d3/cryptography-46.0.3-cp314-cp314t-manylinux_2_28_ppc64le.whl", hash = "sha256:dfb781ff7eaa91a6f7fd41776ec37c5853c795d3b358d4896fdbb5df168af422", size = 4967344, upload-time = "2025-10-15T23:17:28.06Z" },
    { url = "https://files.pythonhosted.org/packages/ca/e3/8643d077c53868b681af077edf6b3cb58288b5423610f21c62aadcbe99f4/cryptography-46.0.3-cp314-cp314t-manylinux_2_28_x86_64.whl", hash = "sha256:6f61efb26e76c45c4a227835ddeae96d83624fb0d29eb5df5b96e14ed1a0afb7", size = 4466564, upload-time = "2025-10-15T23:17:29.665Z" },
    { url = "https://files.pythonhosted.org/packages/0e/43/c1e8726fa59c236ff477ff2b5dc071e54b21e5a1e51aa2cee1676f1c986f/cryptography-46.0.3-cp314-cp314t-manylinux_2_34_aarch64.whl", hash = "sha256:23b1a8f26e43f47ceb6d6a43115f33a5a37d57df4ea0ca295b780ae8546e8044", size = 4292415, upload-time = "2025-10-15T23:17:31.686Z" },
    { url = "https://files.pythonhosted.org/packages/42/f9/2f8fefdb1aee8a8e3256a0568cffc4e6d517b256a2fe97a029b3f1b9fe7e/cryptography-46.0.3-cp314-cp314t-manylinux_2_34_ppc64le.whl", hash = "sha256:b419ae593c86b87014b9be7396b385491ad7f320bde96826d0dd174459e54665", size = 4931457, upload-time = "2025-10-15T23:17:33.478Z" },
    { url = "https://files.pythonhosted.org/packages/79/30/9b54127a9a778ccd6d27c3da7563e9f2d341826075ceab89ae3b41bf5be2/cryptography-46.0.3-cp314-cp314t-manylinux_2_34_x86_64.whl", hash = "sha256:50fc3343ac490c6b08c0cf0d704e881d0d660be923fd3076db3e932007e726e3", size = 4466074, upload-time = "2025-10-15T23:17:35.158Z" },
    { url = "https://files.pythonhosted.org/packages/ac/68/b4f4a10928e26c941b1b6a179143af9f4d27d88fe84a6a3c53592d2e76bf/cryptography-46.0.3-cp314-cp314t-musllinux_1_2_aarch64.whl", hash = "sha256:22d7e97932f511d6b0b04f2bfd818d73dcd5928db509460aaf48384778eb6d20", size = 4420569, upload-time = "2025-10-15T23:17:37.188Z" },
    { url = "https://files.pythonhosted.org/packages/a3/49/3746dab4c0d1979888f125226357d3262a6dd40e114ac29e3d2abdf1ec55/cryptography-46.0.3-cp314-cp314t-musllinux_1_2_x86_64.whl", hash = "sha256:d55f3dffadd674514ad19451161118fd010988540cee43d8bc20675e775925de", size = 4681941, upload-time = "2025-10-15T23:17:39.236Z" },
    { url = "https://files.pythonhosted.org/packages/fd/30/27654c1dbaf7e4a3531fa1fc77986d04aefa4d6d78259a62c9dc13d7ad36/cryptography-46.0.3-cp314-cp314t-win32.whl", hash = "sha256:8a6e050cb6164d3f830453754094c086ff2d0b2f3a897a1d9820f6139a1f0914", size = 3022339, upload-time = "2025-10-15T23:17:40.888Z" },
    { url = "https://files.pythonhosted.org/packages/f6/30/640f34ccd4d2a1bc88367b54b926b781b5a018d65f404d409aba76a84b1c/cryptography-46.0.3-cp314-cp314t-win_amd64.whl", hash = "sha256:760f83faa07f8b64e9c33fc963d790a2edb24efb479e3520c14a45741cd9b2db", size = 3494315, upload-time = "2025-10-15T23:17:42.769Z" },
    { url = "https://files.pythonhosted.org/packages/ba/8b/88cc7e3bd0a8e7b861f26981f7b820e1f46aa9d26cc482d0feba0ecb4919/cryptography-46.0.3-cp314-cp314t-win_arm64.whl", hash = "sha256:516ea134e703e9fe26bcd1277a4b59ad30586ea90c365a87781d7887a646fe21", size = 2919331, upload-time = "2025-10-15T23:17:44.468Z" },
    { url = "https://files.pythonhosted.org/packages/fd/23/45fe7f376a7df8daf6da3556603b36f53475a99ce4faacb6ba2cf3d82021/cryptography-46.0.3-cp38-abi3-macosx_10_9_universal2.whl", hash = "sha256:cb3d760a6117f621261d662bccc8ef5bc32ca673e037c83fbe565324f5c46936", size = 7218248, upload-time = "2025-10-15T23:17:46.294Z" },
    { url = "https://files.pythonhosted.org/packages/27/32/b68d27471372737054cbd34c84981f9edbc24fe67ca225d389799614e27f/cryptography-46.0.3-cp38-abi3-manylinux2014_aarch64.manylinux_2_17_aarch64.whl", hash = "sha256:4b7387121ac7d15e550f5cb4a43aef2559ed759c35df7336c402bb8275ac9683", size = 4294089, upload-time = "2025-10-15T23:17:48.269Z" },
    { url = "https://files.pythonhosted.org/packages/26/42/fa8389d4478368743e24e61eea78846a0006caffaf72ea24a15159215a14/cryptography-46.0.3-cp38-abi3-manylinux2014_x86_64.manylinux_2_17_x86_64.whl", hash = "sha256:15ab9b093e8f09daab0f2159bb7e47532596075139dd74365da52ecc9cb46c5d", size = 4440029, upload-time = "2025-10-15T23:17:49.837Z" },
    { url = "https://files.pythonhosted.org/packages/5f/eb/f483db0ec5ac040824f269e93dd2bd8a21ecd1027e77ad7bdf6914f2fd80/cryptography-46.0.3-cp38-abi3-manylinux_2_28_aarch64.whl", hash = "sha256:46acf53b40ea38f9c6c229599a4a13f0d46a6c3fa9ef19fc1a124d62e338dfa0", size = 4297222, upload-time = "2025-10-15T23:17:51.357Z" },
    { url = "https://files.pythonhosted.org/packages/fd/cf/da9502c4e1912cb1da3807ea3618a6829bee8207456fbbeebc361ec38ba3/cryptography-46.0.3-cp38-abi3-manylinux_2_28_armv7l.manylinux_2_31_armv7l.whl", hash = "sha256:10ca84c4668d066a9878890047f03546f3ae0a6b8b39b697457b7757aaf18dbc", size = 4012280, upload-time = "2025-10-15T23:17:52.964Z" },
    { url = "https://files.pythonhosted.org/packages/6b/8f/9adb86b93330e0df8b3dcf03eae67c33ba89958fc2e03862ef1ac2b42465/cryptography-46.0.3-cp38-abi3-manylinux_2_28_ppc64le.whl", hash = "sha256:36e627112085bb3b81b19fed209c05ce2a52ee8b15d161b7c643a7d5a88491f3", size = 4978958, upload-time = "2025-10-15T23:17:54.965Z" },
    { url = "https://files.pythonhosted.org/packages/d1/a0/5fa77988289c34bdb9f913f5606ecc9ada1adb5ae870bd0d1054a7021cc4/cryptography-46.0.3-cp38-abi3-manylinux_2_28_x86_64.whl", hash = "sha256:1000713389b75c449a6e979ffc7dcc8ac90b437048766cef052d4d30b8220971", size = 4473714, upload-time = "2025-10-15T23:17:56.754Z" },
    { url = "https://files.pythonhosted.org/packages/14/e5/fc82d72a58d41c393697aa18c9abe5ae1214ff6f2a5c18ac470f92777895/cryptography-46.0.3-cp38-abi3-manylinux_2_34_aarch64.whl", hash = "sha256:b02cf04496f6576afffef5ddd04a0cb7d49cf6be16a9059d793a30b035f6b6ac", size = 4296970, upload-time = "2025-10-15T23:17:58.588Z" },
    { url = "https://files.pythonhosted.org/packages/78/06/5663ed35438d0b09056973994f1aec467492b33bd31da36e468b01ec1097/cryptography-46.0.3-cp38-abi3-manylinux_2_34_ppc64le.whl", hash = "sha256:71e842ec9bc7abf543b47cf86b9a743baa95f4677d22baa4c7d5c69e49e9bc04", size = 4940236, upload-time = "2025-10-15T23:18:00.897Z" },
    { url = "https://files.pythonhosted.org/packages/fc/59/873633f3f2dcd8a053b8dd1d38f783043b5fce589c0f6988bf55ef57e43e/cryptography-46.0.3-cp38-abi3-manylinux_2_34_x86_64.whl", hash = "sha256:402b58fc32614f00980b66d6e56a5b4118e6cb362ae8f3fda141ba4689bd4506", size = 4472642, upload-time = "2025-10-15T23:18:02.749Z" },
    { url = "https://files.pythonhosted.org/packages/3d/39/8e71f3930e40f6877737d6f69248cf74d4e34b886a3967d32f919cc50d3b/cryptography-46.0.3-cp38-abi3-musllinux_1_2_aarch64.whl", hash = "sha256:ef639cb3372f69ec44915fafcd6698b6cc78fbe0c2ea41be867f6ed612811963", size = 4423126, upload-time = "2025-10-15T23:18:04.85Z" },
    { url = "https://files.pythonhosted.org/packages/cd/c7/f65027c2810e14c3e7268353b1681932b87e5a48e65505d8cc17c99e36ae/cryptography-46.0.3-cp38-abi3-musllinux_1_2_x86_64.whl", hash = "sha256:3b51b8ca4f1c6453d8829e1eb7299499ca7f313900dd4d89a24b8b87c0a780d4", size = 4686573, upload-time = "2025-10-15T23:18:06.908Z" },
    { url = "https://files.pythonhosted.org/packages/0a/6e/1c8331ddf91ca4730ab3086a0f1be19c65510a33b5a441cb334e7a2d2560/cryptography-46.0.3-cp38-abi3-win32.whl", hash = "sha256:6276eb85ef938dc035d59b87c8a7dc559a232f954962520137529d77b18ff1df", size = 3036695, upload-time = "2025-10-15T23:18:08.672Z" },
    { url = "https://files.pythonhosted.org/packages/90/45/b0d691df20633eff80955a0fc7695ff9051ffce8b69741444bd9ed7bd0db/cryptography-46.0.3-cp38-abi3-win_amd64.whl", hash = "sha256:416260257577718c05135c55958b674000baef9a1c7d9e8f306ec60d71db850f", size = 3501720, upload-time = "2025-10-15T23:18:10.632Z" },
    { url = "https://files.pythonhosted.org/packages/e8/cb/2da4cc83f5edb9c3257d09e1e7ab7b23f049c7962cae8d842bbef0a9cec9/cryptography-46.0.3-cp38-abi3-win_arm64.whl", hash = "sha256:d89c3468de4cdc4f08a57e214384d0471911a3830fcdaf7a8cc587e42a866372", size = 2918740, upload-time = "2025-10-15T23:18:12.277Z" },
    { url = "https://files.pythonhosted.org/packages/d9/cd/1a8633802d766a0fa46f382a77e096d7e209e0817892929655fe0586ae32/cryptography-46.0.3-pp310-pypy310_pp73-macosx_10_9_x86_64.whl", hash = "sha256:a23582810fedb8c0bc47524558fb6c56aac3fc252cb306072fd2815da2a47c32", size = 3689163, upload-time = "2025-10-15T23:18:13.821Z" },
    { url = "https://files.pythonhosted.org/packages/4c/59/6b26512964ace6480c3e54681a9859c974172fb141c38df11eadd8416947/cryptography-46.0.3-pp310-pypy310_pp73-win_amd64.whl", hash = "sha256:e7aec276d68421f9574040c26e2a7c3771060bc0cff408bae1dcb19d3ab1e63c", size = 3429474, upload-time = "2025-10-15T23:18:15.477Z" },
    { url = "https://files.pythonhosted.org/packages/06/8a/e60e46adab4362a682cf142c7dcb5bf79b782ab2199b0dcb81f55970807f/cryptography-46.0.3-pp311-pypy311_pp73-macosx_10_9_x86_64.whl", hash = "sha256:7ce938a99998ed3c8aa7e7272dca1a610401ede816d36d0693907d863b10d9ea", size = 3698132, upload-time = "2025-10-15T23:18:17.056Z" },
    { url = "https://files.pythonhosted.org/packages/da/38/f59940ec4ee91e93d3311f7532671a5cef5570eb04a144bf203b58552d11/cryptography-46.0.3-pp311-pypy311_pp73-manylinux_2_28_aarch64.whl", hash = "sha256:191bb60a7be5e6f54e30ba16fdfae78ad3a342a0599eb4193ba88e3f3d6e185b", size = 4243992, upload-time = "2025-10-15T23:18:18.695Z" },
    { url = "https://files.pythonhosted.org/packages/b0/0c/35b3d92ddebfdfda76bb485738306545817253d0a3ded0bfe80ef8e67aa5/cryptography-46.0.3-pp311-pypy311_pp73-manylinux_2_28_x86_64.whl", hash = "sha256:c70cc23f12726be8f8bc72e41d5065d77e4515efae3690326764ea1b07845cfb", size = 4409944, upload-time = "2025-10-15T23:18:20.597Z" },
    { url = "https://files.pythonhosted.org/packages/99/55/181022996c4063fc0e7666a47049a1ca705abb9c8a13830f074edb347495/cryptography-46.0.3-pp311-pypy311_pp73-manylinux_2_34_aarch64.whl", hash = "sha256:9394673a9f4de09e28b5356e7fff97d778f8abad85c9d5ac4a4b7e25a0de7717", size = 4242957, upload-time = "2025-10-15T23:18:22.18Z" },
    { url = "https://files.pythonhosted.org/packages/ba/af/72cd6ef29f9c5f731251acadaeb821559fe25f10852f44a63374c9ca08c1/cryptography-46.0.3-pp311-pypy311_pp73-manylinux_2_34_x86_64.whl", hash = "sha256:94cd0549accc38d1494e1f8de71eca837d0509d0d44bf11d158524b0e12cebf9", size = 4409447, upload-time = "2025-10-15T23:18:24.209Z" },
    { url = "https://files.pythonhosted.org/packages/0d/c3/e90f4a4feae6410f914f8ebac129b9ae7a8c92eb60a638012dde42030a9d/cryptography-46.0.3-pp311-pypy311_pp73-win_amd64.whl", hash = "sha256:6b5063083824e5509fdba180721d55909ffacccc8adbec85268b48439423d78c", size = 3438528, upload-time = "2025-10-15T23:18:26.227Z" },
]

[[package]]
name = "decorator"
version = "5.2.1"
source = { registry = "https://pypi.org/simple" }
sdist = { url = "https://files.pythonhosted.org/packages/43/fa/6d96a0978d19e17b68d634497769987b16c8f4cd0a7a05048bec693caa6b/decorator-5.2.1.tar.gz", hash = "sha256:65f266143752f734b0a7cc83c46f4618af75b8c5911b00ccb61d0ac9b6da0360", size = 56711, upload-time = "2025-02-24T04:41:34.073Z" }
wheels = [
    { url = "https://files.pythonhosted.org/packages/4e/8c/f3147f5c4b73e7550fe5f9352eaa956ae838d5c51eb58e7a25b9f3e2643b/decorator-5.2.1-py3-none-any.whl", hash = "sha256:d316bb415a2d9e2d2b3abcc4084c6502fc09240e292cd76a76afc106a1c8e04a", size = 9190, upload-time = "2025-02-24T04:41:32.565Z" },
]

[[package]]
name = "deluge-client"
version = "1.10.2"
source = { registry = "https://pypi.org/simple" }
sdist = { url = "https://files.pythonhosted.org/packages/f1/53/d6672ad7b44190d578ce7520822af34e7119760df9934cad4d730b0592a2/deluge-client-1.10.2.tar.gz", hash = "sha256:3881aee3c4e0ca9dd8a56b710047b837e1d087a83e421636a074771f92a9f1b5", size = 12601, upload-time = "2024-02-17T15:15:40.249Z" }
wheels = [
    { url = "https://files.pythonhosted.org/packages/0a/37/167fc27ae423905d3b38824a403f32f12c6b8c5679104e47838dfb294afd/deluge_client-1.10.2-py3-none-any.whl", hash = "sha256:ea052663c0ed3a2247517d316c3784d70c83279dd9e088623fd06b164768f4f1", size = 12355, upload-time = "2024-02-17T15:15:38.561Z" },
]

[[package]]
name = "deprecated"
version = "1.2.18"
source = { registry = "https://pypi.org/simple" }
dependencies = [
    { name = "wrapt" },
]
sdist = { url = "https://files.pythonhosted.org/packages/98/97/06afe62762c9a8a86af0cfb7bfdab22a43ad17138b07af5b1a58442690a2/deprecated-1.2.18.tar.gz", hash = "sha256:422b6f6d859da6f2ef57857761bfb392480502a64c3028ca9bbe86085d72115d", size = 2928744, upload-time = "2025-01-27T10:46:25.7Z" }
wheels = [
    { url = "https://files.pythonhosted.org/packages/6e/c6/ac0b6c1e2d138f1002bcf799d330bd6d85084fece321e662a14223794041/Deprecated-1.2.18-py2.py3-none-any.whl", hash = "sha256:bd5011788200372a32418f888e326a09ff80d0214bd961147cfed01b5c018eec", size = 9998, upload-time = "2025-01-27T10:46:09.186Z" },
]

[[package]]
name = "diskcache"
version = "5.6.3"
source = { registry = "https://pypi.org/simple" }
sdist = { url = "https://files.pythonhosted.org/packages/3f/21/1c1ffc1a039ddcc459db43cc108658f32c57d271d7289a2794e401d0fdb6/diskcache-5.6.3.tar.gz", hash = "sha256:2c3a3fa2743d8535d832ec61c2054a1641f41775aa7c556758a109941e33e4fc", size = 67916, upload-time = "2023-08-31T06:12:00.316Z" }
wheels = [
    { url = "https://files.pythonhosted.org/packages/3f/27/4570e78fc0bf5ea0ca45eb1de3818a23787af9b390c0b0a0033a1b8236f9/diskcache-5.6.3-py3-none-any.whl", hash = "sha256:5e31b2d5fbad117cc363ebaf6b689474db18a1f6438bc82358b024abd4c2ca19", size = 45550, upload-time = "2023-08-31T06:11:58.822Z" },
]

[[package]]
name = "dogpile-cache"
version = "1.3.4"
source = { registry = "https://pypi.org/simple" }
dependencies = [
    { name = "decorator" },
    { name = "stevedore" },
    { name = "typing-extensions", marker = "python_full_version < '3.11'" },
]
sdist = { url = "https://files.pythonhosted.org/packages/cb/b7/2fa37f52b4f38bc8eb6d4923163dd822ca6f9e2f817378478a5de73b239e/dogpile_cache-1.3.4.tar.gz", hash = "sha256:4f0295575f5fdd3f7e13c84ba8e36656971d1869a2081b4737ec99ede378a8c0", size = 933234, upload-time = "2025-01-28T14:24:55.502Z" }
wheels = [
    { url = "https://files.pythonhosted.org/packages/3c/82/d118accb66f9048acbc4ff91592755c24d52f54cce40d6b0b2a0ce351cf5/dogpile.cache-1.3.4-py3-none-any.whl", hash = "sha256:a393412f93d24a8942fdf9248dc80678127d54c5e60a7be404027aa193cafe12", size = 62859, upload-time = "2025-01-28T14:24:57.109Z" },
]

[[package]]
name = "enzyme"
version = "0.5.2"
source = { registry = "https://pypi.org/simple" }
sdist = { url = "https://files.pythonhosted.org/packages/6e/d8/a390f96ac0ccc33ca1c0e5c9cb9fc73f0623117e310594b6bc3be87005de/enzyme-0.5.2.tar.gz", hash = "sha256:7cf779148d9e66eb2838603eace140c53c3cefc8b8fe5d4d5a03a5fb5d57b3c1", size = 50543, upload-time = "2024-06-25T21:35:06.201Z" }
wheels = [
    { url = "https://files.pythonhosted.org/packages/67/bc/be0fbce0eb198f4361f462520122151b0ec347ecaeb5d349cf36ae0ac751/enzyme-0.5.2-py3-none-any.whl", hash = "sha256:5a85306c136368d78f299bb74bf0c5f5d37e2689adc5caec5aba5ee2f029296b", size = 23102, upload-time = "2024-06-25T21:35:04.705Z" },
]

[[package]]
name = "feedparser"
version = "6.0.12"
source = { registry = "https://pypi.org/simple" }
dependencies = [
    { name = "sgmllib3k" },
]
sdist = { url = "https://files.pythonhosted.org/packages/dc/79/db7edb5e77d6dfbc54d7d9df72828be4318275b2e580549ff45a962f6461/feedparser-6.0.12.tar.gz", hash = "sha256:64f76ce90ae3e8ef5d1ede0f8d3b50ce26bcce71dd8ae5e82b1cd2d4a5f94228", size = 286579, upload-time = "2025-09-10T13:33:59.486Z" }
wheels = [
    { url = "https://files.pythonhosted.org/packages/4e/eb/c96d64137e29ae17d83ad2552470bafe3a7a915e85434d9942077d7fd011/feedparser-6.0.12-py3-none-any.whl", hash = "sha256:6bbff10f5a52662c00a2e3f86a38928c37c48f77b3c511aedcd51de933549324", size = 81480, upload-time = "2025-09-10T13:33:58.022Z" },
]

[[package]]
name = "future"
version = "1.0.0"
source = { registry = "https://pypi.org/simple" }
sdist = { url = "https://files.pythonhosted.org/packages/a7/b2/4140c69c6a66432916b26158687e821ba631a4c9273c474343badf84d3ba/future-1.0.0.tar.gz", hash = "sha256:bd2968309307861edae1458a4f8a4f3598c03be43b97521076aebf5d94c07b05", size = 1228490, upload-time = "2024-02-21T11:52:38.461Z" }
wheels = [
    { url = "https://files.pythonhosted.org/packages/da/71/ae30dadffc90b9006d77af76b393cb9dfbfc9629f339fc1574a1c52e6806/future-1.0.0-py3-none-any.whl", hash = "sha256:929292d34f5872e70396626ef385ec22355a1fae8ad29e1a734c3e43f9fbc216", size = 491326, upload-time = "2024-02-21T11:52:35.956Z" },
]

[[package]]
name = "gntp"
version = "1.0.3"
source = { registry = "https://pypi.org/simple" }
sdist = { url = "https://files.pythonhosted.org/packages/c4/6c/fabf97b5260537065f32a85930eb62776e80ba8dcfed78d4247584fd9aa9/gntp-1.0.3.tar.gz", hash = "sha256:f4a4f2009ecb8bb41a1aaddd5fb7c03087b2a14cac2c03af029ba04b9166dae0", size = 10839, upload-time = "2016-03-06T22:48:31.506Z" }
wheels = [
    { url = "https://files.pythonhosted.org/packages/a7/34/d94c3c9298d57dfcdbcd1f9412b9aa9818fdab53704dfc53d594df1c5830/gntp-1.0.3-py3-none-any.whl", hash = "sha256:9db9b1c3d9af0bc85043cefb32ed3876b093290698e4cf427321f6c72e0e9920", size = 16167, upload-time = "2016-03-06T22:51:33.183Z" },
]

[[package]]
name = "guessit"
version = "3.8.0"
source = { registry = "https://pypi.org/simple" }
dependencies = [
    { name = "babelfish" },
    { name = "python-dateutil" },
    { name = "rebulk" },
]
sdist = { url = "https://files.pythonhosted.org/packages/d0/07/5a88020bfe2591af2ffc75841200b2c17ff52510779510346af5477e64cd/guessit-3.8.0.tar.gz", hash = "sha256:6619fcbbf9a0510ec8c2c33744c4251cad0507b1d573d05c875de17edc5edbed", size = 271285, upload-time = "2023-12-14T10:24:20.582Z" }
wheels = [
    { url = "https://files.pythonhosted.org/packages/b8/9b/924a8f9709c3143d4c9a301a88042cbce37e09789378217284b19d4f8132/guessit-3.8.0-py3-none-any.whl", hash = "sha256:eb5747b1d0fbca926562c1e5894dbc3f6507c35e8c0bd9e38148401cd9579d83", size = 206049, upload-time = "2023-12-14T10:24:17.753Z" },
]

[[package]]
name = "html5lib"
version = "1.1"
source = { registry = "https://pypi.org/simple" }
dependencies = [
    { name = "six" },
    { name = "webencodings" },
]
sdist = { url = "https://files.pythonhosted.org/packages/ac/b6/b55c3f49042f1df3dcd422b7f224f939892ee94f22abcf503a9b7339eaf2/html5lib-1.1.tar.gz", hash = "sha256:b2e5b40261e20f354d198eae92afc10d750afb487ed5e50f9c4eaf07c184146f", size = 272215, upload-time = "2020-06-22T23:32:38.834Z" }
wheels = [
    { url = "https://files.pythonhosted.org/packages/6c/dd/a834df6482147d48e225a49515aabc28974ad5a4ca3215c18a882565b028/html5lib-1.1-py2.py3-none-any.whl", hash = "sha256:0d78f8fde1c230e99fe37986a60526d7049ed4bf8a9fadbad5f00e22e58e041d", size = 112173, upload-time = "2020-06-22T23:32:36.781Z" },
]

[[package]]
name = "idna"
version = "3.11"
source = { registry = "https://pypi.org/simple" }
sdist = { url = "https://files.pythonhosted.org/packages/6f/6d/0703ccc57f3a7233505399edb88de3cbd678da106337b9fcde432b65ed60/idna-3.11.tar.gz", hash = "sha256:795dafcc9c04ed0c1fb032c2aa73654d8e8c5023a7df64a53f39190ada629902", size = 194582, upload-time = "2025-10-12T14:55:20.501Z" }
wheels = [
    { url = "https://files.pythonhosted.org/packages/0e/61/66938bbb5fc52dbdf84594873d5b51fb1f7c7794e9c0f5bd885f30bc507b/idna-3.11-py3-none-any.whl", hash = "sha256:771a87f49d9defaf64091e6e6fe9c18d4833f140bd19464795bc32d966ca37ea", size = 71008, upload-time = "2025-10-12T14:55:18.883Z" },
]

[[package]]
name = "importlib-metadata"
version = "4.13.0"
source = { registry = "https://pypi.org/simple" }
dependencies = [
    { name = "zipp", marker = "python_full_version < '3.10'" },
]
sdist = { url = "https://files.pythonhosted.org/packages/55/12/ab288357b884ebc807e3f4eff63ce5ba6b941ba61499071bf19f1bbc7f7f/importlib_metadata-4.13.0.tar.gz", hash = "sha256:dd0173e8f150d6815e098fd354f6414b0f079af4644ddfe90c71e2fc6174346d", size = 50445, upload-time = "2022-10-01T17:09:15.698Z" }
wheels = [
    { url = "https://files.pythonhosted.org/packages/d0/98/c277899f5aa21f6e6946e1c83f2af650cbfee982763ffb91db07ff7d3a13/importlib_metadata-4.13.0-py3-none-any.whl", hash = "sha256:8a8a81bcf996e74fee46f0d16bd3eaa382a7eb20fd82445c3ad11f4090334116", size = 23010, upload-time = "2022-10-01T17:09:13.903Z" },
]

[[package]]
name = "jsonrpclib-pelix"
version = "0.4.3.4"
source = { registry = "https://pypi.org/simple" }
sdist = { url = "https://files.pythonhosted.org/packages/79/21/51a59adb17c2aa27ec3cef8787485df66e06c29f08e19a9d554e45b8f56d/jsonrpclib_pelix-0.4.3.4.tar.gz", hash = "sha256:e82d6f4da907a7d111ef93fd2361c8c20b79d248be4fe99678e08626aa8fcbef", size = 66438, upload-time = "2025-03-03T18:54:00.162Z" }
wheels = [
    { url = "https://files.pythonhosted.org/packages/a2/99/4a90dbb4c264530c4b50895836dc0bc2763945b06536008b24b4f341a58c/jsonrpclib_pelix-0.4.3.4-py3-none-any.whl", hash = "sha256:56da1fd8fdfe040811cd6f0b76a1b8f40e4144ac03a2a9d03dfeefadda76f71c", size = 42477, upload-time = "2025-03-03T18:53:58.967Z" },
]

[[package]]
name = "mako"
version = "1.3.10"
source = { registry = "https://pypi.org/simple" }
dependencies = [
    { name = "markupsafe" },
]
sdist = { url = "https://files.pythonhosted.org/packages/9e/38/bd5b78a920a64d708fe6bc8e0a2c075e1389d53bef8413725c63ba041535/mako-1.3.10.tar.gz", hash = "sha256:99579a6f39583fa7e5630a28c3c1f440e4e97a414b80372649c0ce338da2ea28", size = 392474, upload-time = "2025-04-10T12:44:31.16Z" }
wheels = [
    { url = "https://files.pythonhosted.org/packages/87/fb/99f81ac72ae23375f22b7afdb7642aba97c00a713c217124420147681a2f/mako-1.3.10-py3-none-any.whl", hash = "sha256:baef24a52fc4fc514a0887ac600f9f1cff3d82c61d4d700a1fa84d597b88db59", size = 78509, upload-time = "2025-04-10T12:50:53.297Z" },
]

[[package]]
name = "markdown2"
version = "2.5.4"
source = { registry = "https://pypi.org/simple" }
sdist = { url = "https://files.pythonhosted.org/packages/42/f8/b2ae8bf5f28f9b510ae097415e6e4cb63226bb28d7ee01aec03a755ba03b/markdown2-2.5.4.tar.gz", hash = "sha256:a09873f0b3c23dbfae589b0080587df52ad75bb09a5fa6559147554736676889", size = 145652, upload-time = "2025-07-27T16:16:24.307Z" }
wheels = [
    { url = "https://files.pythonhosted.org/packages/b8/06/2697b5043c3ecb720ce0d243fc7cf5024c0b5b1e450506e9b21939019963/markdown2-2.5.4-py3-none-any.whl", hash = "sha256:3c4b2934e677be7fec0e6f2de4410e116681f4ad50ec8e5ba7557be506d3f439", size = 49954, upload-time = "2025-07-27T16:16:23.026Z" },
]

[[package]]
name = "markupsafe"
version = "3.0.3"
source = { registry = "https://pypi.org/simple" }
sdist = { url = "https://files.pythonhosted.org/packages/7e/99/7690b6d4034fffd95959cbe0c02de8deb3098cc577c67bb6a24fe5d7caa7/markupsafe-3.0.3.tar.gz", hash = "sha256:722695808f4b6457b320fdc131280796bdceb04ab50fe1795cd540799ebe1698", size = 80313, upload-time = "2025-09-27T18:37:40.426Z" }
wheels = [
    { url = "https://files.pythonhosted.org/packages/e8/4b/3541d44f3937ba468b75da9eebcae497dcf67adb65caa16760b0a6807ebb/markupsafe-3.0.3-cp310-cp310-macosx_10_9_x86_64.whl", hash = "sha256:2f981d352f04553a7171b8e44369f2af4055f888dfb147d55e42d29e29e74559", size = 11631, upload-time = "2025-09-27T18:36:05.558Z" },
    { url = "https://files.pythonhosted.org/packages/98/1b/fbd8eed11021cabd9226c37342fa6ca4e8a98d8188a8d9b66740494960e4/markupsafe-3.0.3-cp310-cp310-macosx_11_0_arm64.whl", hash = "sha256:e1c1493fb6e50ab01d20a22826e57520f1284df32f2d8601fdd90b6304601419", size = 12057, upload-time = "2025-09-27T18:36:07.165Z" },
    { url = "https://files.pythonhosted.org/packages/40/01/e560d658dc0bb8ab762670ece35281dec7b6c1b33f5fbc09ebb57a185519/markupsafe-3.0.3-cp310-cp310-manylinux2014_aarch64.manylinux_2_17_aarch64.manylinux_2_28_aarch64.whl", hash = "sha256:1ba88449deb3de88bd40044603fafffb7bc2b055d626a330323a9ed736661695", size = 22050, upload-time = "2025-09-27T18:36:08.005Z" },
    { url = "https://files.pythonhosted.org/packages/af/cd/ce6e848bbf2c32314c9b237839119c5a564a59725b53157c856e90937b7a/markupsafe-3.0.3-cp310-cp310-manylinux2014_x86_64.manylinux_2_17_x86_64.manylinux_2_28_x86_64.whl", hash = "sha256:f42d0984e947b8adf7dd6dde396e720934d12c506ce84eea8476409563607591", size = 20681, upload-time = "2025-09-27T18:36:08.881Z" },
    { url = "https://files.pythonhosted.org/packages/c9/2a/b5c12c809f1c3045c4d580b035a743d12fcde53cf685dbc44660826308da/markupsafe-3.0.3-cp310-cp310-manylinux_2_31_riscv64.manylinux_2_39_riscv64.whl", hash = "sha256:c0c0b3ade1c0b13b936d7970b1d37a57acde9199dc2aecc4c336773e1d86049c", size = 20705, upload-time = "2025-09-27T18:36:10.131Z" },
    { url = "https://files.pythonhosted.org/packages/cf/e3/9427a68c82728d0a88c50f890d0fc072a1484de2f3ac1ad0bfc1a7214fd5/markupsafe-3.0.3-cp310-cp310-musllinux_1_2_aarch64.whl", hash = "sha256:0303439a41979d9e74d18ff5e2dd8c43ed6c6001fd40e5bf2e43f7bd9bbc523f", size = 21524, upload-time = "2025-09-27T18:36:11.324Z" },
    { url = "https://files.pythonhosted.org/packages/bc/36/23578f29e9e582a4d0278e009b38081dbe363c5e7165113fad546918a232/markupsafe-3.0.3-cp310-cp310-musllinux_1_2_riscv64.whl", hash = "sha256:d2ee202e79d8ed691ceebae8e0486bd9a2cd4794cec4824e1c99b6f5009502f6", size = 20282, upload-time = "2025-09-27T18:36:12.573Z" },
    { url = "https://files.pythonhosted.org/packages/56/21/dca11354e756ebd03e036bd8ad58d6d7168c80ce1fe5e75218e4945cbab7/markupsafe-3.0.3-cp310-cp310-musllinux_1_2_x86_64.whl", hash = "sha256:177b5253b2834fe3678cb4a5f0059808258584c559193998be2601324fdeafb1", size = 20745, upload-time = "2025-09-27T18:36:13.504Z" },
    { url = "https://files.pythonhosted.org/packages/87/99/faba9369a7ad6e4d10b6a5fbf71fa2a188fe4a593b15f0963b73859a1bbd/markupsafe-3.0.3-cp310-cp310-win32.whl", hash = "sha256:2a15a08b17dd94c53a1da0438822d70ebcd13f8c3a95abe3a9ef9f11a94830aa", size = 14571, upload-time = "2025-09-27T18:36:14.779Z" },
    { url = "https://files.pythonhosted.org/packages/d6/25/55dc3ab959917602c96985cb1253efaa4ff42f71194bddeb61eb7278b8be/markupsafe-3.0.3-cp310-cp310-win_amd64.whl", hash = "sha256:c4ffb7ebf07cfe8931028e3e4c85f0357459a3f9f9490886198848f4fa002ec8", size = 15056, upload-time = "2025-09-27T18:36:16.125Z" },
    { url = "https://files.pythonhosted.org/packages/d0/9e/0a02226640c255d1da0b8d12e24ac2aa6734da68bff14c05dd53b94a0fc3/markupsafe-3.0.3-cp310-cp310-win_arm64.whl", hash = "sha256:e2103a929dfa2fcaf9bb4e7c091983a49c9ac3b19c9061b6d5427dd7d14d81a1", size = 13932, upload-time = "2025-09-27T18:36:17.311Z" },
    { url = "https://files.pythonhosted.org/packages/08/db/fefacb2136439fc8dd20e797950e749aa1f4997ed584c62cfb8ef7c2be0e/markupsafe-3.0.3-cp311-cp311-macosx_10_9_x86_64.whl", hash = "sha256:1cc7ea17a6824959616c525620e387f6dd30fec8cb44f649e31712db02123dad", size = 11631, upload-time = "2025-09-27T18:36:18.185Z" },
    { url = "https://files.pythonhosted.org/packages/e1/2e/5898933336b61975ce9dc04decbc0a7f2fee78c30353c5efba7f2d6ff27a/markupsafe-3.0.3-cp311-cp311-macosx_11_0_arm64.whl", hash = "sha256:4bd4cd07944443f5a265608cc6aab442e4f74dff8088b0dfc8238647b8f6ae9a", size = 12058, upload-time = "2025-09-27T18:36:19.444Z" },
    { url = "https://files.pythonhosted.org/packages/1d/09/adf2df3699d87d1d8184038df46a9c80d78c0148492323f4693df54e17bb/markupsafe-3.0.3-cp311-cp311-manylinux2014_aarch64.manylinux_2_17_aarch64.manylinux_2_28_aarch64.whl", hash = "sha256:6b5420a1d9450023228968e7e6a9ce57f65d148ab56d2313fcd589eee96a7a50", size = 24287, upload-time = "2025-09-27T18:36:20.768Z" },
    { url = "https://files.pythonhosted.org/packages/30/ac/0273f6fcb5f42e314c6d8cd99effae6a5354604d461b8d392b5ec9530a54/markupsafe-3.0.3-cp311-cp311-manylinux2014_x86_64.manylinux_2_17_x86_64.manylinux_2_28_x86_64.whl", hash = "sha256:0bf2a864d67e76e5c9a34dc26ec616a66b9888e25e7b9460e1c76d3293bd9dbf", size = 22940, upload-time = "2025-09-27T18:36:22.249Z" },
    { url = "https://files.pythonhosted.org/packages/19/ae/31c1be199ef767124c042c6c3e904da327a2f7f0cd63a0337e1eca2967a8/markupsafe-3.0.3-cp311-cp311-manylinux_2_31_riscv64.manylinux_2_39_riscv64.whl", hash = "sha256:bc51efed119bc9cfdf792cdeaa4d67e8f6fcccab66ed4bfdd6bde3e59bfcbb2f", size = 21887, upload-time = "2025-09-27T18:36:23.535Z" },
    { url = "https://files.pythonhosted.org/packages/b2/76/7edcab99d5349a4532a459e1fe64f0b0467a3365056ae550d3bcf3f79e1e/markupsafe-3.0.3-cp311-cp311-musllinux_1_2_aarch64.whl", hash = "sha256:068f375c472b3e7acbe2d5318dea141359e6900156b5b2ba06a30b169086b91a", size = 23692, upload-time = "2025-09-27T18:36:24.823Z" },
    { url = "https://files.pythonhosted.org/packages/a4/28/6e74cdd26d7514849143d69f0bf2399f929c37dc2b31e6829fd2045b2765/markupsafe-3.0.3-cp311-cp311-musllinux_1_2_riscv64.whl", hash = "sha256:7be7b61bb172e1ed687f1754f8e7484f1c8019780f6f6b0786e76bb01c2ae115", size = 21471, upload-time = "2025-09-27T18:36:25.95Z" },
    { url = "https://files.pythonhosted.org/packages/62/7e/a145f36a5c2945673e590850a6f8014318d5577ed7e5920a4b3448e0865d/markupsafe-3.0.3-cp311-cp311-musllinux_1_2_x86_64.whl", hash = "sha256:f9e130248f4462aaa8e2552d547f36ddadbeaa573879158d721bbd33dfe4743a", size = 22923, upload-time = "2025-09-27T18:36:27.109Z" },
    { url = "https://files.pythonhosted.org/packages/0f/62/d9c46a7f5c9adbeeeda52f5b8d802e1094e9717705a645efc71b0913a0a8/markupsafe-3.0.3-cp311-cp311-win32.whl", hash = "sha256:0db14f5dafddbb6d9208827849fad01f1a2609380add406671a26386cdf15a19", size = 14572, upload-time = "2025-09-27T18:36:28.045Z" },
    { url = "https://files.pythonhosted.org/packages/83/8a/4414c03d3f891739326e1783338e48fb49781cc915b2e0ee052aa490d586/markupsafe-3.0.3-cp311-cp311-win_amd64.whl", hash = "sha256:de8a88e63464af587c950061a5e6a67d3632e36df62b986892331d4620a35c01", size = 15077, upload-time = "2025-09-27T18:36:29.025Z" },
    { url = "https://files.pythonhosted.org/packages/35/73/893072b42e6862f319b5207adc9ae06070f095b358655f077f69a35601f0/markupsafe-3.0.3-cp311-cp311-win_arm64.whl", hash = "sha256:3b562dd9e9ea93f13d53989d23a7e775fdfd1066c33494ff43f5418bc8c58a5c", size = 13876, upload-time = "2025-09-27T18:36:29.954Z" },
    { url = "https://files.pythonhosted.org/packages/5a/72/147da192e38635ada20e0a2e1a51cf8823d2119ce8883f7053879c2199b5/markupsafe-3.0.3-cp312-cp312-macosx_10_13_x86_64.whl", hash = "sha256:d53197da72cc091b024dd97249dfc7794d6a56530370992a5e1a08983ad9230e", size = 11615, upload-time = "2025-09-27T18:36:30.854Z" },
    { url = "https://files.pythonhosted.org/packages/9a/81/7e4e08678a1f98521201c3079f77db69fb552acd56067661f8c2f534a718/markupsafe-3.0.3-cp312-cp312-macosx_11_0_arm64.whl", hash = "sha256:1872df69a4de6aead3491198eaf13810b565bdbeec3ae2dc8780f14458ec73ce", size = 12020, upload-time = "2025-09-27T18:36:31.971Z" },
    { url = "https://files.pythonhosted.org/packages/1e/2c/799f4742efc39633a1b54a92eec4082e4f815314869865d876824c257c1e/markupsafe-3.0.3-cp312-cp312-manylinux2014_aarch64.manylinux_2_17_aarch64.manylinux_2_28_aarch64.whl", hash = "sha256:3a7e8ae81ae39e62a41ec302f972ba6ae23a5c5396c8e60113e9066ef893da0d", size = 24332, upload-time = "2025-09-27T18:36:32.813Z" },
    { url = "https://files.pythonhosted.org/packages/3c/2e/8d0c2ab90a8c1d9a24f0399058ab8519a3279d1bd4289511d74e909f060e/markupsafe-3.0.3-cp312-cp312-manylinux2014_x86_64.manylinux_2_17_x86_64.manylinux_2_28_x86_64.whl", hash = "sha256:d6dd0be5b5b189d31db7cda48b91d7e0a9795f31430b7f271219ab30f1d3ac9d", size = 22947, upload-time = "2025-09-27T18:36:33.86Z" },
    { url = "https://files.pythonhosted.org/packages/2c/54/887f3092a85238093a0b2154bd629c89444f395618842e8b0c41783898ea/markupsafe-3.0.3-cp312-cp312-manylinux_2_31_riscv64.manylinux_2_39_riscv64.whl", hash = "sha256:94c6f0bb423f739146aec64595853541634bde58b2135f27f61c1ffd1cd4d16a", size = 21962, upload-time = "2025-09-27T18:36:35.099Z" },
    { url = "https://files.pythonhosted.org/packages/c9/2f/336b8c7b6f4a4d95e91119dc8521402461b74a485558d8f238a68312f11c/markupsafe-3.0.3-cp312-cp312-musllinux_1_2_aarch64.whl", hash = "sha256:be8813b57049a7dc738189df53d69395eba14fb99345e0a5994914a3864c8a4b", size = 23760, upload-time = "2025-09-27T18:36:36.001Z" },
    { url = "https://files.pythonhosted.org/packages/32/43/67935f2b7e4982ffb50a4d169b724d74b62a3964bc1a9a527f5ac4f1ee2b/markupsafe-3.0.3-cp312-cp312-musllinux_1_2_riscv64.whl", hash = "sha256:83891d0e9fb81a825d9a6d61e3f07550ca70a076484292a70fde82c4b807286f", size = 21529, upload-time = "2025-09-27T18:36:36.906Z" },
    { url = "https://files.pythonhosted.org/packages/89/e0/4486f11e51bbba8b0c041098859e869e304d1c261e59244baa3d295d47b7/markupsafe-3.0.3-cp312-cp312-musllinux_1_2_x86_64.whl", hash = "sha256:77f0643abe7495da77fb436f50f8dab76dbc6e5fd25d39589a0f1fe6548bfa2b", size = 23015, upload-time = "2025-09-27T18:36:37.868Z" },
    { url = "https://files.pythonhosted.org/packages/2f/e1/78ee7a023dac597a5825441ebd17170785a9dab23de95d2c7508ade94e0e/markupsafe-3.0.3-cp312-cp312-win32.whl", hash = "sha256:d88b440e37a16e651bda4c7c2b930eb586fd15ca7406cb39e211fcff3bf3017d", size = 14540, upload-time = "2025-09-27T18:36:38.761Z" },
    { url = "https://files.pythonhosted.org/packages/aa/5b/bec5aa9bbbb2c946ca2733ef9c4ca91c91b6a24580193e891b5f7dbe8e1e/markupsafe-3.0.3-cp312-cp312-win_amd64.whl", hash = "sha256:26a5784ded40c9e318cfc2bdb30fe164bdb8665ded9cd64d500a34fb42067b1c", size = 15105, upload-time = "2025-09-27T18:36:39.701Z" },
    { url = "https://files.pythonhosted.org/packages/e5/f1/216fc1bbfd74011693a4fd837e7026152e89c4bcf3e77b6692fba9923123/markupsafe-3.0.3-cp312-cp312-win_arm64.whl", hash = "sha256:35add3b638a5d900e807944a078b51922212fb3dedb01633a8defc4b01a3c85f", size = 13906, upload-time = "2025-09-27T18:36:40.689Z" },
    { url = "https://files.pythonhosted.org/packages/38/2f/907b9c7bbba283e68f20259574b13d005c121a0fa4c175f9bed27c4597ff/markupsafe-3.0.3-cp313-cp313-macosx_10_13_x86_64.whl", hash = "sha256:e1cf1972137e83c5d4c136c43ced9ac51d0e124706ee1c8aa8532c1287fa8795", size = 11622, upload-time = "2025-09-27T18:36:41.777Z" },
    { url = "https://files.pythonhosted.org/packages/9c/d9/5f7756922cdd676869eca1c4e3c0cd0df60ed30199ffd775e319089cb3ed/markupsafe-3.0.3-cp313-cp313-macosx_11_0_arm64.whl", hash = "sha256:116bb52f642a37c115f517494ea5feb03889e04df47eeff5b130b1808ce7c219", size = 12029, upload-time = "2025-09-27T18:36:43.257Z" },
    { url = "https://files.pythonhosted.org/packages/00/07/575a68c754943058c78f30db02ee03a64b3c638586fba6a6dd56830b30a3/markupsafe-3.0.3-cp313-cp313-manylinux2014_aarch64.manylinux_2_17_aarch64.manylinux_2_28_aarch64.whl", hash = "sha256:133a43e73a802c5562be9bbcd03d090aa5a1fe899db609c29e8c8d815c5f6de6", size = 24374, upload-time = "2025-09-27T18:36:44.508Z" },
    { url = "https://files.pythonhosted.org/packages/a9/21/9b05698b46f218fc0e118e1f8168395c65c8a2c750ae2bab54fc4bd4e0e8/markupsafe-3.0.3-cp313-cp313-manylinux2014_x86_64.manylinux_2_17_x86_64.manylinux_2_28_x86_64.whl", hash = "sha256:ccfcd093f13f0f0b7fdd0f198b90053bf7b2f02a3927a30e63f3ccc9df56b676", size = 22980, upload-time = "2025-09-27T18:36:45.385Z" },
    { url = "https://files.pythonhosted.org/packages/7f/71/544260864f893f18b6827315b988c146b559391e6e7e8f7252839b1b846a/markupsafe-3.0.3-cp313-cp313-manylinux_2_31_riscv64.manylinux_2_39_riscv64.whl", hash = "sha256:509fa21c6deb7a7a273d629cf5ec029bc209d1a51178615ddf718f5918992ab9", size = 21990, upload-time = "2025-09-27T18:36:46.916Z" },
    { url = "https://files.pythonhosted.org/packages/c2/28/b50fc2f74d1ad761af2f5dcce7492648b983d00a65b8c0e0cb457c82ebbe/markupsafe-3.0.3-cp313-cp313-musllinux_1_2_aarch64.whl", hash = "sha256:a4afe79fb3de0b7097d81da19090f4df4f8d3a2b3adaa8764138aac2e44f3af1", size = 23784, upload-time = "2025-09-27T18:36:47.884Z" },
    { url = "https://files.pythonhosted.org/packages/ed/76/104b2aa106a208da8b17a2fb72e033a5a9d7073c68f7e508b94916ed47a9/markupsafe-3.0.3-cp313-cp313-musllinux_1_2_riscv64.whl", hash = "sha256:795e7751525cae078558e679d646ae45574b47ed6e7771863fcc079a6171a0fc", size = 21588, upload-time = "2025-09-27T18:36:48.82Z" },
    { url = "https://files.pythonhosted.org/packages/b5/99/16a5eb2d140087ebd97180d95249b00a03aa87e29cc224056274f2e45fd6/markupsafe-3.0.3-cp313-cp313-musllinux_1_2_x86_64.whl", hash = "sha256:8485f406a96febb5140bfeca44a73e3ce5116b2501ac54fe953e488fb1d03b12", size = 23041, upload-time = "2025-09-27T18:36:49.797Z" },
    { url = "https://files.pythonhosted.org/packages/19/bc/e7140ed90c5d61d77cea142eed9f9c303f4c4806f60a1044c13e3f1471d0/markupsafe-3.0.3-cp313-cp313-win32.whl", hash = "sha256:bdd37121970bfd8be76c5fb069c7751683bdf373db1ed6c010162b2a130248ed", size = 14543, upload-time = "2025-09-27T18:36:51.584Z" },
    { url = "https://files.pythonhosted.org/packages/05/73/c4abe620b841b6b791f2edc248f556900667a5a1cf023a6646967ae98335/markupsafe-3.0.3-cp313-cp313-win_amd64.whl", hash = "sha256:9a1abfdc021a164803f4d485104931fb8f8c1efd55bc6b748d2f5774e78b62c5", size = 15113, upload-time = "2025-09-27T18:36:52.537Z" },
    { url = "https://files.pythonhosted.org/packages/f0/3a/fa34a0f7cfef23cf9500d68cb7c32dd64ffd58a12b09225fb03dd37d5b80/markupsafe-3.0.3-cp313-cp313-win_arm64.whl", hash = "sha256:7e68f88e5b8799aa49c85cd116c932a1ac15caaa3f5db09087854d218359e485", size = 13911, upload-time = "2025-09-27T18:36:53.513Z" },
    { url = "https://files.pythonhosted.org/packages/e4/d7/e05cd7efe43a88a17a37b3ae96e79a19e846f3f456fe79c57ca61356ef01/markupsafe-3.0.3-cp313-cp313t-macosx_10_13_x86_64.whl", hash = "sha256:218551f6df4868a8d527e3062d0fb968682fe92054e89978594c28e642c43a73", size = 11658, upload-time = "2025-09-27T18:36:54.819Z" },
    { url = "https://files.pythonhosted.org/packages/99/9e/e412117548182ce2148bdeacdda3bb494260c0b0184360fe0d56389b523b/markupsafe-3.0.3-cp313-cp313t-macosx_11_0_arm64.whl", hash = "sha256:3524b778fe5cfb3452a09d31e7b5adefeea8c5be1d43c4f810ba09f2ceb29d37", size = 12066, upload-time = "2025-09-27T18:36:55.714Z" },
    { url = "https://files.pythonhosted.org/packages/bc/e6/fa0ffcda717ef64a5108eaa7b4f5ed28d56122c9a6d70ab8b72f9f715c80/markupsafe-3.0.3-cp313-cp313t-manylinux2014_aarch64.manylinux_2_17_aarch64.manylinux_2_28_aarch64.whl", hash = "sha256:4e885a3d1efa2eadc93c894a21770e4bc67899e3543680313b09f139e149ab19", size = 25639, upload-time = "2025-09-27T18:36:56.908Z" },
    { url = "https://files.pythonhosted.org/packages/96/ec/2102e881fe9d25fc16cb4b25d5f5cde50970967ffa5dddafdb771237062d/markupsafe-3.0.3-cp313-cp313t-manylinux2014_x86_64.manylinux_2_17_x86_64.manylinux_2_28_x86_64.whl", hash = "sha256:8709b08f4a89aa7586de0aadc8da56180242ee0ada3999749b183aa23df95025", size = 23569, upload-time = "2025-09-27T18:36:57.913Z" },
    { url = "https://files.pythonhosted.org/packages/4b/30/6f2fce1f1f205fc9323255b216ca8a235b15860c34b6798f810f05828e32/markupsafe-3.0.3-cp313-cp313t-manylinux_2_31_riscv64.manylinux_2_39_riscv64.whl", hash = "sha256:b8512a91625c9b3da6f127803b166b629725e68af71f8184ae7e7d54686a56d6", size = 23284, upload-time = "2025-09-27T18:36:58.833Z" },
    { url = "https://files.pythonhosted.org/packages/58/47/4a0ccea4ab9f5dcb6f79c0236d954acb382202721e704223a8aafa38b5c8/markupsafe-3.0.3-cp313-cp313t-musllinux_1_2_aarch64.whl", hash = "sha256:9b79b7a16f7fedff2495d684f2b59b0457c3b493778c9eed31111be64d58279f", size = 24801, upload-time = "2025-09-27T18:36:59.739Z" },
    { url = "https://files.pythonhosted.org/packages/6a/70/3780e9b72180b6fecb83a4814d84c3bf4b4ae4bf0b19c27196104149734c/markupsafe-3.0.3-cp313-cp313t-musllinux_1_2_riscv64.whl", hash = "sha256:12c63dfb4a98206f045aa9563db46507995f7ef6d83b2f68eda65c307c6829eb", size = 22769, upload-time = "2025-09-27T18:37:00.719Z" },
    { url = "https://files.pythonhosted.org/packages/98/c5/c03c7f4125180fc215220c035beac6b9cb684bc7a067c84fc69414d315f5/markupsafe-3.0.3-cp313-cp313t-musllinux_1_2_x86_64.whl", hash = "sha256:8f71bc33915be5186016f675cd83a1e08523649b0e33efdb898db577ef5bb009", size = 23642, upload-time = "2025-09-27T18:37:01.673Z" },
    { url = "https://files.pythonhosted.org/packages/80/d6/2d1b89f6ca4bff1036499b1e29a1d02d282259f3681540e16563f27ebc23/markupsafe-3.0.3-cp313-cp313t-win32.whl", hash = "sha256:69c0b73548bc525c8cb9a251cddf1931d1db4d2258e9599c28c07ef3580ef354", size = 14612, upload-time = "2025-09-27T18:37:02.639Z" },
    { url = "https://files.pythonhosted.org/packages/2b/98/e48a4bfba0a0ffcf9925fe2d69240bfaa19c6f7507b8cd09c70684a53c1e/markupsafe-3.0.3-cp313-cp313t-win_amd64.whl", hash = "sha256:1b4b79e8ebf6b55351f0d91fe80f893b4743f104bff22e90697db1590e47a218", size = 15200, upload-time = "2025-09-27T18:37:03.582Z" },
    { url = "https://files.pythonhosted.org/packages/0e/72/e3cc540f351f316e9ed0f092757459afbc595824ca724cbc5a5d4263713f/markupsafe-3.0.3-cp313-cp313t-win_arm64.whl", hash = "sha256:ad2cf8aa28b8c020ab2fc8287b0f823d0a7d8630784c31e9ee5edea20f406287", size = 13973, upload-time = "2025-09-27T18:37:04.929Z" },
    { url = "https://files.pythonhosted.org/packages/33/8a/8e42d4838cd89b7dde187011e97fe6c3af66d8c044997d2183fbd6d31352/markupsafe-3.0.3-cp314-cp314-macosx_10_13_x86_64.whl", hash = "sha256:eaa9599de571d72e2daf60164784109f19978b327a3910d3e9de8c97b5b70cfe", size = 11619, upload-time = "2025-09-27T18:37:06.342Z" },
    { url = "https://files.pythonhosted.org/packages/b5/64/7660f8a4a8e53c924d0fa05dc3a55c9cee10bbd82b11c5afb27d44b096ce/markupsafe-3.0.3-cp314-cp314-macosx_11_0_arm64.whl", hash = "sha256:c47a551199eb8eb2121d4f0f15ae0f923d31350ab9280078d1e5f12b249e0026", size = 12029, upload-time = "2025-09-27T18:37:07.213Z" },
    { url = "https://files.pythonhosted.org/packages/da/ef/e648bfd021127bef5fa12e1720ffed0c6cbb8310c8d9bea7266337ff06de/markupsafe-3.0.3-cp314-cp314-manylinux2014_aarch64.manylinux_2_17_aarch64.manylinux_2_28_aarch64.whl", hash = "sha256:f34c41761022dd093b4b6896d4810782ffbabe30f2d443ff5f083e0cbbb8c737", size = 24408, upload-time = "2025-09-27T18:37:09.572Z" },
    { url = "https://files.pythonhosted.org/packages/41/3c/a36c2450754618e62008bf7435ccb0f88053e07592e6028a34776213d877/markupsafe-3.0.3-cp314-cp314-manylinux2014_x86_64.manylinux_2_17_x86_64.manylinux_2_28_x86_64.whl", hash = "sha256:457a69a9577064c05a97c41f4e65148652db078a3a509039e64d3467b9e7ef97", size = 23005, upload-time = "2025-09-27T18:37:10.58Z" },
    { url = "https://files.pythonhosted.org/packages/bc/20/b7fdf89a8456b099837cd1dc21974632a02a999ec9bf7ca3e490aacd98e7/markupsafe-3.0.3-cp314-cp314-manylinux_2_31_riscv64.manylinux_2_39_riscv64.whl", hash = "sha256:e8afc3f2ccfa24215f8cb28dcf43f0113ac3c37c2f0f0806d8c70e4228c5cf4d", size = 22048, upload-time = "2025-09-27T18:37:11.547Z" },
    { url = "https://files.pythonhosted.org/packages/9a/a7/591f592afdc734f47db08a75793a55d7fbcc6902a723ae4cfbab61010cc5/markupsafe-3.0.3-cp314-cp314-musllinux_1_2_aarch64.whl", hash = "sha256:ec15a59cf5af7be74194f7ab02d0f59a62bdcf1a537677ce67a2537c9b87fcda", size = 23821, upload-time = "2025-09-27T18:37:12.48Z" },
    { url = "https://files.pythonhosted.org/packages/7d/33/45b24e4f44195b26521bc6f1a82197118f74df348556594bd2262bda1038/markupsafe-3.0.3-cp314-cp314-musllinux_1_2_riscv64.whl", hash = "sha256:0eb9ff8191e8498cca014656ae6b8d61f39da5f95b488805da4bb029cccbfbaf", size = 21606, upload-time = "2025-09-27T18:37:13.485Z" },
    { url = "https://files.pythonhosted.org/packages/ff/0e/53dfaca23a69fbfbbf17a4b64072090e70717344c52eaaaa9c5ddff1e5f0/markupsafe-3.0.3-cp314-cp314-musllinux_1_2_x86_64.whl", hash = "sha256:2713baf880df847f2bece4230d4d094280f4e67b1e813eec43b4c0e144a34ffe", size = 23043, upload-time = "2025-09-27T18:37:14.408Z" },
    { url = "https://files.pythonhosted.org/packages/46/11/f333a06fc16236d5238bfe74daccbca41459dcd8d1fa952e8fbd5dccfb70/markupsafe-3.0.3-cp314-cp314-win32.whl", hash = "sha256:729586769a26dbceff69f7a7dbbf59ab6572b99d94576a5592625d5b411576b9", size = 14747, upload-time = "2025-09-27T18:37:15.36Z" },
    { url = "https://files.pythonhosted.org/packages/28/52/182836104b33b444e400b14f797212f720cbc9ed6ba34c800639d154e821/markupsafe-3.0.3-cp314-cp314-win_amd64.whl", hash = "sha256:bdc919ead48f234740ad807933cdf545180bfbe9342c2bb451556db2ed958581", size = 15341, upload-time = "2025-09-27T18:37:16.496Z" },
    { url = "https://files.pythonhosted.org/packages/6f/18/acf23e91bd94fd7b3031558b1f013adfa21a8e407a3fdb32745538730382/markupsafe-3.0.3-cp314-cp314-win_arm64.whl", hash = "sha256:5a7d5dc5140555cf21a6fefbdbf8723f06fcd2f63ef108f2854de715e4422cb4", size = 14073, upload-time = "2025-09-27T18:37:17.476Z" },
    { url = "https://files.pythonhosted.org/packages/3c/f0/57689aa4076e1b43b15fdfa646b04653969d50cf30c32a102762be2485da/markupsafe-3.0.3-cp314-cp314t-macosx_10_13_x86_64.whl", hash = "sha256:1353ef0c1b138e1907ae78e2f6c63ff67501122006b0f9abad68fda5f4ffc6ab", size = 11661, upload-time = "2025-09-27T18:37:18.453Z" },
    { url = "https://files.pythonhosted.org/packages/89/c3/2e67a7ca217c6912985ec766c6393b636fb0c2344443ff9d91404dc4c79f/markupsafe-3.0.3-cp314-cp314t-macosx_11_0_arm64.whl", hash = "sha256:1085e7fbddd3be5f89cc898938f42c0b3c711fdcb37d75221de2666af647c175", size = 12069, upload-time = "2025-09-27T18:37:19.332Z" },
    { url = "https://files.pythonhosted.org/packages/f0/00/be561dce4e6ca66b15276e184ce4b8aec61fe83662cce2f7d72bd3249d28/markupsafe-3.0.3-cp314-cp314t-manylinux2014_aarch64.manylinux_2_17_aarch64.manylinux_2_28_aarch64.whl", hash = "sha256:1b52b4fb9df4eb9ae465f8d0c228a00624de2334f216f178a995ccdcf82c4634", size = 25670, upload-time = "2025-09-27T18:37:20.245Z" },
    { url = "https://files.pythonhosted.org/packages/50/09/c419f6f5a92e5fadde27efd190eca90f05e1261b10dbd8cbcb39cd8ea1dc/markupsafe-3.0.3-cp314-cp314t-manylinux2014_x86_64.manylinux_2_17_x86_64.manylinux_2_28_x86_64.whl", hash = "sha256:fed51ac40f757d41b7c48425901843666a6677e3e8eb0abcff09e4ba6e664f50", size = 23598, upload-time = "2025-09-27T18:37:21.177Z" },
    { url = "https://files.pythonhosted.org/packages/22/44/a0681611106e0b2921b3033fc19bc53323e0b50bc70cffdd19f7d679bb66/markupsafe-3.0.3-cp314-cp314t-manylinux_2_31_riscv64.manylinux_2_39_riscv64.whl", hash = "sha256:f190daf01f13c72eac4efd5c430a8de82489d9cff23c364c3ea822545032993e", size = 23261, upload-time = "2025-09-27T18:37:22.167Z" },
    { url = "https://files.pythonhosted.org/packages/5f/57/1b0b3f100259dc9fffe780cfb60d4be71375510e435efec3d116b6436d43/markupsafe-3.0.3-cp314-cp314t-musllinux_1_2_aarch64.whl", hash = "sha256:e56b7d45a839a697b5eb268c82a71bd8c7f6c94d6fd50c3d577fa39a9f1409f5", size = 24835, upload-time = "2025-09-27T18:37:23.296Z" },
    { url = "https://files.pythonhosted.org/packages/26/6a/4bf6d0c97c4920f1597cc14dd720705eca0bf7c787aebc6bb4d1bead5388/markupsafe-3.0.3-cp314-cp314t-musllinux_1_2_riscv64.whl", hash = "sha256:f3e98bb3798ead92273dc0e5fd0f31ade220f59a266ffd8a4f6065e0a3ce0523", size = 22733, upload-time = "2025-09-27T18:37:24.237Z" },
    { url = "https://files.pythonhosted.org/packages/14/c7/ca723101509b518797fedc2fdf79ba57f886b4aca8a7d31857ba3ee8281f/markupsafe-3.0.3-cp314-cp314t-musllinux_1_2_x86_64.whl", hash = "sha256:5678211cb9333a6468fb8d8be0305520aa073f50d17f089b5b4b477ea6e67fdc", size = 23672, upload-time = "2025-09-27T18:37:25.271Z" },
    { url = "https://files.pythonhosted.org/packages/fb/df/5bd7a48c256faecd1d36edc13133e51397e41b73bb77e1a69deab746ebac/markupsafe-3.0.3-cp314-cp314t-win32.whl", hash = "sha256:915c04ba3851909ce68ccc2b8e2cd691618c4dc4c4232fb7982bca3f41fd8c3d", size = 14819, upload-time = "2025-09-27T18:37:26.285Z" },
    { url = "https://files.pythonhosted.org/packages/1a/8a/0402ba61a2f16038b48b39bccca271134be00c5c9f0f623208399333c448/markupsafe-3.0.3-cp314-cp314t-win_amd64.whl", hash = "sha256:4faffd047e07c38848ce017e8725090413cd80cbc23d86e55c587bf979e579c9", size = 15426, upload-time = "2025-09-27T18:37:27.316Z" },
    { url = "https://files.pythonhosted.org/packages/70/bc/6f1c2f612465f5fa89b95bead1f44dcb607670fd42891d8fdcd5d039f4f4/markupsafe-3.0.3-cp314-cp314t-win_arm64.whl", hash = "sha256:32001d6a8fc98c8cb5c947787c5d08b0a50663d139f1305bac5885d98d9b40fa", size = 14146, upload-time = "2025-09-27T18:37:28.327Z" },
    { url = "https://files.pythonhosted.org/packages/56/23/0d8c13a44bde9154821586520840643467aee574d8ce79a17da539ee7fed/markupsafe-3.0.3-cp39-cp39-macosx_10_9_x86_64.whl", hash = "sha256:15d939a21d546304880945ca1ecb8a039db6b4dc49b2c5a400387cdae6a62e26", size = 11623, upload-time = "2025-09-27T18:37:29.296Z" },
    { url = "https://files.pythonhosted.org/packages/fd/23/07a2cb9a8045d5f3f0890a8c3bc0859d7a47bfd9a560b563899bec7b72ed/markupsafe-3.0.3-cp39-cp39-macosx_11_0_arm64.whl", hash = "sha256:f71a396b3bf33ecaa1626c255855702aca4d3d9fea5e051b41ac59a9c1c41edc", size = 12049, upload-time = "2025-09-27T18:37:30.234Z" },
    { url = "https://files.pythonhosted.org/packages/bc/e4/6be85eb81503f8e11b61c0b6369b6e077dcf0a74adbd9ebf6b349937b4e9/markupsafe-3.0.3-cp39-cp39-manylinux2014_aarch64.manylinux_2_17_aarch64.manylinux_2_28_aarch64.whl", hash = "sha256:0f4b68347f8c5eab4a13419215bdfd7f8c9b19f2b25520968adfad23eb0ce60c", size = 21923, upload-time = "2025-09-27T18:37:31.177Z" },
    { url = "https://files.pythonhosted.org/packages/6f/bc/4dc914ead3fe6ddaef035341fee0fc956949bbd27335b611829292b89ee2/markupsafe-3.0.3-cp39-cp39-manylinux2014_x86_64.manylinux_2_17_x86_64.manylinux_2_28_x86_64.whl", hash = "sha256:e8fc20152abba6b83724d7ff268c249fa196d8259ff481f3b1476383f8f24e42", size = 20543, upload-time = "2025-09-27T18:37:32.168Z" },
    { url = "https://files.pythonhosted.org/packages/89/6e/5fe81fbcfba4aef4093d5f856e5c774ec2057946052d18d168219b7bd9f9/markupsafe-3.0.3-cp39-cp39-manylinux_2_31_riscv64.manylinux_2_39_riscv64.whl", hash = "sha256:949b8d66bc381ee8b007cd945914c721d9aba8e27f71959d750a46f7c282b20b", size = 20585, upload-time = "2025-09-27T18:37:33.166Z" },
    { url = "https://files.pythonhosted.org/packages/f6/f6/e0e5a3d3ae9c4020f696cd055f940ef86b64fe88de26f3a0308b9d3d048c/markupsafe-3.0.3-cp39-cp39-musllinux_1_2_aarch64.whl", hash = "sha256:3537e01efc9d4dccdf77221fb1cb3b8e1a38d5428920e0657ce299b20324d758", size = 21387, upload-time = "2025-09-27T18:37:34.185Z" },
    { url = "https://files.pythonhosted.org/packages/c8/25/651753ef4dea08ea790f4fbb65146a9a44a014986996ca40102e237aa49a/markupsafe-3.0.3-cp39-cp39-musllinux_1_2_riscv64.whl", hash = "sha256:591ae9f2a647529ca990bc681daebdd52c8791ff06c2bfa05b65163e28102ef2", size = 20133, upload-time = "2025-09-27T18:37:35.138Z" },
    { url = "https://files.pythonhosted.org/packages/dc/0a/c3cf2b4fef5f0426e8a6d7fce3cb966a17817c568ce59d76b92a233fdbec/markupsafe-3.0.3-cp39-cp39-musllinux_1_2_x86_64.whl", hash = "sha256:a320721ab5a1aba0a233739394eb907f8c8da5c98c9181d1161e77a0c8e36f2d", size = 20588, upload-time = "2025-09-27T18:37:36.096Z" },
    { url = "https://files.pythonhosted.org/packages/cd/1b/a7782984844bd519ad4ffdbebbba2671ec5d0ebbeac34736c15fb86399e8/markupsafe-3.0.3-cp39-cp39-win32.whl", hash = "sha256:df2449253ef108a379b8b5d6b43f4b1a8e81a061d6537becd5582fba5f9196d7", size = 14566, upload-time = "2025-09-27T18:37:37.09Z" },
    { url = "https://files.pythonhosted.org/packages/18/1f/8d9c20e1c9440e215a44be5ab64359e207fcb4f675543f1cf9a2a7f648d0/markupsafe-3.0.3-cp39-cp39-win_amd64.whl", hash = "sha256:7c3fb7d25180895632e5d3148dbdc29ea38ccb7fd210aa27acbd1201a1902c6e", size = 15053, upload-time = "2025-09-27T18:37:38.054Z" },
    { url = "https://files.pythonhosted.org/packages/4e/d3/fe08482b5cd995033556d45041a4f4e76e7f0521112a9c9991d40d39825f/markupsafe-3.0.3-cp39-cp39-win_arm64.whl", hash = "sha256:38664109c14ffc9e7437e86b4dceb442b0096dfe3541d7864d9cbe1da4cf36c8", size = 13928, upload-time = "2025-09-27T18:37:39.037Z" },
]

[[package]]
name = "medusa"
version = "1.0.23"
source = { virtual = "." }
dependencies = [
    { name = "adba" },
    { name = "appdirs" },
    { name = "attrs" },
    { name = "babelfish" },
    { name = "beautifulsoup4" },
    { name = "bencode-py" },
    { name = "cachecontrol" },
    { name = "certifi" },
    { name = "cloudscraper" },
    { name = "configobj" },
    { name = "contextlib2" },
    { name = "deluge-client" },
    { name = "diskcache" },
    { name = "dogpile-cache" },
    { name = "enzyme" },
    { name = "feedparser" },
    { name = "gntp" },
    { name = "guessit" },
    { name = "html5lib" },
    { name = "jsonrpclib-pelix" },
    { name = "mako" },
    { name = "markdown2" },
    { name = "packaging" },
    { name = "profilehooks" },
    { name = "pygithub" },
    { name = "pyjwt" },
    { name = "pymediainfo" },
    { name = "python-dateutil" },
    { name = "python-twitter" },
    { name = "pytimeparse" },
    { name = "pytrakt" },
    { name = "pyyaml" },
    { name = "rarfile" },
    { name = "rebulk" },
    { name = "requests" },
    { name = "requests-oauthlib" },
    { name = "requests-toolbelt" },
    { name = "six" },
    { name = "subliminal" },
    { name = "tmdbsimple" },
    { name = "tornado" },
    { name = "tornroutes" },
    { name = "trans" },
    { name = "ttl-cache" },
    { name = "tvdbapiv2" },
    { name = "urllib3" },
    { name = "validators" },
]

[package.metadata]
requires-dist = [
    { name = "adba", url = "https://github.com/pymedusa/adba/archive/37b0c74e76b40b3dbde29e71da75a1808eb121de.zip" },
    { name = "appdirs", specifier = "==1.4.4" },
    { name = "attrs", specifier = "==25.4.0" },
    { name = "babelfish", specifier = "==0.6.1" },
    { name = "beautifulsoup4", specifier = "==4.14.2" },
    { name = "bencode-py", specifier = "==4.0.0" },
    { name = "cachecontrol", specifier = "==0.14.3" },
    { name = "certifi", specifier = "==2025.10.5" },
    { name = "cloudscraper", specifier = "==1.2.71" },
    { name = "configobj", specifier = "==5.0.9" },
    { name = "contextlib2", specifier = "==21.6.0" },
    { name = "deluge-client", specifier = "==1.10.2" },
    { name = "diskcache", specifier = "==5.6.3" },
<<<<<<< HEAD
    { name = "dogpile-cache", specifier = "==1.3.4" },
    { name = "feedparser", specifier = "==6.0.12" },
=======
    { name = "dogpile-cache", specifier = "==1.2.1" },
    { name = "enzyme", specifier = "==0.5.2" },
    { name = "feedparser", specifier = "==6.0.11" },
>>>>>>> a4f1e6b2
    { name = "gntp", specifier = "==1.0.3" },
    { name = "guessit", specifier = "==3.8.0" },
    { name = "html5lib", specifier = "==1.1" },
    { name = "jsonrpclib-pelix", specifier = "==0.4.3.4" },
    { name = "mako", specifier = "==1.3.10" },
    { name = "markdown2", specifier = "==2.5.4" },
    { name = "packaging", specifier = "==25.0" },
    { name = "profilehooks", specifier = "==1.13.0" },
    { name = "pygithub", specifier = "==2.8.1" },
    { name = "pyjwt", specifier = "==2.10.1" },
    { name = "pymediainfo", specifier = "==7.0.1" },
    { name = "python-dateutil", specifier = "==2.9.0.post0" },
    { name = "python-twitter", specifier = "==3.5" },
    { name = "pytimeparse", url = "https://github.com/pymedusa/pytimeparse/archive/8f2832597235c6ec98c44de4dab3274927f67e29.zip" },
    { name = "pytrakt", specifier = "==4.2.2" },
    { name = "pyyaml", specifier = "==6.0.3" },
    { name = "rarfile", specifier = "==4.2" },
    { name = "rebulk", specifier = "==3.2.0" },
    { name = "requests", specifier = "==2.32.5" },
    { name = "requests-oauthlib", specifier = "==2.0.0" },
    { name = "requests-toolbelt", specifier = "==1.0.0" },
    { name = "six", specifier = "==1.17.0" },
    { name = "subliminal", specifier = "==2.2.1" },
    { name = "tmdbsimple", specifier = "==2.9.1" },
    { name = "tornado", specifier = "==6.5.2" },
    { name = "tornroutes", specifier = "==0.5.1" },
    { name = "trans", specifier = "==2.1.0" },
    { name = "ttl-cache", specifier = "==1.6" },
    { name = "tvdbapiv2", url = "https://github.com/pymedusa/tvdbv2/archive/d6d0e9d98071c2d646beb997b336edbb0e98dfb7.zip" },
    { name = "urllib3", specifier = "==2.5.0" },
    { name = "validators", specifier = "==0.35.0" },
]

[[package]]
name = "msgpack"
version = "1.1.2"
source = { registry = "https://pypi.org/simple" }
sdist = { url = "https://files.pythonhosted.org/packages/4d/f2/bfb55a6236ed8725a96b0aa3acbd0ec17588e6a2c3b62a93eb513ed8783f/msgpack-1.1.2.tar.gz", hash = "sha256:3b60763c1373dd60f398488069bcdc703cd08a711477b5d480eecc9f9626f47e", size = 173581, upload-time = "2025-10-08T09:15:56.596Z" }
wheels = [
    { url = "https://files.pythonhosted.org/packages/f5/a2/3b68a9e769db68668b25c6108444a35f9bd163bb848c0650d516761a59c0/msgpack-1.1.2-cp310-cp310-macosx_10_9_x86_64.whl", hash = "sha256:0051fffef5a37ca2cd16978ae4f0aef92f164df86823871b5162812bebecd8e2", size = 81318, upload-time = "2025-10-08T09:14:38.722Z" },
    { url = "https://files.pythonhosted.org/packages/5b/e1/2b720cc341325c00be44e1ed59e7cfeae2678329fbf5aa68f5bda57fe728/msgpack-1.1.2-cp310-cp310-macosx_11_0_arm64.whl", hash = "sha256:a605409040f2da88676e9c9e5853b3449ba8011973616189ea5ee55ddbc5bc87", size = 83786, upload-time = "2025-10-08T09:14:40.082Z" },
    { url = "https://files.pythonhosted.org/packages/71/e5/c2241de64bfceac456b140737812a2ab310b10538a7b34a1d393b748e095/msgpack-1.1.2-cp310-cp310-manylinux2014_aarch64.manylinux_2_17_aarch64.manylinux_2_28_aarch64.whl", hash = "sha256:8b696e83c9f1532b4af884045ba7f3aa741a63b2bc22617293a2c6a7c645f251", size = 398240, upload-time = "2025-10-08T09:14:41.151Z" },
    { url = "https://files.pythonhosted.org/packages/b7/09/2a06956383c0fdebaef5aa9246e2356776f12ea6f2a44bd1368abf0e46c4/msgpack-1.1.2-cp310-cp310-manylinux2014_x86_64.manylinux_2_17_x86_64.manylinux_2_28_x86_64.whl", hash = "sha256:365c0bbe981a27d8932da71af63ef86acc59ed5c01ad929e09a0b88c6294e28a", size = 406070, upload-time = "2025-10-08T09:14:42.821Z" },
    { url = "https://files.pythonhosted.org/packages/0e/74/2957703f0e1ef20637d6aead4fbb314330c26f39aa046b348c7edcf6ca6b/msgpack-1.1.2-cp310-cp310-musllinux_1_2_aarch64.whl", hash = "sha256:41d1a5d875680166d3ac5c38573896453bbbea7092936d2e107214daf43b1d4f", size = 393403, upload-time = "2025-10-08T09:14:44.38Z" },
    { url = "https://files.pythonhosted.org/packages/a5/09/3bfc12aa90f77b37322fc33e7a8a7c29ba7c8edeadfa27664451801b9860/msgpack-1.1.2-cp310-cp310-musllinux_1_2_x86_64.whl", hash = "sha256:354e81bcdebaab427c3df4281187edc765d5d76bfb3a7c125af9da7a27e8458f", size = 398947, upload-time = "2025-10-08T09:14:45.56Z" },
    { url = "https://files.pythonhosted.org/packages/4b/4f/05fcebd3b4977cb3d840f7ef6b77c51f8582086de5e642f3fefee35c86fc/msgpack-1.1.2-cp310-cp310-win32.whl", hash = "sha256:e64c8d2f5e5d5fda7b842f55dec6133260ea8f53c4257d64494c534f306bf7a9", size = 64769, upload-time = "2025-10-08T09:14:47.334Z" },
    { url = "https://files.pythonhosted.org/packages/d0/3e/b4547e3a34210956382eed1c85935fff7e0f9b98be3106b3745d7dec9c5e/msgpack-1.1.2-cp310-cp310-win_amd64.whl", hash = "sha256:db6192777d943bdaaafb6ba66d44bf65aa0e9c5616fa1d2da9bb08828c6b39aa", size = 71293, upload-time = "2025-10-08T09:14:48.665Z" },
    { url = "https://files.pythonhosted.org/packages/2c/97/560d11202bcd537abca693fd85d81cebe2107ba17301de42b01ac1677b69/msgpack-1.1.2-cp311-cp311-macosx_10_9_x86_64.whl", hash = "sha256:2e86a607e558d22985d856948c12a3fa7b42efad264dca8a3ebbcfa2735d786c", size = 82271, upload-time = "2025-10-08T09:14:49.967Z" },
    { url = "https://files.pythonhosted.org/packages/83/04/28a41024ccbd67467380b6fb440ae916c1e4f25e2cd4c63abe6835ac566e/msgpack-1.1.2-cp311-cp311-macosx_11_0_arm64.whl", hash = "sha256:283ae72fc89da59aa004ba147e8fc2f766647b1251500182fac0350d8af299c0", size = 84914, upload-time = "2025-10-08T09:14:50.958Z" },
    { url = "https://files.pythonhosted.org/packages/71/46/b817349db6886d79e57a966346cf0902a426375aadc1e8e7a86a75e22f19/msgpack-1.1.2-cp311-cp311-manylinux2014_aarch64.manylinux_2_17_aarch64.manylinux_2_28_aarch64.whl", hash = "sha256:61c8aa3bd513d87c72ed0b37b53dd5c5a0f58f2ff9f26e1555d3bd7948fb7296", size = 416962, upload-time = "2025-10-08T09:14:51.997Z" },
    { url = "https://files.pythonhosted.org/packages/da/e0/6cc2e852837cd6086fe7d8406af4294e66827a60a4cf60b86575a4a65ca8/msgpack-1.1.2-cp311-cp311-manylinux2014_x86_64.manylinux_2_17_x86_64.manylinux_2_28_x86_64.whl", hash = "sha256:454e29e186285d2ebe65be34629fa0e8605202c60fbc7c4c650ccd41870896ef", size = 426183, upload-time = "2025-10-08T09:14:53.477Z" },
    { url = "https://files.pythonhosted.org/packages/25/98/6a19f030b3d2ea906696cedd1eb251708e50a5891d0978b012cb6107234c/msgpack-1.1.2-cp311-cp311-musllinux_1_2_aarch64.whl", hash = "sha256:7bc8813f88417599564fafa59fd6f95be417179f76b40325b500b3c98409757c", size = 411454, upload-time = "2025-10-08T09:14:54.648Z" },
    { url = "https://files.pythonhosted.org/packages/b7/cd/9098fcb6adb32187a70b7ecaabf6339da50553351558f37600e53a4a2a23/msgpack-1.1.2-cp311-cp311-musllinux_1_2_x86_64.whl", hash = "sha256:bafca952dc13907bdfdedfc6a5f579bf4f292bdd506fadb38389afa3ac5b208e", size = 422341, upload-time = "2025-10-08T09:14:56.328Z" },
    { url = "https://files.pythonhosted.org/packages/e6/ae/270cecbcf36c1dc85ec086b33a51a4d7d08fc4f404bdbc15b582255d05ff/msgpack-1.1.2-cp311-cp311-win32.whl", hash = "sha256:602b6740e95ffc55bfb078172d279de3773d7b7db1f703b2f1323566b878b90e", size = 64747, upload-time = "2025-10-08T09:14:57.882Z" },
    { url = "https://files.pythonhosted.org/packages/2a/79/309d0e637f6f37e83c711f547308b91af02b72d2326ddd860b966080ef29/msgpack-1.1.2-cp311-cp311-win_amd64.whl", hash = "sha256:d198d275222dc54244bf3327eb8cbe00307d220241d9cec4d306d49a44e85f68", size = 71633, upload-time = "2025-10-08T09:14:59.177Z" },
    { url = "https://files.pythonhosted.org/packages/73/4d/7c4e2b3d9b1106cd0aa6cb56cc57c6267f59fa8bfab7d91df5adc802c847/msgpack-1.1.2-cp311-cp311-win_arm64.whl", hash = "sha256:86f8136dfa5c116365a8a651a7d7484b65b13339731dd6faebb9a0242151c406", size = 64755, upload-time = "2025-10-08T09:15:00.48Z" },
    { url = "https://files.pythonhosted.org/packages/ad/bd/8b0d01c756203fbab65d265859749860682ccd2a59594609aeec3a144efa/msgpack-1.1.2-cp312-cp312-macosx_10_13_x86_64.whl", hash = "sha256:70a0dff9d1f8da25179ffcf880e10cf1aad55fdb63cd59c9a49a1b82290062aa", size = 81939, upload-time = "2025-10-08T09:15:01.472Z" },
    { url = "https://files.pythonhosted.org/packages/34/68/ba4f155f793a74c1483d4bdef136e1023f7bcba557f0db4ef3db3c665cf1/msgpack-1.1.2-cp312-cp312-macosx_11_0_arm64.whl", hash = "sha256:446abdd8b94b55c800ac34b102dffd2f6aa0ce643c55dfc017ad89347db3dbdb", size = 85064, upload-time = "2025-10-08T09:15:03.764Z" },
    { url = "https://files.pythonhosted.org/packages/f2/60/a064b0345fc36c4c3d2c743c82d9100c40388d77f0b48b2f04d6041dbec1/msgpack-1.1.2-cp312-cp312-manylinux2014_aarch64.manylinux_2_17_aarch64.manylinux_2_28_aarch64.whl", hash = "sha256:c63eea553c69ab05b6747901b97d620bb2a690633c77f23feb0c6a947a8a7b8f", size = 417131, upload-time = "2025-10-08T09:15:05.136Z" },
    { url = "https://files.pythonhosted.org/packages/65/92/a5100f7185a800a5d29f8d14041f61475b9de465ffcc0f3b9fba606e4505/msgpack-1.1.2-cp312-cp312-manylinux2014_x86_64.manylinux_2_17_x86_64.manylinux_2_28_x86_64.whl", hash = "sha256:372839311ccf6bdaf39b00b61288e0557916c3729529b301c52c2d88842add42", size = 427556, upload-time = "2025-10-08T09:15:06.837Z" },
    { url = "https://files.pythonhosted.org/packages/f5/87/ffe21d1bf7d9991354ad93949286f643b2bb6ddbeab66373922b44c3b8cc/msgpack-1.1.2-cp312-cp312-musllinux_1_2_aarch64.whl", hash = "sha256:2929af52106ca73fcb28576218476ffbb531a036c2adbcf54a3664de124303e9", size = 404920, upload-time = "2025-10-08T09:15:08.179Z" },
    { url = "https://files.pythonhosted.org/packages/ff/41/8543ed2b8604f7c0d89ce066f42007faac1eaa7d79a81555f206a5cdb889/msgpack-1.1.2-cp312-cp312-musllinux_1_2_x86_64.whl", hash = "sha256:be52a8fc79e45b0364210eef5234a7cf8d330836d0a64dfbb878efa903d84620", size = 415013, upload-time = "2025-10-08T09:15:09.83Z" },
    { url = "https://files.pythonhosted.org/packages/41/0d/2ddfaa8b7e1cee6c490d46cb0a39742b19e2481600a7a0e96537e9c22f43/msgpack-1.1.2-cp312-cp312-win32.whl", hash = "sha256:1fff3d825d7859ac888b0fbda39a42d59193543920eda9d9bea44d958a878029", size = 65096, upload-time = "2025-10-08T09:15:11.11Z" },
    { url = "https://files.pythonhosted.org/packages/8c/ec/d431eb7941fb55a31dd6ca3404d41fbb52d99172df2e7707754488390910/msgpack-1.1.2-cp312-cp312-win_amd64.whl", hash = "sha256:1de460f0403172cff81169a30b9a92b260cb809c4cb7e2fc79ae8d0510c78b6b", size = 72708, upload-time = "2025-10-08T09:15:12.554Z" },
    { url = "https://files.pythonhosted.org/packages/c5/31/5b1a1f70eb0e87d1678e9624908f86317787b536060641d6798e3cf70ace/msgpack-1.1.2-cp312-cp312-win_arm64.whl", hash = "sha256:be5980f3ee0e6bd44f3a9e9dea01054f175b50c3e6cdb692bc9424c0bbb8bf69", size = 64119, upload-time = "2025-10-08T09:15:13.589Z" },
    { url = "https://files.pythonhosted.org/packages/6b/31/b46518ecc604d7edf3a4f94cb3bf021fc62aa301f0cb849936968164ef23/msgpack-1.1.2-cp313-cp313-macosx_10_13_x86_64.whl", hash = "sha256:4efd7b5979ccb539c221a4c4e16aac1a533efc97f3b759bb5a5ac9f6d10383bf", size = 81212, upload-time = "2025-10-08T09:15:14.552Z" },
    { url = "https://files.pythonhosted.org/packages/92/dc/c385f38f2c2433333345a82926c6bfa5ecfff3ef787201614317b58dd8be/msgpack-1.1.2-cp313-cp313-macosx_11_0_arm64.whl", hash = "sha256:42eefe2c3e2af97ed470eec850facbe1b5ad1d6eacdbadc42ec98e7dcf68b4b7", size = 84315, upload-time = "2025-10-08T09:15:15.543Z" },
    { url = "https://files.pythonhosted.org/packages/d3/68/93180dce57f684a61a88a45ed13047558ded2be46f03acb8dec6d7c513af/msgpack-1.1.2-cp313-cp313-manylinux2014_aarch64.manylinux_2_17_aarch64.manylinux_2_28_aarch64.whl", hash = "sha256:1fdf7d83102bf09e7ce3357de96c59b627395352a4024f6e2458501f158bf999", size = 412721, upload-time = "2025-10-08T09:15:16.567Z" },
    { url = "https://files.pythonhosted.org/packages/5d/ba/459f18c16f2b3fc1a1ca871f72f07d70c07bf768ad0a507a698b8052ac58/msgpack-1.1.2-cp313-cp313-manylinux2014_x86_64.manylinux_2_17_x86_64.manylinux_2_28_x86_64.whl", hash = "sha256:fac4be746328f90caa3cd4bc67e6fe36ca2bf61d5c6eb6d895b6527e3f05071e", size = 424657, upload-time = "2025-10-08T09:15:17.825Z" },
    { url = "https://files.pythonhosted.org/packages/38/f8/4398c46863b093252fe67368b44edc6c13b17f4e6b0e4929dbf0bdb13f23/msgpack-1.1.2-cp313-cp313-musllinux_1_2_aarch64.whl", hash = "sha256:fffee09044073e69f2bad787071aeec727183e7580443dfeb8556cbf1978d162", size = 402668, upload-time = "2025-10-08T09:15:19.003Z" },
    { url = "https://files.pythonhosted.org/packages/28/ce/698c1eff75626e4124b4d78e21cca0b4cc90043afb80a507626ea354ab52/msgpack-1.1.2-cp313-cp313-musllinux_1_2_x86_64.whl", hash = "sha256:5928604de9b032bc17f5099496417f113c45bc6bc21b5c6920caf34b3c428794", size = 419040, upload-time = "2025-10-08T09:15:20.183Z" },
    { url = "https://files.pythonhosted.org/packages/67/32/f3cd1667028424fa7001d82e10ee35386eea1408b93d399b09fb0aa7875f/msgpack-1.1.2-cp313-cp313-win32.whl", hash = "sha256:a7787d353595c7c7e145e2331abf8b7ff1e6673a6b974ded96e6d4ec09f00c8c", size = 65037, upload-time = "2025-10-08T09:15:21.416Z" },
    { url = "https://files.pythonhosted.org/packages/74/07/1ed8277f8653c40ebc65985180b007879f6a836c525b3885dcc6448ae6cb/msgpack-1.1.2-cp313-cp313-win_amd64.whl", hash = "sha256:a465f0dceb8e13a487e54c07d04ae3ba131c7c5b95e2612596eafde1dccf64a9", size = 72631, upload-time = "2025-10-08T09:15:22.431Z" },
    { url = "https://files.pythonhosted.org/packages/e5/db/0314e4e2db56ebcf450f277904ffd84a7988b9e5da8d0d61ab2d057df2b6/msgpack-1.1.2-cp313-cp313-win_arm64.whl", hash = "sha256:e69b39f8c0aa5ec24b57737ebee40be647035158f14ed4b40e6f150077e21a84", size = 64118, upload-time = "2025-10-08T09:15:23.402Z" },
    { url = "https://files.pythonhosted.org/packages/22/71/201105712d0a2ff07b7873ed3c220292fb2ea5120603c00c4b634bcdafb3/msgpack-1.1.2-cp314-cp314-macosx_10_13_x86_64.whl", hash = "sha256:e23ce8d5f7aa6ea6d2a2b326b4ba46c985dbb204523759984430db7114f8aa00", size = 81127, upload-time = "2025-10-08T09:15:24.408Z" },
    { url = "https://files.pythonhosted.org/packages/1b/9f/38ff9e57a2eade7bf9dfee5eae17f39fc0e998658050279cbb14d97d36d9/msgpack-1.1.2-cp314-cp314-macosx_11_0_arm64.whl", hash = "sha256:6c15b7d74c939ebe620dd8e559384be806204d73b4f9356320632d783d1f7939", size = 84981, upload-time = "2025-10-08T09:15:25.812Z" },
    { url = "https://files.pythonhosted.org/packages/8e/a9/3536e385167b88c2cc8f4424c49e28d49a6fc35206d4a8060f136e71f94c/msgpack-1.1.2-cp314-cp314-manylinux2014_aarch64.manylinux_2_17_aarch64.manylinux_2_28_aarch64.whl", hash = "sha256:99e2cb7b9031568a2a5c73aa077180f93dd2e95b4f8d3b8e14a73ae94a9e667e", size = 411885, upload-time = "2025-10-08T09:15:27.22Z" },
    { url = "https://files.pythonhosted.org/packages/2f/40/dc34d1a8d5f1e51fc64640b62b191684da52ca469da9cd74e84936ffa4a6/msgpack-1.1.2-cp314-cp314-manylinux2014_x86_64.manylinux_2_17_x86_64.manylinux_2_28_x86_64.whl", hash = "sha256:180759d89a057eab503cf62eeec0aa61c4ea1200dee709f3a8e9397dbb3b6931", size = 419658, upload-time = "2025-10-08T09:15:28.4Z" },
    { url = "https://files.pythonhosted.org/packages/3b/ef/2b92e286366500a09a67e03496ee8b8ba00562797a52f3c117aa2b29514b/msgpack-1.1.2-cp314-cp314-musllinux_1_2_aarch64.whl", hash = "sha256:04fb995247a6e83830b62f0b07bf36540c213f6eac8e851166d8d86d83cbd014", size = 403290, upload-time = "2025-10-08T09:15:29.764Z" },
    { url = "https://files.pythonhosted.org/packages/78/90/e0ea7990abea5764e4655b8177aa7c63cdfa89945b6e7641055800f6c16b/msgpack-1.1.2-cp314-cp314-musllinux_1_2_x86_64.whl", hash = "sha256:8e22ab046fa7ede9e36eeb4cfad44d46450f37bb05d5ec482b02868f451c95e2", size = 415234, upload-time = "2025-10-08T09:15:31.022Z" },
    { url = "https://files.pythonhosted.org/packages/72/4e/9390aed5db983a2310818cd7d3ec0aecad45e1f7007e0cda79c79507bb0d/msgpack-1.1.2-cp314-cp314-win32.whl", hash = "sha256:80a0ff7d4abf5fecb995fcf235d4064b9a9a8a40a3ab80999e6ac1e30b702717", size = 66391, upload-time = "2025-10-08T09:15:32.265Z" },
    { url = "https://files.pythonhosted.org/packages/6e/f1/abd09c2ae91228c5f3998dbd7f41353def9eac64253de3c8105efa2082f7/msgpack-1.1.2-cp314-cp314-win_amd64.whl", hash = "sha256:9ade919fac6a3e7260b7f64cea89df6bec59104987cbea34d34a2fa15d74310b", size = 73787, upload-time = "2025-10-08T09:15:33.219Z" },
    { url = "https://files.pythonhosted.org/packages/6a/b0/9d9f667ab48b16ad4115c1935d94023b82b3198064cb84a123e97f7466c1/msgpack-1.1.2-cp314-cp314-win_arm64.whl", hash = "sha256:59415c6076b1e30e563eb732e23b994a61c159cec44deaf584e5cc1dd662f2af", size = 66453, upload-time = "2025-10-08T09:15:34.225Z" },
    { url = "https://files.pythonhosted.org/packages/16/67/93f80545eb1792b61a217fa7f06d5e5cb9e0055bed867f43e2b8e012e137/msgpack-1.1.2-cp314-cp314t-macosx_10_13_x86_64.whl", hash = "sha256:897c478140877e5307760b0ea66e0932738879e7aa68144d9b78ea4c8302a84a", size = 85264, upload-time = "2025-10-08T09:15:35.61Z" },
    { url = "https://files.pythonhosted.org/packages/87/1c/33c8a24959cf193966ef11a6f6a2995a65eb066bd681fd085afd519a57ce/msgpack-1.1.2-cp314-cp314t-macosx_11_0_arm64.whl", hash = "sha256:a668204fa43e6d02f89dbe79a30b0d67238d9ec4c5bd8a940fc3a004a47b721b", size = 89076, upload-time = "2025-10-08T09:15:36.619Z" },
    { url = "https://files.pythonhosted.org/packages/fc/6b/62e85ff7193663fbea5c0254ef32f0c77134b4059f8da89b958beb7696f3/msgpack-1.1.2-cp314-cp314t-manylinux2014_aarch64.manylinux_2_17_aarch64.manylinux_2_28_aarch64.whl", hash = "sha256:5559d03930d3aa0f3aacb4c42c776af1a2ace2611871c84a75afe436695e6245", size = 435242, upload-time = "2025-10-08T09:15:37.647Z" },
    { url = "https://files.pythonhosted.org/packages/c1/47/5c74ecb4cc277cf09f64e913947871682ffa82b3b93c8dad68083112f412/msgpack-1.1.2-cp314-cp314t-manylinux2014_x86_64.manylinux_2_17_x86_64.manylinux_2_28_x86_64.whl", hash = "sha256:70c5a7a9fea7f036b716191c29047374c10721c389c21e9ffafad04df8c52c90", size = 432509, upload-time = "2025-10-08T09:15:38.794Z" },
    { url = "https://files.pythonhosted.org/packages/24/a4/e98ccdb56dc4e98c929a3f150de1799831c0a800583cde9fa022fa90602d/msgpack-1.1.2-cp314-cp314t-musllinux_1_2_aarch64.whl", hash = "sha256:f2cb069d8b981abc72b41aea1c580ce92d57c673ec61af4c500153a626cb9e20", size = 415957, upload-time = "2025-10-08T09:15:40.238Z" },
    { url = "https://files.pythonhosted.org/packages/da/28/6951f7fb67bc0a4e184a6b38ab71a92d9ba58080b27a77d3e2fb0be5998f/msgpack-1.1.2-cp314-cp314t-musllinux_1_2_x86_64.whl", hash = "sha256:d62ce1f483f355f61adb5433ebfd8868c5f078d1a52d042b0a998682b4fa8c27", size = 422910, upload-time = "2025-10-08T09:15:41.505Z" },
    { url = "https://files.pythonhosted.org/packages/f0/03/42106dcded51f0a0b5284d3ce30a671e7bd3f7318d122b2ead66ad289fed/msgpack-1.1.2-cp314-cp314t-win32.whl", hash = "sha256:1d1418482b1ee984625d88aa9585db570180c286d942da463533b238b98b812b", size = 75197, upload-time = "2025-10-08T09:15:42.954Z" },
    { url = "https://files.pythonhosted.org/packages/15/86/d0071e94987f8db59d4eeb386ddc64d0bb9b10820a8d82bcd3e53eeb2da6/msgpack-1.1.2-cp314-cp314t-win_amd64.whl", hash = "sha256:5a46bf7e831d09470ad92dff02b8b1ac92175ca36b087f904a0519857c6be3ff", size = 85772, upload-time = "2025-10-08T09:15:43.954Z" },
    { url = "https://files.pythonhosted.org/packages/81/f2/08ace4142eb281c12701fc3b93a10795e4d4dc7f753911d836675050f886/msgpack-1.1.2-cp314-cp314t-win_arm64.whl", hash = "sha256:d99ef64f349d5ec3293688e91486c5fdb925ed03807f64d98d205d2713c60b46", size = 70868, upload-time = "2025-10-08T09:15:44.959Z" },
    { url = "https://files.pythonhosted.org/packages/46/73/85469b4aa71d25e5949fee50d3c2cf46f69cea619fe97cfe309058080f75/msgpack-1.1.2-cp39-cp39-macosx_10_9_x86_64.whl", hash = "sha256:ea5405c46e690122a76531ab97a079e184c0daf491e588592d6a23d3e32af99e", size = 81529, upload-time = "2025-10-08T09:15:46.069Z" },
    { url = "https://files.pythonhosted.org/packages/6c/3a/7d4077e8ae720b29d2b299a9591969f0d105146960681ea6f4121e6d0f8d/msgpack-1.1.2-cp39-cp39-macosx_11_0_arm64.whl", hash = "sha256:9fba231af7a933400238cb357ecccf8ab5d51535ea95d94fc35b7806218ff844", size = 84106, upload-time = "2025-10-08T09:15:47.064Z" },
    { url = "https://files.pythonhosted.org/packages/df/c0/da451c74746ed9388dca1b4ec647c82945f4e2f8ce242c25fb7c0e12181f/msgpack-1.1.2-cp39-cp39-manylinux2014_aarch64.manylinux_2_17_aarch64.manylinux_2_28_aarch64.whl", hash = "sha256:a8f6e7d30253714751aa0b0c84ae28948e852ee7fb0524082e6716769124bc23", size = 396656, upload-time = "2025-10-08T09:15:48.118Z" },
    { url = "https://files.pythonhosted.org/packages/e5/a1/20486c29a31ec9f0f88377fdf7eb7a67f30bcb5e0f89b7550f6f16d9373b/msgpack-1.1.2-cp39-cp39-manylinux2014_x86_64.manylinux_2_17_x86_64.manylinux_2_28_x86_64.whl", hash = "sha256:94fd7dc7d8cb0a54432f296f2246bc39474e017204ca6f4ff345941d4ed285a7", size = 404722, upload-time = "2025-10-08T09:15:49.328Z" },
    { url = "https://files.pythonhosted.org/packages/ad/ae/e613b0a526d54ce85447d9665c2ff8c3210a784378d50573321d43d324b8/msgpack-1.1.2-cp39-cp39-musllinux_1_2_aarch64.whl", hash = "sha256:350ad5353a467d9e3b126d8d1b90fe05ad081e2e1cef5753f8c345217c37e7b8", size = 391838, upload-time = "2025-10-08T09:15:50.517Z" },
    { url = "https://files.pythonhosted.org/packages/49/6a/07f3e10ed4503045b882ef7bf8512d01d8a9e25056950a977bd5f50df1c2/msgpack-1.1.2-cp39-cp39-musllinux_1_2_x86_64.whl", hash = "sha256:6bde749afe671dc44893f8d08e83bf475a1a14570d67c4bb5cec5573463c8833", size = 397516, upload-time = "2025-10-08T09:15:51.646Z" },
    { url = "https://files.pythonhosted.org/packages/76/9b/a86828e75986c12a3809c1e5062f5eba8e0cae3dfa2bf724ed2b1bb72b4c/msgpack-1.1.2-cp39-cp39-win32.whl", hash = "sha256:ad09b984828d6b7bb52d1d1d0c9be68ad781fa004ca39216c8a1e63c0f34ba3c", size = 64863, upload-time = "2025-10-08T09:15:53.118Z" },
    { url = "https://files.pythonhosted.org/packages/14/a7/b1992b4fb3da3b413f5fb78a63bad42f256c3be2352eb69273c3789c2c96/msgpack-1.1.2-cp39-cp39-win_amd64.whl", hash = "sha256:67016ae8c8965124fdede9d3769528ad8284f14d635337ffa6a713a580f6c030", size = 71540, upload-time = "2025-10-08T09:15:55.573Z" },
]

[[package]]
name = "oauthlib"
version = "3.3.1"
source = { registry = "https://pypi.org/simple" }
sdist = { url = "https://files.pythonhosted.org/packages/0b/5f/19930f824ffeb0ad4372da4812c50edbd1434f678c90c2733e1188edfc63/oauthlib-3.3.1.tar.gz", hash = "sha256:0f0f8aa759826a193cf66c12ea1af1637f87b9b4622d46e866952bb022e538c9", size = 185918, upload-time = "2025-06-19T22:48:08.269Z" }
wheels = [
    { url = "https://files.pythonhosted.org/packages/be/9c/92789c596b8df838baa98fa71844d84283302f7604ed565dafe5a6b5041a/oauthlib-3.3.1-py3-none-any.whl", hash = "sha256:88119c938d2b8fb88561af5f6ee0eec8cc8d552b7bb1f712743136eb7523b7a1", size = 160065, upload-time = "2025-06-19T22:48:06.508Z" },
]

[[package]]
name = "packaging"
version = "25.0"
source = { registry = "https://pypi.org/simple" }
sdist = { url = "https://files.pythonhosted.org/packages/a1/d4/1fc4078c65507b51b96ca8f8c3ba19e6a61c8253c72794544580a7b6c24d/packaging-25.0.tar.gz", hash = "sha256:d443872c98d677bf60f6a1f2f8c1cb748e8fe762d2bf9d3148b5599295b0fc4f", size = 165727, upload-time = "2025-04-19T11:48:59.673Z" }
wheels = [
    { url = "https://files.pythonhosted.org/packages/20/12/38679034af332785aac8774540895e234f4d07f7545804097de4b666afd8/packaging-25.0-py3-none-any.whl", hash = "sha256:29572ef2b1f17581046b3a2227d5c611fb25ec70ca1ba8554b24b0e69331a484", size = 66469, upload-time = "2025-04-19T11:48:57.875Z" },
]

[[package]]
name = "platformdirs"
version = "4.4.0"
source = { registry = "https://pypi.org/simple" }
resolution-markers = [
    "python_full_version < '3.10'",
]
sdist = { url = "https://files.pythonhosted.org/packages/23/e8/21db9c9987b0e728855bd57bff6984f67952bea55d6f75e055c46b5383e8/platformdirs-4.4.0.tar.gz", hash = "sha256:ca753cf4d81dc309bc67b0ea38fd15dc97bc30ce419a7f58d13eb3bf14c4febf", size = 21634, upload-time = "2025-08-26T14:32:04.268Z" }
wheels = [
    { url = "https://files.pythonhosted.org/packages/40/4b/2028861e724d3bd36227adfa20d3fd24c3fc6d52032f4a93c133be5d17ce/platformdirs-4.4.0-py3-none-any.whl", hash = "sha256:abd01743f24e5287cd7a5db3752faf1a2d65353f38ec26d98e25a6db65958c85", size = 18654, upload-time = "2025-08-26T14:32:02.735Z" },
]

[[package]]
name = "platformdirs"
version = "4.5.0"
source = { registry = "https://pypi.org/simple" }
resolution-markers = [
    "python_full_version >= '3.14' and platform_python_implementation != 'PyPy'",
    "python_full_version >= '3.10' and python_full_version < '3.14' and platform_python_implementation != 'PyPy'",
    "python_full_version >= '3.10' and platform_python_implementation == 'PyPy'",
]
sdist = { url = "https://files.pythonhosted.org/packages/61/33/9611380c2bdb1225fdef633e2a9610622310fed35ab11dac9620972ee088/platformdirs-4.5.0.tar.gz", hash = "sha256:70ddccdd7c99fc5942e9fc25636a8b34d04c24b335100223152c2803e4063312", size = 21632, upload-time = "2025-10-08T17:44:48.791Z" }
wheels = [
    { url = "https://files.pythonhosted.org/packages/73/cb/ac7874b3e5d58441674fb70742e6c374b28b0c7cb988d37d991cde47166c/platformdirs-4.5.0-py3-none-any.whl", hash = "sha256:e578a81bb873cbb89a41fcc904c7ef523cc18284b7e3b3ccf06aca1403b7ebd3", size = 18651, upload-time = "2025-10-08T17:44:47.223Z" },
]

[[package]]
name = "profilehooks"
version = "1.13.0"
source = { registry = "https://pypi.org/simple" }
sdist = { url = "https://files.pythonhosted.org/packages/18/5a/c69fdf542b730c74b9de1cc2cc02692cd5d6a34a9d95e29217262937f91e/profilehooks-1.13.0.tar.gz", hash = "sha256:54a541cad49ddccee97b61a617404d7d736bf0bf79d36fbe2ac7caa3a1d9daaf", size = 17695, upload-time = "2024-10-09T13:20:22.778Z" }
wheels = [
    { url = "https://files.pythonhosted.org/packages/bc/28/1c526d6cdbeb56aec99c5ec3920ffd7c5b002dbbafb387ebfb33678a1b95/profilehooks-1.13.0-py3-none-any.whl", hash = "sha256:869f63862b3d85e8af44ad7eb01a00203cc7a27a376ed3a51e409399062659c6", size = 10801, upload-time = "2024-10-09T13:20:21.445Z" },
]

[[package]]
name = "pycparser"
version = "2.23"
source = { registry = "https://pypi.org/simple" }
sdist = { url = "https://files.pythonhosted.org/packages/fe/cf/d2d3b9f5699fb1e4615c8e32ff220203e43b248e1dfcc6736ad9057731ca/pycparser-2.23.tar.gz", hash = "sha256:78816d4f24add8f10a06d6f05b4d424ad9e96cfebf68a4ddc99c65c0720d00c2", size = 173734, upload-time = "2025-09-09T13:23:47.91Z" }
wheels = [
    { url = "https://files.pythonhosted.org/packages/a0/e3/59cd50310fc9b59512193629e1984c1f95e5c8ae6e5d8c69532ccc65a7fe/pycparser-2.23-py3-none-any.whl", hash = "sha256:e5c6e8d3fbad53479cab09ac03729e0a9faf2bee3db8208a550daf5af81a5934", size = 118140, upload-time = "2025-09-09T13:23:46.651Z" },
]

[[package]]
name = "pygithub"
version = "2.8.1"
source = { registry = "https://pypi.org/simple" }
dependencies = [
    { name = "pyjwt", extra = ["crypto"] },
    { name = "pynacl" },
    { name = "requests" },
    { name = "typing-extensions" },
    { name = "urllib3" },
]
sdist = { url = "https://files.pythonhosted.org/packages/c1/74/e560bdeffea72ecb26cff27f0fad548bbff5ecc51d6a155311ea7f9e4c4c/pygithub-2.8.1.tar.gz", hash = "sha256:341b7c78521cb07324ff670afd1baa2bf5c286f8d9fd302c1798ba594a5400c9", size = 2246994, upload-time = "2025-09-02T17:41:54.674Z" }
wheels = [
    { url = "https://files.pythonhosted.org/packages/07/ba/7049ce39f653f6140aac4beb53a5aaf08b4407b6a3019aae394c1c5244ff/pygithub-2.8.1-py3-none-any.whl", hash = "sha256:23a0a5bca93baef082e03411bf0ce27204c32be8bfa7abc92fe4a3e132936df0", size = 432709, upload-time = "2025-09-02T17:41:52.947Z" },
]

[[package]]
name = "pyjwt"
version = "2.10.1"
source = { registry = "https://pypi.org/simple" }
sdist = { url = "https://files.pythonhosted.org/packages/e7/46/bd74733ff231675599650d3e47f361794b22ef3e3770998dda30d3b63726/pyjwt-2.10.1.tar.gz", hash = "sha256:3cc5772eb20009233caf06e9d8a0577824723b44e6648ee0a2aedb6cf9381953", size = 87785, upload-time = "2024-11-28T03:43:29.933Z" }
wheels = [
    { url = "https://files.pythonhosted.org/packages/61/ad/689f02752eeec26aed679477e80e632ef1b682313be70793d798c1d5fc8f/PyJWT-2.10.1-py3-none-any.whl", hash = "sha256:dcdd193e30abefd5debf142f9adfcdd2b58004e644f25406ffaebd50bd98dacb", size = 22997, upload-time = "2024-11-28T03:43:27.893Z" },
]

[package.optional-dependencies]
crypto = [
    { name = "cryptography" },
]

[[package]]
name = "pymediainfo"
version = "7.0.1"
source = { registry = "https://pypi.org/simple" }
sdist = { url = "https://files.pythonhosted.org/packages/4d/80/80a6fb21005b81e30f6193d45cba13857df09f5d483e0551fa6fbb3aaeed/pymediainfo-7.0.1.tar.gz", hash = "sha256:0d5df59ecc615e24c56f303b8f651579c6accab7265715e5d429186d7ba21514", size = 441563, upload-time = "2025-02-12T14:33:15.038Z" }
wheels = [
    { url = "https://files.pythonhosted.org/packages/a6/4a/d895646df3d3ff617b54d7f06a02ed9d6f5b86673030a543927310e0f7ed/pymediainfo-7.0.1-py3-none-macosx_10_10_universal2.whl", hash = "sha256:286f3bf6299be0997093254e0f371855bc5cf2aaf8641d19455a011e3ee3a84d", size = 6983332, upload-time = "2025-02-12T14:42:47.412Z" },
    { url = "https://files.pythonhosted.org/packages/77/df/bc6b5a08e908c64a81f6ff169716d408ce7380ceff44e1eceb095f49e0dc/pymediainfo-7.0.1-py3-none-manylinux_2_27_aarch64.whl", hash = "sha256:3648e2379fa67bd02433d1e28c707df3a53834dd480680615a9fefd2266f1182", size = 5768082, upload-time = "2025-02-12T14:33:10.543Z" },
    { url = "https://files.pythonhosted.org/packages/02/10/a9bc1446a48d3a15940eb1af79a71978f368f27e2cc86f9ec3ec2d206a20/pymediainfo-7.0.1-py3-none-manylinux_2_27_x86_64.whl", hash = "sha256:cde98112f1ce486589b17a12e5da42085faea996224f7c67fa45b8c1dca719c6", size = 6001553, upload-time = "2025-02-12T14:33:12.663Z" },
    { url = "https://files.pythonhosted.org/packages/ed/7f/c48f8514cb60c9ff9be81b6f383e73e66c7461ef854a1b62628e3c823f13/pymediainfo-7.0.1-py3-none-win32.whl", hash = "sha256:01bcaf82b72cefbf4b96f13b2547e1b2e0e734bab7173d7c33f7f01acc07c98b", size = 3125046, upload-time = "2025-02-12T15:04:39.89Z" },
    { url = "https://files.pythonhosted.org/packages/e7/26/9d50c2a330541bc36c0ea7ce29eeff5b0c35c2624139660df8bcfa9ae3ce/pymediainfo-7.0.1-py3-none-win_amd64.whl", hash = "sha256:13224fa7590e198763b8baf072e704ea81d334e71aa32a469091460e243893c7", size = 3271232, upload-time = "2025-02-12T15:07:13.672Z" },
]

[[package]]
name = "pynacl"
version = "1.6.0"
source = { registry = "https://pypi.org/simple" }
dependencies = [
    { name = "cffi", marker = "platform_python_implementation != 'PyPy'" },
]
sdist = { url = "https://files.pythonhosted.org/packages/06/c6/a3124dee667a423f2c637cfd262a54d67d8ccf3e160f3c50f622a85b7723/pynacl-1.6.0.tar.gz", hash = "sha256:cb36deafe6e2bce3b286e5d1f3e1c246e0ccdb8808ddb4550bb2792f2df298f2", size = 3505641, upload-time = "2025-09-10T23:39:22.308Z" }
wheels = [
    { url = "https://files.pythonhosted.org/packages/70/24/1b639176401255605ba7c2b93a7b1eb1e379e0710eca62613633eb204201/pynacl-1.6.0-cp314-cp314t-macosx_10_10_universal2.whl", hash = "sha256:f46386c24a65383a9081d68e9c2de909b1834ec74ff3013271f1bca9c2d233eb", size = 384141, upload-time = "2025-09-10T23:38:28.675Z" },
    { url = "https://files.pythonhosted.org/packages/5e/7b/874efdf57d6bf172db0df111b479a553c3d9e8bb4f1f69eb3ffff772d6e8/pynacl-1.6.0-cp314-cp314t-manylinux2014_aarch64.manylinux_2_17_aarch64.whl", hash = "sha256:dea103a1afcbc333bc0e992e64233d360d393d1e63d0bc88554f572365664348", size = 808132, upload-time = "2025-09-10T23:38:38.995Z" },
    { url = "https://files.pythonhosted.org/packages/f3/61/9b53f5913f3b75ac3d53170cdb897101b2b98afc76f4d9d3c8de5aa3ac05/pynacl-1.6.0-cp314-cp314t-manylinux2014_x86_64.manylinux_2_17_x86_64.whl", hash = "sha256:04f20784083014e265ad58c1b2dd562c3e35864b5394a14ab54f5d150ee9e53e", size = 1407253, upload-time = "2025-09-10T23:38:40.492Z" },
    { url = "https://files.pythonhosted.org/packages/7c/0a/b138916b22bbf03a1bdbafecec37d714e7489dd7bcaf80cd17852f8b67be/pynacl-1.6.0-cp314-cp314t-manylinux_2_26_aarch64.manylinux_2_28_aarch64.whl", hash = "sha256:bbcc4452a1eb10cd5217318c822fde4be279c9de8567f78bad24c773c21254f8", size = 843719, upload-time = "2025-09-10T23:38:30.87Z" },
    { url = "https://files.pythonhosted.org/packages/01/3b/17c368197dfb2c817ce033f94605a47d0cc27901542109e640cef263f0af/pynacl-1.6.0-cp314-cp314t-manylinux_2_26_x86_64.manylinux_2_28_x86_64.whl", hash = "sha256:51fed9fe1bec9e7ff9af31cd0abba179d0e984a2960c77e8e5292c7e9b7f7b5d", size = 1445441, upload-time = "2025-09-10T23:38:33.078Z" },
    { url = "https://files.pythonhosted.org/packages/35/3c/f79b185365ab9be80cd3cd01dacf30bf5895f9b7b001e683b369e0bb6d3d/pynacl-1.6.0-cp314-cp314t-manylinux_2_34_aarch64.whl", hash = "sha256:10d755cf2a455d8c0f8c767a43d68f24d163b8fe93ccfaabfa7bafd26be58d73", size = 825691, upload-time = "2025-09-10T23:38:34.832Z" },
    { url = "https://files.pythonhosted.org/packages/f7/1f/8b37d25e95b8f2a434a19499a601d4d272b9839ab8c32f6b0fc1e40c383f/pynacl-1.6.0-cp314-cp314t-manylinux_2_34_x86_64.whl", hash = "sha256:536703b8f90e911294831a7fbcd0c062b837f3ccaa923d92a6254e11178aaf42", size = 1410726, upload-time = "2025-09-10T23:38:36.893Z" },
    { url = "https://files.pythonhosted.org/packages/bd/93/5a4a4cf9913014f83d615ad6a2df9187330f764f606246b3a744c0788c03/pynacl-1.6.0-cp314-cp314t-musllinux_1_2_aarch64.whl", hash = "sha256:6b08eab48c9669d515a344fb0ef27e2cbde847721e34bba94a343baa0f33f1f4", size = 801035, upload-time = "2025-09-10T23:38:42.109Z" },
    { url = "https://files.pythonhosted.org/packages/bf/60/40da6b0fe6a4d5fd88f608389eb1df06492ba2edca93fca0b3bebff9b948/pynacl-1.6.0-cp314-cp314t-musllinux_1_2_x86_64.whl", hash = "sha256:5789f016e08e5606803161ba24de01b5a345d24590a80323379fc4408832d290", size = 1371854, upload-time = "2025-09-10T23:38:44.16Z" },
    { url = "https://files.pythonhosted.org/packages/44/b2/37ac1d65008f824cba6b5bf68d18b76d97d0f62d7a032367ea69d4a187c8/pynacl-1.6.0-cp314-cp314t-win32.whl", hash = "sha256:4853c154dc16ea12f8f3ee4b7e763331876316cc3a9f06aeedf39bcdca8f9995", size = 230345, upload-time = "2025-09-10T23:38:48.276Z" },
    { url = "https://files.pythonhosted.org/packages/f4/5a/9234b7b45af890d02ebee9aae41859b9b5f15fb4a5a56d88e3b4d1659834/pynacl-1.6.0-cp314-cp314t-win_amd64.whl", hash = "sha256:347dcddce0b4d83ed3f32fd00379c83c425abee5a9d2cd0a2c84871334eaff64", size = 243103, upload-time = "2025-09-10T23:38:45.503Z" },
    { url = "https://files.pythonhosted.org/packages/c9/2c/c1a0f19d720ab0af3bc4241af2bdf4d813c3ecdcb96392b5e1ddf2d8f24f/pynacl-1.6.0-cp314-cp314t-win_arm64.whl", hash = "sha256:2d6cd56ce4998cb66a6c112fda7b1fdce5266c9f05044fa72972613bef376d15", size = 187778, upload-time = "2025-09-10T23:38:46.731Z" },
    { url = "https://files.pythonhosted.org/packages/63/37/87c72df19857c5b3b47ace6f211a26eb862ada495cc96daa372d96048fca/pynacl-1.6.0-cp38-abi3-macosx_10_10_universal2.whl", hash = "sha256:f4b3824920e206b4f52abd7de621ea7a44fd3cb5c8daceb7c3612345dfc54f2e", size = 382610, upload-time = "2025-09-10T23:38:49.459Z" },
    { url = "https://files.pythonhosted.org/packages/0c/64/3ce958a5817fd3cc6df4ec14441c43fd9854405668d73babccf77f9597a3/pynacl-1.6.0-cp38-abi3-manylinux2014_aarch64.manylinux_2_17_aarch64.whl", hash = "sha256:16dd347cdc8ae0b0f6187a2608c0af1c8b7ecbbe6b4a06bff8253c192f696990", size = 798744, upload-time = "2025-09-10T23:38:58.531Z" },
    { url = "https://files.pythonhosted.org/packages/e4/8a/3f0dd297a0a33fa3739c255feebd0206bb1df0b44c52fbe2caf8e8bc4425/pynacl-1.6.0-cp38-abi3-manylinux2014_x86_64.manylinux_2_17_x86_64.whl", hash = "sha256:16c60daceee88d04f8d41d0a4004a7ed8d9a5126b997efd2933e08e93a3bd850", size = 1397879, upload-time = "2025-09-10T23:39:00.44Z" },
    { url = "https://files.pythonhosted.org/packages/41/94/028ff0434a69448f61348d50d2c147dda51aabdd4fbc93ec61343332174d/pynacl-1.6.0-cp38-abi3-manylinux_2_26_aarch64.manylinux_2_28_aarch64.whl", hash = "sha256:25720bad35dfac34a2bcdd61d9e08d6bfc6041bebc7751d9c9f2446cf1e77d64", size = 833907, upload-time = "2025-09-10T23:38:50.936Z" },
    { url = "https://files.pythonhosted.org/packages/52/bc/a5cff7f8c30d5f4c26a07dfb0bcda1176ab8b2de86dda3106c00a02ad787/pynacl-1.6.0-cp38-abi3-manylinux_2_26_x86_64.manylinux_2_28_x86_64.whl", hash = "sha256:8bfaa0a28a1ab718bad6239979a5a57a8d1506d0caf2fba17e524dbb409441cf", size = 1436649, upload-time = "2025-09-10T23:38:52.783Z" },
    { url = "https://files.pythonhosted.org/packages/7a/20/c397be374fd5d84295046e398de4ba5f0722dc14450f65db76a43c121471/pynacl-1.6.0-cp38-abi3-manylinux_2_34_aarch64.whl", hash = "sha256:ef214b90556bb46a485b7da8258e59204c244b1b5b576fb71848819b468c44a7", size = 817142, upload-time = "2025-09-10T23:38:54.4Z" },
    { url = "https://files.pythonhosted.org/packages/12/30/5efcef3406940cda75296c6d884090b8a9aad2dcc0c304daebb5ae99fb4a/pynacl-1.6.0-cp38-abi3-manylinux_2_34_x86_64.whl", hash = "sha256:49c336dd80ea54780bcff6a03ee1a476be1612423010472e60af83452aa0f442", size = 1401794, upload-time = "2025-09-10T23:38:56.614Z" },
    { url = "https://files.pythonhosted.org/packages/be/e1/a8fe1248cc17ccb03b676d80fa90763760a6d1247da434844ea388d0816c/pynacl-1.6.0-cp38-abi3-musllinux_1_1_aarch64.whl", hash = "sha256:f3482abf0f9815e7246d461fab597aa179b7524628a4bc36f86a7dc418d2608d", size = 772161, upload-time = "2025-09-10T23:39:01.93Z" },
    { url = "https://files.pythonhosted.org/packages/a3/76/8a62702fb657d6d9104ce13449db221a345665d05e6a3fdefb5a7cafd2ad/pynacl-1.6.0-cp38-abi3-musllinux_1_1_x86_64.whl", hash = "sha256:140373378e34a1f6977e573033d1dd1de88d2a5d90ec6958c9485b2fd9f3eb90", size = 1370720, upload-time = "2025-09-10T23:39:03.531Z" },
    { url = "https://files.pythonhosted.org/packages/6d/38/9e9e9b777a1c4c8204053733e1a0269672c0bd40852908c9ad6b6eaba82c/pynacl-1.6.0-cp38-abi3-musllinux_1_2_aarch64.whl", hash = "sha256:6b393bc5e5a0eb86bb85b533deb2d2c815666665f840a09e0aa3362bb6088736", size = 791252, upload-time = "2025-09-10T23:39:05.058Z" },
    { url = "https://files.pythonhosted.org/packages/63/ef/d972ce3d92ae05c9091363cf185e8646933f91c376e97b8be79ea6e96c22/pynacl-1.6.0-cp38-abi3-musllinux_1_2_x86_64.whl", hash = "sha256:4a25cfede801f01e54179b8ff9514bd7b5944da560b7040939732d1804d25419", size = 1362910, upload-time = "2025-09-10T23:39:06.924Z" },
    { url = "https://files.pythonhosted.org/packages/35/2c/ee0b373a1861f66a7ca8bdb999331525615061320dd628527a50ba8e8a60/pynacl-1.6.0-cp38-abi3-win32.whl", hash = "sha256:dcdeb41c22ff3c66eef5e63049abf7639e0db4edee57ba70531fc1b6b133185d", size = 226461, upload-time = "2025-09-10T23:39:11.894Z" },
    { url = "https://files.pythonhosted.org/packages/75/f7/41b6c0b9dd9970173b6acc026bab7b4c187e4e5beef2756d419ad65482da/pynacl-1.6.0-cp38-abi3-win_amd64.whl", hash = "sha256:cf831615cc16ba324240de79d925eacae8265b7691412ac6b24221db157f6bd1", size = 238802, upload-time = "2025-09-10T23:39:08.966Z" },
    { url = "https://files.pythonhosted.org/packages/8e/0f/462326910c6172fa2c6ed07922b22ffc8e77432b3affffd9e18f444dbfbb/pynacl-1.6.0-cp38-abi3-win_arm64.whl", hash = "sha256:84709cea8f888e618c21ed9a0efdb1a59cc63141c403db8bf56c469b71ad56f2", size = 183846, upload-time = "2025-09-10T23:39:10.552Z" },
]

[[package]]
name = "pyparsing"
version = "3.0.9"
source = { registry = "https://pypi.org/simple" }
sdist = { url = "https://files.pythonhosted.org/packages/71/22/207523d16464c40a0310d2d4d8926daffa00ac1f5b1576170a32db749636/pyparsing-3.0.9.tar.gz", hash = "sha256:2b020ecf7d21b687f219b71ecad3631f644a47f01403fa1d1036b0c6416d70fb", size = 1999906, upload-time = "2022-05-10T23:26:05.963Z" }
wheels = [
    { url = "https://files.pythonhosted.org/packages/6c/10/a7d0fa5baea8fe7b50f448ab742f26f52b80bfca85ac2be9d35cdd9a3246/pyparsing-3.0.9-py3-none-any.whl", hash = "sha256:5026bae9a10eeaefb61dab2f09052b9f4307d44aee4eda64b309723d8d206bbc", size = 98338, upload-time = "2022-05-10T23:26:03.201Z" },
]

[[package]]
name = "pysubs2"
version = "1.8.0"
source = { registry = "https://pypi.org/simple" }
sdist = { url = "https://files.pythonhosted.org/packages/31/4a/becf78d9d3df56e6c4a9c50b83794e5436b6c5ab6dd8a3f934e94c89338c/pysubs2-1.8.0.tar.gz", hash = "sha256:3397bb58a4a15b1325ba2ae3fd4d7c214e2c0ddb9f33190d6280d783bb433b20", size = 1130048, upload-time = "2024-12-24T12:39:47.769Z" }
wheels = [
    { url = "https://files.pythonhosted.org/packages/99/09/0fc0719162e5ad723f71d41cf336f18b6b5054d70dc0fe42ace6b4d2bdc9/pysubs2-1.8.0-py3-none-any.whl", hash = "sha256:05716f5039a9ebe32cd4d7673f923cf36204f3a3e99987f823ab83610b7035a0", size = 43516, upload-time = "2024-12-24T12:39:44.469Z" },
]

[[package]]
name = "python-dateutil"
version = "2.9.0.post0"
source = { registry = "https://pypi.org/simple" }
dependencies = [
    { name = "six" },
]
sdist = { url = "https://files.pythonhosted.org/packages/66/c0/0c8b6ad9f17a802ee498c46e004a0eb49bc148f2fd230864601a86dcf6db/python-dateutil-2.9.0.post0.tar.gz", hash = "sha256:37dd54208da7e1cd875388217d5e00ebd4179249f90fb72437e91a35459a0ad3", size = 342432, upload-time = "2024-03-01T18:36:20.211Z" }
wheels = [
    { url = "https://files.pythonhosted.org/packages/ec/57/56b9bcc3c9c6a792fcbaf139543cee77261f3651ca9da0c93f5c1221264b/python_dateutil-2.9.0.post0-py2.py3-none-any.whl", hash = "sha256:a8b2bc7bffae282281c8140a97d3aa9c14da0b136dfe83f850eea9a5f7470427", size = 229892, upload-time = "2024-03-01T18:36:18.57Z" },
]

[[package]]
name = "python-twitter"
version = "3.5"
source = { registry = "https://pypi.org/simple" }
dependencies = [
    { name = "future" },
    { name = "requests" },
    { name = "requests-oauthlib" },
]
sdist = { url = "https://files.pythonhosted.org/packages/59/63/5941b988f1a119953b046ae820bc443ada3c9e0538a80d67f3938f9418f1/python-twitter-3.5.tar.gz", hash = "sha256:45855742f1095aa0c8c57b2983eee3b6b7f527462b50a2fa8437a8b398544d90", size = 87701, upload-time = "2018-11-03T12:32:08.03Z" }
wheels = [
    { url = "https://files.pythonhosted.org/packages/b3/a9/2eb36853d8ca49a70482e2332aa5082e09b3180391671101b1612e3aeaf1/python_twitter-3.5-py2.py3-none-any.whl", hash = "sha256:4a420a6cb6ee9d0c8da457c8a8573f709c2ff2e1a7542e2d38807ebbfe8ebd1d", size = 67368, upload-time = "2018-11-03T12:32:06.177Z" },
]

[[package]]
name = "pytimeparse"
version = "1.1.8"
source = { url = "https://github.com/pymedusa/pytimeparse/archive/8f2832597235c6ec98c44de4dab3274927f67e29.zip" }
sdist = { hash = "sha256:8ccc77934001dc94673496954703448c6b5e2b9d5495bc709bad1436ac23bed3" }

[[package]]
name = "pytrakt"
version = "4.2.2"
source = { registry = "https://pypi.org/simple" }
dependencies = [
    { name = "deprecated" },
    { name = "requests" },
    { name = "requests-oauthlib" },
]
sdist = { url = "https://files.pythonhosted.org/packages/74/67/8378e3d826208059d8eb6710d9877dfdef320343f172b8772debaf32b5f0/pytrakt-4.2.2.tar.gz", hash = "sha256:780c8d182a2457d38e0486894eb939363a4f67587eba22577e4908a668bb2ba0", size = 46991, upload-time = "2025-09-08T19:15:16.514Z" }
wheels = [
    { url = "https://files.pythonhosted.org/packages/0a/68/6d52e2057480688c3a2bac2f8045f7f1278a35abda50bbd3c789f2c7c343/pytrakt-4.2.2-py3-none-any.whl", hash = "sha256:05225bef5eafa7aacb96b9851c85e28d4b7171d4ed4b9b9dc322fc8dbbdd0693", size = 43070, upload-time = "2025-09-08T19:15:15.169Z" },
]

[[package]]
name = "pyyaml"
version = "6.0.3"
source = { registry = "https://pypi.org/simple" }
sdist = { url = "https://files.pythonhosted.org/packages/05/8e/961c0007c59b8dd7729d542c61a4d537767a59645b82a0b521206e1e25c2/pyyaml-6.0.3.tar.gz", hash = "sha256:d76623373421df22fb4cf8817020cbb7ef15c725b9d5e45f17e189bfc384190f", size = 130960, upload-time = "2025-09-25T21:33:16.546Z" }
wheels = [
    { url = "https://files.pythonhosted.org/packages/f4/a0/39350dd17dd6d6c6507025c0e53aef67a9293a6d37d3511f23ea510d5800/pyyaml-6.0.3-cp310-cp310-macosx_10_13_x86_64.whl", hash = "sha256:214ed4befebe12df36bcc8bc2b64b396ca31be9304b8f59e25c11cf94a4c033b", size = 184227, upload-time = "2025-09-25T21:31:46.04Z" },
    { url = "https://files.pythonhosted.org/packages/05/14/52d505b5c59ce73244f59c7a50ecf47093ce4765f116cdb98286a71eeca2/pyyaml-6.0.3-cp310-cp310-macosx_11_0_arm64.whl", hash = "sha256:02ea2dfa234451bbb8772601d7b8e426c2bfa197136796224e50e35a78777956", size = 174019, upload-time = "2025-09-25T21:31:47.706Z" },
    { url = "https://files.pythonhosted.org/packages/43/f7/0e6a5ae5599c838c696adb4e6330a59f463265bfa1e116cfd1fbb0abaaae/pyyaml-6.0.3-cp310-cp310-manylinux2014_aarch64.manylinux_2_17_aarch64.manylinux_2_28_aarch64.whl", hash = "sha256:b30236e45cf30d2b8e7b3e85881719e98507abed1011bf463a8fa23e9c3e98a8", size = 740646, upload-time = "2025-09-25T21:31:49.21Z" },
    { url = "https://files.pythonhosted.org/packages/2f/3a/61b9db1d28f00f8fd0ae760459a5c4bf1b941baf714e207b6eb0657d2578/pyyaml-6.0.3-cp310-cp310-manylinux2014_s390x.manylinux_2_17_s390x.manylinux_2_28_s390x.whl", hash = "sha256:66291b10affd76d76f54fad28e22e51719ef9ba22b29e1d7d03d6777a9174198", size = 840793, upload-time = "2025-09-25T21:31:50.735Z" },
    { url = "https://files.pythonhosted.org/packages/7a/1e/7acc4f0e74c4b3d9531e24739e0ab832a5edf40e64fbae1a9c01941cabd7/pyyaml-6.0.3-cp310-cp310-manylinux2014_x86_64.manylinux_2_17_x86_64.manylinux_2_28_x86_64.whl", hash = "sha256:9c7708761fccb9397fe64bbc0395abcae8c4bf7b0eac081e12b809bf47700d0b", size = 770293, upload-time = "2025-09-25T21:31:51.828Z" },
    { url = "https://files.pythonhosted.org/packages/8b/ef/abd085f06853af0cd59fa5f913d61a8eab65d7639ff2a658d18a25d6a89d/pyyaml-6.0.3-cp310-cp310-musllinux_1_2_aarch64.whl", hash = "sha256:418cf3f2111bc80e0933b2cd8cd04f286338bb88bdc7bc8e6dd775ebde60b5e0", size = 732872, upload-time = "2025-09-25T21:31:53.282Z" },
    { url = "https://files.pythonhosted.org/packages/1f/15/2bc9c8faf6450a8b3c9fc5448ed869c599c0a74ba2669772b1f3a0040180/pyyaml-6.0.3-cp310-cp310-musllinux_1_2_x86_64.whl", hash = "sha256:5e0b74767e5f8c593e8c9b5912019159ed0533c70051e9cce3e8b6aa699fcd69", size = 758828, upload-time = "2025-09-25T21:31:54.807Z" },
    { url = "https://files.pythonhosted.org/packages/a3/00/531e92e88c00f4333ce359e50c19b8d1de9fe8d581b1534e35ccfbc5f393/pyyaml-6.0.3-cp310-cp310-win32.whl", hash = "sha256:28c8d926f98f432f88adc23edf2e6d4921ac26fb084b028c733d01868d19007e", size = 142415, upload-time = "2025-09-25T21:31:55.885Z" },
    { url = "https://files.pythonhosted.org/packages/2a/fa/926c003379b19fca39dd4634818b00dec6c62d87faf628d1394e137354d4/pyyaml-6.0.3-cp310-cp310-win_amd64.whl", hash = "sha256:bdb2c67c6c1390b63c6ff89f210c8fd09d9a1217a465701eac7316313c915e4c", size = 158561, upload-time = "2025-09-25T21:31:57.406Z" },
    { url = "https://files.pythonhosted.org/packages/6d/16/a95b6757765b7b031c9374925bb718d55e0a9ba8a1b6a12d25962ea44347/pyyaml-6.0.3-cp311-cp311-macosx_10_13_x86_64.whl", hash = "sha256:44edc647873928551a01e7a563d7452ccdebee747728c1080d881d68af7b997e", size = 185826, upload-time = "2025-09-25T21:31:58.655Z" },
    { url = "https://files.pythonhosted.org/packages/16/19/13de8e4377ed53079ee996e1ab0a9c33ec2faf808a4647b7b4c0d46dd239/pyyaml-6.0.3-cp311-cp311-macosx_11_0_arm64.whl", hash = "sha256:652cb6edd41e718550aad172851962662ff2681490a8a711af6a4d288dd96824", size = 175577, upload-time = "2025-09-25T21:32:00.088Z" },
    { url = "https://files.pythonhosted.org/packages/0c/62/d2eb46264d4b157dae1275b573017abec435397aa59cbcdab6fc978a8af4/pyyaml-6.0.3-cp311-cp311-manylinux2014_aarch64.manylinux_2_17_aarch64.manylinux_2_28_aarch64.whl", hash = "sha256:10892704fc220243f5305762e276552a0395f7beb4dbf9b14ec8fd43b57f126c", size = 775556, upload-time = "2025-09-25T21:32:01.31Z" },
    { url = "https://files.pythonhosted.org/packages/10/cb/16c3f2cf3266edd25aaa00d6c4350381c8b012ed6f5276675b9eba8d9ff4/pyyaml-6.0.3-cp311-cp311-manylinux2014_s390x.manylinux_2_17_s390x.manylinux_2_28_s390x.whl", hash = "sha256:850774a7879607d3a6f50d36d04f00ee69e7fc816450e5f7e58d7f17f1ae5c00", size = 882114, upload-time = "2025-09-25T21:32:03.376Z" },
    { url = "https://files.pythonhosted.org/packages/71/60/917329f640924b18ff085ab889a11c763e0b573da888e8404ff486657602/pyyaml-6.0.3-cp311-cp311-manylinux2014_x86_64.manylinux_2_17_x86_64.manylinux_2_28_x86_64.whl", hash = "sha256:b8bb0864c5a28024fac8a632c443c87c5aa6f215c0b126c449ae1a150412f31d", size = 806638, upload-time = "2025-09-25T21:32:04.553Z" },
    { url = "https://files.pythonhosted.org/packages/dd/6f/529b0f316a9fd167281a6c3826b5583e6192dba792dd55e3203d3f8e655a/pyyaml-6.0.3-cp311-cp311-musllinux_1_2_aarch64.whl", hash = "sha256:1d37d57ad971609cf3c53ba6a7e365e40660e3be0e5175fa9f2365a379d6095a", size = 767463, upload-time = "2025-09-25T21:32:06.152Z" },
    { url = "https://files.pythonhosted.org/packages/f2/6a/b627b4e0c1dd03718543519ffb2f1deea4a1e6d42fbab8021936a4d22589/pyyaml-6.0.3-cp311-cp311-musllinux_1_2_x86_64.whl", hash = "sha256:37503bfbfc9d2c40b344d06b2199cf0e96e97957ab1c1b546fd4f87e53e5d3e4", size = 794986, upload-time = "2025-09-25T21:32:07.367Z" },
    { url = "https://files.pythonhosted.org/packages/45/91/47a6e1c42d9ee337c4839208f30d9f09caa9f720ec7582917b264defc875/pyyaml-6.0.3-cp311-cp311-win32.whl", hash = "sha256:8098f252adfa6c80ab48096053f512f2321f0b998f98150cea9bd23d83e1467b", size = 142543, upload-time = "2025-09-25T21:32:08.95Z" },
    { url = "https://files.pythonhosted.org/packages/da/e3/ea007450a105ae919a72393cb06f122f288ef60bba2dc64b26e2646fa315/pyyaml-6.0.3-cp311-cp311-win_amd64.whl", hash = "sha256:9f3bfb4965eb874431221a3ff3fdcddc7e74e3b07799e0e84ca4a0f867d449bf", size = 158763, upload-time = "2025-09-25T21:32:09.96Z" },
    { url = "https://files.pythonhosted.org/packages/d1/33/422b98d2195232ca1826284a76852ad5a86fe23e31b009c9886b2d0fb8b2/pyyaml-6.0.3-cp312-cp312-macosx_10_13_x86_64.whl", hash = "sha256:7f047e29dcae44602496db43be01ad42fc6f1cc0d8cd6c83d342306c32270196", size = 182063, upload-time = "2025-09-25T21:32:11.445Z" },
    { url = "https://files.pythonhosted.org/packages/89/a0/6cf41a19a1f2f3feab0e9c0b74134aa2ce6849093d5517a0c550fe37a648/pyyaml-6.0.3-cp312-cp312-macosx_11_0_arm64.whl", hash = "sha256:fc09d0aa354569bc501d4e787133afc08552722d3ab34836a80547331bb5d4a0", size = 173973, upload-time = "2025-09-25T21:32:12.492Z" },
    { url = "https://files.pythonhosted.org/packages/ed/23/7a778b6bd0b9a8039df8b1b1d80e2e2ad78aa04171592c8a5c43a56a6af4/pyyaml-6.0.3-cp312-cp312-manylinux2014_aarch64.manylinux_2_17_aarch64.manylinux_2_28_aarch64.whl", hash = "sha256:9149cad251584d5fb4981be1ecde53a1ca46c891a79788c0df828d2f166bda28", size = 775116, upload-time = "2025-09-25T21:32:13.652Z" },
    { url = "https://files.pythonhosted.org/packages/65/30/d7353c338e12baef4ecc1b09e877c1970bd3382789c159b4f89d6a70dc09/pyyaml-6.0.3-cp312-cp312-manylinux2014_s390x.manylinux_2_17_s390x.manylinux_2_28_s390x.whl", hash = "sha256:5fdec68f91a0c6739b380c83b951e2c72ac0197ace422360e6d5a959d8d97b2c", size = 844011, upload-time = "2025-09-25T21:32:15.21Z" },
    { url = "https://files.pythonhosted.org/packages/8b/9d/b3589d3877982d4f2329302ef98a8026e7f4443c765c46cfecc8858c6b4b/pyyaml-6.0.3-cp312-cp312-manylinux2014_x86_64.manylinux_2_17_x86_64.manylinux_2_28_x86_64.whl", hash = "sha256:ba1cc08a7ccde2d2ec775841541641e4548226580ab850948cbfda66a1befcdc", size = 807870, upload-time = "2025-09-25T21:32:16.431Z" },
    { url = "https://files.pythonhosted.org/packages/05/c0/b3be26a015601b822b97d9149ff8cb5ead58c66f981e04fedf4e762f4bd4/pyyaml-6.0.3-cp312-cp312-musllinux_1_2_aarch64.whl", hash = "sha256:8dc52c23056b9ddd46818a57b78404882310fb473d63f17b07d5c40421e47f8e", size = 761089, upload-time = "2025-09-25T21:32:17.56Z" },
    { url = "https://files.pythonhosted.org/packages/be/8e/98435a21d1d4b46590d5459a22d88128103f8da4c2d4cb8f14f2a96504e1/pyyaml-6.0.3-cp312-cp312-musllinux_1_2_x86_64.whl", hash = "sha256:41715c910c881bc081f1e8872880d3c650acf13dfa8214bad49ed4cede7c34ea", size = 790181, upload-time = "2025-09-25T21:32:18.834Z" },
    { url = "https://files.pythonhosted.org/packages/74/93/7baea19427dcfbe1e5a372d81473250b379f04b1bd3c4c5ff825e2327202/pyyaml-6.0.3-cp312-cp312-win32.whl", hash = "sha256:96b533f0e99f6579b3d4d4995707cf36df9100d67e0c8303a0c55b27b5f99bc5", size = 137658, upload-time = "2025-09-25T21:32:20.209Z" },
    { url = "https://files.pythonhosted.org/packages/86/bf/899e81e4cce32febab4fb42bb97dcdf66bc135272882d1987881a4b519e9/pyyaml-6.0.3-cp312-cp312-win_amd64.whl", hash = "sha256:5fcd34e47f6e0b794d17de1b4ff496c00986e1c83f7ab2fb8fcfe9616ff7477b", size = 154003, upload-time = "2025-09-25T21:32:21.167Z" },
    { url = "https://files.pythonhosted.org/packages/1a/08/67bd04656199bbb51dbed1439b7f27601dfb576fb864099c7ef0c3e55531/pyyaml-6.0.3-cp312-cp312-win_arm64.whl", hash = "sha256:64386e5e707d03a7e172c0701abfb7e10f0fb753ee1d773128192742712a98fd", size = 140344, upload-time = "2025-09-25T21:32:22.617Z" },
    { url = "https://files.pythonhosted.org/packages/d1/11/0fd08f8192109f7169db964b5707a2f1e8b745d4e239b784a5a1dd80d1db/pyyaml-6.0.3-cp313-cp313-macosx_10_13_x86_64.whl", hash = "sha256:8da9669d359f02c0b91ccc01cac4a67f16afec0dac22c2ad09f46bee0697eba8", size = 181669, upload-time = "2025-09-25T21:32:23.673Z" },
    { url = "https://files.pythonhosted.org/packages/b1/16/95309993f1d3748cd644e02e38b75d50cbc0d9561d21f390a76242ce073f/pyyaml-6.0.3-cp313-cp313-macosx_11_0_arm64.whl", hash = "sha256:2283a07e2c21a2aa78d9c4442724ec1eb15f5e42a723b99cb3d822d48f5f7ad1", size = 173252, upload-time = "2025-09-25T21:32:25.149Z" },
    { url = "https://files.pythonhosted.org/packages/50/31/b20f376d3f810b9b2371e72ef5adb33879b25edb7a6d072cb7ca0c486398/pyyaml-6.0.3-cp313-cp313-manylinux2014_aarch64.manylinux_2_17_aarch64.manylinux_2_28_aarch64.whl", hash = "sha256:ee2922902c45ae8ccada2c5b501ab86c36525b883eff4255313a253a3160861c", size = 767081, upload-time = "2025-09-25T21:32:26.575Z" },
    { url = "https://files.pythonhosted.org/packages/49/1e/a55ca81e949270d5d4432fbbd19dfea5321eda7c41a849d443dc92fd1ff7/pyyaml-6.0.3-cp313-cp313-manylinux2014_s390x.manylinux_2_17_s390x.manylinux_2_28_s390x.whl", hash = "sha256:a33284e20b78bd4a18c8c2282d549d10bc8408a2a7ff57653c0cf0b9be0afce5", size = 841159, upload-time = "2025-09-25T21:32:27.727Z" },
    { url = "https://files.pythonhosted.org/packages/74/27/e5b8f34d02d9995b80abcef563ea1f8b56d20134d8f4e5e81733b1feceb2/pyyaml-6.0.3-cp313-cp313-manylinux2014_x86_64.manylinux_2_17_x86_64.manylinux_2_28_x86_64.whl", hash = "sha256:0f29edc409a6392443abf94b9cf89ce99889a1dd5376d94316ae5145dfedd5d6", size = 801626, upload-time = "2025-09-25T21:32:28.878Z" },
    { url = "https://files.pythonhosted.org/packages/f9/11/ba845c23988798f40e52ba45f34849aa8a1f2d4af4b798588010792ebad6/pyyaml-6.0.3-cp313-cp313-musllinux_1_2_aarch64.whl", hash = "sha256:f7057c9a337546edc7973c0d3ba84ddcdf0daa14533c2065749c9075001090e6", size = 753613, upload-time = "2025-09-25T21:32:30.178Z" },
    { url = "https://files.pythonhosted.org/packages/3d/e0/7966e1a7bfc0a45bf0a7fb6b98ea03fc9b8d84fa7f2229e9659680b69ee3/pyyaml-6.0.3-cp313-cp313-musllinux_1_2_x86_64.whl", hash = "sha256:eda16858a3cab07b80edaf74336ece1f986ba330fdb8ee0d6c0d68fe82bc96be", size = 794115, upload-time = "2025-09-25T21:32:31.353Z" },
    { url = "https://files.pythonhosted.org/packages/de/94/980b50a6531b3019e45ddeada0626d45fa85cbe22300844a7983285bed3b/pyyaml-6.0.3-cp313-cp313-win32.whl", hash = "sha256:d0eae10f8159e8fdad514efdc92d74fd8d682c933a6dd088030f3834bc8e6b26", size = 137427, upload-time = "2025-09-25T21:32:32.58Z" },
    { url = "https://files.pythonhosted.org/packages/97/c9/39d5b874e8b28845e4ec2202b5da735d0199dbe5b8fb85f91398814a9a46/pyyaml-6.0.3-cp313-cp313-win_amd64.whl", hash = "sha256:79005a0d97d5ddabfeeea4cf676af11e647e41d81c9a7722a193022accdb6b7c", size = 154090, upload-time = "2025-09-25T21:32:33.659Z" },
    { url = "https://files.pythonhosted.org/packages/73/e8/2bdf3ca2090f68bb3d75b44da7bbc71843b19c9f2b9cb9b0f4ab7a5a4329/pyyaml-6.0.3-cp313-cp313-win_arm64.whl", hash = "sha256:5498cd1645aa724a7c71c8f378eb29ebe23da2fc0d7a08071d89469bf1d2defb", size = 140246, upload-time = "2025-09-25T21:32:34.663Z" },
    { url = "https://files.pythonhosted.org/packages/9d/8c/f4bd7f6465179953d3ac9bc44ac1a8a3e6122cf8ada906b4f96c60172d43/pyyaml-6.0.3-cp314-cp314-macosx_10_13_x86_64.whl", hash = "sha256:8d1fab6bb153a416f9aeb4b8763bc0f22a5586065f86f7664fc23339fc1c1fac", size = 181814, upload-time = "2025-09-25T21:32:35.712Z" },
    { url = "https://files.pythonhosted.org/packages/bd/9c/4d95bb87eb2063d20db7b60faa3840c1b18025517ae857371c4dd55a6b3a/pyyaml-6.0.3-cp314-cp314-macosx_11_0_arm64.whl", hash = "sha256:34d5fcd24b8445fadc33f9cf348c1047101756fd760b4dacb5c3e99755703310", size = 173809, upload-time = "2025-09-25T21:32:36.789Z" },
    { url = "https://files.pythonhosted.org/packages/92/b5/47e807c2623074914e29dabd16cbbdd4bf5e9b2db9f8090fa64411fc5382/pyyaml-6.0.3-cp314-cp314-manylinux2014_aarch64.manylinux_2_17_aarch64.manylinux_2_28_aarch64.whl", hash = "sha256:501a031947e3a9025ed4405a168e6ef5ae3126c59f90ce0cd6f2bfc477be31b7", size = 766454, upload-time = "2025-09-25T21:32:37.966Z" },
    { url = "https://files.pythonhosted.org/packages/02/9e/e5e9b168be58564121efb3de6859c452fccde0ab093d8438905899a3a483/pyyaml-6.0.3-cp314-cp314-manylinux2014_s390x.manylinux_2_17_s390x.manylinux_2_28_s390x.whl", hash = "sha256:b3bc83488de33889877a0f2543ade9f70c67d66d9ebb4ac959502e12de895788", size = 836355, upload-time = "2025-09-25T21:32:39.178Z" },
    { url = "https://files.pythonhosted.org/packages/88/f9/16491d7ed2a919954993e48aa941b200f38040928474c9e85ea9e64222c3/pyyaml-6.0.3-cp314-cp314-manylinux2014_x86_64.manylinux_2_17_x86_64.manylinux_2_28_x86_64.whl", hash = "sha256:c458b6d084f9b935061bc36216e8a69a7e293a2f1e68bf956dcd9e6cbcd143f5", size = 794175, upload-time = "2025-09-25T21:32:40.865Z" },
    { url = "https://files.pythonhosted.org/packages/dd/3f/5989debef34dc6397317802b527dbbafb2b4760878a53d4166579111411e/pyyaml-6.0.3-cp314-cp314-musllinux_1_2_aarch64.whl", hash = "sha256:7c6610def4f163542a622a73fb39f534f8c101d690126992300bf3207eab9764", size = 755228, upload-time = "2025-09-25T21:32:42.084Z" },
    { url = "https://files.pythonhosted.org/packages/d7/ce/af88a49043cd2e265be63d083fc75b27b6ed062f5f9fd6cdc223ad62f03e/pyyaml-6.0.3-cp314-cp314-musllinux_1_2_x86_64.whl", hash = "sha256:5190d403f121660ce8d1d2c1bb2ef1bd05b5f68533fc5c2ea899bd15f4399b35", size = 789194, upload-time = "2025-09-25T21:32:43.362Z" },
    { url = "https://files.pythonhosted.org/packages/23/20/bb6982b26a40bb43951265ba29d4c246ef0ff59c9fdcdf0ed04e0687de4d/pyyaml-6.0.3-cp314-cp314-win_amd64.whl", hash = "sha256:4a2e8cebe2ff6ab7d1050ecd59c25d4c8bd7e6f400f5f82b96557ac0abafd0ac", size = 156429, upload-time = "2025-09-25T21:32:57.844Z" },
    { url = "https://files.pythonhosted.org/packages/f4/f4/a4541072bb9422c8a883ab55255f918fa378ecf083f5b85e87fc2b4eda1b/pyyaml-6.0.3-cp314-cp314-win_arm64.whl", hash = "sha256:93dda82c9c22deb0a405ea4dc5f2d0cda384168e466364dec6255b293923b2f3", size = 143912, upload-time = "2025-09-25T21:32:59.247Z" },
    { url = "https://files.pythonhosted.org/packages/7c/f9/07dd09ae774e4616edf6cda684ee78f97777bdd15847253637a6f052a62f/pyyaml-6.0.3-cp314-cp314t-macosx_10_13_x86_64.whl", hash = "sha256:02893d100e99e03eda1c8fd5c441d8c60103fd175728e23e431db1b589cf5ab3", size = 189108, upload-time = "2025-09-25T21:32:44.377Z" },
    { url = "https://files.pythonhosted.org/packages/4e/78/8d08c9fb7ce09ad8c38ad533c1191cf27f7ae1effe5bb9400a46d9437fcf/pyyaml-6.0.3-cp314-cp314t-macosx_11_0_arm64.whl", hash = "sha256:c1ff362665ae507275af2853520967820d9124984e0f7466736aea23d8611fba", size = 183641, upload-time = "2025-09-25T21:32:45.407Z" },
    { url = "https://files.pythonhosted.org/packages/7b/5b/3babb19104a46945cf816d047db2788bcaf8c94527a805610b0289a01c6b/pyyaml-6.0.3-cp314-cp314t-manylinux2014_aarch64.manylinux_2_17_aarch64.manylinux_2_28_aarch64.whl", hash = "sha256:6adc77889b628398debc7b65c073bcb99c4a0237b248cacaf3fe8a557563ef6c", size = 831901, upload-time = "2025-09-25T21:32:48.83Z" },
    { url = "https://files.pythonhosted.org/packages/8b/cc/dff0684d8dc44da4d22a13f35f073d558c268780ce3c6ba1b87055bb0b87/pyyaml-6.0.3-cp314-cp314t-manylinux2014_s390x.manylinux_2_17_s390x.manylinux_2_28_s390x.whl", hash = "sha256:a80cb027f6b349846a3bf6d73b5e95e782175e52f22108cfa17876aaeff93702", size = 861132, upload-time = "2025-09-25T21:32:50.149Z" },
    { url = "https://files.pythonhosted.org/packages/b1/5e/f77dc6b9036943e285ba76b49e118d9ea929885becb0a29ba8a7c75e29fe/pyyaml-6.0.3-cp314-cp314t-manylinux2014_x86_64.manylinux_2_17_x86_64.manylinux_2_28_x86_64.whl", hash = "sha256:00c4bdeba853cc34e7dd471f16b4114f4162dc03e6b7afcc2128711f0eca823c", size = 839261, upload-time = "2025-09-25T21:32:51.808Z" },
    { url = "https://files.pythonhosted.org/packages/ce/88/a9db1376aa2a228197c58b37302f284b5617f56a5d959fd1763fb1675ce6/pyyaml-6.0.3-cp314-cp314t-musllinux_1_2_aarch64.whl", hash = "sha256:66e1674c3ef6f541c35191caae2d429b967b99e02040f5ba928632d9a7f0f065", size = 805272, upload-time = "2025-09-25T21:32:52.941Z" },
    { url = "https://files.pythonhosted.org/packages/da/92/1446574745d74df0c92e6aa4a7b0b3130706a4142b2d1a5869f2eaa423c6/pyyaml-6.0.3-cp314-cp314t-musllinux_1_2_x86_64.whl", hash = "sha256:16249ee61e95f858e83976573de0f5b2893b3677ba71c9dd36b9cf8be9ac6d65", size = 829923, upload-time = "2025-09-25T21:32:54.537Z" },
    { url = "https://files.pythonhosted.org/packages/f0/7a/1c7270340330e575b92f397352af856a8c06f230aa3e76f86b39d01b416a/pyyaml-6.0.3-cp314-cp314t-win_amd64.whl", hash = "sha256:4ad1906908f2f5ae4e5a8ddfce73c320c2a1429ec52eafd27138b7f1cbe341c9", size = 174062, upload-time = "2025-09-25T21:32:55.767Z" },
    { url = "https://files.pythonhosted.org/packages/f1/12/de94a39c2ef588c7e6455cfbe7343d3b2dc9d6b6b2f40c4c6565744c873d/pyyaml-6.0.3-cp314-cp314t-win_arm64.whl", hash = "sha256:ebc55a14a21cb14062aa4162f906cd962b28e2e9ea38f9b4391244cd8de4ae0b", size = 149341, upload-time = "2025-09-25T21:32:56.828Z" },
    { url = "https://files.pythonhosted.org/packages/9f/62/67fc8e68a75f738c9200422bf65693fb79a4cd0dc5b23310e5202e978090/pyyaml-6.0.3-cp39-cp39-macosx_10_13_x86_64.whl", hash = "sha256:b865addae83924361678b652338317d1bd7e79b1f4596f96b96c77a5a34b34da", size = 184450, upload-time = "2025-09-25T21:33:00.618Z" },
    { url = "https://files.pythonhosted.org/packages/ae/92/861f152ce87c452b11b9d0977952259aa7df792d71c1053365cc7b09cc08/pyyaml-6.0.3-cp39-cp39-macosx_11_0_arm64.whl", hash = "sha256:c3355370a2c156cffb25e876646f149d5d68f5e0a3ce86a5084dd0b64a994917", size = 174319, upload-time = "2025-09-25T21:33:02.086Z" },
    { url = "https://files.pythonhosted.org/packages/d0/cd/f0cfc8c74f8a030017a2b9c771b7f47e5dd702c3e28e5b2071374bda2948/pyyaml-6.0.3-cp39-cp39-manylinux2014_aarch64.manylinux_2_17_aarch64.manylinux_2_28_aarch64.whl", hash = "sha256:3c5677e12444c15717b902a5798264fa7909e41153cdf9ef7ad571b704a63dd9", size = 737631, upload-time = "2025-09-25T21:33:03.25Z" },
    { url = "https://files.pythonhosted.org/packages/ef/b2/18f2bd28cd2055a79a46c9b0895c0b3d987ce40ee471cecf58a1a0199805/pyyaml-6.0.3-cp39-cp39-manylinux2014_s390x.manylinux_2_17_s390x.manylinux_2_28_s390x.whl", hash = "sha256:5ed875a24292240029e4483f9d4a4b8a1ae08843b9c54f43fcc11e404532a8a5", size = 836795, upload-time = "2025-09-25T21:33:05.014Z" },
    { url = "https://files.pythonhosted.org/packages/73/b9/793686b2d54b531203c160ef12bec60228a0109c79bae6c1277961026770/pyyaml-6.0.3-cp39-cp39-manylinux2014_x86_64.manylinux_2_17_x86_64.manylinux_2_28_x86_64.whl", hash = "sha256:0150219816b6a1fa26fb4699fb7daa9caf09eb1999f3b70fb6e786805e80375a", size = 750767, upload-time = "2025-09-25T21:33:06.398Z" },
    { url = "https://files.pythonhosted.org/packages/a9/86/a137b39a611def2ed78b0e66ce2fe13ee701a07c07aebe55c340ed2a050e/pyyaml-6.0.3-cp39-cp39-musllinux_1_2_aarch64.whl", hash = "sha256:fa160448684b4e94d80416c0fa4aac48967a969efe22931448d853ada8baf926", size = 727982, upload-time = "2025-09-25T21:33:08.708Z" },
    { url = "https://files.pythonhosted.org/packages/dd/62/71c27c94f457cf4418ef8ccc71735324c549f7e3ea9d34aba50874563561/pyyaml-6.0.3-cp39-cp39-musllinux_1_2_x86_64.whl", hash = "sha256:27c0abcb4a5dac13684a37f76e701e054692a9b2d3064b70f5e4eb54810553d7", size = 755677, upload-time = "2025-09-25T21:33:09.876Z" },
    { url = "https://files.pythonhosted.org/packages/29/3d/6f5e0d58bd924fb0d06c3a6bad00effbdae2de5adb5cda5648006ffbd8d3/pyyaml-6.0.3-cp39-cp39-win32.whl", hash = "sha256:1ebe39cb5fc479422b83de611d14e2c0d3bb2a18bbcb01f229ab3cfbd8fee7a0", size = 142592, upload-time = "2025-09-25T21:33:10.983Z" },
    { url = "https://files.pythonhosted.org/packages/f0/0c/25113e0b5e103d7f1490c0e947e303fe4a696c10b501dea7a9f49d4e876c/pyyaml-6.0.3-cp39-cp39-win_amd64.whl", hash = "sha256:2e71d11abed7344e42a8849600193d15b6def118602c4c176f748e4583246007", size = 158777, upload-time = "2025-09-25T21:33:15.55Z" },
]

[[package]]
name = "rarfile"
version = "4.2"
source = { registry = "https://pypi.org/simple" }
sdist = { url = "https://files.pythonhosted.org/packages/26/3f/3118a797444e7e30e784921c4bfafb6500fb288a0c84cb8c32ed15853c16/rarfile-4.2.tar.gz", hash = "sha256:8e1c8e72d0845ad2b32a47ab11a719bc2e41165ec101fd4d3fe9e92aa3f469ef", size = 153476, upload-time = "2024-04-03T17:10:53.798Z" }
wheels = [
    { url = "https://files.pythonhosted.org/packages/62/fc/ab37559419ca36dd8dd317c3a98395ed4dcee2beeb28bf6059b972906727/rarfile-4.2-py3-none-any.whl", hash = "sha256:8757e1e3757e32962e229cab2432efc1f15f210823cc96ccba0f6a39d17370c9", size = 29052, upload-time = "2024-04-03T17:10:52.632Z" },
]

[[package]]
name = "rebulk"
version = "3.2.0"
source = { registry = "https://pypi.org/simple" }
sdist = { url = "https://files.pythonhosted.org/packages/f2/06/24c69f8d707c9eefc1108a64e079da56b5f351e3f59ed76e8f04b9f3e296/rebulk-3.2.0.tar.gz", hash = "sha256:0d30bf80fca00fa9c697185ac475daac9bde5f646ce3338c9ff5d5dc1ebdfebc", size = 261685, upload-time = "2023-02-18T09:10:14.378Z" }
wheels = [
    { url = "https://files.pythonhosted.org/packages/84/4d/df073d593f7e7e4a5a7e19148b2e9b4ae63b4ddcbb863f1e7bb2b6f19c62/rebulk-3.2.0-py3-none-any.whl", hash = "sha256:6bc31ae4b37200623c5827d2f539f9ec3e52b50431322dad8154642a39b0a53e", size = 56298, upload-time = "2023-02-18T09:10:12.435Z" },
]

[[package]]
name = "requests"
version = "2.32.5"
source = { registry = "https://pypi.org/simple" }
dependencies = [
    { name = "certifi" },
    { name = "charset-normalizer" },
    { name = "idna" },
    { name = "urllib3" },
]
sdist = { url = "https://files.pythonhosted.org/packages/c9/74/b3ff8e6c8446842c3f5c837e9c3dfcfe2018ea6ecef224c710c85ef728f4/requests-2.32.5.tar.gz", hash = "sha256:dbba0bac56e100853db0ea71b82b4dfd5fe2bf6d3754a8893c3af500cec7d7cf", size = 134517, upload-time = "2025-08-18T20:46:02.573Z" }
wheels = [
    { url = "https://files.pythonhosted.org/packages/1e/db/4254e3eabe8020b458f1a747140d32277ec7a271daf1d235b70dc0b4e6e3/requests-2.32.5-py3-none-any.whl", hash = "sha256:2462f94637a34fd532264295e186976db0f5d453d1cdd31473c85a6a161affb6", size = 64738, upload-time = "2025-08-18T20:46:00.542Z" },
]

[[package]]
name = "requests-oauthlib"
version = "2.0.0"
source = { registry = "https://pypi.org/simple" }
dependencies = [
    { name = "oauthlib" },
    { name = "requests" },
]
sdist = { url = "https://files.pythonhosted.org/packages/42/f2/05f29bc3913aea15eb670be136045bf5c5bbf4b99ecb839da9b422bb2c85/requests-oauthlib-2.0.0.tar.gz", hash = "sha256:b3dffaebd884d8cd778494369603a9e7b58d29111bf6b41bdc2dcd87203af4e9", size = 55650, upload-time = "2024-03-22T20:32:29.939Z" }
wheels = [
    { url = "https://files.pythonhosted.org/packages/3b/5d/63d4ae3b9daea098d5d6f5da83984853c1bbacd5dc826764b249fe119d24/requests_oauthlib-2.0.0-py2.py3-none-any.whl", hash = "sha256:7dd8a5c40426b779b0868c404bdef9768deccf22749cde15852df527e6269b36", size = 24179, upload-time = "2024-03-22T20:32:28.055Z" },
]

[[package]]
name = "requests-toolbelt"
version = "1.0.0"
source = { registry = "https://pypi.org/simple" }
dependencies = [
    { name = "requests" },
]
sdist = { url = "https://files.pythonhosted.org/packages/f3/61/d7545dafb7ac2230c70d38d31cbfe4cc64f7144dc41f6e4e4b78ecd9f5bb/requests-toolbelt-1.0.0.tar.gz", hash = "sha256:7681a0a3d047012b5bdc0ee37d7f8f07ebe76ab08caeccfc3921ce23c88d5bc6", size = 206888, upload-time = "2023-05-01T04:11:33.229Z" }
wheels = [
    { url = "https://files.pythonhosted.org/packages/3f/51/d4db610ef29373b879047326cbf6fa98b6c1969d6f6dc423279de2b1be2c/requests_toolbelt-1.0.0-py2.py3-none-any.whl", hash = "sha256:cccfdd665f0a24fcf4726e690f65639d272bb0637b9b92dfd91a5568ccf6bd06", size = 54481, upload-time = "2023-05-01T04:11:28.427Z" },
]

[[package]]
name = "sgmllib3k"
version = "1.0.0"
source = { registry = "https://pypi.org/simple" }
sdist = { url = "https://files.pythonhosted.org/packages/9e/bd/3704a8c3e0942d711c1299ebf7b9091930adae6675d7c8f476a7ce48653c/sgmllib3k-1.0.0.tar.gz", hash = "sha256:7868fb1c8bfa764c1ac563d3cf369c381d1325d36124933a726f29fcdaa812e9", size = 5750, upload-time = "2010-08-24T14:33:52.445Z" }

[[package]]
name = "six"
version = "1.17.0"
source = { registry = "https://pypi.org/simple" }
sdist = { url = "https://files.pythonhosted.org/packages/94/e7/b2c673351809dca68a0e064b6af791aa332cf192da575fd474ed7d6f16a2/six-1.17.0.tar.gz", hash = "sha256:ff70335d468e7eb6ec65b95b99d3a2836546063f63acc5171de367e834932a81", size = 34031, upload-time = "2024-12-04T17:35:28.174Z" }
wheels = [
    { url = "https://files.pythonhosted.org/packages/b7/ce/149a00dd41f10bc29e5921b496af8b574d8413afcd5e30dfa0ed46c2cc5e/six-1.17.0-py2.py3-none-any.whl", hash = "sha256:4721f391ed90541fddacab5acf947aa0d3dc7d27b2e1e8eda2be8970586c3274", size = 11050, upload-time = "2024-12-04T17:35:26.475Z" },
]

[[package]]
name = "soupsieve"
version = "2.8"
source = { registry = "https://pypi.org/simple" }
sdist = { url = "https://files.pythonhosted.org/packages/6d/e6/21ccce3262dd4889aa3332e5a119a3491a95e8f60939870a3a035aabac0d/soupsieve-2.8.tar.gz", hash = "sha256:e2dd4a40a628cb5f28f6d4b0db8800b8f581b65bb380b97de22ba5ca8d72572f", size = 103472, upload-time = "2025-08-27T15:39:51.78Z" }
wheels = [
    { url = "https://files.pythonhosted.org/packages/14/a0/bb38d3b76b8cae341dad93a2dd83ab7462e6dbcdd84d43f54ee60a8dc167/soupsieve-2.8-py3-none-any.whl", hash = "sha256:0cc76456a30e20f5d7f2e14a98a4ae2ee4e5abdc7c5ea0aafe795f344bc7984c", size = 36679, upload-time = "2025-08-27T15:39:50.179Z" },
]

[[package]]
name = "srt"
version = "3.5.3"
source = { registry = "https://pypi.org/simple" }
sdist = { url = "https://files.pythonhosted.org/packages/66/b7/4a1bc231e0681ebf339337b0cd05b91dc6a0d701fa852bb812e244b7a030/srt-3.5.3.tar.gz", hash = "sha256:4884315043a4f0740fd1f878ed6caa376ac06d70e135f306a6dc44632eed0cc0", size = 28296, upload-time = "2023-03-28T02:35:44.007Z" }

[[package]]
name = "stevedore"
version = "5.5.0"
source = { registry = "https://pypi.org/simple" }
sdist = { url = "https://files.pythonhosted.org/packages/2a/5f/8418daad5c353300b7661dd8ce2574b0410a6316a8be650a189d5c68d938/stevedore-5.5.0.tar.gz", hash = "sha256:d31496a4f4df9825e1a1e4f1f74d19abb0154aff311c3b376fcc89dae8fccd73", size = 513878, upload-time = "2025-08-25T12:54:26.806Z" }
wheels = [
    { url = "https://files.pythonhosted.org/packages/80/c5/0c06759b95747882bb50abda18f5fb48c3e9b0fbfc6ebc0e23550b52415d/stevedore-5.5.0-py3-none-any.whl", hash = "sha256:18363d4d268181e8e8452e71a38cd77630f345b2ef6b4a8d5614dac5ee0d18cf", size = 49518, upload-time = "2025-08-25T12:54:25.445Z" },
]

[[package]]
name = "subliminal"
version = "2.2.1"
source = { registry = "https://pypi.org/simple" }
dependencies = [
    { name = "babelfish" },
    { name = "beautifulsoup4" },
    { name = "chardet" },
    { name = "click", version = "8.1.8", source = { registry = "https://pypi.org/simple" }, marker = "python_full_version < '3.10'" },
    { name = "click", version = "8.3.0", source = { registry = "https://pypi.org/simple" }, marker = "python_full_version >= '3.10'" },
    { name = "click-option-group" },
    { name = "dogpile-cache" },
    { name = "enzyme" },
    { name = "guessit" },
    { name = "platformdirs", version = "4.4.0", source = { registry = "https://pypi.org/simple" }, marker = "python_full_version < '3.10'" },
    { name = "platformdirs", version = "4.5.0", source = { registry = "https://pypi.org/simple" }, marker = "python_full_version >= '3.10'" },
    { name = "pysubs2" },
    { name = "rarfile" },
    { name = "requests" },
    { name = "srt" },
    { name = "stevedore" },
    { name = "tomli" },
]
sdist = { url = "https://files.pythonhosted.org/packages/e3/24/36cdb82e90afc602e2ed36c34e022ca545d35f5be9aa7ef9ddb0af7967b2/subliminal-2.2.1.tar.gz", hash = "sha256:2ed6024a07bbb3c68fe3db76374244ad91adfca9d93fc24d3ddb9ef61825756e", size = 3122221, upload-time = "2024-06-27T23:07:11.125Z" }
wheels = [
    { url = "https://files.pythonhosted.org/packages/09/d1/cddf58f2556af8c6b353497cdd0e39efe4b75ae50f9e8cfdb7476e62c2f5/subliminal-2.2.1-py3-none-any.whl", hash = "sha256:421a71f2e3f604e5dffb551b2a51d14500c7615d7eaf16c23e713d7ad295504c", size = 87127, upload-time = "2024-06-27T23:07:08.841Z" },
]

[[package]]
name = "tmdbsimple"
version = "2.9.1"
source = { registry = "https://pypi.org/simple" }
dependencies = [
    { name = "requests" },
]
sdist = { url = "https://files.pythonhosted.org/packages/a1/87/3309cb03df1c9f9895fccd87e9875050f19e2cfec5a50b9d72e50d420fc8/tmdbsimple-2.9.1.tar.gz", hash = "sha256:636eaaaec82027929e8a91c2166e01f552ec63f869bf1fcd65aa561b705c7464", size = 33772, upload-time = "2022-01-25T21:48:36.477Z" }
wheels = [
    { url = "https://files.pythonhosted.org/packages/6c/dd/ade05d202db728b23e54aa0959622d090776023917e7308c1b2469a07b76/tmdbsimple-2.9.1-py3-none-any.whl", hash = "sha256:b52387c667bad1dccf5f776a576a971622a111fc08b7f731e360fabcc9860616", size = 38954, upload-time = "2022-01-25T21:48:34.653Z" },
]

[[package]]
name = "tomli"
version = "2.3.0"
source = { registry = "https://pypi.org/simple" }
sdist = { url = "https://files.pythonhosted.org/packages/52/ed/3f73f72945444548f33eba9a87fc7a6e969915e7b1acc8260b30e1f76a2f/tomli-2.3.0.tar.gz", hash = "sha256:64be704a875d2a59753d80ee8a533c3fe183e3f06807ff7dc2232938ccb01549", size = 17392, upload-time = "2025-10-08T22:01:47.119Z" }
wheels = [
    { url = "https://files.pythonhosted.org/packages/b3/2e/299f62b401438d5fe1624119c723f5d877acc86a4c2492da405626665f12/tomli-2.3.0-cp311-cp311-macosx_10_9_x86_64.whl", hash = "sha256:88bd15eb972f3664f5ed4b57c1634a97153b4bac4479dcb6a495f41921eb7f45", size = 153236, upload-time = "2025-10-08T22:01:00.137Z" },
    { url = "https://files.pythonhosted.org/packages/86/7f/d8fffe6a7aefdb61bced88fcb5e280cfd71e08939da5894161bd71bea022/tomli-2.3.0-cp311-cp311-macosx_11_0_arm64.whl", hash = "sha256:883b1c0d6398a6a9d29b508c331fa56adbcdff647f6ace4dfca0f50e90dfd0ba", size = 148084, upload-time = "2025-10-08T22:01:01.63Z" },
    { url = "https://files.pythonhosted.org/packages/47/5c/24935fb6a2ee63e86d80e4d3b58b222dafaf438c416752c8b58537c8b89a/tomli-2.3.0-cp311-cp311-manylinux2014_aarch64.manylinux_2_17_aarch64.manylinux_2_28_aarch64.whl", hash = "sha256:d1381caf13ab9f300e30dd8feadb3de072aeb86f1d34a8569453ff32a7dea4bf", size = 234832, upload-time = "2025-10-08T22:01:02.543Z" },
    { url = "https://files.pythonhosted.org/packages/89/da/75dfd804fc11e6612846758a23f13271b76d577e299592b4371a4ca4cd09/tomli-2.3.0-cp311-cp311-manylinux2014_x86_64.manylinux_2_17_x86_64.manylinux_2_28_x86_64.whl", hash = "sha256:a0e285d2649b78c0d9027570d4da3425bdb49830a6156121360b3f8511ea3441", size = 242052, upload-time = "2025-10-08T22:01:03.836Z" },
    { url = "https://files.pythonhosted.org/packages/70/8c/f48ac899f7b3ca7eb13af73bacbc93aec37f9c954df3c08ad96991c8c373/tomli-2.3.0-cp311-cp311-musllinux_1_2_aarch64.whl", hash = "sha256:0a154a9ae14bfcf5d8917a59b51ffd5a3ac1fd149b71b47a3a104ca4edcfa845", size = 239555, upload-time = "2025-10-08T22:01:04.834Z" },
    { url = "https://files.pythonhosted.org/packages/ba/28/72f8afd73f1d0e7829bfc093f4cb98ce0a40ffc0cc997009ee1ed94ba705/tomli-2.3.0-cp311-cp311-musllinux_1_2_x86_64.whl", hash = "sha256:74bf8464ff93e413514fefd2be591c3b0b23231a77f901db1eb30d6f712fc42c", size = 245128, upload-time = "2025-10-08T22:01:05.84Z" },
    { url = "https://files.pythonhosted.org/packages/b6/eb/a7679c8ac85208706d27436e8d421dfa39d4c914dcf5fa8083a9305f58d9/tomli-2.3.0-cp311-cp311-win32.whl", hash = "sha256:00b5f5d95bbfc7d12f91ad8c593a1659b6387b43f054104cda404be6bda62456", size = 96445, upload-time = "2025-10-08T22:01:06.896Z" },
    { url = "https://files.pythonhosted.org/packages/0a/fe/3d3420c4cb1ad9cb462fb52967080575f15898da97e21cb6f1361d505383/tomli-2.3.0-cp311-cp311-win_amd64.whl", hash = "sha256:4dc4ce8483a5d429ab602f111a93a6ab1ed425eae3122032db7e9acf449451be", size = 107165, upload-time = "2025-10-08T22:01:08.107Z" },
    { url = "https://files.pythonhosted.org/packages/ff/b7/40f36368fcabc518bb11c8f06379a0fd631985046c038aca08c6d6a43c6e/tomli-2.3.0-cp312-cp312-macosx_10_13_x86_64.whl", hash = "sha256:d7d86942e56ded512a594786a5ba0a5e521d02529b3826e7761a05138341a2ac", size = 154891, upload-time = "2025-10-08T22:01:09.082Z" },
    { url = "https://files.pythonhosted.org/packages/f9/3f/d9dd692199e3b3aab2e4e4dd948abd0f790d9ded8cd10cbaae276a898434/tomli-2.3.0-cp312-cp312-macosx_11_0_arm64.whl", hash = "sha256:73ee0b47d4dad1c5e996e3cd33b8a76a50167ae5f96a2607cbe8cc773506ab22", size = 148796, upload-time = "2025-10-08T22:01:10.266Z" },
    { url = "https://files.pythonhosted.org/packages/60/83/59bff4996c2cf9f9387a0f5a3394629c7efa5ef16142076a23a90f1955fa/tomli-2.3.0-cp312-cp312-manylinux2014_aarch64.manylinux_2_17_aarch64.manylinux_2_28_aarch64.whl", hash = "sha256:792262b94d5d0a466afb5bc63c7daa9d75520110971ee269152083270998316f", size = 242121, upload-time = "2025-10-08T22:01:11.332Z" },
    { url = "https://files.pythonhosted.org/packages/45/e5/7c5119ff39de8693d6baab6c0b6dcb556d192c165596e9fc231ea1052041/tomli-2.3.0-cp312-cp312-manylinux2014_x86_64.manylinux_2_17_x86_64.manylinux_2_28_x86_64.whl", hash = "sha256:4f195fe57ecceac95a66a75ac24d9d5fbc98ef0962e09b2eddec5d39375aae52", size = 250070, upload-time = "2025-10-08T22:01:12.498Z" },
    { url = "https://files.pythonhosted.org/packages/45/12/ad5126d3a278f27e6701abde51d342aa78d06e27ce2bb596a01f7709a5a2/tomli-2.3.0-cp312-cp312-musllinux_1_2_aarch64.whl", hash = "sha256:e31d432427dcbf4d86958c184b9bfd1e96b5b71f8eb17e6d02531f434fd335b8", size = 245859, upload-time = "2025-10-08T22:01:13.551Z" },
    { url = "https://files.pythonhosted.org/packages/fb/a1/4d6865da6a71c603cfe6ad0e6556c73c76548557a8d658f9e3b142df245f/tomli-2.3.0-cp312-cp312-musllinux_1_2_x86_64.whl", hash = "sha256:7b0882799624980785240ab732537fcfc372601015c00f7fc367c55308c186f6", size = 250296, upload-time = "2025-10-08T22:01:14.614Z" },
    { url = "https://files.pythonhosted.org/packages/a0/b7/a7a7042715d55c9ba6e8b196d65d2cb662578b4d8cd17d882d45322b0d78/tomli-2.3.0-cp312-cp312-win32.whl", hash = "sha256:ff72b71b5d10d22ecb084d345fc26f42b5143c5533db5e2eaba7d2d335358876", size = 97124, upload-time = "2025-10-08T22:01:15.629Z" },
    { url = "https://files.pythonhosted.org/packages/06/1e/f22f100db15a68b520664eb3328fb0ae4e90530887928558112c8d1f4515/tomli-2.3.0-cp312-cp312-win_amd64.whl", hash = "sha256:1cb4ed918939151a03f33d4242ccd0aa5f11b3547d0cf30f7c74a408a5b99878", size = 107698, upload-time = "2025-10-08T22:01:16.51Z" },
    { url = "https://files.pythonhosted.org/packages/89/48/06ee6eabe4fdd9ecd48bf488f4ac783844fd777f547b8d1b61c11939974e/tomli-2.3.0-cp313-cp313-macosx_10_13_x86_64.whl", hash = "sha256:5192f562738228945d7b13d4930baffda67b69425a7f0da96d360b0a3888136b", size = 154819, upload-time = "2025-10-08T22:01:17.964Z" },
    { url = "https://files.pythonhosted.org/packages/f1/01/88793757d54d8937015c75dcdfb673c65471945f6be98e6a0410fba167ed/tomli-2.3.0-cp313-cp313-macosx_11_0_arm64.whl", hash = "sha256:be71c93a63d738597996be9528f4abe628d1adf5e6eb11607bc8fe1a510b5dae", size = 148766, upload-time = "2025-10-08T22:01:18.959Z" },
    { url = "https://files.pythonhosted.org/packages/42/17/5e2c956f0144b812e7e107f94f1cc54af734eb17b5191c0bbfb72de5e93e/tomli-2.3.0-cp313-cp313-manylinux2014_aarch64.manylinux_2_17_aarch64.manylinux_2_28_aarch64.whl", hash = "sha256:c4665508bcbac83a31ff8ab08f424b665200c0e1e645d2bd9ab3d3e557b6185b", size = 240771, upload-time = "2025-10-08T22:01:20.106Z" },
    { url = "https://files.pythonhosted.org/packages/d5/f4/0fbd014909748706c01d16824eadb0307115f9562a15cbb012cd9b3512c5/tomli-2.3.0-cp313-cp313-manylinux2014_x86_64.manylinux_2_17_x86_64.manylinux_2_28_x86_64.whl", hash = "sha256:4021923f97266babc6ccab9f5068642a0095faa0a51a246a6a02fccbb3514eaf", size = 248586, upload-time = "2025-10-08T22:01:21.164Z" },
    { url = "https://files.pythonhosted.org/packages/30/77/fed85e114bde5e81ecf9bc5da0cc69f2914b38f4708c80ae67d0c10180c5/tomli-2.3.0-cp313-cp313-musllinux_1_2_aarch64.whl", hash = "sha256:a4ea38c40145a357d513bffad0ed869f13c1773716cf71ccaa83b0fa0cc4e42f", size = 244792, upload-time = "2025-10-08T22:01:22.417Z" },
    { url = "https://files.pythonhosted.org/packages/55/92/afed3d497f7c186dc71e6ee6d4fcb0acfa5f7d0a1a2878f8beae379ae0cc/tomli-2.3.0-cp313-cp313-musllinux_1_2_x86_64.whl", hash = "sha256:ad805ea85eda330dbad64c7ea7a4556259665bdf9d2672f5dccc740eb9d3ca05", size = 248909, upload-time = "2025-10-08T22:01:23.859Z" },
    { url = "https://files.pythonhosted.org/packages/f8/84/ef50c51b5a9472e7265ce1ffc7f24cd4023d289e109f669bdb1553f6a7c2/tomli-2.3.0-cp313-cp313-win32.whl", hash = "sha256:97d5eec30149fd3294270e889b4234023f2c69747e555a27bd708828353ab606", size = 96946, upload-time = "2025-10-08T22:01:24.893Z" },
    { url = "https://files.pythonhosted.org/packages/b2/b7/718cd1da0884f281f95ccfa3a6cc572d30053cba64603f79d431d3c9b61b/tomli-2.3.0-cp313-cp313-win_amd64.whl", hash = "sha256:0c95ca56fbe89e065c6ead5b593ee64b84a26fca063b5d71a1122bf26e533999", size = 107705, upload-time = "2025-10-08T22:01:26.153Z" },
    { url = "https://files.pythonhosted.org/packages/19/94/aeafa14a52e16163008060506fcb6aa1949d13548d13752171a755c65611/tomli-2.3.0-cp314-cp314-macosx_10_13_x86_64.whl", hash = "sha256:cebc6fe843e0733ee827a282aca4999b596241195f43b4cc371d64fc6639da9e", size = 154244, upload-time = "2025-10-08T22:01:27.06Z" },
    { url = "https://files.pythonhosted.org/packages/db/e4/1e58409aa78eefa47ccd19779fc6f36787edbe7d4cd330eeeedb33a4515b/tomli-2.3.0-cp314-cp314-macosx_11_0_arm64.whl", hash = "sha256:4c2ef0244c75aba9355561272009d934953817c49f47d768070c3c94355c2aa3", size = 148637, upload-time = "2025-10-08T22:01:28.059Z" },
    { url = "https://files.pythonhosted.org/packages/26/b6/d1eccb62f665e44359226811064596dd6a366ea1f985839c566cd61525ae/tomli-2.3.0-cp314-cp314-manylinux2014_aarch64.manylinux_2_17_aarch64.manylinux_2_28_aarch64.whl", hash = "sha256:c22a8bf253bacc0cf11f35ad9808b6cb75ada2631c2d97c971122583b129afbc", size = 241925, upload-time = "2025-10-08T22:01:29.066Z" },
    { url = "https://files.pythonhosted.org/packages/70/91/7cdab9a03e6d3d2bb11beae108da5bdc1c34bdeb06e21163482544ddcc90/tomli-2.3.0-cp314-cp314-manylinux2014_x86_64.manylinux_2_17_x86_64.manylinux_2_28_x86_64.whl", hash = "sha256:0eea8cc5c5e9f89c9b90c4896a8deefc74f518db5927d0e0e8d4a80953d774d0", size = 249045, upload-time = "2025-10-08T22:01:31.98Z" },
    { url = "https://files.pythonhosted.org/packages/15/1b/8c26874ed1f6e4f1fcfeb868db8a794cbe9f227299402db58cfcc858766c/tomli-2.3.0-cp314-cp314-musllinux_1_2_aarch64.whl", hash = "sha256:b74a0e59ec5d15127acdabd75ea17726ac4c5178ae51b85bfe39c4f8a278e879", size = 245835, upload-time = "2025-10-08T22:01:32.989Z" },
    { url = "https://files.pythonhosted.org/packages/fd/42/8e3c6a9a4b1a1360c1a2a39f0b972cef2cc9ebd56025168c4137192a9321/tomli-2.3.0-cp314-cp314-musllinux_1_2_x86_64.whl", hash = "sha256:b5870b50c9db823c595983571d1296a6ff3e1b88f734a4c8f6fc6188397de005", size = 253109, upload-time = "2025-10-08T22:01:34.052Z" },
    { url = "https://files.pythonhosted.org/packages/22/0c/b4da635000a71b5f80130937eeac12e686eefb376b8dee113b4a582bba42/tomli-2.3.0-cp314-cp314-win32.whl", hash = "sha256:feb0dacc61170ed7ab602d3d972a58f14ee3ee60494292d384649a3dc38ef463", size = 97930, upload-time = "2025-10-08T22:01:35.082Z" },
    { url = "https://files.pythonhosted.org/packages/b9/74/cb1abc870a418ae99cd5c9547d6bce30701a954e0e721821df483ef7223c/tomli-2.3.0-cp314-cp314-win_amd64.whl", hash = "sha256:b273fcbd7fc64dc3600c098e39136522650c49bca95df2d11cf3b626422392c8", size = 107964, upload-time = "2025-10-08T22:01:36.057Z" },
    { url = "https://files.pythonhosted.org/packages/54/78/5c46fff6432a712af9f792944f4fcd7067d8823157949f4e40c56b8b3c83/tomli-2.3.0-cp314-cp314t-macosx_10_13_x86_64.whl", hash = "sha256:940d56ee0410fa17ee1f12b817b37a4d4e4dc4d27340863cc67236c74f582e77", size = 163065, upload-time = "2025-10-08T22:01:37.27Z" },
    { url = "https://files.pythonhosted.org/packages/39/67/f85d9bd23182f45eca8939cd2bc7050e1f90c41f4a2ecbbd5963a1d1c486/tomli-2.3.0-cp314-cp314t-macosx_11_0_arm64.whl", hash = "sha256:f85209946d1fe94416debbb88d00eb92ce9cd5266775424ff81bc959e001acaf", size = 159088, upload-time = "2025-10-08T22:01:38.235Z" },
    { url = "https://files.pythonhosted.org/packages/26/5a/4b546a0405b9cc0659b399f12b6adb750757baf04250b148d3c5059fc4eb/tomli-2.3.0-cp314-cp314t-manylinux2014_aarch64.manylinux_2_17_aarch64.manylinux_2_28_aarch64.whl", hash = "sha256:a56212bdcce682e56b0aaf79e869ba5d15a6163f88d5451cbde388d48b13f530", size = 268193, upload-time = "2025-10-08T22:01:39.712Z" },
    { url = "https://files.pythonhosted.org/packages/42/4f/2c12a72ae22cf7b59a7fe75b3465b7aba40ea9145d026ba41cb382075b0e/tomli-2.3.0-cp314-cp314t-manylinux2014_x86_64.manylinux_2_17_x86_64.manylinux_2_28_x86_64.whl", hash = "sha256:c5f3ffd1e098dfc032d4d3af5c0ac64f6d286d98bc148698356847b80fa4de1b", size = 275488, upload-time = "2025-10-08T22:01:40.773Z" },
    { url = "https://files.pythonhosted.org/packages/92/04/a038d65dbe160c3aa5a624e93ad98111090f6804027d474ba9c37c8ae186/tomli-2.3.0-cp314-cp314t-musllinux_1_2_aarch64.whl", hash = "sha256:5e01decd096b1530d97d5d85cb4dff4af2d8347bd35686654a004f8dea20fc67", size = 272669, upload-time = "2025-10-08T22:01:41.824Z" },
    { url = "https://files.pythonhosted.org/packages/be/2f/8b7c60a9d1612a7cbc39ffcca4f21a73bf368a80fc25bccf8253e2563267/tomli-2.3.0-cp314-cp314t-musllinux_1_2_x86_64.whl", hash = "sha256:8a35dd0e643bb2610f156cca8db95d213a90015c11fee76c946aa62b7ae7e02f", size = 279709, upload-time = "2025-10-08T22:01:43.177Z" },
    { url = "https://files.pythonhosted.org/packages/7e/46/cc36c679f09f27ded940281c38607716c86cf8ba4a518d524e349c8b4874/tomli-2.3.0-cp314-cp314t-win32.whl", hash = "sha256:a1f7f282fe248311650081faafa5f4732bdbfef5d45fe3f2e702fbc6f2d496e0", size = 107563, upload-time = "2025-10-08T22:01:44.233Z" },
    { url = "https://files.pythonhosted.org/packages/84/ff/426ca8683cf7b753614480484f6437f568fd2fda2edbdf57a2d3d8b27a0b/tomli-2.3.0-cp314-cp314t-win_amd64.whl", hash = "sha256:70a251f8d4ba2d9ac2542eecf008b3c8a9fc5c3f9f02c56a9d7952612be2fdba", size = 119756, upload-time = "2025-10-08T22:01:45.234Z" },
    { url = "https://files.pythonhosted.org/packages/77/b8/0135fadc89e73be292b473cb820b4f5a08197779206b33191e801feeae40/tomli-2.3.0-py3-none-any.whl", hash = "sha256:e95b1af3c5b07d9e643909b5abbec77cd9f1217e6d0bca72b0234736b9fb1f1b", size = 14408, upload-time = "2025-10-08T22:01:46.04Z" },
]

[[package]]
name = "tornado"
version = "6.5.2"
source = { registry = "https://pypi.org/simple" }
sdist = { url = "https://files.pythonhosted.org/packages/09/ce/1eb500eae19f4648281bb2186927bb062d2438c2e5093d1360391afd2f90/tornado-6.5.2.tar.gz", hash = "sha256:ab53c8f9a0fa351e2c0741284e06c7a45da86afb544133201c5cc8578eb076a0", size = 510821, upload-time = "2025-08-08T18:27:00.78Z" }
wheels = [
    { url = "https://files.pythonhosted.org/packages/f6/48/6a7529df2c9cc12efd2e8f5dd219516184d703b34c06786809670df5b3bd/tornado-6.5.2-cp39-abi3-macosx_10_9_universal2.whl", hash = "sha256:2436822940d37cde62771cff8774f4f00b3c8024fe482e16ca8387b8a2724db6", size = 442563, upload-time = "2025-08-08T18:26:42.945Z" },
    { url = "https://files.pythonhosted.org/packages/f2/b5/9b575a0ed3e50b00c40b08cbce82eb618229091d09f6d14bce80fc01cb0b/tornado-6.5.2-cp39-abi3-macosx_10_9_x86_64.whl", hash = "sha256:583a52c7aa94ee046854ba81d9ebb6c81ec0fd30386d96f7640c96dad45a03ef", size = 440729, upload-time = "2025-08-08T18:26:44.473Z" },
    { url = "https://files.pythonhosted.org/packages/1b/4e/619174f52b120efcf23633c817fd3fed867c30bff785e2cd5a53a70e483c/tornado-6.5.2-cp39-abi3-manylinux_2_17_aarch64.manylinux2014_aarch64.whl", hash = "sha256:b0fe179f28d597deab2842b86ed4060deec7388f1fd9c1b4a41adf8af058907e", size = 444295, upload-time = "2025-08-08T18:26:46.021Z" },
    { url = "https://files.pythonhosted.org/packages/95/fa/87b41709552bbd393c85dd18e4e3499dcd8983f66e7972926db8d96aa065/tornado-6.5.2-cp39-abi3-manylinux_2_5_i686.manylinux1_i686.manylinux_2_17_i686.manylinux2014_i686.whl", hash = "sha256:b186e85d1e3536d69583d2298423744740986018e393d0321df7340e71898882", size = 443644, upload-time = "2025-08-08T18:26:47.625Z" },
    { url = "https://files.pythonhosted.org/packages/f9/41/fb15f06e33d7430ca89420283a8762a4e6b8025b800ea51796ab5e6d9559/tornado-6.5.2-cp39-abi3-manylinux_2_5_x86_64.manylinux1_x86_64.manylinux_2_17_x86_64.manylinux2014_x86_64.whl", hash = "sha256:e792706668c87709709c18b353da1f7662317b563ff69f00bab83595940c7108", size = 443878, upload-time = "2025-08-08T18:26:50.599Z" },
    { url = "https://files.pythonhosted.org/packages/11/92/fe6d57da897776ad2e01e279170ea8ae726755b045fe5ac73b75357a5a3f/tornado-6.5.2-cp39-abi3-musllinux_1_2_aarch64.whl", hash = "sha256:06ceb1300fd70cb20e43b1ad8aaee0266e69e7ced38fa910ad2e03285009ce7c", size = 444549, upload-time = "2025-08-08T18:26:51.864Z" },
    { url = "https://files.pythonhosted.org/packages/9b/02/c8f4f6c9204526daf3d760f4aa555a7a33ad0e60843eac025ccfd6ff4a93/tornado-6.5.2-cp39-abi3-musllinux_1_2_i686.whl", hash = "sha256:74db443e0f5251be86cbf37929f84d8c20c27a355dd452a5cfa2aada0d001ec4", size = 443973, upload-time = "2025-08-08T18:26:53.625Z" },
    { url = "https://files.pythonhosted.org/packages/ae/2d/f5f5707b655ce2317190183868cd0f6822a1121b4baeae509ceb9590d0bd/tornado-6.5.2-cp39-abi3-musllinux_1_2_x86_64.whl", hash = "sha256:b5e735ab2889d7ed33b32a459cac490eda71a1ba6857b0118de476ab6c366c04", size = 443954, upload-time = "2025-08-08T18:26:55.072Z" },
    { url = "https://files.pythonhosted.org/packages/e8/59/593bd0f40f7355806bf6573b47b8c22f8e1374c9b6fd03114bd6b7a3dcfd/tornado-6.5.2-cp39-abi3-win32.whl", hash = "sha256:c6f29e94d9b37a95013bb669616352ddb82e3bfe8326fccee50583caebc8a5f0", size = 445023, upload-time = "2025-08-08T18:26:56.677Z" },
    { url = "https://files.pythonhosted.org/packages/c7/2a/f609b420c2f564a748a2d80ebfb2ee02a73ca80223af712fca591386cafb/tornado-6.5.2-cp39-abi3-win_amd64.whl", hash = "sha256:e56a5af51cc30dd2cae649429af65ca2f6571da29504a07995175df14c18f35f", size = 445427, upload-time = "2025-08-08T18:26:57.91Z" },
    { url = "https://files.pythonhosted.org/packages/5e/4f/e1f65e8f8c76d73658b33d33b81eed4322fb5085350e4328d5c956f0c8f9/tornado-6.5.2-cp39-abi3-win_arm64.whl", hash = "sha256:d6c33dc3672e3a1f3618eb63b7ef4683a7688e7b9e6e8f0d9aa5726360a004af", size = 444456, upload-time = "2025-08-08T18:26:59.207Z" },
]

[[package]]
name = "tornroutes"
version = "0.5.1"
source = { registry = "https://pypi.org/simple" }
sdist = { url = "https://files.pythonhosted.org/packages/ec/11/02feb23757ce075a2ba4a37548dacdfd863115c76cfd27c39cb448da8ec7/tornroutes-0.5.1.tar.gz", hash = "sha256:65e17f23c22642a9481a2adbd0129be6ce67b4d3db3ec23aecd2c5f34606815e", size = 1882, upload-time = "2015-03-01T05:40:35.856Z" }

[[package]]
name = "trans"
version = "2.1.0"
source = { registry = "https://pypi.org/simple" }
sdist = { url = "https://files.pythonhosted.org/packages/3e/c1/368daee29d1c9b081c8c1eeda2335879c484021d795b12bd116bd134d98f/trans-2.1.0.tar.bz2", hash = "sha256:417d8f7862a4a01470bdf0ab2a96b60983e459d202c1b12e8df3fa563146b71f", size = 6864, upload-time = "2016-08-19T15:28:32.162Z" }

[[package]]
name = "ttl-cache"
version = "1.6"
source = { registry = "https://pypi.org/simple" }
sdist = { url = "https://files.pythonhosted.org/packages/79/44/a78cecc906fd5b685727b1ad1b34193b93d66867261f3e68911a9f98b2d4/ttl-cache-1.6.tar.gz", hash = "sha256:c4ce4af36d43aba549a357ab317a6191439d3b47bee166ef67b1d6b07a3effb5", size = 2108, upload-time = "2020-01-03T05:39:33.758Z" }
wheels = [
    { url = "https://files.pythonhosted.org/packages/b7/68/237ea3d3430655cd965c8b9852dcd133d15201c5ee6a07bb2247d43a5ec4/ttl_cache-1.6-py3-none-any.whl", hash = "sha256:061f30074480c4f9efd6e65a94f8b39dbe8e3c4e7aa330771233b29bae5e813f", size = 2353, upload-time = "2020-01-03T05:39:31.153Z" },
]

[[package]]
name = "tvdbapiv2"
version = "1.0.1"
source = { url = "https://github.com/pymedusa/tvdbv2/archive/d6d0e9d98071c2d646beb997b336edbb0e98dfb7.zip" }
dependencies = [
    { name = "python-dateutil" },
    { name = "requests" },
    { name = "six" },
]
sdist = { hash = "sha256:5276ca26510bcb8d791d6b2234d1ec74fd05802250889d01888776afe613d64b" }

[package.metadata]
requires-dist = [
    { name = "python-dateutil", specifier = ">=2.7.0" },
    { name = "requests", specifier = ">=2.16.0" },
    { name = "six", specifier = ">=1.9.0" },
]

[[package]]
name = "typing-extensions"
version = "4.15.0"
source = { registry = "https://pypi.org/simple" }
sdist = { url = "https://files.pythonhosted.org/packages/72/94/1a15dd82efb362ac84269196e94cf00f187f7ed21c242792a923cdb1c61f/typing_extensions-4.15.0.tar.gz", hash = "sha256:0cea48d173cc12fa28ecabc3b837ea3cf6f38c6d1136f85cbaaf598984861466", size = 109391, upload-time = "2025-08-25T13:49:26.313Z" }
wheels = [
    { url = "https://files.pythonhosted.org/packages/18/67/36e9267722cc04a6b9f15c7f3441c2363321a3ea07da7ae0c0707beb2a9c/typing_extensions-4.15.0-py3-none-any.whl", hash = "sha256:f0fa19c6845758ab08074a0cfa8b7aecb71c999ca73d62883bc25cc018c4e548", size = 44614, upload-time = "2025-08-25T13:49:24.86Z" },
]

[[package]]
name = "urllib3"
version = "2.5.0"
source = { registry = "https://pypi.org/simple" }
sdist = { url = "https://files.pythonhosted.org/packages/15/22/9ee70a2574a4f4599c47dd506532914ce044817c7752a79b6a51286319bc/urllib3-2.5.0.tar.gz", hash = "sha256:3fc47733c7e419d4bc3f6b3dc2b4f890bb743906a30d56ba4a5bfa4bbff92760", size = 393185, upload-time = "2025-06-18T14:07:41.644Z" }
wheels = [
    { url = "https://files.pythonhosted.org/packages/a7/c2/fe1e52489ae3122415c51f387e221dd0773709bad6c6cdaa599e8a2c5185/urllib3-2.5.0-py3-none-any.whl", hash = "sha256:e6b01673c0fa6a13e374b50871808eb3bf7046c4b125b216f6bf1cc604cff0dc", size = 129795, upload-time = "2025-06-18T14:07:40.39Z" },
]

[[package]]
name = "validators"
version = "0.35.0"
source = { registry = "https://pypi.org/simple" }
sdist = { url = "https://files.pythonhosted.org/packages/53/66/a435d9ae49850b2f071f7ebd8119dd4e84872b01630d6736761e6e7fd847/validators-0.35.0.tar.gz", hash = "sha256:992d6c48a4e77c81f1b4daba10d16c3a9bb0dbb79b3a19ea847ff0928e70497a", size = 73399, upload-time = "2025-05-01T05:42:06.7Z" }
wheels = [
    { url = "https://files.pythonhosted.org/packages/fa/6e/3e955517e22cbdd565f2f8b2e73d52528b14b8bcfdb04f62466b071de847/validators-0.35.0-py3-none-any.whl", hash = "sha256:e8c947097eae7892cb3d26868d637f79f47b4a0554bc6b80065dfe5aac3705dd", size = 44712, upload-time = "2025-05-01T05:42:04.203Z" },
]

[[package]]
name = "webencodings"
version = "0.5.1"
source = { registry = "https://pypi.org/simple" }
sdist = { url = "https://files.pythonhosted.org/packages/0b/02/ae6ceac1baeda530866a85075641cec12989bd8d31af6d5ab4a3e8c92f47/webencodings-0.5.1.tar.gz", hash = "sha256:b36a1c245f2d304965eb4e0a82848379241dc04b865afcc4aab16748587e1923", size = 9721, upload-time = "2017-04-05T20:21:34.189Z" }
wheels = [
    { url = "https://files.pythonhosted.org/packages/f4/24/2a3e3df732393fed8b3ebf2ec078f05546de641fe1b667ee316ec1dcf3b7/webencodings-0.5.1-py2.py3-none-any.whl", hash = "sha256:a0af1213f3c2226497a97e2b3aa01a7e4bee4f403f95be16fc9acd2947514a78", size = 11774, upload-time = "2017-04-05T20:21:32.581Z" },
]

[[package]]
name = "wrapt"
version = "1.17.3"
source = { registry = "https://pypi.org/simple" }
sdist = { url = "https://files.pythonhosted.org/packages/95/8f/aeb76c5b46e273670962298c23e7ddde79916cb74db802131d49a85e4b7d/wrapt-1.17.3.tar.gz", hash = "sha256:f66eb08feaa410fe4eebd17f2a2c8e2e46d3476e9f8c783daa8e09e0faa666d0", size = 55547, upload-time = "2025-08-12T05:53:21.714Z" }
wheels = [
    { url = "https://files.pythonhosted.org/packages/3f/23/bb82321b86411eb51e5a5db3fb8f8032fd30bd7c2d74bfe936136b2fa1d6/wrapt-1.17.3-cp310-cp310-macosx_10_9_universal2.whl", hash = "sha256:88bbae4d40d5a46142e70d58bf664a89b6b4befaea7b2ecc14e03cedb8e06c04", size = 53482, upload-time = "2025-08-12T05:51:44.467Z" },
    { url = "https://files.pythonhosted.org/packages/45/69/f3c47642b79485a30a59c63f6d739ed779fb4cc8323205d047d741d55220/wrapt-1.17.3-cp310-cp310-macosx_10_9_x86_64.whl", hash = "sha256:e6b13af258d6a9ad602d57d889f83b9d5543acd471eee12eb51f5b01f8eb1bc2", size = 38676, upload-time = "2025-08-12T05:51:32.636Z" },
    { url = "https://files.pythonhosted.org/packages/d1/71/e7e7f5670c1eafd9e990438e69d8fb46fa91a50785332e06b560c869454f/wrapt-1.17.3-cp310-cp310-macosx_11_0_arm64.whl", hash = "sha256:fd341868a4b6714a5962c1af0bd44f7c404ef78720c7de4892901e540417111c", size = 38957, upload-time = "2025-08-12T05:51:54.655Z" },
    { url = "https://files.pythonhosted.org/packages/de/17/9f8f86755c191d6779d7ddead1a53c7a8aa18bccb7cea8e7e72dfa6a8a09/wrapt-1.17.3-cp310-cp310-manylinux1_x86_64.manylinux_2_28_x86_64.manylinux_2_5_x86_64.whl", hash = "sha256:f9b2601381be482f70e5d1051a5965c25fb3625455a2bf520b5a077b22afb775", size = 81975, upload-time = "2025-08-12T05:52:30.109Z" },
    { url = "https://files.pythonhosted.org/packages/f2/15/dd576273491f9f43dd09fce517f6c2ce6eb4fe21681726068db0d0467096/wrapt-1.17.3-cp310-cp310-manylinux2014_aarch64.manylinux_2_17_aarch64.manylinux_2_28_aarch64.whl", hash = "sha256:343e44b2a8e60e06a7e0d29c1671a0d9951f59174f3709962b5143f60a2a98bd", size = 83149, upload-time = "2025-08-12T05:52:09.316Z" },
    { url = "https://files.pythonhosted.org/packages/0c/c4/5eb4ce0d4814521fee7aa806264bf7a114e748ad05110441cd5b8a5c744b/wrapt-1.17.3-cp310-cp310-musllinux_1_2_aarch64.whl", hash = "sha256:33486899acd2d7d3066156b03465b949da3fd41a5da6e394ec49d271baefcf05", size = 82209, upload-time = "2025-08-12T05:52:10.331Z" },
    { url = "https://files.pythonhosted.org/packages/31/4b/819e9e0eb5c8dc86f60dfc42aa4e2c0d6c3db8732bce93cc752e604bb5f5/wrapt-1.17.3-cp310-cp310-musllinux_1_2_x86_64.whl", hash = "sha256:e6f40a8aa5a92f150bdb3e1c44b7e98fb7113955b2e5394122fa5532fec4b418", size = 81551, upload-time = "2025-08-12T05:52:31.137Z" },
    { url = "https://files.pythonhosted.org/packages/f8/83/ed6baf89ba3a56694700139698cf703aac9f0f9eb03dab92f57551bd5385/wrapt-1.17.3-cp310-cp310-win32.whl", hash = "sha256:a36692b8491d30a8c75f1dfee65bef119d6f39ea84ee04d9f9311f83c5ad9390", size = 36464, upload-time = "2025-08-12T05:53:01.204Z" },
    { url = "https://files.pythonhosted.org/packages/2f/90/ee61d36862340ad7e9d15a02529df6b948676b9a5829fd5e16640156627d/wrapt-1.17.3-cp310-cp310-win_amd64.whl", hash = "sha256:afd964fd43b10c12213574db492cb8f73b2f0826c8df07a68288f8f19af2ebe6", size = 38748, upload-time = "2025-08-12T05:53:00.209Z" },
    { url = "https://files.pythonhosted.org/packages/bd/c3/cefe0bd330d389c9983ced15d326f45373f4073c9f4a8c2f99b50bfea329/wrapt-1.17.3-cp310-cp310-win_arm64.whl", hash = "sha256:af338aa93554be859173c39c85243970dc6a289fa907402289eeae7543e1ae18", size = 36810, upload-time = "2025-08-12T05:52:51.906Z" },
    { url = "https://files.pythonhosted.org/packages/52/db/00e2a219213856074a213503fdac0511203dceefff26e1daa15250cc01a0/wrapt-1.17.3-cp311-cp311-macosx_10_9_universal2.whl", hash = "sha256:273a736c4645e63ac582c60a56b0acb529ef07f78e08dc6bfadf6a46b19c0da7", size = 53482, upload-time = "2025-08-12T05:51:45.79Z" },
    { url = "https://files.pythonhosted.org/packages/5e/30/ca3c4a5eba478408572096fe9ce36e6e915994dd26a4e9e98b4f729c06d9/wrapt-1.17.3-cp311-cp311-macosx_10_9_x86_64.whl", hash = "sha256:5531d911795e3f935a9c23eb1c8c03c211661a5060aab167065896bbf62a5f85", size = 38674, upload-time = "2025-08-12T05:51:34.629Z" },
    { url = "https://files.pythonhosted.org/packages/31/25/3e8cc2c46b5329c5957cec959cb76a10718e1a513309c31399a4dad07eb3/wrapt-1.17.3-cp311-cp311-macosx_11_0_arm64.whl", hash = "sha256:0610b46293c59a3adbae3dee552b648b984176f8562ee0dba099a56cfbe4df1f", size = 38959, upload-time = "2025-08-12T05:51:56.074Z" },
    { url = "https://files.pythonhosted.org/packages/5d/8f/a32a99fc03e4b37e31b57cb9cefc65050ea08147a8ce12f288616b05ef54/wrapt-1.17.3-cp311-cp311-manylinux1_x86_64.manylinux_2_28_x86_64.manylinux_2_5_x86_64.whl", hash = "sha256:b32888aad8b6e68f83a8fdccbf3165f5469702a7544472bdf41f582970ed3311", size = 82376, upload-time = "2025-08-12T05:52:32.134Z" },
    { url = "https://files.pythonhosted.org/packages/31/57/4930cb8d9d70d59c27ee1332a318c20291749b4fba31f113c2f8ac49a72e/wrapt-1.17.3-cp311-cp311-manylinux2014_aarch64.manylinux_2_17_aarch64.manylinux_2_28_aarch64.whl", hash = "sha256:8cccf4f81371f257440c88faed6b74f1053eef90807b77e31ca057b2db74edb1", size = 83604, upload-time = "2025-08-12T05:52:11.663Z" },
    { url = "https://files.pythonhosted.org/packages/a8/f3/1afd48de81d63dd66e01b263a6fbb86e1b5053b419b9b33d13e1f6d0f7d0/wrapt-1.17.3-cp311-cp311-musllinux_1_2_aarch64.whl", hash = "sha256:d8a210b158a34164de8bb68b0e7780041a903d7b00c87e906fb69928bf7890d5", size = 82782, upload-time = "2025-08-12T05:52:12.626Z" },
    { url = "https://files.pythonhosted.org/packages/1e/d7/4ad5327612173b144998232f98a85bb24b60c352afb73bc48e3e0d2bdc4e/wrapt-1.17.3-cp311-cp311-musllinux_1_2_x86_64.whl", hash = "sha256:79573c24a46ce11aab457b472efd8d125e5a51da2d1d24387666cd85f54c05b2", size = 82076, upload-time = "2025-08-12T05:52:33.168Z" },
    { url = "https://files.pythonhosted.org/packages/bb/59/e0adfc831674a65694f18ea6dc821f9fcb9ec82c2ce7e3d73a88ba2e8718/wrapt-1.17.3-cp311-cp311-win32.whl", hash = "sha256:c31eebe420a9a5d2887b13000b043ff6ca27c452a9a22fa71f35f118e8d4bf89", size = 36457, upload-time = "2025-08-12T05:53:03.936Z" },
    { url = "https://files.pythonhosted.org/packages/83/88/16b7231ba49861b6f75fc309b11012ede4d6b0a9c90969d9e0db8d991aeb/wrapt-1.17.3-cp311-cp311-win_amd64.whl", hash = "sha256:0b1831115c97f0663cb77aa27d381237e73ad4f721391a9bfb2fe8bc25fa6e77", size = 38745, upload-time = "2025-08-12T05:53:02.885Z" },
    { url = "https://files.pythonhosted.org/packages/9a/1e/c4d4f3398ec073012c51d1c8d87f715f56765444e1a4b11e5180577b7e6e/wrapt-1.17.3-cp311-cp311-win_arm64.whl", hash = "sha256:5a7b3c1ee8265eb4c8f1b7d29943f195c00673f5ab60c192eba2d4a7eae5f46a", size = 36806, upload-time = "2025-08-12T05:52:53.368Z" },
    { url = "https://files.pythonhosted.org/packages/9f/41/cad1aba93e752f1f9268c77270da3c469883d56e2798e7df6240dcb2287b/wrapt-1.17.3-cp312-cp312-macosx_10_13_universal2.whl", hash = "sha256:ab232e7fdb44cdfbf55fc3afa31bcdb0d8980b9b95c38b6405df2acb672af0e0", size = 53998, upload-time = "2025-08-12T05:51:47.138Z" },
    { url = "https://files.pythonhosted.org/packages/60/f8/096a7cc13097a1869fe44efe68dace40d2a16ecb853141394047f0780b96/wrapt-1.17.3-cp312-cp312-macosx_10_13_x86_64.whl", hash = "sha256:9baa544e6acc91130e926e8c802a17f3b16fbea0fd441b5a60f5cf2cc5c3deba", size = 39020, upload-time = "2025-08-12T05:51:35.906Z" },
    { url = "https://files.pythonhosted.org/packages/33/df/bdf864b8997aab4febb96a9ae5c124f700a5abd9b5e13d2a3214ec4be705/wrapt-1.17.3-cp312-cp312-macosx_11_0_arm64.whl", hash = "sha256:6b538e31eca1a7ea4605e44f81a48aa24c4632a277431a6ed3f328835901f4fd", size = 39098, upload-time = "2025-08-12T05:51:57.474Z" },
    { url = "https://files.pythonhosted.org/packages/9f/81/5d931d78d0eb732b95dc3ddaeeb71c8bb572fb01356e9133916cd729ecdd/wrapt-1.17.3-cp312-cp312-manylinux1_x86_64.manylinux_2_28_x86_64.manylinux_2_5_x86_64.whl", hash = "sha256:042ec3bb8f319c147b1301f2393bc19dba6e176b7da446853406d041c36c7828", size = 88036, upload-time = "2025-08-12T05:52:34.784Z" },
    { url = "https://files.pythonhosted.org/packages/ca/38/2e1785df03b3d72d34fc6252d91d9d12dc27a5c89caef3335a1bbb8908ca/wrapt-1.17.3-cp312-cp312-manylinux2014_aarch64.manylinux_2_17_aarch64.manylinux_2_28_aarch64.whl", hash = "sha256:3af60380ba0b7b5aeb329bc4e402acd25bd877e98b3727b0135cb5c2efdaefe9", size = 88156, upload-time = "2025-08-12T05:52:13.599Z" },
    { url = "https://files.pythonhosted.org/packages/b3/8b/48cdb60fe0603e34e05cffda0b2a4adab81fd43718e11111a4b0100fd7c1/wrapt-1.17.3-cp312-cp312-musllinux_1_2_aarch64.whl", hash = "sha256:0b02e424deef65c9f7326d8c19220a2c9040c51dc165cddb732f16198c168396", size = 87102, upload-time = "2025-08-12T05:52:14.56Z" },
    { url = "https://files.pythonhosted.org/packages/3c/51/d81abca783b58f40a154f1b2c56db1d2d9e0d04fa2d4224e357529f57a57/wrapt-1.17.3-cp312-cp312-musllinux_1_2_x86_64.whl", hash = "sha256:74afa28374a3c3a11b3b5e5fca0ae03bef8450d6aa3ab3a1e2c30e3a75d023dc", size = 87732, upload-time = "2025-08-12T05:52:36.165Z" },
    { url = "https://files.pythonhosted.org/packages/9e/b1/43b286ca1392a006d5336412d41663eeef1ad57485f3e52c767376ba7e5a/wrapt-1.17.3-cp312-cp312-win32.whl", hash = "sha256:4da9f45279fff3543c371d5ababc57a0384f70be244de7759c85a7f989cb4ebe", size = 36705, upload-time = "2025-08-12T05:53:07.123Z" },
    { url = "https://files.pythonhosted.org/packages/28/de/49493f962bd3c586ab4b88066e967aa2e0703d6ef2c43aa28cb83bf7b507/wrapt-1.17.3-cp312-cp312-win_amd64.whl", hash = "sha256:e71d5c6ebac14875668a1e90baf2ea0ef5b7ac7918355850c0908ae82bcb297c", size = 38877, upload-time = "2025-08-12T05:53:05.436Z" },
    { url = "https://files.pythonhosted.org/packages/f1/48/0f7102fe9cb1e8a5a77f80d4f0956d62d97034bbe88d33e94699f99d181d/wrapt-1.17.3-cp312-cp312-win_arm64.whl", hash = "sha256:604d076c55e2fdd4c1c03d06dc1a31b95130010517b5019db15365ec4a405fc6", size = 36885, upload-time = "2025-08-12T05:52:54.367Z" },
    { url = "https://files.pythonhosted.org/packages/fc/f6/759ece88472157acb55fc195e5b116e06730f1b651b5b314c66291729193/wrapt-1.17.3-cp313-cp313-macosx_10_13_universal2.whl", hash = "sha256:a47681378a0439215912ef542c45a783484d4dd82bac412b71e59cf9c0e1cea0", size = 54003, upload-time = "2025-08-12T05:51:48.627Z" },
    { url = "https://files.pythonhosted.org/packages/4f/a9/49940b9dc6d47027dc850c116d79b4155f15c08547d04db0f07121499347/wrapt-1.17.3-cp313-cp313-macosx_10_13_x86_64.whl", hash = "sha256:54a30837587c6ee3cd1a4d1c2ec5d24e77984d44e2f34547e2323ddb4e22eb77", size = 39025, upload-time = "2025-08-12T05:51:37.156Z" },
    { url = "https://files.pythonhosted.org/packages/45/35/6a08de0f2c96dcdd7fe464d7420ddb9a7655a6561150e5fc4da9356aeaab/wrapt-1.17.3-cp313-cp313-macosx_11_0_arm64.whl", hash = "sha256:16ecf15d6af39246fe33e507105d67e4b81d8f8d2c6598ff7e3ca1b8a37213f7", size = 39108, upload-time = "2025-08-12T05:51:58.425Z" },
    { url = "https://files.pythonhosted.org/packages/0c/37/6faf15cfa41bf1f3dba80cd3f5ccc6622dfccb660ab26ed79f0178c7497f/wrapt-1.17.3-cp313-cp313-manylinux1_x86_64.manylinux_2_28_x86_64.manylinux_2_5_x86_64.whl", hash = "sha256:6fd1ad24dc235e4ab88cda009e19bf347aabb975e44fd5c2fb22a3f6e4141277", size = 88072, upload-time = "2025-08-12T05:52:37.53Z" },
    { url = "https://files.pythonhosted.org/packages/78/f2/efe19ada4a38e4e15b6dff39c3e3f3f73f5decf901f66e6f72fe79623a06/wrapt-1.17.3-cp313-cp313-manylinux2014_aarch64.manylinux_2_17_aarch64.manylinux_2_28_aarch64.whl", hash = "sha256:0ed61b7c2d49cee3c027372df5809a59d60cf1b6c2f81ee980a091f3afed6a2d", size = 88214, upload-time = "2025-08-12T05:52:15.886Z" },
    { url = "https://files.pythonhosted.org/packages/40/90/ca86701e9de1622b16e09689fc24b76f69b06bb0150990f6f4e8b0eeb576/wrapt-1.17.3-cp313-cp313-musllinux_1_2_aarch64.whl", hash = "sha256:423ed5420ad5f5529db9ce89eac09c8a2f97da18eb1c870237e84c5a5c2d60aa", size = 87105, upload-time = "2025-08-12T05:52:17.914Z" },
    { url = "https://files.pythonhosted.org/packages/fd/e0/d10bd257c9a3e15cbf5523025252cc14d77468e8ed644aafb2d6f54cb95d/wrapt-1.17.3-cp313-cp313-musllinux_1_2_x86_64.whl", hash = "sha256:e01375f275f010fcbf7f643b4279896d04e571889b8a5b3f848423d91bf07050", size = 87766, upload-time = "2025-08-12T05:52:39.243Z" },
    { url = "https://files.pythonhosted.org/packages/e8/cf/7d848740203c7b4b27eb55dbfede11aca974a51c3d894f6cc4b865f42f58/wrapt-1.17.3-cp313-cp313-win32.whl", hash = "sha256:53e5e39ff71b3fc484df8a522c933ea2b7cdd0d5d15ae82e5b23fde87d44cbd8", size = 36711, upload-time = "2025-08-12T05:53:10.074Z" },
    { url = "https://files.pythonhosted.org/packages/57/54/35a84d0a4d23ea675994104e667ceff49227ce473ba6a59ba2c84f250b74/wrapt-1.17.3-cp313-cp313-win_amd64.whl", hash = "sha256:1f0b2f40cf341ee8cc1a97d51ff50dddb9fcc73241b9143ec74b30fc4f44f6cb", size = 38885, upload-time = "2025-08-12T05:53:08.695Z" },
    { url = "https://files.pythonhosted.org/packages/01/77/66e54407c59d7b02a3c4e0af3783168fff8e5d61def52cda8728439d86bc/wrapt-1.17.3-cp313-cp313-win_arm64.whl", hash = "sha256:7425ac3c54430f5fc5e7b6f41d41e704db073309acfc09305816bc6a0b26bb16", size = 36896, upload-time = "2025-08-12T05:52:55.34Z" },
    { url = "https://files.pythonhosted.org/packages/02/a2/cd864b2a14f20d14f4c496fab97802001560f9f41554eef6df201cd7f76c/wrapt-1.17.3-cp314-cp314-macosx_10_13_universal2.whl", hash = "sha256:cf30f6e3c077c8e6a9a7809c94551203c8843e74ba0c960f4a98cd80d4665d39", size = 54132, upload-time = "2025-08-12T05:51:49.864Z" },
    { url = "https://files.pythonhosted.org/packages/d5/46/d011725b0c89e853dc44cceb738a307cde5d240d023d6d40a82d1b4e1182/wrapt-1.17.3-cp314-cp314-macosx_10_13_x86_64.whl", hash = "sha256:e228514a06843cae89621384cfe3a80418f3c04aadf8a3b14e46a7be704e4235", size = 39091, upload-time = "2025-08-12T05:51:38.935Z" },
    { url = "https://files.pythonhosted.org/packages/2e/9e/3ad852d77c35aae7ddebdbc3b6d35ec8013af7d7dddad0ad911f3d891dae/wrapt-1.17.3-cp314-cp314-macosx_11_0_arm64.whl", hash = "sha256:5ea5eb3c0c071862997d6f3e02af1d055f381b1d25b286b9d6644b79db77657c", size = 39172, upload-time = "2025-08-12T05:51:59.365Z" },
    { url = "https://files.pythonhosted.org/packages/c3/f7/c983d2762bcce2326c317c26a6a1e7016f7eb039c27cdf5c4e30f4160f31/wrapt-1.17.3-cp314-cp314-manylinux1_x86_64.manylinux_2_28_x86_64.manylinux_2_5_x86_64.whl", hash = "sha256:281262213373b6d5e4bb4353bc36d1ba4084e6d6b5d242863721ef2bf2c2930b", size = 87163, upload-time = "2025-08-12T05:52:40.965Z" },
    { url = "https://files.pythonhosted.org/packages/e4/0f/f673f75d489c7f22d17fe0193e84b41540d962f75fce579cf6873167c29b/wrapt-1.17.3-cp314-cp314-manylinux2014_aarch64.manylinux_2_17_aarch64.manylinux_2_28_aarch64.whl", hash = "sha256:dc4a8d2b25efb6681ecacad42fca8859f88092d8732b170de6a5dddd80a1c8fa", size = 87963, upload-time = "2025-08-12T05:52:20.326Z" },
    { url = "https://files.pythonhosted.org/packages/df/61/515ad6caca68995da2fac7a6af97faab8f78ebe3bf4f761e1b77efbc47b5/wrapt-1.17.3-cp314-cp314-musllinux_1_2_aarch64.whl", hash = "sha256:373342dd05b1d07d752cecbec0c41817231f29f3a89aa8b8843f7b95992ed0c7", size = 86945, upload-time = "2025-08-12T05:52:21.581Z" },
    { url = "https://files.pythonhosted.org/packages/d3/bd/4e70162ce398462a467bc09e768bee112f1412e563620adc353de9055d33/wrapt-1.17.3-cp314-cp314-musllinux_1_2_x86_64.whl", hash = "sha256:d40770d7c0fd5cbed9d84b2c3f2e156431a12c9a37dc6284060fb4bec0b7ffd4", size = 86857, upload-time = "2025-08-12T05:52:43.043Z" },
    { url = "https://files.pythonhosted.org/packages/2b/b8/da8560695e9284810b8d3df8a19396a6e40e7518059584a1a394a2b35e0a/wrapt-1.17.3-cp314-cp314-win32.whl", hash = "sha256:fbd3c8319de8e1dc79d346929cd71d523622da527cca14e0c1d257e31c2b8b10", size = 37178, upload-time = "2025-08-12T05:53:12.605Z" },
    { url = "https://files.pythonhosted.org/packages/db/c8/b71eeb192c440d67a5a0449aaee2310a1a1e8eca41676046f99ed2487e9f/wrapt-1.17.3-cp314-cp314-win_amd64.whl", hash = "sha256:e1a4120ae5705f673727d3253de3ed0e016f7cd78dc463db1b31e2463e1f3cf6", size = 39310, upload-time = "2025-08-12T05:53:11.106Z" },
    { url = "https://files.pythonhosted.org/packages/45/20/2cda20fd4865fa40f86f6c46ed37a2a8356a7a2fde0773269311f2af56c7/wrapt-1.17.3-cp314-cp314-win_arm64.whl", hash = "sha256:507553480670cab08a800b9463bdb881b2edeed77dc677b0a5915e6106e91a58", size = 37266, upload-time = "2025-08-12T05:52:56.531Z" },
    { url = "https://files.pythonhosted.org/packages/77/ed/dd5cf21aec36c80443c6f900449260b80e2a65cf963668eaef3b9accce36/wrapt-1.17.3-cp314-cp314t-macosx_10_13_universal2.whl", hash = "sha256:ed7c635ae45cfbc1a7371f708727bf74690daedc49b4dba310590ca0bd28aa8a", size = 56544, upload-time = "2025-08-12T05:51:51.109Z" },
    { url = "https://files.pythonhosted.org/packages/8d/96/450c651cc753877ad100c7949ab4d2e2ecc4d97157e00fa8f45df682456a/wrapt-1.17.3-cp314-cp314t-macosx_10_13_x86_64.whl", hash = "sha256:249f88ed15503f6492a71f01442abddd73856a0032ae860de6d75ca62eed8067", size = 40283, upload-time = "2025-08-12T05:51:39.912Z" },
    { url = "https://files.pythonhosted.org/packages/d1/86/2fcad95994d9b572db57632acb6f900695a648c3e063f2cd344b3f5c5a37/wrapt-1.17.3-cp314-cp314t-macosx_11_0_arm64.whl", hash = "sha256:5a03a38adec8066d5a37bea22f2ba6bbf39fcdefbe2d91419ab864c3fb515454", size = 40366, upload-time = "2025-08-12T05:52:00.693Z" },
    { url = "https://files.pythonhosted.org/packages/64/0e/f4472f2fdde2d4617975144311f8800ef73677a159be7fe61fa50997d6c0/wrapt-1.17.3-cp314-cp314t-manylinux1_x86_64.manylinux_2_28_x86_64.manylinux_2_5_x86_64.whl", hash = "sha256:5d4478d72eb61c36e5b446e375bbc49ed002430d17cdec3cecb36993398e1a9e", size = 108571, upload-time = "2025-08-12T05:52:44.521Z" },
    { url = "https://files.pythonhosted.org/packages/cc/01/9b85a99996b0a97c8a17484684f206cbb6ba73c1ce6890ac668bcf3838fb/wrapt-1.17.3-cp314-cp314t-manylinux2014_aarch64.manylinux_2_17_aarch64.manylinux_2_28_aarch64.whl", hash = "sha256:223db574bb38637e8230eb14b185565023ab624474df94d2af18f1cdb625216f", size = 113094, upload-time = "2025-08-12T05:52:22.618Z" },
    { url = "https://files.pythonhosted.org/packages/25/02/78926c1efddcc7b3aa0bc3d6b33a822f7d898059f7cd9ace8c8318e559ef/wrapt-1.17.3-cp314-cp314t-musllinux_1_2_aarch64.whl", hash = "sha256:e405adefb53a435f01efa7ccdec012c016b5a1d3f35459990afc39b6be4d5056", size = 110659, upload-time = "2025-08-12T05:52:24.057Z" },
    { url = "https://files.pythonhosted.org/packages/dc/ee/c414501ad518ac3e6fe184753632fe5e5ecacdcf0effc23f31c1e4f7bfcf/wrapt-1.17.3-cp314-cp314t-musllinux_1_2_x86_64.whl", hash = "sha256:88547535b787a6c9ce4086917b6e1d291aa8ed914fdd3a838b3539dc95c12804", size = 106946, upload-time = "2025-08-12T05:52:45.976Z" },
    { url = "https://files.pythonhosted.org/packages/be/44/a1bd64b723d13bb151d6cc91b986146a1952385e0392a78567e12149c7b4/wrapt-1.17.3-cp314-cp314t-win32.whl", hash = "sha256:41b1d2bc74c2cac6f9074df52b2efbef2b30bdfe5f40cb78f8ca22963bc62977", size = 38717, upload-time = "2025-08-12T05:53:15.214Z" },
    { url = "https://files.pythonhosted.org/packages/79/d9/7cfd5a312760ac4dd8bf0184a6ee9e43c33e47f3dadc303032ce012b8fa3/wrapt-1.17.3-cp314-cp314t-win_amd64.whl", hash = "sha256:73d496de46cd2cdbdbcce4ae4bcdb4afb6a11234a1df9c085249d55166b95116", size = 41334, upload-time = "2025-08-12T05:53:14.178Z" },
    { url = "https://files.pythonhosted.org/packages/46/78/10ad9781128ed2f99dbc474f43283b13fea8ba58723e98844367531c18e9/wrapt-1.17.3-cp314-cp314t-win_arm64.whl", hash = "sha256:f38e60678850c42461d4202739f9bf1e3a737c7ad283638251e79cc49effb6b6", size = 38471, upload-time = "2025-08-12T05:52:57.784Z" },
    { url = "https://files.pythonhosted.org/packages/41/be/be9b3b0a461ee3e30278706f3f3759b9b69afeedef7fe686036286c04ac6/wrapt-1.17.3-cp39-cp39-macosx_10_9_universal2.whl", hash = "sha256:30ce38e66630599e1193798285706903110d4f057aab3168a34b7fdc85569afc", size = 53485, upload-time = "2025-08-12T05:51:53.11Z" },
    { url = "https://files.pythonhosted.org/packages/b3/a8/8f61d6b8f526efc8c10e12bf80b4206099fea78ade70427846a37bc9cbea/wrapt-1.17.3-cp39-cp39-macosx_10_9_x86_64.whl", hash = "sha256:65d1d00fbfb3ea5f20add88bbc0f815150dbbde3b026e6c24759466c8b5a9ef9", size = 38675, upload-time = "2025-08-12T05:51:42.885Z" },
    { url = "https://files.pythonhosted.org/packages/48/f1/23950c29a25637b74b322f9e425a17cc01a478f6afb35138ecb697f9558d/wrapt-1.17.3-cp39-cp39-macosx_11_0_arm64.whl", hash = "sha256:a7c06742645f914f26c7f1fa47b8bc4c91d222f76ee20116c43d5ef0912bba2d", size = 38956, upload-time = "2025-08-12T05:52:03.149Z" },
    { url = "https://files.pythonhosted.org/packages/43/46/dd0791943613885f62619f18ee6107e6133237a6b6ed8a9ecfac339d0b4f/wrapt-1.17.3-cp39-cp39-manylinux1_x86_64.manylinux_2_28_x86_64.manylinux_2_5_x86_64.whl", hash = "sha256:7e18f01b0c3e4a07fe6dfdb00e29049ba17eadbc5e7609a2a3a4af83ab7d710a", size = 81745, upload-time = "2025-08-12T05:52:49.62Z" },
    { url = "https://files.pythonhosted.org/packages/dd/ec/bb2d19bd1a614cc4f438abac13ae26c57186197920432d2a915183b15a8b/wrapt-1.17.3-cp39-cp39-manylinux2014_aarch64.manylinux_2_17_aarch64.manylinux_2_28_aarch64.whl", hash = "sha256:0f5f51a6466667a5a356e6381d362d259125b57f059103dd9fdc8c0cf1d14139", size = 82833, upload-time = "2025-08-12T05:52:27.738Z" },
    { url = "https://files.pythonhosted.org/packages/8d/eb/66579aea6ad36f07617fedca8e282e49c7c9bab64c63b446cfe4f7f47a49/wrapt-1.17.3-cp39-cp39-musllinux_1_2_aarch64.whl", hash = "sha256:59923aa12d0157f6b82d686c3fd8e1166fa8cdfb3e17b42ce3b6147ff81528df", size = 81889, upload-time = "2025-08-12T05:52:29.023Z" },
    { url = "https://files.pythonhosted.org/packages/04/9c/a56b5ac0e2473bdc3fb11b22dd69ff423154d63861cf77911cdde5e38fd2/wrapt-1.17.3-cp39-cp39-musllinux_1_2_x86_64.whl", hash = "sha256:46acc57b331e0b3bcb3e1ca3b421d65637915cfcd65eb783cb2f78a511193f9b", size = 81344, upload-time = "2025-08-12T05:52:50.869Z" },
    { url = "https://files.pythonhosted.org/packages/93/4c/9bd735c42641d81cb58d7bfb142c58f95c833962d15113026705add41a07/wrapt-1.17.3-cp39-cp39-win32.whl", hash = "sha256:3e62d15d3cfa26e3d0788094de7b64efa75f3a53875cdbccdf78547aed547a81", size = 36462, upload-time = "2025-08-12T05:53:19.623Z" },
    { url = "https://files.pythonhosted.org/packages/f0/ea/0b72f29cb5ebc16eb55c57dc0c98e5de76fc97f435fd407f7d409459c0a6/wrapt-1.17.3-cp39-cp39-win_amd64.whl", hash = "sha256:1f23fa283f51c890eda8e34e4937079114c74b4c81d2b2f1f1d94948f5cc3d7f", size = 38740, upload-time = "2025-08-12T05:53:18.271Z" },
    { url = "https://files.pythonhosted.org/packages/c3/8b/9eae65fb92321e38dbfec7719b87d840a4b92fde83fd1bbf238c5488d055/wrapt-1.17.3-cp39-cp39-win_arm64.whl", hash = "sha256:24c2ed34dc222ed754247a2702b1e1e89fdbaa4016f324b4b8f1a802d4ffe87f", size = 36806, upload-time = "2025-08-12T05:52:58.765Z" },
    { url = "https://files.pythonhosted.org/packages/1f/f6/a933bd70f98e9cf3e08167fc5cd7aaaca49147e48411c0bd5ae701bb2194/wrapt-1.17.3-py3-none-any.whl", hash = "sha256:7171ae35d2c33d326ac19dd8facb1e82e5fd04ef8c6c0e394d7af55a55051c22", size = 23591, upload-time = "2025-08-12T05:53:20.674Z" },
]

[[package]]
name = "zipp"
version = "3.23.0"
source = { registry = "https://pypi.org/simple" }
sdist = { url = "https://files.pythonhosted.org/packages/e3/02/0f2892c661036d50ede074e376733dca2ae7c6eb617489437771209d4180/zipp-3.23.0.tar.gz", hash = "sha256:a07157588a12518c9d4034df3fbbee09c814741a33ff63c05fa29d26a2404166", size = 25547, upload-time = "2025-06-08T17:06:39.4Z" }
wheels = [
    { url = "https://files.pythonhosted.org/packages/2e/54/647ade08bf0db230bfea292f893923872fd20be6ac6f53b2b936ba839d75/zipp-3.23.0-py3-none-any.whl", hash = "sha256:071652d6115ed432f5ce1d34c336c0adfd6a884660d1e9712a256d3d3bd4b14e", size = 10276, upload-time = "2025-06-08T17:06:38.034Z" },
]<|MERGE_RESOLUTION|>--- conflicted
+++ resolved
@@ -795,14 +795,9 @@
     { name = "contextlib2", specifier = "==21.6.0" },
     { name = "deluge-client", specifier = "==1.10.2" },
     { name = "diskcache", specifier = "==5.6.3" },
-<<<<<<< HEAD
     { name = "dogpile-cache", specifier = "==1.3.4" },
+    { name = "enzyme", specifier = "==0.5.2" },
     { name = "feedparser", specifier = "==6.0.12" },
-=======
-    { name = "dogpile-cache", specifier = "==1.2.1" },
-    { name = "enzyme", specifier = "==0.5.2" },
-    { name = "feedparser", specifier = "==6.0.11" },
->>>>>>> a4f1e6b2
     { name = "gntp", specifier = "==1.0.3" },
     { name = "guessit", specifier = "==3.8.0" },
     { name = "html5lib", specifier = "==1.1" },
