--- conflicted
+++ resolved
@@ -776,30 +776,9 @@
                 % endif
                 % if app.USE_TORRENTS:
                 <div id="custom-torrent" class="component-group">
-<<<<<<< HEAD
                     <div class="component-group-desc">
                         <h3>Configure Custom Torrent Providers</h3>
                         <p>Add and setup or remove custom RSS providers.</p>
-=======
-                <div class="component-group-desc">
-                    <h3>Configure Custom Torrent Providers</h3>
-                    <p>Add and setup or remove custom RSS providers.</p>
-                </div>
-                <fieldset class="component-group-list">
-                    <div class="field-pair">
-                        <label for="torrentrss_string">
-                            <span class="component-title">Select provider:</span>
-                            <span class="component-desc">
-                            <input type="hidden" name="torrentrss_string" id="torrentrss_string" />
-                                <select id="editATorrentRssProvider" class="form-control input-sm">
-                                    <option value="addTorrentRss">-- add new provider --</option>
-                                </select>
-                            </span>
-                        </label>
-                        <label>
-                            <span class="component-desc">Note: Jackett must be configured as custom Newznab providers: <a target="_blank" href="${anon_url('https://github.com/pymedusa/Medusa/wiki/Using-Jackett-with-Medusa')}"><font color="blue">Wiki</font></a></span>
-                        </label>
->>>>>>> 97259fa5
                     </div>
                     <fieldset class="component-group-list">
                         <div class="field-pair">
