--- conflicted
+++ resolved
@@ -58,11 +58,7 @@
 
 <div class="row">
     <div class="col-md-12">
-<<<<<<< HEAD
-        <div id="showRootSelect" class="pull-left">
-=======
-        <div class="pull-left" id="showRoot" style="display: none;">
->>>>>>> a918d137
+        <div id="showRoot" class="pull-left" style="display: none;">
             <select name="showRootDir" id="showRootDir"
                 class="form-control form-control-inline input-sm">
             </select>
