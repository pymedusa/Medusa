--- conflicted
+++ resolved
@@ -18,79 +18,6 @@
     % elif len(show_lists) > 1:
     <h1 class="header">${cur_list_type}</h1>
     % endif
-<<<<<<< HEAD
-<table id="showListTable${cur_list_type}" class="tablesorter ${'fanartOpacity' if app.FANART_BACKGROUND else ''}" cellspacing="1" border="0" cellpadding="0">
-    <thead>
-        <tr>
-            <th class="min-cell-width nowrap">Next Ep</th>
-            <th class="min-cell-width nowrap">Prev Ep</th>
-            <th class="nowrap">Show</th>
-            <th class="min-cell-width nowrap">Network</th>
-            <th class="min-cell-width nowrap">Indexer</th>
-            <th class="min-cell-width nowrap">Quality</th>
-            <th class="min-cell-width nowrap">Downloads</th>
-            <th class="min-cell-width nowrap">Size</th>
-            <th class="min-cell-width nowrap">Active</th>
-            <th class="min-cell-width nowrap">Status</th>
-            <th class="min-cell-width nowrap">XEM</th>
-        </tr>
-    </thead>
-    <tfoot class="hidden-print">
-        <tr>
-            <th rowspan="1" colspan="1" align="center"><a href="addShows/">Add ${('Show', 'Anime')[cur_list_type == 'Anime']}</a></th>
-            <th>&nbsp;</th>
-            <th>&nbsp;</th>
-            <th>&nbsp;</th>
-            <th>&nbsp;</th>
-            <th>&nbsp;</th>
-            <th>&nbsp;</th>
-            <th>&nbsp;</th>
-            <th>&nbsp;</th>
-            <th>&nbsp;</th>
-            <th>&nbsp;</th>
-        </tr>
-    </tfoot>
-    % if app.show_queue_scheduler.action.loadingShowList:
-        <tbody class="tablesorter-infoOnly">
-        % for cur_loading_show in app.show_queue_scheduler.action.loadingShowList:
-            <% if cur_loading_show.show is not None and cur_loading_show.show in app.showList:
-                continue
-            %>
-            <tr>
-                <td align="center">(loading)</td>
-                <td></td>
-                <td>
-                % if cur_loading_show.show is None:
-                <span title="">Loading... (${cur_loading_show.show_name})</span>
-                % else:
-                <a href="displayShow?indexername=${cur_show.indexer_name}&seriesid=${cur_show.indexerid}">${cur_loading_show.show.name}</a>
-                % endif
-                </td>
-                <td></td>
-                <td></td>
-                <td></td>
-                <td></td>
-            </tr>
-        % endfor
-        </tbody>
-    % endif
-    <tbody>
-    <% my_show_list.sort(lambda x, y: cmp(x.name, y.name)) %>
-    % for cur_show in my_show_list:
-    <%
-        cur_airs_next = ''
-        cur_airs_prev = ''
-        cur_snatched = 0
-        cur_downloaded = 0
-        cur_total = 0
-        show_size = 0
-        download_stat_tip = ''
-        if cur_show.indexerid in show_stat:
-            cur_airs_next = show_stat[cur_show.indexerid]['ep_airs_next']
-            cur_airs_prev = show_stat[cur_show.indexerid]['ep_airs_prev']
-            cur_snatched = show_stat[cur_show.indexerid]['ep_snatched']
-            if not cur_snatched:
-=======
     <div class="horizontal-scroll">
         <table id="showListTable${cur_list_type}" class="tablesorter ${'fanartOpacity' if app.FANART_BACKGROUND else ''}" cellspacing="1" border="0" cellpadding="0">
             <thead>
@@ -153,75 +80,9 @@
             <%
                 cur_airs_next = ''
                 cur_airs_prev = ''
->>>>>>> 4f6f8e83
                 cur_snatched = 0
                 cur_downloaded = 0
                 cur_total = 0
-<<<<<<< HEAD
-            show_size = show_stat[cur_show.indexerid]['show_size']
-        download_stat = str(cur_downloaded)
-        download_stat_tip = "Downloaded: " + str(cur_downloaded)
-        if cur_snatched:
-            download_stat = download_stat + "+" + str(cur_snatched)
-            download_stat_tip = download_stat_tip + "&#013;" + "Snatched: " + str(cur_snatched)
-        download_stat = download_stat + " / " + str(cur_total)
-        download_stat_tip = download_stat_tip + "&#013;" + "Total: " + str(cur_total)
-        nom = cur_downloaded
-        if cur_total:
-            den = cur_total
-        else:
-            den = 1
-            download_stat_tip = "Unaired"
-        progressbar_percent = nom * 100 / den
-    %>
-        <tr>
-        % if cur_airs_next:
-            <% airDate = sbdatetime.sbdatetime.convert_to_setting(network_timezones.parse_date_time(cur_airs_next, cur_show.airs, cur_show.network)) %>
-            % try:
-                <td align="center" class="min-cell-width nowrap">
-                    <time datetime="${airDate.isoformat('T')}" class="date">${sbdatetime.sbdatetime.sbfdate(airDate)}</time>
-                </td>
-            % except ValueError:
-                <td align="center" class="min-cell-width nowrap"></td>
-            % endtry
-        % else:
-            <td align="center" class="min-cell-width nowrap"></td>
-        % endif
-        % if cur_airs_prev:
-            <% airDate = sbdatetime.sbdatetime.convert_to_setting(network_timezones.parse_date_time(cur_airs_prev, cur_show.airs, cur_show.network)) %>
-            % try:
-                <td align="center" class="min-cell-width nowrap">
-                    <time datetime="${airDate.isoformat('T')}" class="date">${sbdatetime.sbdatetime.sbfdate(airDate)}</time>
-                </td>
-            % except ValueError:
-                <td align="center" class="min-cell-width nowrap"></td>
-            % endtry
-        % else:
-            <td align="center" class="min-cell-width nowrap"></td>
-        % endif
-            <td class="tvShow">
-                <div class="imgsmallposter small">
-                    <a href="displayShow?indexername=${cur_show.indexer_name}&seriesid=${cur_show.indexerid}" title="${cur_show.name}">
-                        <img src="images/poster.png" lazy="on" series="${cur_show.slug}" asset="posterThumb" class="small" alt="${cur_show.slug}"/>
-                    </a>
-                    <a href="displayShow?indexername=${cur_show.indexer_name}&seriesid=${cur_show.indexerid}" style="vertical-align: middle;">${cur_show.name}</a>
-                </div>
-            </td>
-            <td align="center">
-            % if cur_show.network:
-                <span title="${cur_show.network}" class="hidden-print"><img id="network" width="54" height="27" src="images/network/nonetwork.png" lazy="on" series="${cur_show.slug}" asset="network" alt="${cur_show.network}" title="${cur_show.network}" /></span>
-                <span class="visible-print-inline">${cur_show.network}</span>
-            % else:
-                <span title="No Network" class="hidden-print"><img id="network" width="54" height="27" src="images/network/nonetwork.png" alt="No Network" title="No Network" /></span>
-                <span class="visible-print-inline">No Network</span>
-            % endif
-            </td>
-            <td align="center" class="min-cell-width">
-                % if cur_show.imdb_id:
-                    <a href="${anon_url('http://www.imdb.com/title/', cur_show.imdb_id)}" rel="noreferrer" onclick="window.open(this.href, '_blank'); return false" title="http://www.imdb.com/title/${cur_show.imdb_id}">
-                        <img alt="[imdb]" height="16" width="16" src="images/imdb.png" />
-                    </a>
-=======
                 show_size = 0
                 download_stat_tip = ''
                 if cur_show.indexerid in show_stat:
@@ -264,7 +125,6 @@
                     % endtry
                 % else:
                     <td align="center" class="min-cell-width nowrap"></td>
->>>>>>> 4f6f8e83
                 % endif
                 % if cur_airs_prev:
                     <% airDate = sbdatetime.sbdatetime.convert_to_setting(network_timezones.parse_date_time(cur_airs_prev, cur_show.airs, cur_show.network)) %>
@@ -280,10 +140,10 @@
                 % endif
                     <td class="tvShow">
                         <div class="imgsmallposter small">
-                            <a href="home/displayShow?show=${cur_show.indexerid}" title="${cur_show.name}">
+                            <a href="home/displayShow?indexername=${cur_show.indexer_name}&seriesid=${cur_show.series_id}" title="${cur_show.name}">
                                 <img src="images/poster.png" lazy="on" series="${cur_show.slug}" asset="posterThumb" class="small" alt="${cur_show.slug}"/>
                             </a>
-                            <a href="home/displayShow?show=${cur_show.indexerid}" style="vertical-align: middle;">${cur_show.name}</a>
+                            <a href="home/displayShow?indexername=${cur_show.indexer_name}&seriesid=${cur_show.series_id}" style="vertical-align: middle;">${cur_show.name}</a>
                         </div>
                     </td>
                     <td align="center">
@@ -326,7 +186,7 @@
                     ${cur_show.status}
                     </td>
                     <td align="center" class="min-cell-width">
-                        <% have_xem = bool(get_xem_numbering_for_show(cur_show.indexerid, cur_show.indexer, refresh_data=False)) %>
+                        <% have_xem = bool(get_xem_numbering_for_show(cur_show, refresh_data=False)) %>
                         <img src="images/${('no16.png', 'yes16.png')[have_xem]}" alt="${('No', 'Yes')[have_xem]}" width="16" height="16" />
                     </td>
                 </tr>
