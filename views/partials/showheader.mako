--- conflicted
+++ resolved
@@ -283,7 +283,6 @@
                                 <input type="hidden" id="indexer" value="${show.indexer}" />
                                 <input class="btn" type="button" id="changeStatus" value="Go" />
                             </div>
-<<<<<<< HEAD
                         </div>
                     </div> <!-- end of row -->
                 </div> <!-- end of key -->
@@ -293,12 +292,4 @@
         &nbsp;
     % endif
     </div> <!-- end of col -->
-=======
-                        </div> <!-- end of row -->
-                    </div> <!-- end of key -->
-                </div> <!-- checkboxControls -->
-            </div> <!-- end of row -->
-        </div> <!-- show-info-container -->
-    </div> <!-- end of col -->
-another TEST
->>>>>>> 881f47a8
+another TEST